export const clickElement = (selector) => {
  getElement(selector).click();
  return this;
};

export const getAttributeElement = (selector) => {
  return getElement(selector).invoke('attr', 'aria-checked').then(($element) => {
    const value = $element
    return value;
  });
};

export const elementIsNotVisible = (selector) => {
  return getElement(selector).should('not.exist');
};

export const elementIsVisible = (selector) => {
  return getElement(selector).should('exist').should('be.visible');
};

export const elementTextIncludes = (selector, text) => {
  getElement(selector).should('contain', text);
};

export const fillField = (selector, text) => {
  getElement(selector).clear().type(text);
  return this;
};

export const getElement = (selector) => {
  return cy.get(selector);
};

export const interceptAs = (methodUsed, urlUsed, alias) => {
  cy.intercept({
    method: methodUsed,
    url: urlUsed
  }).as(alias);
};

export const navigate = (url) => {
  cy.visit(url);
};

export const validateURLIncludes = (include) => {
  cy.url().should('include', include);
};

export const clearSession = () => {
  cy.clearLocalStorage();
  cy.clearCookies();
};

export const setCookies = (cookieObj) => {
  try {
  cookieObj.forEach((element) => {
    cy.setCookie(element.name, element.value);
  });
} catch (e) {
}
}

export const updateCookies = () => {
  const filename = 'cookie.json';
  cy.getCookies().then((currentCook) => {
    const parameterToFilter = ['sid', 'wz-token'];
    for (let l = 0; l < parameterToFilter.length; l++) {
      const [cookie] = currentCook.filter(e => e.name == parameterToFilter[l]);
<<<<<<< HEAD
<<<<<<< HEAD
=======
>>>>>>> 96fce9a7
      // const newCookies = obj.map(e => {
      //   //ver cookie.value
      //   if (e.name == parameterToFilter[l]) e.value = cookie.value
      //   return e;
      cy.readFile(filename).then((obj) => {

        const newCookie = obj.map(e => {
        if (e.name == parameterToFilter[l]) e.value = cookie.value
        return e;
        })
        cy.writeFile(filename,  JSON.stringify(newCookie))

      })
    }
  });
}

export const updateExpiryValueCookies =  () => {
  let timestamp = new Date().getTime();
  let today = new Date();
  const filename = 'cookie.json';
  try {
    cy.readFile(filename).then((obj) => {
      const newCookie = obj.map(e => { 
        let oldDate = new Date(e.expiry);
        if (oldDate < today) e.expiry = timestamp;
        return e;
      })
      cy.writeFile(filename, JSON.stringify(newCookie))
    })
  } catch (e) {
  }
  
<<<<<<< HEAD
=======
      // const newCookies = cookieMock.map(e => {
      //   //ver cookie.value
      //   if (e.name == parameterToFilter) e.value = cookie.value;
      //   return e;
      cy.readFile(filename).then((obj) => {

        obj.forEach(e => {

          if (e.name == parameterToFilter[l]) e.value = cookie.value
        })
        cy.writeFile(filename, obj)

      })

    }

    cy.log(`cookie: ${currentCook}`);
  });
}

export const writeFiles = async (cookie) => {
  const filename = 'cookie.json';
  cy.readFile(filename).then((list) => {
    list.push(cookie)
    cy.writeFile(filename, list)
  })
>>>>>>> a6a2378a9c9a1f794b836db060ab3bfaa3e9b700
=======
>>>>>>> 96fce9a7
}

export const getMyCookie = () => {
  let cookie;
  return cy.getCookie().then((c) => {
    return cookie = c;
  })
}
<|MERGE_RESOLUTION|>--- conflicted
+++ resolved
@@ -66,10 +66,6 @@
     const parameterToFilter = ['sid', 'wz-token'];
     for (let l = 0; l < parameterToFilter.length; l++) {
       const [cookie] = currentCook.filter(e => e.name == parameterToFilter[l]);
-<<<<<<< HEAD
-<<<<<<< HEAD
-=======
->>>>>>> 96fce9a7
       // const newCookies = obj.map(e => {
       //   //ver cookie.value
       //   if (e.name == parameterToFilter[l]) e.value = cookie.value
@@ -102,38 +98,6 @@
     })
   } catch (e) {
   }
-  
-<<<<<<< HEAD
-=======
-      // const newCookies = cookieMock.map(e => {
-      //   //ver cookie.value
-      //   if (e.name == parameterToFilter) e.value = cookie.value;
-      //   return e;
-      cy.readFile(filename).then((obj) => {
-
-        obj.forEach(e => {
-
-          if (e.name == parameterToFilter[l]) e.value = cookie.value
-        })
-        cy.writeFile(filename, obj)
-
-      })
-
-    }
-
-    cy.log(`cookie: ${currentCook}`);
-  });
-}
-
-export const writeFiles = async (cookie) => {
-  const filename = 'cookie.json';
-  cy.readFile(filename).then((list) => {
-    list.push(cookie)
-    cy.writeFile(filename, list)
-  })
->>>>>>> a6a2378a9c9a1f794b836db060ab3bfaa3e9b700
-=======
->>>>>>> 96fce9a7
 }
 
 export const getMyCookie = () => {
