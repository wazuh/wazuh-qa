--- conflicted
+++ resolved
@@ -9,11 +9,6 @@
 When('The user navigates to decoders', () => {
   clickElement(wazuhMenuButton);
   clickElement(managementButton);
-<<<<<<< HEAD
   clickElement(decodersLink);
-  cy.wait(5000);
-=======
-  clickElement(decodersButton);
   validateURLIncludes('/manager/?tab=decoders');
->>>>>>> 8daa3f52
 });