import { When } from 'cypress-cucumber-preprocessor/steps';
<<<<<<< HEAD
import { clickElement, getElement, validateURLIncludes } from '../../../utils/driver';
=======
import { clickElement, validateURLIncludes } from '../../../utils/driver';
>>>>>>> 106348a2
import {
  managementButton,
  wazuhMenuButton,
  rulesLink,
} from '../../../pageobjects/wazuh-menu/wazuh-menu.page';

When('The user navigates to rules', () => {
  clickElement(wazuhMenuButton);
  clickElement(managementButton);
  clickElement(rulesLink);
  validateURLIncludes('/manager/?tab=rules');
});<|MERGE_RESOLUTION|>--- conflicted
+++ resolved
@@ -1,18 +1,14 @@
 import { When } from 'cypress-cucumber-preprocessor/steps';
-<<<<<<< HEAD
-import { clickElement, getElement, validateURLIncludes } from '../../../utils/driver';
-=======
-import { clickElement, validateURLIncludes } from '../../../utils/driver';
->>>>>>> 106348a2
+import { clickElement, getObject, validateURLIncludes } from '../../../utils/driver';
 import {
   managementButton,
   wazuhMenuButton,
-  rulesLink,
+  rulesButton,
 } from '../../../pageobjects/wazuh-menu/wazuh-menu.page';
 
 When('The user navigates to rules', () => {
   clickElement(wazuhMenuButton);
   clickElement(managementButton);
-  clickElement(rulesLink);
+  clickElement(rulesButton);
   validateURLIncludes('/manager/?tab=rules');
 });