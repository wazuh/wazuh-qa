--- conflicted
+++ resolved
@@ -14,39 +14,15 @@
 
 
 @pytest.fixture(scope='function')
-<<<<<<< HEAD
-def clean_environment(get_dashboard_credentials, request):
-=======
 def clean_alerts_index(get_dashboard_credentials):
->>>>>>> 5ddeeb79
     """Remove the temporary file that contains the alerts and delete indices using the API.
 
       Args:
           credentials (dict): wazuh-indexer credentials.
-<<<<<<< HEAD
-          request (fixture): Provide information on the executing test function.
-    """
-    yield
-    inventory_playbook = request.config.getoption('--inventory_path')
-
-    # Execute each playbook for the teardown
-    for playbook in getattr(request.module, 'teardown_playbook'):
-        teardown_playbook_path = os.path.join(getattr(request.module, 'test_data_path'), 'playbooks', playbook)
-
-        parameters = {'playbook': teardown_playbook_path, 'inventory': inventory_playbook}
-
-        # Check if the module has extra variables to pass to the playbook
-        configuration_extra_vars = getattr(request.module, 'configuration_extra_vars', None)
-        if configuration_extra_vars is not None:
-            parameters.update({'extravars': configuration_extra_vars})
-
-        ansible_runner.run(**parameters)
-=======
     """
     yield
     remove_file(alerts_json)
     e2e.delete_index_api(credentials=get_dashboard_credentials)
->>>>>>> 5ddeeb79
 
     remove_file(alerts_json)
     e2e.delete_index_api(credentials=get_dashboard_credentials)
