--- conflicted
+++ resolved
@@ -48,7 +48,7 @@
     """
     collected_items = request.session.items
     roles_path = request.config.getoption('--roles-path')
-    inventory_path = request.config.getoption('--inventory_path')
+    inventory_path = request.config.getoption('--inventory-path')
     playbook_generator = os.path.join(suite_path, 'data', 'validation_playbooks', 'generate_general_play.yaml')
     playbook_template = os.path.join(suite_path, 'data', 'validation_templates', 'general_validation.j2')
     general_playbook = os.path.join(suite_path, 'data', 'validation_playbooks', 'general_validation.yaml')
@@ -123,7 +123,7 @@
         request (fixture):  Gives access to the requesting test context.
     """
     roles_path = request.config.getoption('--roles-path')
-    inventory_path = request.config.getoption('--inventory_path')
+    inventory_path = request.config.getoption('--inventory-path')
     test_suite_path = os.path.dirname(request.fspath)
     test_suite_name = test_suite_path.split('/')[-1:][0]
     target_hosts, target_distros = get_target_hosts_and_distros(test_suite_name)
@@ -189,12 +189,8 @@
     Args:
         request (fixture): Provide information on the executing test function.
     """
-<<<<<<< HEAD
     inventory_playbook = request.config.getoption('--inventory-path')
-=======
-    inventory_playbook = request.config.getoption('--inventory_path')
     roles_path = request.config.getoption('--roles-path')
->>>>>>> 9cd4879d
 
     if not inventory_playbook:
         raise ValueError('Inventory not specified')
@@ -243,12 +239,8 @@
         request (fixture): Provide information on the executing test function.
         metadata (dict): Dictionary with test case metadata.
     """
-<<<<<<< HEAD
     inventory_playbook = request.config.getoption('--inventory-path')
-=======
-    inventory_playbook = request.config.getoption('--inventory_path')
     roles_path = request.config.getoption('--roles-path')
->>>>>>> 9cd4879d
 
     if not inventory_playbook:
         raise ValueError('Inventory not specified')
