- name: Clean alerts file
  hosts: managers
  tasks:

    - name: Truncate alert.json
      include_role:
        name: manage_alerts
        tasks_from: truncate_alert_json.yaml

- name: Generate events
  hosts: localhost
  tasks:

    - name: Attempt a SSH brute force attack
      expect:
        command: >
          ssh {{item}}@{{ hostvars['centos-agent']['ansible_host'] }}
          -i {{ hostvars['centos-agent']['ansible_ssh_private_key_file'] }}
        responses:
          (.*)continue connecting(.*): 'yes'
          (?i)password: 1
        timeout: 15
      loop:
        - test_user
        - test_user
        - test_user
        - test_user
        - test_user
        - test_user
        - test_user
        - test_user
      register: result
      failed_when:
        - "'Permission denied' not in result.stdout"

- name: Get alerts file
  hosts: managers
  vars:
    ts:
  tasks:

    - name: Search alert in alerts log
      include_role:
        name: manage_alerts
        tasks_from: search_alert.yaml
      vars:
<<<<<<< HEAD
        ts: \d+-\d+-\d+T\d+:\d+:\d+\.\d+[+|-]\d+
        custom_regex: "{\"timestamp\":\"{{ ts }}\",\"rule\":{\"level\":{{ rule_level }},\
=======
        timestamp: \d+-\d+-\d+T\d+:\d+:\d+\.\d+[+|-]\d+
        custom_regex: "{\"timestamp\":\"{{ timestamp }}\",\"rule\":{\"level\":{{ rule_level }},\
>>>>>>> d73f9dfc
          \"description\":\"{{ rule_description }}\",\"id\":\"{{ rule_id }}\".*"
        attempts: 15
        time_btw_attempts: 2

    - name: Get alert json
      include_role:
        name: manage_alerts
        tasks_from: get_alert_json.yaml<|MERGE_RESOLUTION|>--- conflicted
+++ resolved
@@ -35,8 +35,6 @@
 
 - name: Get alerts file
   hosts: managers
-  vars:
-    ts:
   tasks:
 
     - name: Search alert in alerts log
@@ -44,13 +42,8 @@
         name: manage_alerts
         tasks_from: search_alert.yaml
       vars:
-<<<<<<< HEAD
-        ts: \d+-\d+-\d+T\d+:\d+:\d+\.\d+[+|-]\d+
-        custom_regex: "{\"timestamp\":\"{{ ts }}\",\"rule\":{\"level\":{{ rule_level }},\
-=======
         timestamp: \d+-\d+-\d+T\d+:\d+:\d+\.\d+[+|-]\d+
         custom_regex: "{\"timestamp\":\"{{ timestamp }}\",\"rule\":{\"level\":{{ rule_level }},\
->>>>>>> d73f9dfc
           \"description\":\"{{ rule_description }}\",\"id\":\"{{ rule_id }}\".*"
         attempts: 15
         time_btw_attempts: 2
