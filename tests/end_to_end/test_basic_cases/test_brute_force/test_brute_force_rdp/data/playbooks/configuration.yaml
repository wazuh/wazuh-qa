- name: Configure local environment
<<<<<<< HEAD
  hosts:  ubuntu-agent
=======
  hosts: ubuntu-agent
>>>>>>> d28fdf7b
  become: true
  tasks:
    - name: Update packages list
      ansible.builtin.apt:
        update_cache: yes

    # Install hydra to attempt the RDP brute force attack
    - name: Install hydra
<<<<<<< HEAD
      ansible.builtin.apt:
        name: hydra
=======
      package:
        name: hydra=9.2-1ubuntu1
>>>>>>> d28fdf7b
        state: present<|MERGE_RESOLUTION|>--- conflicted
+++ resolved
@@ -1,9 +1,5 @@
 - name: Configure local environment
-<<<<<<< HEAD
   hosts:  ubuntu-agent
-=======
-  hosts: ubuntu-agent
->>>>>>> d28fdf7b
   become: true
   tasks:
     - name: Update packages list
@@ -12,11 +8,6 @@
 
     # Install hydra to attempt the RDP brute force attack
     - name: Install hydra
-<<<<<<< HEAD
-      ansible.builtin.apt:
-        name: hydra
-=======
       package:
         name: hydra=9.2-1ubuntu1
->>>>>>> d28fdf7b
         state: present