--- conflicted
+++ resolved
@@ -14,11 +14,6 @@
     - name: "{{ event_description }}"
       shell: "{{ command }}"
 
-<<<<<<< HEAD
-    - name: Wait for alerts to be generated
-      wait_for:
-        timeout: 30
-=======
     - name: Search alert in alerts log
       include_role:
         name: manage_alerts
@@ -29,7 +24,6 @@
                        \"{{ rule_description }}\",\"id\":\"{{ rule_id }}\".+osquery\":.+\"name\":\"{{ osquery_name }}\""
         attempts: 15
         time_btw_attempts: 2
->>>>>>> d28fdf7b
 
     - name: Get alert json
       include_role:
