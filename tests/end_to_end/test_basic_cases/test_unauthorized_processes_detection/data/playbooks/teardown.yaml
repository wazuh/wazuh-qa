- name: Cleanup Linux agent environment
<<<<<<< HEAD
  hosts: agent:&linux
  become: True
=======
  hosts: agents:&linux
  become: true
>>>>>>> 9cd4879d
  tasks:

    - name: Delete agent configuration
      blockinfile:
        path: /var/ossec/etc/ossec.conf
        block: ''
        marker: <!-- {mark} ANSIBLE MANAGED BLOCK -->

    - name: Restart wazuh-agent
      include_role:
        name: manage_wazuh
        tasks_from: restart_wazuh.yaml
      vars:
        os: linux

- name: Cleanup manager environment
<<<<<<< HEAD
  hosts: manager
  become: True
=======
  hosts: managers
  become: true
>>>>>>> 9cd4879d
  tasks:

    - name: Delete added rules
      blockinfile:
        path: /var/ossec/etc/rules/local_rules.xml
        block: ''
        marker: <!-- {mark} ANSIBLE MANAGED BLOCK -->

    - name: Restart wazuh-manager
      include_role:
        name: manage_wazuh
        tasks_from: restart_wazuh.yaml
      vars:
        os: linux<|MERGE_RESOLUTION|>--- conflicted
+++ resolved
@@ -1,11 +1,6 @@
 - name: Cleanup Linux agent environment
-<<<<<<< HEAD
   hosts: agent:&linux
   become: True
-=======
-  hosts: agents:&linux
-  become: true
->>>>>>> 9cd4879d
   tasks:
 
     - name: Delete agent configuration
@@ -22,13 +17,8 @@
         os: linux
 
 - name: Cleanup manager environment
-<<<<<<< HEAD
   hosts: manager
   become: True
-=======
-  hosts: managers
-  become: true
->>>>>>> 9cd4879d
   tasks:
 
     - name: Delete added rules
