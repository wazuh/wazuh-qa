--- conflicted
+++ resolved
@@ -1,11 +1,6 @@
 - name: Cleanup manager environment
-<<<<<<< HEAD
   hosts: manager
   become: True
-=======
-  hosts: managers
-  become: true
->>>>>>> 9cd4879d
   tasks:
 
     - name: Delete the docker-listener module configuration
