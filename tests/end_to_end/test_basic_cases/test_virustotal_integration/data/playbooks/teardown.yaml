- name: Cleanup manager environment
<<<<<<< HEAD
  hosts: wazuh-manager
  become: true
=======
  hosts: managers
  become: True
>>>>>>> 1defc558
  tasks:

    - name: Delete Virustotal integration and active response configuration
      blockinfile:
        path: /var/ossec/etc/ossec.conf
        marker: <!-- {mark} ANSIBLE MANAGED BLOCK -->
        block: ''

    - name: Delete local rules virus total integration
      blockinfile:
        path: /var/ossec/etc/rules/local_rules.xml
        block: ''
        marker: <!-- {mark} ANSIBLE MANAGED BLOCK -->

    - name: Restart manager
      include_role:
        name: manage_wazuh
        tasks_from: restart_wazuh.yaml
      vars:
        os: linux

- name: Cleanup agent environment
<<<<<<< HEAD
  hosts: wazuh-agent
  become: true
=======
  hosts: centos-agent
  become: True
>>>>>>> 1defc558
  tasks:

    - name: Delete syscheck configuration
      blockinfile:
        path: /var/ossec/etc/ossec.conf
        marker: <!-- {mark} ANSIBLE MANAGED BLOCK -->
        block: ''

    - name: Delete active response script
      file:
        path: /var/ossec/active-response/remove-threat.sh
        state: absent

    - name: Delete created file
      file:
        path: /root/harmless_file.txt
        state: absent

    - name: Restart agent
      include_role:
        name: manage_wazuh
        tasks_from: restart_wazuh.yaml
      vars:
        os: linux<|MERGE_RESOLUTION|>--- conflicted
+++ resolved
@@ -1,11 +1,6 @@
 - name: Cleanup manager environment
-<<<<<<< HEAD
-  hosts: wazuh-manager
+  hosts: managers
   become: true
-=======
-  hosts: managers
-  become: True
->>>>>>> 1defc558
   tasks:
 
     - name: Delete Virustotal integration and active response configuration
@@ -28,13 +23,8 @@
         os: linux
 
 - name: Cleanup agent environment
-<<<<<<< HEAD
-  hosts: wazuh-agent
+  hosts: centos-agent
   become: true
-=======
-  hosts: centos-agent
-  become: True
->>>>>>> 1defc558
   tasks:
 
     - name: Delete syscheck configuration
