--- conflicted
+++ resolved
@@ -6,13 +6,6 @@
       become: true
       shell: "{{ shell }}"
 
-<<<<<<< HEAD
-    - name: Wait for alert
-      wait_for:
-        timeout: 40
-
-=======
->>>>>>> d28fdf7b
 - name: Get alerts file
   hosts: manager
   tasks:
