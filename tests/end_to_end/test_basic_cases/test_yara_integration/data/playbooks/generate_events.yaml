--- conflicted
+++ resolved
@@ -17,11 +17,6 @@
     - name: Download malware
       shell: curl -s -XGET {{ url }} -o "/tmp/yara/malware/mirai"
 
-<<<<<<< HEAD
-    - name: Wait for alerts to be generated
-      wait_for:
-        timeout: 50
-=======
     - name: Search alert in alerts log
       include_role:
         name: manage_alerts
@@ -32,7 +27,6 @@
                        :\"{{ rule_description }}.+id.+{{ rule_id }}"
         attempts: 15
         time_btw_attempts: 2
->>>>>>> d28fdf7b
 
     - name: Get alert json
       include_role:
