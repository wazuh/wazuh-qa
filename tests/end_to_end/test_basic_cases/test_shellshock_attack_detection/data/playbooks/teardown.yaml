- name: Cleanup manager environment
<<<<<<< HEAD
  hosts: wazuh-manager
  become: true
=======
  hosts: managers
  become: True
>>>>>>> 1defc558
  tasks:

    - name: Delete localfile configuration
      blockinfile:
        path: /var/ossec/etc/ossec.conf
        marker: <!-- {mark} ANSIBLE MANAGED BLOCK -->
        block: ''

    - name: Restart wazuh-manager
      include_role:
        name: manage_wazuh
        tasks_from: restart_wazuh.yaml
      vars:
        os: linux<|MERGE_RESOLUTION|>--- conflicted
+++ resolved
@@ -1,11 +1,6 @@
 - name: Cleanup manager environment
-<<<<<<< HEAD
-  hosts: wazuh-manager
+  hosts: managers
   become: true
-=======
-  hosts: managers
-  become: True
->>>>>>> 1defc558
   tasks:
 
     - name: Delete localfile configuration
