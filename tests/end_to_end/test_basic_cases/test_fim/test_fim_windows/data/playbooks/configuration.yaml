--- conflicted
+++ resolved
@@ -7,8 +7,7 @@
         path: C:\Test\test_demo_fim
         state: directory
 
-<<<<<<< HEAD
-    - name: Add directory to syscheck configuration (Windows)
+    - name: Add directory to syscheck configuration
       include_role:
         name: manage_wazuh_configurations
         tasks_from: write_wazuh_config.yaml
@@ -21,33 +20,18 @@
           Add-Content 'C:\Program Files (x86)\ossec-agent\ossec.conf' "`n</syscheck>"
           Add-Content 'C:\Program Files (x86)\ossec-agent\ossec.conf' "`n</ossec_config>"
         os: windows
-=======
-    - name: Add directory to syscheck configuration
-      win_lineinfile:
-        path: C:\Program Files (x86)\ossec-agent\ossec.conf
-        insertafter: </directories>
-        line: |
-          <directories check_all="yes" report_changes="yes" whodata="yes">C:\\Test\\test_demo_fim</directories>
->>>>>>> 1defc558
 
     - name: Truncate ossec.log
       win_file:
         path: C:\Program Files (x86)\ossec-agent\ossec.log
         state: absent
 
-<<<<<<< HEAD
     - name: Restart wazuh-agent
       include_role:
         name: manage_wazuh
         tasks_from: restart_wazuh.yaml
       vars:
         os: windows
-=======
-    - name: Restart Wazuh
-      win_shell: |
-        net stop wazuh
-        net start wazuh
->>>>>>> 1defc558
 
     - name: Wait for whodata start
       win_wait_for:
