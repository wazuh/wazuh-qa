- name: Configure Windows agent environment
  hosts: windows-agent
  tasks:

    - name: Create directory to monitor
      win_file:
        path: C:\Test\test_demo_fim
        state: directory

    - name: Add directory to syscheck configuration
<<<<<<< HEAD
      win_lineinfile:
        path: C:\Program Files (x86)\ossec-agent\ossec.conf
        insertafter: </directories>
        line: |
          <directories check_all="yes" report_changes="yes" whodata="yes">C:\Test\test_demo_fim</directories>
=======
      include_role:
        name: manage_wazuh_configurations
        tasks_from: write_wazuh_config.yaml
      vars:
        config_block: |
          Add-Content 'C:\Program Files (x86)\ossec-agent\ossec.conf' "`n<ossec_config>"
          Add-Content 'C:\Program Files (x86)\ossec-agent\ossec.conf' "`n<syscheck>"
          Add-Content 'C:\Program Files (x86)\ossec-agent\ossec.conf' `
          '`n<directories check_all="yes" report_changes="yes" whodata="yes">C:\\Test\\test_demo_fim</directories>'
          Add-Content 'C:\Program Files (x86)\ossec-agent\ossec.conf' "`n</syscheck>"
          Add-Content 'C:\Program Files (x86)\ossec-agent\ossec.conf' "`n</ossec_config>"
        os: windows
>>>>>>> 9cd4879d

    - name: Truncate ossec.log
      win_file:
        path: C:\Program Files (x86)\ossec-agent\ossec.log
        state: absent

    - name: Restart wazuh-agent
      include_role:
        name: manage_wazuh
        tasks_from: restart_wazuh.yaml
      vars:
        os: windows

    - name: Wait for whodata start
      win_wait_for:
        path: C:\Program Files (x86)\ossec-agent\ossec.log
        search_regex: File integrity monitoring real-time Whodata engine started.<|MERGE_RESOLUTION|>--- conflicted
+++ resolved
@@ -8,13 +8,6 @@
         state: directory
 
     - name: Add directory to syscheck configuration
-<<<<<<< HEAD
-      win_lineinfile:
-        path: C:\Program Files (x86)\ossec-agent\ossec.conf
-        insertafter: </directories>
-        line: |
-          <directories check_all="yes" report_changes="yes" whodata="yes">C:\Test\test_demo_fim</directories>
-=======
       include_role:
         name: manage_wazuh_configurations
         tasks_from: write_wazuh_config.yaml
@@ -27,7 +20,6 @@
           Add-Content 'C:\Program Files (x86)\ossec-agent\ossec.conf' "`n</syscheck>"
           Add-Content 'C:\Program Files (x86)\ossec-agent\ossec.conf' "`n</ossec_config>"
         os: windows
->>>>>>> 9cd4879d
 
     - name: Truncate ossec.log
       win_file:
