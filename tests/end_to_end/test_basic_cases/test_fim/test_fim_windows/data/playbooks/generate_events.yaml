- name: Clean alerts file
  hosts: manager
  tasks:

    - name: Truncate alert.json
      include_role:
        name: manage_alerts
        tasks_from: truncate_alert_json.yaml

    - name: "{{ event_description }}"
      win_file:
        path: "{{ path }}"
        state: "{{ state }}"
      delegate_to: windows-agent

<<<<<<< HEAD
- name: Get alerts file
  hosts: manager
  tasks:

    - name: Wait for alert to be generated
      wait_for:
        timeout: 30
=======
    - name: Wait asynchronously for Filebeat to send data to Wazuh Indexer
      become: true
      wait_for:
        path: /var/log/filebeat/filebeat
        search_regex: "{{ rule_description }}"
      async: 30
      poll: 0
      register: async_waiter

    - name: Search alert in alerts log
      include_role:
        name: manage_alerts
        tasks_from: search_alert.yaml
      vars:
        timestamp: \d+-\d+-\d+T\d+:\d+:\d+\.\d+[+|-]\d+
        custom_regex: "{\"timestamp\":\"{{ timestamp }}\",\"rule\":{\"level\":{{ rule_level }},\"description\":\
                       \"{{ rule_description }}\",\"id\":\"{{ rule_id }}\".*"
        attempts: 15
        time_btw_attempts: 2

    - name: Check if Filebeat has sent the alert data to Wazuh Indexer
      become: true
      async_status:
        jid: "{{ async_waiter.ansible_job_id }}"
      register: wait_result
      until: wait_result.finished
      retries: 15
      delay: 2
      # Ignore error to display a custom failure message after the current task
      ignore_errors: true

    - name: Fail when the alert data does not appear in Filebeat log
      fail:
        msg: "{{ rule_description }} was not found in '/var/log/filebeat/filebeat' after 30s"
      when: wait_result.failed
>>>>>>> e42fd75a

    - name: Get alert json
      include_role:
        name: manage_alerts
        tasks_from: get_alert_json.yaml<|MERGE_RESOLUTION|>--- conflicted
+++ resolved
@@ -13,15 +13,6 @@
         state: "{{ state }}"
       delegate_to: windows-agent
 
-<<<<<<< HEAD
-- name: Get alerts file
-  hosts: manager
-  tasks:
-
-    - name: Wait for alert to be generated
-      wait_for:
-        timeout: 30
-=======
     - name: Wait asynchronously for Filebeat to send data to Wazuh Indexer
       become: true
       wait_for:
@@ -57,7 +48,6 @@
       fail:
         msg: "{{ rule_description }} was not found in '/var/log/filebeat/filebeat' after 30s"
       when: wait_result.failed
->>>>>>> e42fd75a
 
     - name: Get alert json
       include_role:
