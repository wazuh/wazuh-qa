<<<<<<< HEAD
'''
copyright: Copyright (C) 2015-2021, Wazuh Inc.

           Created by Wazuh, Inc. <info@wazuh.com>.

           This program is free software; you can redistribute it and/or modify it under the terms of GPLv2

type: integration

brief: Agents can be upgraded remotely. This upgrade is performed by the manager which
        sends each registered agent a WPK (Wazuh signed package) file that contains the files
        needed to upgrade the agent to the new version. These tests ensure, on the agent side,
        that the WPK upgrade works correctly.

tier: 0

modules:
    - wpk

components:
    - agent

daemons:
    - wazuh-authd
    - wazuh-remoted

os_platform:
    - linux
    - windows

os_version:
    - Arch Linux
    - Amazon Linux 2
    - Amazon Linux 1
    - CentOS 8
    - CentOS 7
    - CentOS 6
    - Ubuntu Focal
    - Ubuntu Bionic
    - Ubuntu Xenial
    - Ubuntu Trusty
    - Debian Buster
    - Debian Stretch
    - Debian Jessie
    - Debian Wheezy
    - Red Hat 8
    - Red Hat 7
    - Red Hat 6
    - Windows 10
    - Windows 8
    - Windows 7
    - Windows Server 2016
    - Windows Server 2012
    - Windows Server 2003

references:
    - https://documentation.wazuh.com/current/user-manual/agents/remote-upgrading/upgrading-agent.html

pytest_args:
    - wpk_version: Specify the version to upgrade
    - wpk_package_path: Specify the path to the wpk package

tags:
    - wpk
'''
=======
# Copyright (C) 2015-2021, Wazuh Inc.
# Created by Wazuh, Inc. <info@wazuh.com>.
# This program is free software; you can redistribute it and/or modify it under the terms of GPLv2

>>>>>>> f94e15fb
import hashlib
import os
import platform
import pytest
import time
import requests
import subprocess
import yaml
import json

from wazuh_testing import tools
from wazuh_testing.tools.monitoring import make_callback, FileMonitor
from datetime import datetime
from wazuh_testing.tools import WAZUH_PATH, get_version, get_service
from wazuh_testing.tools.authd_sim import AuthdSimulator
from wazuh_testing.tools.configuration import load_wazuh_configurations
from wazuh_testing.tools.file import truncate_file, count_file_lines
from wazuh_testing.tools.remoted_sim import RemotedSimulator
from wazuh_testing.tools.services import control_service
from wazuh_testing.agent import callback_detect_upgrade_ack_event, callback_upgrade_module_up, callback_exit_cleaning
from wazuh_testing import global_parameters


pytestmark = [pytest.mark.linux, pytest.mark.darwin, pytest.mark.win32,
              pytest.mark.tier(level=0), pytest.mark.agent]

sys_platform = platform.system()

folder = 'etc' if sys_platform == 'Linux' else '.'
upgrade_result_folder = 'var/upgrade' if sys_platform != "Windows" else 'upgrade'

DEFAULT_UPGRADE_SCRIPT = 'upgrade.sh' if sys_platform != "Windows" else 'upgrade.bat'

CLIENT_KEYS_PATH = os.path.join(WAZUH_PATH, folder, 'client.keys')
SERVER_KEY_PATH = os.path.join(WAZUH_PATH, folder, 'manager.key')
SERVER_CERT_PATH = os.path.join(WAZUH_PATH, folder, 'manager.cert')
UPGRADE_RESULT_PATH = os.path.join(WAZUH_PATH, upgrade_result_folder, 'upgrade_result')
CRYPTO = "aes"
SERVER_ADDRESS = 'localhost'
PROTOCOL = "tcp"
mark_skip_agentLinux = pytest.mark.skipif(get_service() == 'wazuh-agent' and
                                          sys_platform == 'Linux', reason="It will be blocked by wazuh/wazuh#9763")

if not global_parameters.wpk_version:
    raise Exception("The WPK package version must be defined by parameter. See README.md")
if global_parameters.wpk_package_path is None:
    raise ValueError("The WPK package path must be defined by parameter. See README.md")

version_to_upgrade = global_parameters.wpk_version[0]
package_path = global_parameters.wpk_package_path[0]

_agent_version = get_version()

error_msg = ''
ver_split = _agent_version.replace("v", "").split(".")
if int(ver_split[0]) >= 4 and int(ver_split[1]) >= 1:
    error_msg = 'Could not chmod' \
        if sys_platform != "Windows" else \
        'Error executing command'
else:
    error_msg = 'err Could not chmod' \
        if sys_platform != "Windows" else \
        'err Cannot execute installer'


time_to_sleep_until_backup = 10
time_to_sleep_until_stop = 1
wait_upgrade_process_timeout = 240
timeout_ack_response = 300
timeout_agent_exit = 250
timeout_upgrade_module_start = 200

test_metadata = [
    # 1. Upgrade from initial_version to new version
    {
        'protocol': PROTOCOL,
        'initial_version': _agent_version,
        'agent_version': version_to_upgrade,
        'use_http': False,
        'upgrade_script': DEFAULT_UPGRADE_SCRIPT,
        'chunk_size': 16384,
        'simulate_interruption': False,
        'simulate_rollback': False,
        'results': {
            'upgrade_ok': True,
            'result_code': 0,
            'receive_notification': True,
            'status': 'Done',
        }
    },
    # 2. False upgrade script parameter
    {
        'protocol': PROTOCOL,
        'initial_version': _agent_version,
        'agent_version': version_to_upgrade,
        'use_http': False,
        'upgrade_script': 'fake_upgrade.sh',
        'chunk_size': 16384,
        'simulate_interruption': False,
        'simulate_rollback': False,
        'results': {
            'upgrade_ok': False,
            'error_message': error_msg,
            'receive_notification': False,
        }
    },
    # 3. Simulate an interruption
    {
        'protocol': PROTOCOL,
        'initial_version': _agent_version,
        'agent_version': version_to_upgrade,
        'use_http': False,
        'upgrade_script': DEFAULT_UPGRADE_SCRIPT,
        'chunk_size': 16384,
        'simulate_interruption': True,
        'simulate_rollback': False,
        'results': {
            'upgrade_ok': False,
            'error_message': 'Request confirmation never arrived',
            'receive_notification': False,
        }
    }
]

if _agent_version == 'v3.13.2':
    test_metadata += [{
        # 4. Simulate a rollback (v3.13.2)
        'protocol': PROTOCOL,
        'initial_version': 'v3.13.2',
        'agent_version': version_to_upgrade,
        'use_http': False,
        'upgrade_script': DEFAULT_UPGRADE_SCRIPT,
        'chunk_size': 16384,
        'simulate_interruption': False,
        'simulate_rollback': True,
        'results': {
            'upgrade_ok': True,
            'result_code': 0,
            'receive_notification': False,
        }
    }]
elif _agent_version == version_to_upgrade:
    test_metadata += [{
        # 5. Simulate a rollback (new version)
        'protocol': PROTOCOL,
        'initial_version': version_to_upgrade,
        'agent_version': version_to_upgrade,
        'use_http': False,
        'upgrade_script': DEFAULT_UPGRADE_SCRIPT,
        'chunk_size': 16384,
        'simulate_interruption': False,
        'simulate_rollback': True,
        'results': {
            'upgrade_ok': True,
            'result_code': 0,
            'receive_notification': True,
            'status': 'Failed',
        }
    }]

params = [
    {
        'CRYPTO': CRYPTO,
        'SERVER_ADDRESS': SERVER_ADDRESS,
        'REMOTED_PORT': 1514,
        'PROTOCOL': PROTOCOL
    } for _ in range(0, len(test_metadata))
]


def load_tests(path):
    """ Loads a yaml file from a path.

    Args:
        String: Full path of yaml file.
    """
    with open(path) as f:
        return yaml.safe_load(f)


test_data_path = os.path.join(os.path.dirname(os.path.realpath(__file__)),
                              'data')
configurations_path = os.path.join(test_data_path, 'wazuh_agent_conf.yaml')
configurations = load_wazuh_configurations(configurations_path, __name__,
                                           params=params,
                                           metadata=test_metadata)

remoted_simulator = None


def callback_agent_req(id_req):
    msg = '#! req {id_req}'
    return make_callback(pattern=msg, prefix=r'.*wazuh-agentd.*')


@pytest.fixture(scope="module", params=configurations)
def get_configuration(request):
    """Get configurations from the module"""
    yield request.param


@pytest.fixture(scope="function")
def start_agent(request, get_configuration):
    metadata = get_configuration['metadata']
    authd_simulator = AuthdSimulator(server_address=SERVER_ADDRESS,
                                     enrollment_port=1515,
                                     key_path=SERVER_KEY_PATH,
                                     cert_path=SERVER_CERT_PATH)
    authd_simulator.start()
    global remoted_simulator
    remoted_simulator = RemotedSimulator(server_address=SERVER_ADDRESS,
                                         remoted_port=1514,
                                         protocol=metadata['protocol'],
                                         mode='CONTROLLED_ACK',
                                         start_on_init=False,
                                         client_keys=CLIENT_KEYS_PATH)

    ver_split = _agent_version.replace("v", "").split(".")
    ver_major = ver_split[0]
    ver_minor = ver_split[1]
    if int(ver_split[0]) >= 4 and int(ver_split[1]) >= 1:
        remoted_simulator.set_wcom_message_version(f"{ver_major}.{ver_minor}")
    else:
        remoted_simulator.set_wcom_message_version(None)

    # Clean client.keys file
    truncate_file(CLIENT_KEYS_PATH)
    time.sleep(time_to_sleep_until_stop)

    control_service('stop')
    agent_auth_pat = 'bin' if sys_platform != "Windows" else ''
    subprocess.call([f'{WAZUH_PATH}/{agent_auth_pat}/agent-auth', '-m',
                    SERVER_ADDRESS])
    control_service('start')

    remoted_simulator.start(custom_listener=remoted_simulator.upgrade_listener,
                            args=(metadata['filename'], metadata['filepath'],
                                  metadata['chunk_size'],
                                  metadata['upgrade_script'],
                                  metadata['sha1'],
                                  metadata['simulate_interruption'],
                                  metadata['simulate_rollback']))

    yield

    remoted_simulator.stop()
    authd_simulator.shutdown()


@pytest.fixture(scope="function")
def download_wpk(get_configuration):
    metadata = get_configuration['metadata']
    agent_version = metadata['agent_version']
    current_plaform = sys_platform.lower()
    protocol = 'http://' if metadata['use_http'] else 'https://'
    wpk_repo = package_path
    architecture = 'x86_64'
    wpk_file_path = ''
    # Generating file name
    if current_plaform == "windows":
        wpk_file = "wazuh_agent_{0}_{1}.wpk".format(agent_version,
                                                    current_plaform)
        wpk_url = protocol + wpk_repo + "windows/" + wpk_file
        wpk_file_path = os.path.join(WAZUH_PATH, 'tmp', wpk_file)
    elif current_plaform == "darwin":
        wpk_file = "wazuh_agent_{0}_macos_{1}.wpk"\
                .format(agent_version, architecture)
        wpk_url = protocol + wpk_repo \
            + "macos/" + architecture + "/pkg/" + wpk_file
        wpk_file_path = os.path.join(WAZUH_PATH, 'var', wpk_file)
    else:
        wpk_file = "wazuh_agent_{0}_linux_{1}.wpk"\
                .format(agent_version, architecture)
        wpk_url = protocol + wpk_repo \
            + "linux/" + architecture + "/" + wpk_file
        wpk_file_path = os.path.join(WAZUH_PATH, 'var', wpk_file)
    try:
        result = requests.get(wpk_url)
    except requests.exceptions.RequestException:
        raise Exception("The WPK package could not be obtained")

    if result.ok:
        with open(wpk_file_path, 'wb') as fd:
            for chunk in result.iter_content(chunk_size=128):
                fd.write(chunk)
    else:
        raise Exception("Can't access to the WPK file in {}".format(wpk_url))

    # Get SHA1 file sum
    sha1hash = hashlib.sha1(open(wpk_file_path, 'rb').read()).hexdigest()

    metadata = get_configuration.get('metadata')
    metadata['filename'] = wpk_file
    metadata['filepath'] = wpk_file_path
    metadata['sha1'] = sha1hash


@pytest.fixture(scope="function")
def prepare_agent_version(get_configuration):
    metadata = get_configuration['metadata']

    if os.path.exists(UPGRADE_RESULT_PATH):
        os.remove(UPGRADE_RESULT_PATH)

    if get_version() != metadata["initial_version"]:
        if sys_platform == 'Windows':
            try:
                control_service('stop')
            except ValueError:
                pass
            time.sleep(time_to_sleep_until_backup)
            backup_path = os.path.join(WAZUH_PATH, 'backup')
            subprocess.call(['robocopy', backup_path, WAZUH_PATH,
                             '/E', '/IS', '/NFL', '/NDL', '/NJH',
                             '/NP', '/NS', '/NC'])
        else:
            # We should change initial version to match expected
            backup_file_start = f'backup_{metadata["initial_version"]}_[' \
                                f'{datetime.strftime(datetime.now(), "%m-%d-%Y")}'
            backups_files = [x for x in sorted(os.listdir(os.path.join(WAZUH_PATH,
                                               'backup')))
                             if backup_file_start in x]

            if len(backups_files) > 0:
                subprocess.call(['tar', 'xzf', f'{WAZUH_PATH}/backup/'
                                 f'{backups_files[-1]}', '-C', '/'])
            else:
                raise Exception('Expected initial version for test does not match'
                                ' current agent version and there is no backup '
                                'available to restore it')

    yield

    if sys_platform == 'Windows':
        try:
            control_service('stop')
        except ValueError:
            pass
        time.sleep(time_to_sleep_until_backup)
        backup_path = os.path.join(WAZUH_PATH, 'backup')
        subprocess.call(['robocopy', backup_path, WAZUH_PATH,
                         '/E', '/IS', '/NFL', '/NDL', '/NJH', '/NP', '/NS', '/NC'])
    else:
        backup_file_start = f'backup_{metadata["initial_version"]}_[' \
                            f'{datetime.strftime(datetime.now(), "%m-%d-%Y")}'
        backups_files = [x for x in sorted(os.listdir(os.path.join(WAZUH_PATH,
                                                                   'backup')))
                         if backup_file_start in x]
        if len(backups_files) > 0:
            subprocess.call(['tar', 'xzf', f'{WAZUH_PATH}/backup/{backups_files[-1]}',
                            '-C', '/'])


@mark_skip_agentLinux
def test_wpk_agent(get_configuration, prepare_agent_version, download_wpk,
                   configure_environment, start_agent):
    '''
    description: Upgrade the agent by WPK package, checking
                 the expected messages are correct.

    wazuh_min_version: 4.2.0

    parameters:
        - get_configuration:
            type: fixture
            brief: Get configurations from the module.
        - prepare_agent_version:
            type: fixture
            brief: Prepare the initial agent version to match the expected.
        - download_wpk:
            type: fixture
            brief: Download the WPK package to upgrade the agent.
        - configure_environment:
            type: fixture
            brief: Configure a custom environment for testing.
        - start_agent:
            type: fixture
            brief: Start the agent, as well as the remoted and authd simulators.

    assertions:
        - Verify that initial agent version matches the expected
        - Verify the successful upgrade proccess
        - Verify the upgrade result code is the expected or the error message is the expected
        - Verify notification status was the expected
        - Verify the end version matches the expected

    expected_output:
        - r'Upgrade process result'
        - r'Upgrade result code'
        - r'Notification status'
        - r'End version'

    tags:
        - wpk
    '''
    metadata = get_configuration['metadata']
    expected = metadata['results']

    # Extract initial Wazuh Agent version
    assert get_version() == metadata["initial_version"], \
           'Initial version does not match Expected for agent'

    upgrade_process_result, upgrade_exec_message = \
        remoted_simulator.wait_upgrade_process(timeout=wait_upgrade_process_timeout)
    assert upgrade_process_result == expected['upgrade_ok'], \
           'Upgrade process result was not the expected'
    if upgrade_process_result:
        upgrade_result_code = None
        if expected['result_code'] == 0 and _agent_version == version_to_upgrade:
            exp_json = json.loads(upgrade_exec_message)
            upgrade_result_code = int(exp_json['message'])
        else:
            exp_json = json.loads(upgrade_exec_message)
            upgrade_result_code = int(exp_json['message'])
        assert upgrade_result_code == expected['result_code'], \
               f'Expected upgrade result code was {expected["result_code"]} ' \
               f'but obtained {upgrade_result_code} instead'
    else:
        if _agent_version == version_to_upgrade and not metadata['simulate_interruption']:
            exp_json = json.loads(upgrade_exec_message)
            upgrade_exec_message = str(exp_json['message'])
        assert upgrade_exec_message == expected['error_message'], 'Expected error message does not match'

    if upgrade_process_result and expected['receive_notification']:
        if sys_platform not in ['win32', 'Windows']:
            max_retries_truncate_file = 100
            lines = count_file_lines(tools.LOG_FILE_PATH)
            truncate_file_lines = lines
            while truncate_file_lines >= lines and max_retries_truncate_file > 0:
                --max_retries_truncate_file
                truncate_file_lines = count_file_lines(tools.LOG_FILE_PATH)
                time.sleep(1)
        else:
            truncate_file(tools.LOG_FILE_PATH)

        wazuh_log_monitor = FileMonitor(tools.LOG_FILE_PATH)

        if metadata['simulate_rollback']:

            if sys_platform not in ['win32', 'Windows']:
                wazuh_log_monitor.start(timeout=timeout_agent_exit,
                                        error_message="Error agentd not stopped",
                                        callback=callback_exit_cleaning())

            wazuh_log_monitor.start(timeout=timeout_upgrade_module_start,
                                    error_message="Upgrade module did not start",
                                    callback=callback_upgrade_module_up())

            remoted_simulator.change_default_listener = True

        event = wazuh_log_monitor.start(timeout=timeout_ack_response, error_message='ACK event not received',
                                                   callback=callback_detect_upgrade_ack_event).result()
        result = event['parameters']

        if result is not None:
            status = result['status']
            assert status == expected['status'], \
                   'Notification status did not match expected'
        else:
            assert not expected['receive_notification'], 'Notification was expected but was not received'

    if expected['upgrade_ok'] and not metadata['simulate_rollback']:
        assert get_version() == metadata['agent_version'], 'End version does not match expected!'
    else:
        assert get_version() == metadata['initial_version'], 'End version does not match expected!'<|MERGE_RESOLUTION|>--- conflicted
+++ resolved
@@ -1,4 +1,3 @@
-<<<<<<< HEAD
 '''
 copyright: Copyright (C) 2015-2021, Wazuh Inc.
 
@@ -64,12 +63,6 @@
 tags:
     - wpk
 '''
-=======
-# Copyright (C) 2015-2021, Wazuh Inc.
-# Created by Wazuh, Inc. <info@wazuh.com>.
-# This program is free software; you can redistribute it and/or modify it under the terms of GPLv2
-
->>>>>>> f94e15fb
 import hashlib
 import os
 import platform
