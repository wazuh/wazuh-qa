# Copyright (C) 2015-2021, Wazuh Inc.
# Created by Wazuh, Inc. <info@wazuh.com>.
# This program is free software; you can redistribute it and/or modify it under the terms of GPLv2

import os
import pytest
import time
import hashlib
import requests

from wazuh_testing.tools import WAZUH_PATH, LOG_FILE_PATH, UPGRADE_PATH, get_version
from wazuh_testing.tools.configuration import load_wazuh_configurations
from wazuh_testing.tools.agent_simulator import Sender, Injector
from wazuh_testing.tools.services import control_service
from wazuh_testing.tools.file import truncate_file
from wazuh_testing.tools.monitoring import FileMonitor
from wazuh_testing import global_parameters
from wazuh_testing.tools.sockets import WazuhSocket

pytestmark = [pytest.mark.linux, pytest.mark.tier(level=0), pytest.mark.server]

UPGRADE_SOCKET = os.path.join(WAZUH_PATH, 'queue', 'tasks', 'upgrade')
TASK_SOCKET = os.path.join(WAZUH_PATH, 'queue', 'tasks', 'task')
SERVER_ADDRESS = 'localhost'
WPK_REPOSITORY_4x = global_parameters.wpk_package_path[0]
WPK_REPOSITORY_3x = 'packages.wazuh.com/wpk/'
CRYPTO = "aes"
CHUNK_SIZE = 16384
TASK_TIMEOUT = '15m'
global valid_sha1_list
valid_sha1_list = {}


upgrade_socket = WazuhSocket(UPGRADE_SOCKET)
task_socket = WazuhSocket(TASK_SOCKET)
time_until_registration_key_avaible = 40
time_until_ask_upgrade_result = 30
max_upgrade_result_status_retries = 30


if global_parameters.wpk_version is None:
    raise ValueError("The WPK package version must be defined by parameter. See README.md")
if global_parameters.wpk_package_path is None:
    raise ValueError("The WPK package path must be defined by parameter. See README.md")
version_to_upgrade = global_parameters.wpk_version[0]

MANAGER_VERSION = get_version()

cases = [
    # 0. Single Agent - success
    {
        'params': {
            'PROTOCOL': 'tcp',
            'WPK_REPOSITORY': WPK_REPOSITORY_4x,
            'CHUNK_SIZE': CHUNK_SIZE,
            'TASK_TIMEOUT': TASK_TIMEOUT
        },
        'metadata': {
            'wpk_repository': WPK_REPOSITORY_4x,
            'agents_number': 1,
            'protocol': 'tcp',
            'agents_os': ['debian7'],
            'agents_version': ['v3.12.0'],
            'stage_disconnect': [None],
            'sha_list': ['VALIDSHA1'],
            'upgrade_exec_result': ['0'],
            'upgrade_script_result': [0],
            'status': ['Updated'],
            'upgrade_notification': [True],
            'expected_response': 'Success'
        }
    },
    # 1. Single Agent - faliure
    {
        'params': {
            'PROTOCOL': 'tcp',
            'WPK_REPOSITORY': WPK_REPOSITORY_4x,
            'CHUNK_SIZE': CHUNK_SIZE,
            'TASK_TIMEOUT': TASK_TIMEOUT
        },
        'metadata': {
            'wpk_repository': WPK_REPOSITORY_4x,
            'agents_number': 1,
            'protocol': 'tcp',
            'agents_os': ['debian7'],
            'agents_version': ['v3.12.0'],
            'stage_disconnect': [None],
            'sha_list': ['VALIDSHA1'],
            'upgrade_exec_result': ['0'],
            'upgrade_script_result': [2],
            'status': ['Error'],
            'error_msg': ['Upgrade procedure exited with error code'],
            'upgrade_notification': [True],
            'expected_response': 'Success'
        }
    },
    # 2. Single Agent - failure SHA-1
    {
        'params': {
            'PROTOCOL': 'tcp',
            'WPK_REPOSITORY': WPK_REPOSITORY_4x,
            'CHUNK_SIZE': CHUNK_SIZE,
            'TASK_TIMEOUT': TASK_TIMEOUT
        },
        'metadata': {
            'wpk_repository': WPK_REPOSITORY_4x,
            'agents_number': 1,
            'protocol': 'tcp',
            'agents_os': ['debian7'],
            'agents_version': ['v3.12.0'],
            'stage_disconnect': [None],
            'sha_list': ['INVALID'],
            'upgrade_exec_result': ['0'],
            'upgrade_script_result': [0],
            'status': ['Error'],
            'error_msg': ['Send verify sha1 error'],
            'upgrade_notification': [False],
            'expected_response': 'Success'
        }
    },
    # 3. Multiple Agents
    {
        'params': {
            'PROTOCOL': 'tcp',
            'WPK_REPOSITORY': WPK_REPOSITORY_4x,
            'CHUNK_SIZE': CHUNK_SIZE,
            'TASK_TIMEOUT': TASK_TIMEOUT
        },
        'metadata': {
            'wpk_repository': WPK_REPOSITORY_4x,
            'agents_number': 3,
            'protocol': 'tcp',
            'agents_os': ['debian7', 'ubuntu12.04', 'debian10'],
            'agents_version': ['v3.12.0', 'v3.12.0', 'v3.12.0'],
            'stage_disconnect': [None, None, None],
            'sha_list': ['VALIDSHA1', 'INVALIDSHA', 'VALIDSHA1'],
            'upgrade_exec_result': ['0', '0', '0'],
            'upgrade_script_result': [0, 0, 2],
            'status': ['Updated', 'Error', 'Error'],
            'error_msg': ['', 'Send verify sha1 error', 'Upgrade procedure exited with error code'],
            'upgrade_notification': [True, False, True],
            'expected_response': 'Success'
        }
    },
    # 4. Current agent version is greater or equal - Fail
    {
        'params': {
            'PROTOCOL': 'tcp',
            'WPK_REPOSITORY': WPK_REPOSITORY_3x,
            'CHUNK_SIZE': CHUNK_SIZE,
            'TASK_TIMEOUT': TASK_TIMEOUT
        },
        'metadata': {
            'wpk_repository': WPK_REPOSITORY_4x,
            'agents_number': 1,
            'protocol': 'tcp',
            'agents_os': ['debian7'],
            'agents_version': ['v3.12.0'],
            'stage_disconnect': [None],
            'sha_list': ['NOT_NEED'],
            'upgrade_exec_result': ['0'],
            'upgrade_script_result': [0],
            'status': ['Updated'],
            'upgrade_notification': [True],
            'message_params': {'version': 'v3.5.0', 'force_upgrade': False},
            'expected_response': 'Current agent version is greater or equal'
        }
    },
    # 5. The version of the WPK does not exist in the repository - Fail
    {
        'params': {
            'PROTOCOL': 'tcp',
            'WPK_REPOSITORY': WPK_REPOSITORY_3x,
            'CHUNK_SIZE': CHUNK_SIZE,
            'TASK_TIMEOUT': TASK_TIMEOUT
        },
        'metadata': {
            'wpk_repository': WPK_REPOSITORY_4x,
            'agents_number': 1,
            'protocol': 'tcp',
            'agents_os': ['debian7'],
            'agents_version': ['v3.12.0'],
            'stage_disconnect': [None],
            'sha_list': ['NOT_NEED'],
            'upgrade_exec_result': ['0'],
            'upgrade_script_result': [0],
            'upgrade_notification': [False],
            'status': ['Error'],
            'message_params': {'version': 'v4.55.55', 'force_upgrade': True},
            'error_msg': ['The version of the WPK does not exist in the repository'],
            'expected_response': 'Success'
        }
    },
    # 6. The repository is not reachable - Fail
    {
        'params': {
            'PROTOCOL': 'tcp',
            'WPK_REPOSITORY': 'bad.repository.url',
            'CHUNK_SIZE': CHUNK_SIZE,
            'TASK_TIMEOUT': TASK_TIMEOUT
        },
        'metadata': {
            'wpk_repository': WPK_REPOSITORY_4x,
            'agents_number': 1,
            'protocol': 'tcp',
            'agents_os': ['debian7'],
            'agents_version': ['v3.12.0'],
            'stage_disconnect': [None],
            'sha_list': ['NOT_NEED'],
            'upgrade_exec_result': ['0'],
            'upgrade_script_result': [0],
            'status': ['Error'],
            'upgrade_notification': [False],
            'message_params': {'version': MANAGER_VERSION, 'force_upgrade': False},
            'error_msg': ['The repository is not reachable'],
            'expected_response': 'Success'
        }
    },
    # 7. The WPK for this platform is not available - Fail
    {
        'params': {
            'PROTOCOL': 'tcp',
            'WPK_REPOSITORY': WPK_REPOSITORY_4x,
            'CHUNK_SIZE': CHUNK_SIZE,
            'TASK_TIMEOUT': TASK_TIMEOUT
        },
        'metadata': {
            'wpk_repository': WPK_REPOSITORY_4x,
            'agents_number': 1,
            'protocol': 'tcp',
            'agents_os': ['solaris11'],
            'agents_version': ['v3.11.0'],
            'stage_disconnect': [None],
            'sha_list': ['NOT_NEED'],
            'upgrade_exec_result': ['0'],
            'upgrade_script_result': [0],
            'status': ['Updated'],
            'upgrade_notification': [False],
            'expected_response': 'The WPK for this platform is not available'
        }
    },
    # 8. Already updated - Current agent version is greater or equal - Fail
    {
        'params': {
            'PROTOCOL': 'tcp',
            'WPK_REPOSITORY': WPK_REPOSITORY_4x,
            'CHUNK_SIZE': CHUNK_SIZE,
            'TASK_TIMEOUT': TASK_TIMEOUT
        },
        'metadata': {
            'wpk_repository': WPK_REPOSITORY_4x,
            'agents_number': 1,
            'protocol': 'tcp',
            'agents_os': ['debian8'],
            'agents_version': [version_to_upgrade],
            'stage_disconnect': [None],
            'sha_list': ['NOT_NEED'],
            'upgrade_exec_result': ['0'],
            'upgrade_script_result': [0],
            'status': ['Updated'],
            'upgrade_notification': [False],
            'expected_response': 'Current agent version is greater or equal'
        }
    },
    # 9. Upgrading an agent to a version higher than the manager - Fail
    {
        'params': {
            'PROTOCOL': 'tcp',
            'WPK_REPOSITORY': WPK_REPOSITORY_3x,
            'CHUNK_SIZE': CHUNK_SIZE,
            'TASK_TIMEOUT': TASK_TIMEOUT
        },
        'metadata': {
            'wpk_repository': WPK_REPOSITORY_4x,
            'agents_number': 1,
            'protocol': 'tcp',
            'agents_os': ['debian7'],
            'agents_version': ['v3.12.0'],
            'stage_disconnect': [None],
            'sha_list': ['NOT_NEED'],
            'upgrade_exec_result': ['0'],
            'upgrade_script_result': [0],
            'upgrade_notification': [False],
            'status': ['Error'],
            'message_params': {'version': 'v4.55.55', 'force_upgrade': False},
            'expected_response': 'Upgrading an agent to a version higher than the manager requires the force flag'
        }
    },
    # 10. Already updated with force=True - Success
    {
        'params': {
            'PROTOCOL': 'tcp',
            'WPK_REPOSITORY': WPK_REPOSITORY_4x,
            'CHUNK_SIZE': CHUNK_SIZE,
            'TASK_TIMEOUT': TASK_TIMEOUT
        },
        'metadata': {
            'wpk_repository': WPK_REPOSITORY_4x,
            'agents_number': 1,
            'protocol': 'tcp',
            'agents_os': ['debian8'],
            'agents_version': [version_to_upgrade],
            'stage_disconnect': [None],
            'sha_list': ['VALIDSHA1'],
            'upgrade_exec_result': ['0'],
            'upgrade_script_result': [0],
            'status': ['Updated'],
            'upgrade_notification': [True],
            'message_params': {'force_upgrade': True},
            'expected_response': 'Success'
        }
    },
    # 11. Already updated with force=False - Current agent version is greater or equal - Fail
    {
        'params': {
            'PROTOCOL': 'tcp',
            'WPK_REPOSITORY': WPK_REPOSITORY_4x,
            'CHUNK_SIZE': CHUNK_SIZE,
            'TASK_TIMEOUT': TASK_TIMEOUT
        },
        'metadata': {
            'wpk_repository': WPK_REPOSITORY_4x,
            'agents_number': 1,
            'protocol': 'tcp',
            'agents_os': ['debian8'],
            'agents_version': [version_to_upgrade],
            'stage_disconnect': [None],
            'sha_list': ['NOT_NEED'],
            'upgrade_exec_result': ['0'],
            'upgrade_script_result': [0],
            'status': ['Updated'],
            'upgrade_notification': [False],
            'message_params': {'force_upgrade': False},
            'expected_response': 'Current agent version is greater or equal'
        }
    },
    # 12 Upgrade Legacy - Success
    {
        'params': {
            'PROTOCOL': 'tcp',
            'WPK_REPOSITORY': WPK_REPOSITORY_3x,
            'CHUNK_SIZE': CHUNK_SIZE,
            'TASK_TIMEOUT': TASK_TIMEOUT
        },
        'metadata': {
            'wpk_repository': WPK_REPOSITORY_3x,
            'agents_number': 1,
            'protocol': 'tcp',
            'agents_os': ['debian7'],
            'agents_version': ['v3.12.0'],
            'stage_disconnect': [None],
            'sha_list': ['VALIDSHA1'],
            'upgrade_exec_result': ['0'],
            'upgrade_script_result': [0],
<<<<<<< HEAD
            'status': ['Legacy upgrade: ' + \
                       'check the result manually since the agent cannot report the result of the task'],
=======
            'status': ['Legacy upgrade:' + \
                       ' check the result manually since the agent cannot report the result of the task'],
>>>>>>> bdacc260
            'upgrade_notification': [False],
            'message_params': {'version': 'v3.13.1'},
            'expected_response': 'Success'
        }
    },
    # 13. Upgrade an agent that is begin upgraded - Fail
    {
        'params': {
            'PROTOCOL': 'tcp',
            'WPK_REPOSITORY': WPK_REPOSITORY_4x,
            'CHUNK_SIZE': CHUNK_SIZE,
            'TASK_TIMEOUT': TASK_TIMEOUT
        },
        'metadata': {
            'wpk_repository': WPK_REPOSITORY_4x,
            'agents_number': 1,
            'protocol': 'tcp',
            'stage_disconnect': [None],
            'agents_os': ['debian7'],
            'agents_version': ['v3.12.0'],
            'sha_list': ['VALIDSHA1'],
            'upgrade_exec_result': ['0'],
            'upgrade_script_result': [0],
            'status': ['Updated'],
            'upgrade_notification': [False],
            'expected_response': 'Upgrade procedure could not start. Agent already upgrading',
            'first_attempt': 'Updating'
        }
    },
    # 14. Upgrade an agent that previous task's result is timeout - Success
    {
        'params': {
            'PROTOCOL': 'tcp',
            'WPK_REPOSITORY': WPK_REPOSITORY_4x,
            'CHUNK_SIZE': CHUNK_SIZE,
            'TASK_TIMEOUT': '1m'
        },
        'metadata': {
            'wpk_repository': WPK_REPOSITORY_4x,
            'agents_number': 1,
            'protocol': 'tcp',
            'agents_os': ['debian7'],
            'agents_version': ['v3.12.0'],
            'stage_disconnect': [None],
            'sha_list': ['VALIDSHA1'],
            'upgrade_exec_result': ['0'],
            'upgrade_script_result': [0],
            'status': ['Updating'],
            'upgrade_notification': [False],
            'expected_response': 'Success',
            'first_attempt': 'Timeout reached while waiting for the response from the agent'
        }
    },
    # 15. Disconnect Agent open error - Fail
    {
        'params': {
            'PROTOCOL': 'tcp',
            'WPK_REPOSITORY': WPK_REPOSITORY_4x,
            'CHUNK_SIZE': CHUNK_SIZE,
            'TASK_TIMEOUT': TASK_TIMEOUT
        },
        'metadata': {
            'wpk_repository': WPK_REPOSITORY_4x,
            'agents_number': 1,
            'protocol': 'tcp',
            'stage_disconnect': ['open'],
            'agents_os': ['debian7'],
            'agents_version': ['v3.12.0'],
            'sha_list': ['VALIDSHA1'],
            'upgrade_exec_result': ['0'],
            'upgrade_script_result': [0],
            'status': ['Error'],
            'upgrade_notification': [False],
            'expected_response': 'Success',
            'error_msg': ['Send open file error'],
        }
    },
    # 16. Disconnect Agent write error - Fail
    {
        'params': {
            'PROTOCOL': 'tcp',
            'WPK_REPOSITORY': WPK_REPOSITORY_4x,
            'CHUNK_SIZE': CHUNK_SIZE,
            'TASK_TIMEOUT': TASK_TIMEOUT
        },
        'metadata': {
            'wpk_repository': WPK_REPOSITORY_4x,
            'agents_number': 1,
            'protocol': 'tcp',
            'stage_disconnect': ['write'],
            'agents_os': ['debian7'],
            'agents_version': ['v3.12.0'],
            'sha_list': ['VALIDSHA1'],
            'upgrade_exec_result': ['0'],
            'upgrade_script_result': [0],
            'status': ['Error'],
            'upgrade_notification': [False],
            'expected_response': 'Success',
            'error_msg': ['Send write file error'],
        }
    },
    # 17. Disconnect Agent close error - Fail
    {
        'params': {
            'PROTOCOL': 'tcp',
            'WPK_REPOSITORY': WPK_REPOSITORY_4x,
            'CHUNK_SIZE': CHUNK_SIZE,
            'TASK_TIMEOUT': TASK_TIMEOUT
        },
        'metadata': {
            'wpk_repository': WPK_REPOSITORY_4x,
            'agents_number': 1,
            'protocol': 'tcp',
            'stage_disconnect': ['close'],
            'agents_os': ['debian7'],
            'agents_version': ['v3.12.0'],
            'sha_list': ['VALIDSHA1'],
            'upgrade_exec_result': ['0'],
            'upgrade_script_result': [0],
            'status': ['Error'],
            'upgrade_notification': [False],
            'expected_response': 'Success',
            'error_msg': ['Send close file error'],
        }
    },
    # 18. Disconnect Agent lock restart error- Fail
    {
        'params': {
            'PROTOCOL': 'tcp',
            'WPK_REPOSITORY': WPK_REPOSITORY_4x,
            'CHUNK_SIZE': CHUNK_SIZE,
            'TASK_TIMEOUT': TASK_TIMEOUT
        },
        'metadata': {
            'wpk_repository': WPK_REPOSITORY_4x,
            'agents_number': 1,
            'protocol': 'tcp',
            'stage_disconnect': ['lock_restart'],
            'agents_os': ['debian7'],
            'agents_version': ['v3.12.0'],
            'sha_list': ['VALIDSHA1'],
            'upgrade_exec_result': ['0'],
            'upgrade_script_result': [0],
            'status': ['Error'],
            'upgrade_notification': [False],
            'expected_response': 'Success',
            'error_msg': ['Send lock restart error'],
        }
    },
    # 19. Disconnect Agent sha1 error - Fail
    {
        'params': {
            'PROTOCOL': 'tcp',
            'WPK_REPOSITORY': WPK_REPOSITORY_4x,
            'CHUNK_SIZE': CHUNK_SIZE,
            'TASK_TIMEOUT': TASK_TIMEOUT
        },
        'metadata': {
            'wpk_repository': WPK_REPOSITORY_4x,
            'agents_number': 1,
            'protocol': 'tcp',
            'stage_disconnect': ['sha1'],
            'agents_os': ['debian7'],
            'agents_version': ['v3.12.0'],
            'sha_list': ['VALIDSHA1'],
            'upgrade_exec_result': ['0'],
            'upgrade_script_result': [0],
            'status': ['Error'],
            'upgrade_notification': [False],
            'expected_response': 'Success',
            'error_msg': ['Send verify sha1 error'],
        }
    },
    # 20. Disconnect Agent upgrade error - Fail
    {
        'params': {
            'PROTOCOL': 'tcp',
            'WPK_REPOSITORY': WPK_REPOSITORY_4x,
            'CHUNK_SIZE': CHUNK_SIZE,
            'TASK_TIMEOUT': TASK_TIMEOUT
        },
        'metadata': {
            'wpk_repository': WPK_REPOSITORY_4x,
            'agents_number': 1,
            'protocol': 'tcp',
            'stage_disconnect': ['upgrade'],
            'agents_os': ['debian7'],
            'agents_version': ['v3.12.0'],
            'sha_list': ['VALIDSHA1'],
            'upgrade_exec_result': ['0'],
            'upgrade_script_result': [0],
            'status': ['Error'],
            'upgrade_notification': [False],
            'expected_response': 'Success',
            'error_msg': ['Send upgrade command error'],
        }
    },
    # 21. Change default chunk_size - success
    {
        'params': {
            'PROTOCOL': 'tcp',
            'WPK_REPOSITORY': WPK_REPOSITORY_4x,
            'CHUNK_SIZE': 31111,
            'TASK_TIMEOUT': TASK_TIMEOUT
        },
        'metadata': {
            'wpk_repository': WPK_REPOSITORY_4x,
            'agents_number': 1,
            'protocol': 'tcp',
            'agents_os': ['debian7'],
            'agents_version': ['v3.12.0'],
            'stage_disconnect': [None],
            'sha_list': ['VALIDSHA1'],
            'upgrade_exec_result': ['0'],
            'upgrade_script_result': [0],
            'status': ['Updated'],
            'upgrade_notification': [True],
            'checks': ['chunk_size'],
            'chunk_size': 31111,
            'expected_response': 'Success'
        }
    },
    # 22. Custom
    {
        'params': {
            'PROTOCOL': 'tcp',
            'WPK_REPOSITORY': WPK_REPOSITORY_4x,
            'CHUNK_SIZE': CHUNK_SIZE,
            'TASK_TIMEOUT': TASK_TIMEOUT
        },
        'metadata': {
            'wpk_repository': WPK_REPOSITORY_4x,
            'agents_number': 1,
            'protocol': 'tcp',
            'agents_os': ['mojave'],
            'agents_version': ['v4.3.0'],
            'stage_disconnect': [None],
            'sha_list': ['NOT_NEED'],
            'upgrade_exec_result': ['0'],
            'upgrade_script_result': [0],
            'status': ['Updating'],
            'upgrade_notification': [False],
            'message_params': {'file_path': 'wpk_test.wpk'},
            'checks': ['wpk_name'],
            'expected_response': 'Success',
            'command': 'upgrade_custom'
        }
    },
    # 23. Custom - File not found
    {
        'params': {
            'PROTOCOL': 'tcp',
            'WPK_REPOSITORY': WPK_REPOSITORY_4x,
            'CHUNK_SIZE': CHUNK_SIZE,
            'TASK_TIMEOUT': TASK_TIMEOUT
        },
        'metadata': {
            'wpk_repository': WPK_REPOSITORY_4x,
            'agents_number': 1,
            'protocol': 'tcp',
            'agents_os': ['mojave'],
            'agents_version': ['v4.3.0'],
            'stage_disconnect': [None],
            'sha_list': ['NOT_NEED'],
            'upgrade_exec_result': ['0'],
            'upgrade_script_result': [0],
            'status': ['Error'],
            'upgrade_notification': [False],
            'message_params': {'file_path': 'invalid/path/to.wpk'},
            'error_msg': ['The WPK file does not exist'],
            'expected_response': 'Success',
            'command': 'upgrade_custom'
        }
    },
    # 24. Custom installer
    {
        'params': {
            'PROTOCOL': 'tcp',
            'WPK_REPOSITORY': WPK_REPOSITORY_4x,
            'CHUNK_SIZE': CHUNK_SIZE,
            'TASK_TIMEOUT': TASK_TIMEOUT
        },
        'metadata': {
            'wpk_repository': WPK_REPOSITORY_4x,
            'agents_number': 1,
            'protocol': 'tcp',
            'agents_os': ['mojave'],
            'agents_version': ['v4.3.0'],
            'stage_disconnect': [None],
            'sha_list': ['NOT_NEED'],
            'upgrade_exec_result': ['0'],
            'upgrade_script_result': [0],
            'status': ['Updating'],
            'upgrade_notification': [False],
            'message_params': {'file_path': 'wpk_test.wpk', 'installer': 'custom_installer.sh'},
            'error_msg': ['Not need'],
            'checks': ['wpk_name'],
            'expected_response': 'Success',
            'command': 'upgrade_custom'
        }
    },
    # 25. Single Agent with use_http = True - success
    {
        'params': {
            'PROTOCOL': 'tcp',
            'WPK_REPOSITORY': WPK_REPOSITORY_4x,
            'CHUNK_SIZE': CHUNK_SIZE,
            'TASK_TIMEOUT': TASK_TIMEOUT
        },
        'metadata': {
            'wpk_repository': WPK_REPOSITORY_4x,
            'agents_number': 1,
            'protocol': 'tcp',
            'agents_os': ['debian7'],
            'agents_version': ['v3.12.0'],
            'stage_disconnect': [None],
            'sha_list': ['VALIDSHA1'],
            'upgrade_exec_result': ['0'],
            'upgrade_script_result': [0],
            'status': ['Updated'],
            'upgrade_notification': [True],
            'message_params': {'use_http': True},
            'checks': ['use_http', 'version'],
            'expected_response': 'Success'
        }
    },
    # 26. Single Agent with use_http = default - success
    {
        'params': {
            'PROTOCOL': 'tcp',
            'WPK_REPOSITORY': WPK_REPOSITORY_4x,
            'CHUNK_SIZE': CHUNK_SIZE,
            'TASK_TIMEOUT': TASK_TIMEOUT
        },
        'metadata': {
            'wpk_repository': WPK_REPOSITORY_4x,
            'agents_number': 1,
            'protocol': 'tcp',
            'agents_os': ['debian7'],
            'agents_version': ['v3.12.0'],
            'stage_disconnect': [None],
            'sha_list': ['VALIDSHA1'],
            'upgrade_exec_result': ['0'],
            'upgrade_script_result': [0],
            'status': ['Updated'],
            'upgrade_notification': [True],
            'checks': ['use_http', 'version'],
            'expected_response': 'Success'
        }
    },
    # 27. Single Agent with use_http = False - success
    {
        'params': {
            'PROTOCOL': 'tcp',
            'WPK_REPOSITORY': WPK_REPOSITORY_4x,
            'CHUNK_SIZE': CHUNK_SIZE,
            'TASK_TIMEOUT': TASK_TIMEOUT
        },
        'metadata': {
            'wpk_repository': WPK_REPOSITORY_4x,
            'agents_number': 1,
            'protocol': 'tcp',
            'agents_os': ['debian7'],
            'agents_version': ['v3.12.0'],
            'stage_disconnect': [None],
            'sha_list': ['VALIDSHA1'],
            'upgrade_exec_result': ['0'],
            'upgrade_script_result': [0],
            'status': ['Updated'],
            'message_params': {'use_http': True},
            'upgrade_notification': [True],
            'checks': ['use_http', 'version'],
            'expected_response': 'Success'
        }
    }
]

params = [case['params'] for case in cases]
metadata = [case['metadata'] for case in cases]

test_data_path = os.path.join(os.path.dirname(os.path.realpath(__file__)), 'data')
configurations_path = os.path.join(test_data_path, 'wazuh_manager_conf.yaml')
configurations = load_wazuh_configurations(configurations_path, __name__, params=params, metadata=metadata)

# List where the agents objects will be stored
agents = []


@pytest.fixture(scope="session")
def set_debug_mode():
    local_int_conf_path = os.path.join(WAZUH_PATH, 'etc', 'local_internal_options.conf')
    debug_line = 'wazuh_modules.debug=2\n'
    with open(local_int_conf_path, 'r') as local_file_read:
        lines = local_file_read.readlines()
        for line in lines:
            if line == debug_line:
                return
    with open(local_int_conf_path, 'a') as local_file_write:
        local_file_write.write('\n'+debug_line)


@pytest.fixture(scope="module", params=configurations)
def get_configuration(request):
    """Get configurations from the module"""
    yield request.param


@pytest.fixture(scope="function")
def restart_service():
    clean_logs()
    control_service('restart')

    yield


def clean_logs():
    truncate_file(LOG_FILE_PATH)


def wait_download(line):
    if 'Downloading WPK file from:' in line:
        return line
    return None


def wait_downloaded(line):
    if ('Download' in line) and ('finished' in line):
        return line
    return None


def wait_chunk_size(line):
    if ('Sending message to agent:' in line) and (('com write ' in line) or ('"command":"write"' in line)):
        return line
    return None


def wait_wpk_custom(line):
    if ('Sending message to agent:' in line) and (('com upgrade ' in line) or ('"command":"upgrade"' in line)):
        return line
    return None


def remove_wpk_package():
    for file in os.scandir(UPGRADE_PATH):
        if file.name.endswith('.wpk'):
            os.unlink(file.path)


def create_wpk_custom_file(file):
    with open(file, 'wb') as f:
        f.seek(1024*128)
        f.write(b'\0')


def get_sha_list(metadata):
    global valid_sha1_list
    protocol = 'https://'
    wpk_repo = metadata.get('wpk_repository')
    architecture = 'x86_64'

    if metadata.get('message_params') and metadata.get('message_params').get('version'):
        agent_version = metadata.get('message_params').get('version')
    else:
        agent_version = MANAGER_VERSION

    if metadata.get('message_params') and metadata.get('message_params').get('use_http'):
        protocol = 'http://' if metadata.get('message_params').get('use_http') else 'https://'

    # Generating file name
    wpk_file = "wazuh_agent_{0}_linux_{1}.wpk".format(agent_version, architecture)
    wpk_url = protocol + wpk_repo + "linux/" + architecture + "/" + wpk_file

    wpk_file_path = os.path.join(UPGRADE_PATH, wpk_file)

    if not os.path.exists(wpk_file_path) and (not valid_sha1_list.get(wpk_file)):
        try:
            result = requests.get(wpk_url)
        except requests.exceptions.RequestException:
            raise Exception("The WPK package could not be obtained")

        if result.ok:
            with open(wpk_file_path, 'wb') as fd:
                for chunk in result.iter_content(chunk_size=128):
                    fd.write(chunk)
        else:
            raise Exception("Can't access to the WPK file in {}".format(wpk_url))

    # Get SHA1 file sum
    if valid_sha1_list.get(wpk_file):
        sha1hash = valid_sha1_list.get(wpk_file)
    else:
        sha1hash = hashlib.sha1(open(wpk_file_path, 'rb').read()).hexdigest()
        valid_sha1_list[wpk_file] = sha1hash

    sha_list = []
    for sha in metadata['sha_list']:
        if sha == 'VALIDSHA1':
            sha_list.append(sha1hash)
        else:
            sha_list.append('INVALIDSHA1')

    return sha_list


@pytest.fixture(scope="function")
def remove_current_wpk():
    downloaded_wpk_path = '/var/ossec/var/upgrade/'
    for filename in os.listdir(downloaded_wpk_path):
        file_path = os.path.join(downloaded_wpk_path, filename)
        try:
            if os.path.isfile(file_path):
                os.unlink(file_path)
        except Exception:
            raise Exception(f'Failed to remove {filename} file')


def test_wpk_manager(remove_current_wpk, set_debug_mode, get_configuration, configure_environment,
                     restart_service, configure_agents):
    metadata = get_configuration.get('metadata')
    protocol = metadata['protocol']
    expected_status = metadata['status']
    sender = Sender(SERVER_ADDRESS, protocol=protocol)
    log_monitor = FileMonitor(LOG_FILE_PATH)
    expected_error_msg = metadata.get('error_msg')
    sha_list = metadata.get('sha_list')
    injectors = []
    file_name = ''
    installer = ''

    if 'VALIDSHA1' in sha_list:
        sha_list = get_sha_list(metadata)

    command = 'upgrade'
    if metadata.get('command') == 'upgrade_custom':
        command = 'upgrade_custom'
        if not expected_error_msg or ('The WPK file does not exist' not in expected_error_msg):
            file_name = metadata.get('message_params').get('file_path')
            file = os.path.join(UPGRADE_PATH, file_name)
            create_wpk_custom_file(file)
            metadata['message_params']['file_path'] = file
            sha_list = [hashlib.sha1(open(file, 'rb').read()).hexdigest()]
        if metadata.get('message_params').get('installer'):
            installer = metadata.get('message_params').get('installer')
        else:
            installer = 'upgrade.sh'

    for index, agent in enumerate(agents):
        agent.set_wpk_variables(sha_list[index],
                                metadata['upgrade_exec_result'][index],
                                metadata['upgrade_notification'][index],
                                metadata['upgrade_script_result'][index],
                                stage_disconnect=metadata['stage_disconnect'][index])
        injector = Injector(sender, agent)
        injectors.append(injector)
        injector.run()
        if protocol == "tcp":
            sender = Sender(manager_address=SERVER_ADDRESS, protocol=protocol)

    agents_id = [int(x.id) for x in agents]

    data = {
        'command': command,
        'parameters': {'agents': agents_id}
    }

    # If have params for test case add to the data to send
    if metadata.get('message_params'):
        data['parameters'].update(metadata.get('message_params'))

    # remove wpk if need check http or version
    if metadata.get('checks') and ('use_http' in metadata.get('checks') or 'version' in metadata.get('checks')):
        remove_wpk_package()

    # Give time for registration key to be available and send a few heartbeats
    time.sleep(time_until_registration_key_avaible)

    # Send upgrade request
    response = upgrade_socket.send(data)

    if metadata.get('checks') and (('use_http' in metadata.get('checks')) or ('version' in metadata.get('checks'))):
        # Checking version or http in logs
        try:
            log_monitor.start(timeout=60, callback=wait_download)
        except TimeoutError:
            raise AssertionError("Download wpk log took too much!")

        last_log = log_monitor.result()
        if 'use_http' in metadata.get('checks'):
            if metadata.get('message_params') and \
                metadata.get('message_params').get('use_http') and \
                    metadata.get('message_params').get('use_http'):
                assert "'http://" in last_log, "Use http protocol did not match expected! Expected 'http://'"
            else:
                assert "'https://" in last_log, "Use http protocol did not match expected! Expected 'https://'"

        if 'version' in metadata.get('checks'):
            if metadata.get('message_params') and \
                    metadata.get('message_params').get('version'):
                assert metadata.get('message_params').get('version') in \
                    last_log, f'Versions did not match expected! \
                                Expected {metadata.get("message_params").get("version")}'
            else:
                assert MANAGER_VERSION in last_log, \
                    f'Versions did not match expected! Expected {MANAGER_VERSION}'
        # let time to download wpk
        try:
            log_monitor.start(timeout=600, callback=wait_downloaded)
        except TimeoutError:
            raise AssertionError("Finish download wpk log took too much!")

    if metadata.get('checks') and ('chunk_size' in metadata.get('checks')):
        # Checking version in logs
        try:
            log_monitor.start(timeout=60, callback=wait_chunk_size)
        except TimeoutError:
            raise AssertionError("Chunk size log tooks too much!")
        chunk = metadata.get('chunk_size')
        last_log = log_monitor.result()
        assert f'{chunk}' in last_log, \
            f'Chunk size did not match expected! Expected {chunk} obtained {last_log}'

    if metadata.get('checks') and ('wpk_name' in metadata.get('checks')):
        # Checking version in logs
        try:
            log_monitor.start(timeout=180, callback=wait_wpk_custom)
        except TimeoutError:
            raise AssertionError("Custom wpk log tooks too much!")

        last_log = log_monitor.result()
        assert f'{file_name}' in last_log and f'{installer}' in last_log, \
            f'Wpk custom package did not match expected! ' \
            f'Expected {metadata.get("message_params").get("file_path")} '\
            f'{metadata.get("message_params").get("installer")} obtained {last_log}'

    if metadata.get('first_attempt'):
        # Chech that result of first attempt is Success
        assert 'Success' == response['data'][0]['message'], \
            f'First upgrade response did not match expected! ' \
            f'Expected {metadata.get("expected_response")} obtained {response["data"][0]["message"]}'

        repeat_message = data
        # Continue with the validations of first attempt
        task_ids = [item.get('agent') for item in response['data']]
        for index, agent_id in enumerate(task_ids):
            data = {
                "origin": {
                    "module": "api"
                },
                "command": 'upgrade_result',
                "parameters": {
                    "agents": [agent_id]
                }
            }

            time.sleep(time_until_ask_upgrade_result)

            response = task_socket.send(data)
            retries = 0
            while (response['data'][0]['status'] != metadata.get('first_attempt')) \
                    and (retries < 10):
                time.sleep(time_until_ask_upgrade_result)
                response = task_socket.send(data)
                retries += 1
            assert metadata.get('first_attempt') == response['data'][0]['status'], \
                f'First upgrade status did not match expected! ' \
                f'Expected {metadata.get("first_attempt")} obtained {response["data"][0]["status"]}'

        # send upgrade request again
        response = upgrade_socket.send(repeat_message)

    if metadata.get('expected_response') == 'Success':
        # Chech that result is expected
        assert metadata.get('expected_response') == response['data'][0]['message'], \
            f'Upgrade response did not match expected! ' \
            f'Expected {metadata.get("expected_response")} obtained {response["data"][0]["message"]}'

        # Continue with the test validations
        task_ids = [item.get('agent') for item in response['data']]
        task_ids.sort()
        for index, agent_id in enumerate(task_ids):
            data = {
                "origin": {
                    "module": "api"
                },
                "command": 'upgrade_result',
                "parameters": {
                    "agents": [agent_id]
                }
            }
            time.sleep(time_until_ask_upgrade_result)
            response = task_socket.send((data))
            retries = 0

            while response['data'][0]['status'] == 'Updating' and retries < max_upgrade_result_status_retries and \
                    response['data'][0]['status'] != expected_status[index]:
                time.sleep(time_until_ask_upgrade_result)
                response = task_socket.send(data)
                retries += 1

            assert expected_status[index] == response['data'][0]['status'], \
                f'Upgrade status did not match expected! ' \
                f'Expected {expected_status[index]} obtained {response["data"][0]["status"]} at index {index}'
            if expected_status[index] == 'Error':
                assert expected_error_msg[index] == response['data'][0]['error_msg'], \
                    f'Error msg did not match expected! ' \
                    f'Expected {expected_error_msg[index]} obtained {response["data"][0]["error_msg"]} at index {index}'
    else:
        assert metadata.get('expected_response') == response['data'][0]['message'], \
            f'Upgrade response did not match expected! ' \
            f'Expected {metadata.get("expected_response")} obtained {response["data"][0]["message"]}'

    for injector in injectors:
        injector.stop_receive()

    time.sleep(3)  # Wait for agents threads to stop<|MERGE_RESOLUTION|>--- conflicted
+++ resolved
@@ -352,13 +352,8 @@
             'sha_list': ['VALIDSHA1'],
             'upgrade_exec_result': ['0'],
             'upgrade_script_result': [0],
-<<<<<<< HEAD
-            'status': ['Legacy upgrade: ' + \
-                       'check the result manually since the agent cannot report the result of the task'],
-=======
             'status': ['Legacy upgrade:' + \
                        ' check the result manually since the agent cannot report the result of the task'],
->>>>>>> bdacc260
             'upgrade_notification': [False],
             'message_params': {'version': 'v3.13.1'},
             'expected_response': 'Success'
