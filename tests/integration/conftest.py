# Copyright (C) 2015-2020, Wazuh Inc.
# Created by Wazuh, Inc. <info@wazuh.com>.
# This program is free software; you can redistribute it and/or modify it under the terms of GPLv2

import json
import os
import shutil
import subprocess
import sys
import uuid
from datetime import datetime
import pdb

import pytest
from numpydoc.docscrape import FunctionDoc
from py.xml import html

from wazuh_testing import global_parameters
from wazuh_testing.tools import LOG_FILE_PATH, WAZUH_CONF, WAZUH_SERVICE, ALERT_FILE_PATH
from wazuh_testing.tools.configuration import get_wazuh_conf, set_section_wazuh_conf, write_wazuh_conf
from wazuh_testing.tools.file import truncate_file
from wazuh_testing.tools.monitoring import QueueMonitor, FileMonitor, SocketController
from wazuh_testing.tools.services import control_service, check_daemon_status, delete_dbs
from wazuh_testing.tools.time import TimeMachine

PLATFORMS = set("darwin linux win32 sunos5".split())
HOST_TYPES = set("server agent".split())

catalog = list()

<<<<<<< HEAD
results = dict()


=======
>>>>>>> 2ff0ccf9
def pytest_runtest_setup(item):
    # Find if platform applies
    supported_platforms = PLATFORMS.intersection(mark.name for mark in item.iter_markers())
    plat = sys.platform
    
    if supported_platforms and plat not in supported_platforms:
        pytest.skip("Cannot run on platform {}".format(plat))

    host_type = 'agent' if 'agent' in WAZUH_SERVICE else 'server'
    supported_types = HOST_TYPES.intersection(mark.name for mark in item.iter_markers())
    if supported_types and host_type not in supported_types:
        pytest.skip("Cannot run on wazuh {}".format(host_type))
    # Consider only first mark
    levels = [mark.kwargs['level'] for mark in item.iter_markers(name="tier")]
    if levels and len(levels) > 0:
        tiers = item.config.getoption("--tier")
        if tiers is not None and levels[0] not in tiers:
            pytest.skip(f"test requires tier level {levels[0]}")
        elif item.config.getoption("--tier-minimum") > levels[0]:
            pytest.skip(f"test requires a minimum tier level {levels[0]}")
        elif item.config.getoption("--tier-maximum") < levels[0]:
            pytest.skip(f"test requires a maximum tier level {levels[0]}")


@pytest.fixture(scope='module')
def restart_wazuh(get_configuration, request):
    # Stop Wazuh
    pdb.set_trace()
    control_service('stop')

    # Reset ossec.log and start a new monitor
    truncate_file(LOG_FILE_PATH)
    file_monitor = FileMonitor(LOG_FILE_PATH)
    setattr(request.module, 'wazuh_log_monitor', file_monitor)

    # Start Wazuh
    control_service('start')


@pytest.fixture(scope='module')
def reset_ossec_log(get_configuration, request):
    # Reset ossec.log and start a new monitor
    truncate_file(LOG_FILE_PATH)
    file_monitor = FileMonitor(LOG_FILE_PATH)
    setattr(request.module, 'wazuh_log_monitor', file_monitor)


@pytest.fixture(scope='module')
def restart_wazuh_alerts(get_configuration, request):
    # Stop Wazuh
    control_service('stop')

    # Reset alerts.json and start a new monitor
    truncate_file(ALERT_FILE_PATH)
    file_monitor = FileMonitor(ALERT_FILE_PATH)
    setattr(request.module, 'wazuh_alert_monitor', file_monitor)

    # Start Wazuh
    control_service('start')


def pytest_addoption(parser):
    parser.addoption(
        "--tier",
        action="append",
        metavar="level",
        default=None,
        type=int,
        help="only run tests with a tier level equal to 'level'",
    )
    parser.addoption(
        "--tier-minimum",
        action="store",
        metavar="minimum_level",
        default=-1,
        type=int,
        help="only run tests with a tier level less or equal than 'minimum_level'"
    )
    parser.addoption(
        "--tier-maximum",
        action="store",
        metavar="maximum_level",
        default=sys.maxsize,
        type=int,
        help="only run tests with a tier level less or equal than 'minimum_level'"
    )
    parser.addoption(
        "--default-timeout",
        action="store",
        metavar="default_timeout",
        default=None,
        type=int,
        help="number of seconds that any timer will wait until an event is generated. This apply to all tests except"
             "those with a hardcoded timeout not depending on global_parameters.default_timeout "
             "variable from wazuh_testing package"
    )
    parser.addoption(
        "--fim-database-memory",
        action="store_true",
        help="run tests activating database memory in the syscheck configuration"
    )
    parser.addoption(
        "--gcp-project-id",
        action="store",
        metavar="gcp_project_id",
        default=None,
        type=str,
        help="run tests using Google Cloud project id"
    )
    parser.addoption(
        "--gcp-subscription-name",
        action="store",
        metavar="gcp_subscription_name",
        default=None,
        type=str,
        help="run tests using Google Cloud subscription name"
    )
    parser.addoption(
        "--gcp-credentials-file",
        action="store",
        metavar="gcp_credentials_file",
        default=None,
        type=str,
        help="run tests using json file that contains Google Cloud credentials. Introduce the path"
    )
    parser.addoption(
        "--gcp-topic-name",
        action="store",
        metavar="gcp_topic_name",
        default=None,
        type=str,
        help="run tests using Google Cloud topic name"
    )
    parser.addoption(
        "--fim_mode",
        action="append",
        metavar="fim_mode",
        default=None,
        type=str,
        help="run tests using a specific FIM mode"
    )

def pytest_configure(config):
    # Register an additional marker
    config.addinivalue_line(
        "markers", "tier(level): mark test to run only if it matches tier level"
    )

    # Set default timeout only if it is passed through command line args
    default_timeout = config.getoption("--default-timeout")
    if default_timeout:
        global_parameters.default_timeout = default_timeout

    # Set fim_database_memory only if it is passed through command line args
    fim_database_memory = config.getoption("--fim-database-memory")
    if fim_database_memory:
        global_parameters.fim_database_memory = True

    # Set gcp_project_id only if it is passed through command line args
    gcp_project_id = config.getoption("--gcp-project-id")
    if gcp_project_id:
        global_parameters.gcp_project_id = gcp_project_id

    # Set gcp_subscription_name only if it is passed through command line args
    gcp_subscription_name = config.getoption("--gcp-subscription-name")
    if gcp_subscription_name:
        global_parameters.gcp_subscription_name = gcp_subscription_name

    # Set gcp_credentials_file only if it is passed through command line args
    gcp_credentials_file = config.getoption("--gcp-credentials-file")
    if gcp_credentials_file:
        global_parameters.gcp_credentials_file = gcp_credentials_file

    # Set gcp_topic_name only if it is passed through command line args
    gcp_topic_name = config.getoption("--gcp-topic-name")
    if gcp_topic_name:
        global_parameters.gcp_topic_name = gcp_topic_name

    # Set fim_mode only if it is passed through command line args
    mode = config.getoption("--fim_mode")
    if not mode:
        mode = ["scheduled", "whodata", "realtime"]
    global_parameters.fim_mode = mode


def pytest_html_results_table_header(cells):
    cells.insert(4, html.th('Tier', class_='sortable tier', col='tier'))
    cells.insert(3, html.th('Markers'))
    cells.insert(2, html.th('Description'))
    cells.insert(1, html.th('Time', class_='sortable time', col='time'))

def pytest_html_results_table_row(report, cells):
    try:
        cells.insert(4, html.td(report.tier))
        cells.insert(3, html.td(report.markers))
        cells.insert(2, html.td(report.description))
        cells.insert(1, html.td(datetime.utcnow(), class_='col-time'))
    except AttributeError:
        pass

# HARDCODE: pytest-html generates too long file names. This temp fix is to reduce the name of
# the assets
def create_asset(
        self, content, extra_index, test_index, file_extension, mode="w"
):
    asset_file_name = "{}.{}".format(
        str(uuid.uuid4()),
        file_extension
    )
    asset_path = os.path.join(
        os.path.dirname(self.logfile), "assets", asset_file_name
    )

    if not os.path.exists(os.path.dirname(asset_path)):
        os.makedirs(os.path.dirname(asset_path))

    relative_path = f"assets/{asset_file_name}"

    kwargs = {"encoding": "utf-8"} if "b" not in mode else {}

    with open(asset_path, mode, **kwargs) as f:
        f.write(content)
    return relative_path

@pytest.hookimpl(hookwrapper=True)
def pytest_runtest_makereport(item, call):
    pytest_html = item.config.pluginmanager.getplugin('html')
    outcome = yield
    report = outcome.get_result()
    documentation = FunctionDoc(item.function)

    # Add description, markers and tier to the report
    report.description = '. '.join(documentation["Summary"])
    report.tier = ', '.join(str(mark.kwargs['level']) for mark in item.iter_markers(name="tier"))
    report.markers = ', '.join(mark.name for mark in item.iter_markers() if
                               mark.name != 'tier' and mark.name != 'parametrize')

    if report.location[0] not in results:
        results[report.location[0]] = {'passed': 0, 'failed': 0, 'skipped': 0, 'xfailed': 0, 'error': 0}

    extra = getattr(report, 'extra', [])
    if report.when == 'call':
        # Apply hack to fix length filename problem
        pytest_html.HTMLReport.TestResult.create_asset = create_asset

        # Add extended information from docstring inside 'Result' section
        extra.append(pytest_html.extras.html('<div><h2>Test function details</h2></div>'))
        for section in ('Extended Summary', 'Parameters'):
            extra.append(pytest_html.extras.html(f'<div><h3>{section}</h3></div>'))
            for line in documentation[section]:
                extra.append(pytest_html.extras.html(f'<div>{line}</div>'))
        arguments = dict()

        # Add arguments of each text as a json file
        for key, value in item.funcargs.items():
            if isinstance(value, set):
                arguments[key] = list(value)
            try:
                json.dumps(value)
                arguments[key] = value
            except (TypeError, OverflowError):
                arguments[key] = str(value)
        extra.append(pytest_html.extras.json(arguments, name="Test arguments"))

        # Extra files to be added in 'Links' section
        for filepath in (LOG_FILE_PATH, WAZUH_CONF):
            with open(filepath, mode='r', errors='replace') as f:
                content = f.read()
                extra.append(pytest_html.extras.text(content, name=os.path.split(filepath)[-1]))

        if not report.passed and not report.skipped:
            report.extra = extra

<<<<<<< HEAD
        if report.longrepr is not None and report.longreprtext.split()[-1] == 'XFailed':
            results[report.location[0]]['xfailed'] += 1
        else:
            results[report.location[0]][report.outcome] += 1

    elif report.outcome == 'failed':
        results[report.location[0]]['error'] += 1


class SummaryTable(html):
    class table(html.table):
        style = html.Style(border='1px solid #e6e6e6', margin='16px 0px', color='#999', font_size='12px')

    class td(html.td):
        style = html.Style(padding='5px', border='1px solid #E6E6E6', text_align='left')

    class th(html.th):
        style = html.Style(padding='5px', border='1px solid #E6E6E6', text_align='left', font_weight='bold')


def pytest_html_results_summary(prefix, summary, postfix):
    postfix.extend([SummaryTable.table(
        html.thead(
            html.tr([
                SummaryTable.th("Tests"),
                SummaryTable.th("Failed"),
                SummaryTable.th("Success"),
                SummaryTable.th("XFail"),
                SummaryTable.th("Error")]
            ),
        ),
        [html.tbody(
            html.tr([
                SummaryTable.td(k),
                SummaryTable.td(v['failed']),
                SummaryTable.td(v['passed']),
                SummaryTable.td(v['xfailed']),
                SummaryTable.td(v['error']),
            ])
        ) for k, v in results.items()])])


=======
>>>>>>> 2ff0ccf9
def connect_to_sockets(request):
    """Connect to the specified sockets for the test."""
    receiver_sockets_params = getattr(request.module, 'receiver_sockets_params')

    # Create the SocketControllers
    receiver_sockets = list()
    for address, family, protocol in receiver_sockets_params:
        receiver_sockets.append(SocketController(address=address, family=family, connection_protocol=protocol))

    setattr(request.module, 'receiver_sockets', receiver_sockets)

    return receiver_sockets

def close_sockets(receiver_sockets):
    """Close the sockets connection gracefully."""
    for socket in receiver_sockets:
        try:
            # We flush the buffer before closing connection if connection is TCP
            if socket.protocol == 1:
                socket.sock.settimeout(5)
                socket.receive()  # Flush buffer before closing connection
            socket.close()
        except OSError as e:
            if e.errno == 9:
                # Do not try to close the socket again if it was reused or closed already
                pass

@pytest.fixture(scope='module')
def connect_to_sockets_module(request):
    """Module scope version of connect_to_sockets."""
    

    receiver_sockets = connect_to_sockets(request)
    yield receiver_sockets
    close_sockets(receiver_sockets)

@pytest.fixture(scope='function')
def connect_to_sockets_function(request):
    """Function scope version of connect_to_sockets."""
    receiver_sockets = connect_to_sockets(request)
    yield receiver_sockets
    close_sockets(receiver_sockets)

@pytest.fixture(scope='module')
def configure_environment(get_configuration, request):
    """Configure a custom environment for testing. Restart Wazuh is needed for applying the configuration."""

    # Save current configuration
    backup_config = get_wazuh_conf()

    # Configuration for testing
    test_config = set_section_wazuh_conf(get_configuration.get('sections'))

    # Create test directories
    if hasattr(request.module, 'test_directories'):
        test_directories = getattr(request.module, 'test_directories')
        for test_dir in test_directories:
            os.makedirs(test_dir, exist_ok=True, mode=0o777)

    # Set new configuration
    write_wazuh_conf(test_config)

    # Change Windows Date format to ensure TimeMachine will work properly
    if sys.platform == 'win32':
        subprocess.call('reg add "HKCU\\Control Panel\\International" /f /v sShortDate /t REG_SZ /d "dd/MM/yyyy" >nul',
                        shell=True)

    # Call extra functions before yield
    if hasattr(request.module, 'extra_configuration_before_yield'):
        func = getattr(request.module, 'extra_configuration_before_yield')
        func()

    # Set current configuration
    global_parameters.current_configuration = get_configuration

    yield

    TimeMachine.time_rollback()

    # Remove created folders (parents)
    if sys.platform == 'win32':
        control_service('stop')

    if hasattr(request.module, 'test_directories'):
        for test_dir in test_directories:
            shutil.rmtree(test_dir, ignore_errors=True)

    if sys.platform == 'win32':
        control_service('start')

    # Restore previous configuration
    write_wazuh_conf(backup_config)

    # Call extra functions after yield
    if hasattr(request.module, 'extra_configuration_after_yield'):
        func = getattr(request.module, 'extra_configuration_after_yield')
        func()

    if hasattr(request.module, 'force_restart_after_restoring'):
        if getattr(request.module, 'force_restart_after_restoring'):
            control_service('restart')

@pytest.fixture(scope='module')
def configure_mitm_environment(request):
    """Configure environment for sockets and MITM"""
    monitored_sockets_params = getattr(request.module, 'monitored_sockets_params')
    log_monitor_paths = getattr(request.module, 'log_monitor_paths')

    # Stop wazuh-service and ensure all daemons are stopped
    control_service('stop')
    check_daemon_status(running=False)

    monitored_sockets = list()
    mitm_list = list()
    log_monitors = list()

    # Truncate logs and create FileMonitors
    for log in log_monitor_paths:
        truncate_file(log)
        log_monitors.append(FileMonitor(log))

    # Start selected daemons and monitored sockets MITM
    for daemon, mitm, daemon_first in monitored_sockets_params:
        not daemon_first and mitm is not None and mitm.start()
        control_service('start', daemon=daemon, debug_mode=True)
        check_daemon_status(
            running=True,
            daemon=daemon,
            extra_sockets=[mitm.listener_socket_address] if mitm is not None and mitm.family == 'AF_UNIX' else None
        )
        daemon_first and mitm is not None and mitm.start()
        if mitm is not None:
            monitored_sockets.append(QueueMonitor(queue_item=mitm.queue))
            mitm_list.append(mitm)

    setattr(request.module, 'monitored_sockets', monitored_sockets)
    setattr(request.module, 'log_monitors', log_monitors)

    yield

    # Stop daemons and monitored sockets MITM
    for daemon, mitm, _ in monitored_sockets_params:
        mitm is not None and mitm.shutdown()
        control_service('stop', daemon=daemon)
        check_daemon_status(
            running=False,
            daemon=daemon,
            extra_sockets=[mitm.listener_socket_address] if mitm is not None and mitm.family == 'AF_UNIX' else None
        )

    # Delete all db
    delete_dbs()

    control_service('start')


@pytest.fixture(scope='module')
def put_env_variables(get_configuration, request):
    """
    Create environment variables
    """
    if hasattr(request.module, 'environment_variables'):
        environment_variables = getattr(request.module, 'environment_variables')
        for env, value in environment_variables:
            if sys.platform == 'win32':
                subprocess.call(['setx.exe', env, value, '/m'])
            else:
                os.putenv(env, value)

    yield

    if hasattr(request.module, 'environment_variables'):
        for env in environment_variables:
            if sys.platform != 'win32':
                os.unsetenv(env[0])<|MERGE_RESOLUTION|>--- conflicted
+++ resolved
@@ -27,13 +27,9 @@
 HOST_TYPES = set("server agent".split())
 
 catalog = list()
-
-<<<<<<< HEAD
 results = dict()
 
 
-=======
->>>>>>> 2ff0ccf9
 def pytest_runtest_setup(item):
     # Find if platform applies
     supported_platforms = PLATFORMS.intersection(mark.name for mark in item.iter_markers())
@@ -176,6 +172,7 @@
         help="run tests using a specific FIM mode"
     )
 
+
 def pytest_configure(config):
     # Register an additional marker
     config.addinivalue_line(
@@ -224,6 +221,7 @@
     cells.insert(3, html.th('Markers'))
     cells.insert(2, html.th('Description'))
     cells.insert(1, html.th('Time', class_='sortable time', col='time'))
+
 
 def pytest_html_results_table_row(report, cells):
     try:
@@ -234,6 +232,7 @@
     except AttributeError:
         pass
 
+
 # HARDCODE: pytest-html generates too long file names. This temp fix is to reduce the name of
 # the assets
 def create_asset(
@@ -257,6 +256,7 @@
     with open(asset_path, mode, **kwargs) as f:
         f.write(content)
     return relative_path
+
 
 @pytest.hookimpl(hookwrapper=True)
 def pytest_runtest_makereport(item, call):
@@ -307,7 +307,6 @@
         if not report.passed and not report.skipped:
             report.extra = extra
 
-<<<<<<< HEAD
         if report.longrepr is not None and report.longreprtext.split()[-1] == 'XFailed':
             results[report.location[0]]['xfailed'] += 1
         else:
@@ -350,8 +349,6 @@
         ) for k, v in results.items()])])
 
 
-=======
->>>>>>> 2ff0ccf9
 def connect_to_sockets(request):
     """Connect to the specified sockets for the test."""
     receiver_sockets_params = getattr(request.module, 'receiver_sockets_params')
@@ -364,6 +361,7 @@
     setattr(request.module, 'receiver_sockets', receiver_sockets)
 
     return receiver_sockets
+
 
 def close_sockets(receiver_sockets):
     """Close the sockets connection gracefully."""
@@ -379,14 +377,14 @@
                 # Do not try to close the socket again if it was reused or closed already
                 pass
 
+
 @pytest.fixture(scope='module')
 def connect_to_sockets_module(request):
     """Module scope version of connect_to_sockets."""
-    
-
     receiver_sockets = connect_to_sockets(request)
     yield receiver_sockets
     close_sockets(receiver_sockets)
+
 
 @pytest.fixture(scope='function')
 def connect_to_sockets_function(request):
@@ -395,6 +393,7 @@
     yield receiver_sockets
     close_sockets(receiver_sockets)
 
+
 @pytest.fixture(scope='module')
 def configure_environment(get_configuration, request):
     """Configure a custom environment for testing. Restart Wazuh is needed for applying the configuration."""
@@ -453,6 +452,7 @@
     if hasattr(request.module, 'force_restart_after_restoring'):
         if getattr(request.module, 'force_restart_after_restoring'):
             control_service('restart')
+
 
 @pytest.fixture(scope='module')
 def configure_mitm_environment(request):
