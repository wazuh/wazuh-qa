--- conflicted
+++ resolved
@@ -124,8 +124,6 @@
     control_service("restart", daemon=daemon)
 
 
-<<<<<<< HEAD
-=======
 @pytest.fixture(scope='function')
 def restart_wazuh_function(daemon=None):
     """Restart all Wazuh daemons"""
@@ -134,7 +132,6 @@
     control_service('stop', daemon=daemon)
 
 
->>>>>>> 7094f3b1
 @pytest.fixture(scope='module')
 def restart_wazuh_daemon_after_finishing(daemon=None):
     """
@@ -145,8 +142,6 @@
     control_service("restart", daemon=daemon)
 
 
-<<<<<<< HEAD
-=======
 @pytest.fixture(scope='function')
 def restart_wazuh_daemon_after_finishing_function(daemon=None):
     """
@@ -165,7 +160,6 @@
     control_service('stop', daemon='wazuh-analysisd')
 
 
->>>>>>> 7094f3b1
 @pytest.fixture(scope='module')
 def reset_ossec_log(get_configuration, request):
     # Reset ossec.log and start a new monitor
@@ -1024,7 +1018,6 @@
     # Restore previous configuration
     conf.write_wazuh_conf(backup_config)
 
-<<<<<<< HEAD
 
 @pytest.fixture(scope='function')
 def configure_local_internal_options_function(request):
@@ -1049,8 +1042,6 @@
 
     logger.debug(f"Restore local_internal_option to {str(backup_local_internal_options)}")
     conf.set_local_internal_options_dict(backup_local_internal_options)
-=======
->>>>>>> 7094f3b1
 
 
 @pytest.fixture(scope='function')
