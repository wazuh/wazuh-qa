--- conflicted
+++ resolved
@@ -988,7 +988,6 @@
 
 
 @pytest.fixture(scope='function')
-<<<<<<< HEAD
 def mock_agent_with_custom_system(agent_system):
     """Fixture to create a mocked agent with custom system specified as parameter"""
     if agent_system not in mocking.SYSTEM_DATA:
@@ -999,10 +998,11 @@
     yield agent_id
 
     mocking.delete_mocked_agent(agent_id)
-=======
+
+
+@pytest.fixture(scope='function')
 def setup_log_monitor():
     """Create the log monitor"""
     log_monitor = FileMonitor(LOG_FILE_PATH)
 
-    yield log_monitor
->>>>>>> 1b413002
+    yield log_monitor