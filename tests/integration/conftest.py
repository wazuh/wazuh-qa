# Copyright (C) 2015-2021, Wazuh Inc.
# Created by Wazuh, Inc. <info@wazuh.com>.
# This program is free software; you can redistribute it and/or modify it under the terms of GPLv2

import json
import os
import re
import shutil
import subprocess
import sys
import uuid
from datetime import datetime

import pytest
from numpydoc.docscrape import FunctionDoc
from py.xml import html
<<<<<<< HEAD
from wazuh_testing import global_parameters
from wazuh_testing.tools import LOG_FILE_PATH, WAZUH_CONF, get_service, ALERT_FILE_PATH, LOCAL_INTERNAL_OPTIONS
=======

import wazuh_testing.tools.configuration as conf
from wazuh_testing import global_parameters, logger
from wazuh_testing.tools import LOG_FILE_PATH, WAZUH_CONF, get_service, ALERT_FILE_PATH
>>>>>>> edfdcfdd
from wazuh_testing.tools.configuration import get_wazuh_conf, set_section_wazuh_conf, write_wazuh_conf
from wazuh_testing.tools.file import truncate_file
from wazuh_testing.tools.monitoring import QueueMonitor, FileMonitor, SocketController, close_sockets
from wazuh_testing.tools.services import control_service, check_daemon_status, delete_dbs
from wazuh_testing.tools.time import TimeMachine

if sys.platform == 'win32':
    from wazuh_testing.fim import KEY_WOW64_64KEY, KEY_WOW64_32KEY, delete_registry, registry_parser, create_registry

PLATFORMS = set("darwin linux win32 sunos5".split())
HOST_TYPES = set("server agent".split())

catalog = list()
results = dict()

###############################
report_files = [LOG_FILE_PATH, WAZUH_CONF, LOCAL_INTERNAL_OPTIONS]

def set_report_files(files):
    if files:
        for file in files:
            report_files.append(file)

def get_report_files():
    return report_files

###############################

def pytest_runtest_setup(item):
    # Find if platform applies
    supported_platforms = PLATFORMS.intersection(mark.name for mark in item.iter_markers())
    plat = sys.platform

    if supported_platforms and plat not in supported_platforms:
        pytest.skip("Cannot run on platform {}".format(plat))

    host_type = 'agent' if 'agent' in get_service() else 'server'
    supported_types = HOST_TYPES.intersection(mark.name for mark in item.iter_markers())
    if supported_types and host_type not in supported_types:
        pytest.skip("Cannot run on wazuh {}".format(host_type))
    # Consider only first mark
    levels = [mark.kwargs['level'] for mark in item.iter_markers(name="tier")]
    if levels and len(levels) > 0:
        tiers = item.config.getoption("--tier")
        if tiers is not None and levels[0] not in tiers:
            pytest.skip(f"test requires tier level {levels[0]}")
        elif item.config.getoption("--tier-minimum") > levels[0]:
            pytest.skip(f"test requires a minimum tier level {levels[0]}")
        elif item.config.getoption("--tier-maximum") < levels[0]:
            pytest.skip(f"test requires a maximum tier level {levels[0]}")


@pytest.fixture(scope='module')
def restart_wazuh(get_configuration, request):
    # Stop Wazuh
    control_service('stop')

    # Reset ossec.log and start a new monitor
    truncate_file(LOG_FILE_PATH)
    file_monitor = FileMonitor(LOG_FILE_PATH)
    setattr(request.module, 'wazuh_log_monitor', file_monitor)

    # Start Wazuh
    control_service('start')


@pytest.fixture(scope='module')
def reset_ossec_log(get_configuration, request):
    # Reset ossec.log and start a new monitor
    truncate_file(LOG_FILE_PATH)
    file_monitor = FileMonitor(LOG_FILE_PATH)
    setattr(request.module, 'wazuh_log_monitor', file_monitor)


@pytest.fixture(scope='module')
def restart_wazuh_alerts(get_configuration, request):
    # Stop Wazuh
    control_service('stop')

    # Reset alerts.json and start a new monitor
    truncate_file(ALERT_FILE_PATH)
    file_monitor = FileMonitor(ALERT_FILE_PATH)
    setattr(request.module, 'wazuh_alert_monitor', file_monitor)

    # Start Wazuh
    control_service('start')


def pytest_addoption(parser):
    parser.addoption(
        "--tier",
        action="append",
        metavar="level",
        default=None,
        type=int,
        help="only run tests with a tier level equal to 'level'",
    )
    parser.addoption(
        "--tier-minimum",
        action="store",
        metavar="minimum_level",
        default=-1,
        type=int,
        help="only run tests with a tier level greater or equal than 'minimum_level'"
    )
    parser.addoption(
        "--tier-maximum",
        action="store",
        metavar="maximum_level",
        default=sys.maxsize,
        type=int,
        help="only run tests with a tier level less or equal than 'minimum_level'"
    )
    parser.addoption(
        "--default-timeout",
        action="store",
        metavar="default_timeout",
        default=None,
        type=int,
        help="number of seconds that any timer will wait until an event is generated. This apply to all tests except"
             "those with a hardcoded timeout not depending on global_parameters.default_timeout "
             "variable from wazuh_testing package"
    )
    parser.addoption(
        "--fim-database-memory",
        action="store_true",
        help="run tests activating database memory in the syscheck configuration"
    )
    parser.addoption(
        "--gcp-project-id",
        action="store",
        metavar="gcp_project_id",
        default=None,
        type=str,
        help="run tests using Google Cloud project id"
    )
    parser.addoption(
        "--gcp-subscription-name",
        action="store",
        metavar="gcp_subscription_name",
        default=None,
        type=str,
        help="run tests using Google Cloud subscription name"
    )
    parser.addoption(
        "--gcp-credentials-file",
        action="store",
        metavar="gcp_credentials_file",
        default=None,
        type=str,
        help="run tests using json file that contains Google Cloud credentials. Introduce the path"
    )
    parser.addoption(
        "--gcp-topic-name",
        action="store",
        metavar="gcp_topic_name",
        default=None,
        type=str,
        help="run tests using Google Cloud topic name"
    )
    parser.addoption(
        "--gcp-configuration-file",
        action="store",
        metavar="gcp_configuration_file",
        default=None,
        type=str,
        help="run tests using this configuration file."
    )
    parser.addoption(
        "--fim_mode",
        action="append",
        metavar="fim_mode",
        default=[],
        type=str,
        help="run tests using a specific FIM mode"
    )
    parser.addoption(
        "--wpk_version",
        action="append",
        metavar="wpk_version",
        default=None,
        type=str,
        help="run tests using a specific WPK package version"
    )
    parser.addoption(
        "--add-file",
        action="append",
        metavar="file",
        default=[],
        type=str,
        help="add file to the HTML report"
    )


def pytest_configure(config):
    # Register an additional marker
    config.addinivalue_line(
        "markers", "tier(level): mark test to run only if it matches tier level"
    )

    # Set default timeout only if it is passed through command line args
    default_timeout = config.getoption("--default-timeout")
    if default_timeout:
        global_parameters.default_timeout = default_timeout

    # Set fim_database_memory only if it is passed through command line args
    fim_database_memory = config.getoption("--fim-database-memory")
    if fim_database_memory:
        global_parameters.fim_database_memory = True

    # Load GCP defaults from configuration file
    gcp_configuration_file = config.getoption("--gcp-configuration-file")
    if gcp_configuration_file:
        global_parameters.gcp_configuration_file = gcp_configuration_file
    else:
        dir_path = os.path.dirname(os.path.realpath(__file__))
        default_configuration = os.path.join(dir_path, 'test_gcloud', 'data', 'configuration.yaml')
        if os.path.exists(default_configuration):
            global_parameters.gcp_configuration_file = default_configuration

    # Set gcp_project_id only if it is passed through command line args
    gcp_project_id = config.getoption("--gcp-project-id")
    if gcp_project_id:
        global_parameters.gcp_project_id = gcp_project_id

    # Set gcp_subscription_name only if it is passed through command line args
    gcp_subscription_name = config.getoption("--gcp-subscription-name")
    if gcp_subscription_name:
        global_parameters.gcp_subscription_name = gcp_subscription_name

    # Set gcp_credentials_file only if it is passed through command line args
    gcp_credentials_file = config.getoption("--gcp-credentials-file")
    if gcp_credentials_file:
        global_parameters.gcp_credentials_file = gcp_credentials_file

    # Set gcp_topic_name only if it is passed through command line args
    gcp_topic_name = config.getoption("--gcp-topic-name")
    if gcp_topic_name:
        global_parameters.gcp_topic_name = gcp_topic_name

    # Set fim_mode only if it is passed through command line args
    mode = config.getoption("--fim_mode")
    if not mode:
        mode = ["scheduled", "whodata", "realtime"]
    global_parameters.fim_mode = mode

    # Set WPK package version
    global_parameters.wpk_version = config.getoption("--wpk_version")

    # Set files to add to the HTML report
    set_report_files(config.getoption("--add-file"))


def pytest_html_results_table_header(cells):
    cells.insert(4, html.th('Tier', class_='sortable tier', col='tier'))
    cells.insert(3, html.th('Markers'))
    cells.insert(2, html.th('Description'))
    cells.insert(1, html.th('Time', class_='sortable time', col='time'))


def pytest_html_results_table_row(report, cells):
    try:
        cells.insert(4, html.td(report.tier))
        cells.insert(3, html.td(report.markers))
        cells.insert(2, html.td(report.description))
        cells.insert(1, html.td(datetime.utcnow(), class_='col-time'))
    except AttributeError:
        pass


# HARDCODE: pytest-html generates too long file names. This temp fix is to reduce the name of
# the assets
def create_asset(
        self, content, extra_index, test_index, file_extension, mode="w"
):
    asset_file_name = "{}.{}".format(
        str(uuid.uuid4()),
        file_extension
    )
    asset_path = os.path.join(
        os.path.dirname(self.logfile), "assets", asset_file_name
    )

    if not os.path.exists(os.path.dirname(asset_path)):
        os.makedirs(os.path.dirname(asset_path))

    relative_path = os.path.join("assets", asset_file_name)

    kwargs = {"encoding": "utf-8"} if "b" not in mode else {}

    with open(asset_path, mode, **kwargs) as f:
        f.write(content)
    return relative_path


@pytest.hookimpl(hookwrapper=True)
def pytest_runtest_makereport(item, call):
    pytest_html = item.config.pluginmanager.getplugin('html')
    outcome = yield
    report = outcome.get_result()
    documentation = FunctionDoc(item.function)

    # Add description, markers and tier to the report
    report.description = '. '.join(documentation["Summary"])
    report.tier = ', '.join(str(mark.kwargs['level']) for mark in item.iter_markers(name="tier"))
    report.markers = ', '.join(mark.name for mark in item.iter_markers() if
                               mark.name != 'tier' and mark.name != 'parametrize')

    if report.location[0] not in results:
        results[report.location[0]] = {'passed': 0, 'failed': 0, 'skipped': 0, 'xfailed': 0, 'error': 0}

    extra = getattr(report, 'extra', [])
    if report.when == 'call':
        # Apply hack to fix length filename problem
        pytest_html.HTMLReport.TestResult.create_asset = create_asset

        # Add extended information from docstring inside 'Result' section
        extra.append(pytest_html.extras.html('<div><h2>Test function details</h2></div>'))
        for section in ('Extended Summary', 'Parameters'):
            extra.append(pytest_html.extras.html(f'<div><h3>{section}</h3></div>'))
            for line in documentation[section]:
                extra.append(pytest_html.extras.html(f'<div>{line}</div>'))
        arguments = dict()

        # Add arguments of each text as a json file
        for key, value in item.funcargs.items():
            if isinstance(value, set):
                arguments[key] = list(value)
            try:
                json.dumps(value)
                arguments[key] = value
            except (TypeError, OverflowError):
                arguments[key] = str(value)
        extra.append(pytest_html.extras.json(arguments, name="Test arguments"))

        # Extra files to be added in 'Links' section
        files = get_report_files()
        for filepath in files:
            if os.path.isfile(filepath):
                with open(filepath, mode='r', errors='replace') as f:
                    content = f.read()
                    extra.append(pytest_html.extras.text(content, name=os.path.split(filepath)[-1]))

        if not report.passed and not report.skipped:
            report.extra = extra

        if report.longrepr is not None and report.longreprtext.split()[-1] == 'XFailed':
            results[report.location[0]]['xfailed'] += 1
        else:
            results[report.location[0]][report.outcome] += 1

    elif report.outcome == 'failed':
        results[report.location[0]]['error'] += 1


class SummaryTable(html):
    class table(html.table):
        style = html.Style(border='1px solid #e6e6e6', margin='16px 0px', color='#999', font_size='12px')

    class td(html.td):
        style = html.Style(padding='5px', border='1px solid #E6E6E6', text_align='left')

    class th(html.th):
        style = html.Style(padding='5px', border='1px solid #E6E6E6', text_align='left', font_weight='bold')


def pytest_html_results_summary(prefix, summary, postfix):
    postfix.extend([SummaryTable.table(
        html.thead(
            html.tr([
                SummaryTable.th("Tests"),
                SummaryTable.th("Failed"),
                SummaryTable.th("Success"),
                SummaryTable.th("XFail"),
                SummaryTable.th("Error")]
            ),
        ),
        [html.tbody(
            html.tr([
                SummaryTable.td(k),
                SummaryTable.td(v['failed']),
                SummaryTable.td(v['passed']),
                SummaryTable.td(v['xfailed']),
                SummaryTable.td(v['error']),
            ])
        ) for k, v in results.items()])])


def connect_to_sockets(request):
    """Connect to the specified sockets for the test."""
    receiver_sockets_params = getattr(request.module, 'receiver_sockets_params')

    # Create the SocketControllers
    receiver_sockets = list()
    for address, family, protocol in receiver_sockets_params:
        receiver_sockets.append(SocketController(address=address, family=family, connection_protocol=protocol))

    setattr(request.module, 'receiver_sockets', receiver_sockets)

    return receiver_sockets


def close_sockets(receiver_sockets):
    """Close the sockets connection gracefully."""
    for socket in receiver_sockets:
        try:
            # We flush the buffer before closing connection if connection is TCP
            if socket.protocol == 1:
                socket.sock.settimeout(5)
                socket.receive()  # Flush buffer before closing connection
            socket.close()
        except OSError as e:
            if e.errno == 9:
                # Do not try to close the socket again if it was reused or closed already
                pass


@pytest.fixture(scope='module')
def connect_to_sockets_module(request):
    """Module scope version of connect_to_sockets."""
    receiver_sockets = connect_to_sockets(request)
    yield receiver_sockets
    close_sockets(receiver_sockets)


@pytest.fixture(scope='function')
def connect_to_sockets_function(request):
    """Function scope version of connect_to_sockets."""
    receiver_sockets = connect_to_sockets(request)
    yield receiver_sockets
    close_sockets(receiver_sockets)


@pytest.fixture(scope='module')
def configure_environment(get_configuration, request):
    """Configure a custom environment for testing. Restart Wazuh is needed for applying the configuration."""

    # Save current configuration
    backup_config = get_wazuh_conf()

    # Configuration for testing
    test_config = set_section_wazuh_conf(get_configuration.get('sections'))

    # Create test directories
    if hasattr(request.module, 'test_directories'):
        test_directories = getattr(request.module, 'test_directories')
        for test_dir in test_directories:
            os.makedirs(test_dir, exist_ok=True, mode=0o777)

    # Create test registry keys
    if sys.platform == 'win32':
        if hasattr(request.module, 'test_regs'):
            test_regs = getattr(request.module, 'test_regs')

            for reg in test_regs:
                match = re.match(r"(^HKEY_[a-zA-Z_]+)\\+(.+$)", reg)
                create_registry(registry_parser[match.group(1)], match.group(2), KEY_WOW64_32KEY)
                create_registry(registry_parser[match.group(1)], match.group(2), KEY_WOW64_64KEY)

    # Set new configuration
    write_wazuh_conf(test_config)

    # Change Windows Date format to ensure TimeMachine will work properly
    if sys.platform == 'win32':
        subprocess.call('reg add "HKCU\\Control Panel\\International" /f /v sShortDate /t REG_SZ /d "dd/MM/yyyy" >nul',
                        shell=True)

    # Call extra functions before yield
    if hasattr(request.module, 'extra_configuration_before_yield'):
        func = getattr(request.module, 'extra_configuration_before_yield')
        func()

    # Set current configuration
    global_parameters.current_configuration = get_configuration

    yield

    TimeMachine.time_rollback()

    # Remove created folders (parents)
    if sys.platform == 'win32':
        control_service('stop')

    if hasattr(request.module, 'test_directories'):
        for test_dir in test_directories:
            shutil.rmtree(test_dir, ignore_errors=True)

    if sys.platform == 'win32':
        if hasattr(request.module, 'test_regs'):
            for reg in test_regs:
                match = re.match(r"(^HKEY_[a-zA-Z_]+)\\+(.+$)", reg)
                delete_registry(registry_parser[match.group(1)], match.group(2), KEY_WOW64_32KEY)
                delete_registry(registry_parser[match.group(1)], match.group(2), KEY_WOW64_64KEY)

    if sys.platform == 'win32':
        control_service('start')

    # Restore previous configuration
    write_wazuh_conf(backup_config)

    # Call extra functions after yield
    if hasattr(request.module, 'extra_configuration_after_yield'):
        func = getattr(request.module, 'extra_configuration_after_yield')
        func()

    if hasattr(request.module, 'force_restart_after_restoring'):
        if getattr(request.module, 'force_restart_after_restoring'):
            control_service('restart')


@pytest.fixture(scope='module')
def configure_sockets_environment(request):
    """Configure environment for sockets and MITM"""
    monitored_sockets_params = getattr(request.module, 'monitored_sockets_params')
    log_monitor_paths = getattr(request.module, 'log_monitor_paths')

    # Stop wazuh-service and ensure all daemons are stopped
    control_service('stop')
    check_daemon_status(running=False)

    monitored_sockets = list()
    mitm_list = list()
    log_monitors = list()

    # Truncate logs and create FileMonitors
    for log in log_monitor_paths:
        truncate_file(log)
        log_monitors.append(FileMonitor(log))

    # Start selected daemons and monitored sockets MITM
    for daemon, mitm, daemon_first in monitored_sockets_params:
        not daemon_first and mitm is not None and mitm.start()
        control_service('start', daemon=daemon, debug_mode=True)
        check_daemon_status(
            running=True,
            daemon=daemon,
            extra_sockets=[mitm.listener_socket_address] if mitm is not None and mitm.family == 'AF_UNIX' else None
        )
        daemon_first and mitm is not None and mitm.start()
        if mitm is not None:
            monitored_sockets.append(QueueMonitor(queue_item=mitm.queue))
            mitm_list.append(mitm)

    setattr(request.module, 'monitored_sockets', monitored_sockets)
    setattr(request.module, 'log_monitors', log_monitors)

    yield

    # Stop daemons and monitored sockets MITM
    for daemon, mitm, _ in monitored_sockets_params:
        mitm is not None and mitm.shutdown()
        control_service('stop', daemon=daemon)
        check_daemon_status(
            running=False,
            daemon=daemon,
            extra_sockets=[mitm.listener_socket_address] if mitm is not None and mitm.family == 'AF_UNIX' else None
        )

    # Delete all db
    delete_dbs()

    control_service('start')


@pytest.fixture(scope='module')
def put_env_variables(get_configuration, request):
    """
    Create environment variables
    """
    if hasattr(request.module, 'environment_variables'):
        environment_variables = getattr(request.module, 'environment_variables')
        for env, value in environment_variables:
            if sys.platform == 'win32':
                subprocess.call(['setx.exe', env, value, '/m'])
            else:
                os.putenv(env, value)

    yield

    if hasattr(request.module, 'environment_variables'):
        for env in environment_variables:
            if sys.platform != 'win32':
                os.unsetenv(env[0])


@pytest.fixture(scope='module')
def configure_local_internal_options_module(request):
    """Fixture to configure the local internal options file.

    It uses the test variable local_internal_options. This should be
    a dictionary wich keys and values corresponds to the internal option configuration, For example:
    local_internal_options = {'monitord.rotate_log': '0', 'syscheck.debug': '0' }
    """
    try:
        local_internal_options = getattr(request.module, 'local_internal_options')
    except AttributeError as local_internal_configuration_not_set:
        logger.debug('local_internal_options is not set')
        raise local_internal_configuration_not_set

    backup_local_internal_options = conf.get_local_internal_options_dict()

    logger.debug(f"Set local_internal_option to {str(local_internal_options)}")
    conf.set_local_internal_options_dict(local_internal_options)

    yield

    logger.debug(f"Restore local_internal_option to {str(backup_local_internal_options)}")
    conf.set_local_internal_options_dict(backup_local_internal_options)

    
@pytest.fixture(scope='module')
def daemons_handler(get_configuration, request):
    """Handler of Wazuh daemons.

    It uses `daemons_handler_configuration` of each module in order to configure the behavior of the fixture.
    The  `daemons_handler_configuration` should be a dictionary with the following keys:
        daemons (list, optional): List with every daemon to be used by the module. In case of empty a ValueError
            will be raised
        all_daemons (boolean): Configure to restart all wazuh services. Default `False`.
        ignore_errors (boolean): Configure if errors in daemon handling should be ignored. This option is available
        in order to use this fixture along with invalid configuration. Default `False`

    Args:
        get_configuration (fixture): Gets the current configuration of the test.
        request (fixture): Provide information on the executing test function.
    """
    daemons = []
    ignore_errors = False
    all_daemons = False

    try:
        daemons_handler_configuration = getattr(request.module, 'daemons_handler_configuration')
        if 'daemons' in daemons_handler_configuration and not all_daemons:
            daemons = daemons_handler_configuration['daemons']
            if not daemons or (type(daemons) == list and len(daemons) == 0):
                logger.error('Daemons list is not set')
                raise ValueError

        if 'all_daemons' in daemons_handler_configuration:
            logger.debug(f"Wazuh control set to {daemons_handler_configuration['all_daemons']}")
            all_daemons = daemons_handler_configuration['all_daemons']

        if 'ignore_errors' in daemons_handler_configuration:
            logger.debug(f"Ignore error set to {daemons_handler_configuration['ignore_errors']}")
            ignore_errors = daemons_handler_configuration['ignore_errors']

    except AttributeError as daemon_configuration_not_set:
        logger.error('daemons_handler_configuration is not set')
        raise daemon_configuration_not_set

    try:
        if all_daemons:
            logger.debug('Restarting wazuh using wazuh-control')
            # Restart daemon instead of starting due to legacy used fixture in the test suite.
            control_service('restart')
        else:
            for daemon in daemons:
                logger.debug(f"Restarting {daemon}")
                # Restart daemon instead of starting due to legacy used fixture in the test suite.
                control_service('restart', daemon=daemon)

    except ValueError as value_error:
        logger.error(f"{str(value_error)}")
        if not ignore_errors:
            raise value_error
    except subprocess.CalledProcessError as called_process_error:
        logger.error(f"{str(called_process_error)}")
        if not ignore_errors:
            raise called_process_error

    yield

    if all_daemons:
        logger.debug('Stopping wazuh using wazuh-control')
        control_service('stop')
    else:
        for daemon in daemons:
            logger.debug(f"Stopping {daemon}")
            control_service('stop', daemon=daemon)

            
@pytest.fixture(scope='function')
def file_monitoring(request):
    """Fixture to handle the monitoring of a specified file.

    It uses de variable `file_to_monitor` to determinate the file to monitor. Default `LOG_FILE_PATH`

    Args:
        request (fixture): Provide information on the executing test function.
    """
    if hasattr(request.module, 'file_to_monitor'):
        file_to_monitor = getattr(request.module, 'file_to_monitor')
    else:
        file_to_monitor = LOG_FILE_PATH

    logger.debug(f"Initializing file to monitor to {file_to_monitor}")

    file_monitor = FileMonitor(file_to_monitor)
    setattr(request.module, 'log_monitor', file_monitor)

    yield

    truncate_file(file_to_monitor)
    logger.debug(f"Trucanted {file_to_monitor}")<|MERGE_RESOLUTION|>--- conflicted
+++ resolved
@@ -14,15 +14,10 @@
 import pytest
 from numpydoc.docscrape import FunctionDoc
 from py.xml import html
-<<<<<<< HEAD
-from wazuh_testing import global_parameters
-from wazuh_testing.tools import LOG_FILE_PATH, WAZUH_CONF, get_service, ALERT_FILE_PATH, LOCAL_INTERNAL_OPTIONS
-=======
 
 import wazuh_testing.tools.configuration as conf
 from wazuh_testing import global_parameters, logger
-from wazuh_testing.tools import LOG_FILE_PATH, WAZUH_CONF, get_service, ALERT_FILE_PATH
->>>>>>> edfdcfdd
+from wazuh_testing.tools import LOG_FILE_PATH, WAZUH_CONF, get_service, ALERT_FILE_PATH, WAZUH_LOCAL_INTERNAL_OPTIONS
 from wazuh_testing.tools.configuration import get_wazuh_conf, set_section_wazuh_conf, write_wazuh_conf
 from wazuh_testing.tools.file import truncate_file
 from wazuh_testing.tools.monitoring import QueueMonitor, FileMonitor, SocketController, close_sockets
@@ -39,7 +34,7 @@
 results = dict()
 
 ###############################
-report_files = [LOG_FILE_PATH, WAZUH_CONF, LOCAL_INTERNAL_OPTIONS]
+report_files = [LOG_FILE_PATH, WAZUH_CONF, WAZUH_LOCAL_INTERNAL_OPTIONS]
 
 def set_report_files(files):
     if files:
@@ -208,7 +203,7 @@
         help="run tests using a specific WPK package version"
     )
     parser.addoption(
-        "--add-file",
+        "--save-file",
         action="append",
         metavar="file",
         default=[],
@@ -273,7 +268,7 @@
     global_parameters.wpk_version = config.getoption("--wpk_version")
 
     # Set files to add to the HTML report
-    set_report_files(config.getoption("--add-file"))
+    set_report_files(config.getoption("--save-file"))
 
 
 def pytest_html_results_table_header(cells):
