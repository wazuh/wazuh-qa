# Copyright (C) 2015-2021, Wazuh Inc.
# Created by Wazuh, Inc. <info@wazuh.com>.
# This program is free software; you can redistribute it and/or modify it under the terms of GPLv2

import json
import os
import re
import shutil
import subprocess
import sys
import uuid
import pytest
from datetime import datetime
from numpydoc.docscrape import FunctionDoc
from py.xml import html

from wazuh_testing import ALERTS_JSON_PATH, ARCHIVES_JSON_PATH, ARCHIVES_LOG_PATH, global_parameters, logger, mocking
from wazuh_testing.db_interface.agent_db import update_os_info
from wazuh_testing.db_interface.global_db import get_system, modify_system
from wazuh_testing.logcollector import create_file_structure, delete_file_structure
from wazuh_testing.tools import ALERT_FILE_PATH, LOG_FILE_PATH, WAZUH_CONF, WAZUH_LOCAL_INTERNAL_OPTIONS, get_service
from wazuh_testing.tools.configuration import get_minimal_configuration, get_wazuh_conf, write_wazuh_conf
from wazuh_testing.tools.file import copy, recursive_directory_creation, remove_file, truncate_file, write_file
from wazuh_testing.tools.monitoring import FileMonitor, QueueMonitor, SocketController, close_sockets
from wazuh_testing.tools.services import check_daemon_status, control_service, delete_dbs
from wazuh_testing.tools.time import TimeMachine
import wazuh_testing.tools.configuration as conf


if sys.platform == 'win32':
    from wazuh_testing.fim import (KEY_WOW64_32KEY, KEY_WOW64_64KEY,
                                   create_registry, delete_registry,
                                   registry_parser)

PLATFORMS = set("darwin linux win32 sunos5".split())
HOST_TYPES = set("server agent".split())

catalog = list()
results = dict()

###############################
report_files = [LOG_FILE_PATH, WAZUH_CONF, WAZUH_LOCAL_INTERNAL_OPTIONS]


def set_report_files(files):
    if files:
        for file in files:
            report_files.append(file)


def get_report_files():
    return report_files

###############################


def pytest_collection_modifyitems(session, config, items):
    selected_tests = []
    deselected_tests = []

    for item in items:
        supported_platforms = PLATFORMS.intersection(mark.name for mark in item.iter_markers())
        plat = sys.platform

        selected = True
        if supported_platforms and plat not in supported_platforms:
            selected = False

        host_type = 'agent' if 'agent' in get_service() else 'server'
        supported_types = HOST_TYPES.intersection(mark.name for mark in item.iter_markers())
        if supported_types and host_type not in supported_types:
            selected = False
        # Consider only first mark
        levels = [mark.kwargs['level'] for mark in item.iter_markers(name="tier")]
        if levels and len(levels) > 0:
            tiers = item.config.getoption("--tier")
            if tiers is not None and levels[0] not in tiers:
                selected = False
            elif item.config.getoption("--tier-minimum") > levels[0]:
                selected = False
            elif item.config.getoption("--tier-maximum") < levels[0]:
                selected = False
        if selected:
            selected_tests.append(item)
        else:
            deselected_tests.append(item)

    config.hook.pytest_deselected(items=deselected_tests)
    items[:] = selected_tests


@pytest.fixture(scope='module')
def restart_wazuh(get_configuration, request):
    # Stop Wazuh
    control_service('stop')

    # Reset ossec.log and start a new monitor
    truncate_file(LOG_FILE_PATH)
    file_monitor = FileMonitor(LOG_FILE_PATH)
    setattr(request.module, 'wazuh_log_monitor', file_monitor)

    # Start Wazuh
    control_service('start')


@pytest.fixture(scope='module')
def restart_wazuh_daemon(daemon=None):
    """
    Restart a Wazuh daemon
    """
    truncate_file(LOG_FILE_PATH)
    control_service("restart", daemon=daemon)


@pytest.fixture(scope='function')
def restart_wazuh_daemon_function(daemon=None):
    """
    Restart a Wazuh daemon
    """
    truncate_file(LOG_FILE_PATH)
    control_service("restart", daemon=daemon)


@pytest.fixture(scope='function')
def restart_wazuh_function(request):
    """Restart before starting a test, and stop it after finishing.

       Args:
            request (fixture): Provide information on the executing test function.
    """
    # If there is a list of required daemons defined in the test module, restart daemons, else restart all daemons.
    try:
        daemons = request.module.REQUIRED_DAEMONS
    except AttributeError:
        daemons = []

    if len(daemons) == 0:
        logger.debug(f"Restarting all daemon")
        control_service('restart')
    else:
        for daemon in daemons:
            logger.debug(f"Restarting {daemon}")
            # Restart daemon instead of starting due to legacy used fixture in the test suite.
            control_service('restart', daemon=daemon)

    yield

    # Stop all daemons by default (daemons = None)
    if len(daemons) == 0:
        logger.debug(f"Stopping all daemons")
        control_service('stop')
    else:
        # Stop a list daemons in order (as Wazuh does)
        daemons.reverse()
        for daemon in daemons:
            logger.debug(f"Stopping {daemon}")
            control_service('stop', daemon=daemon)


@pytest.fixture(scope='module')
def restart_wazuh_module(daemon=None):
    """Restart all Wazuh daemons"""
    control_service("restart", daemon=daemon)
    yield
    control_service('stop', daemon=daemon)


@pytest.fixture(scope='module')
def restart_wazuh_daemon_after_finishing(daemon=None):
    """
    Restart a Wazuh daemon
    """
    yield
    truncate_file(LOG_FILE_PATH)
    control_service("restart", daemon=daemon)


@pytest.fixture(scope='function')
def restart_wazuh_daemon_after_finishing_function(daemon=None):
    """
    Restart a Wazuh daemon
    """
    yield
    truncate_file(LOG_FILE_PATH)
    control_service("restart", daemon=daemon)


@pytest.fixture(scope='function')
def restart_analysisd_function():
    """Restart wazuh-analysisd daemon before starting a test, and stop it after finishing"""
    control_service('restart', daemon='wazuh-analysisd')
    yield
    control_service('stop', daemon='wazuh-analysisd')


@pytest.fixture(scope='module')
def reset_ossec_log(get_configuration, request):
    # Reset ossec.log and start a new monitor
    truncate_file(LOG_FILE_PATH)
    file_monitor = FileMonitor(LOG_FILE_PATH)
    setattr(request.module, 'wazuh_log_monitor', file_monitor)


@pytest.fixture(scope='module')
def restart_wazuh_alerts(get_configuration, request):
    # Stop Wazuh
    control_service('stop')

    # Reset alerts.json and start a new monitor
    truncate_file(ALERT_FILE_PATH)
    file_monitor = FileMonitor(ALERT_FILE_PATH)
    setattr(request.module, 'wazuh_alert_monitor', file_monitor)

    # Start Wazuh
    control_service('start')


def pytest_addoption(parser):
    parser.addoption(
        "--tier",
        action="append",
        metavar="level",
        default=None,
        type=int,
        help="only run tests with a tier level equal to 'level'",
    )
    parser.addoption(
        "--tier-minimum",
        action="store",
        metavar="minimum_level",
        default=-1,
        type=int,
        help="only run tests with a tier level greater or equal than 'minimum_level'"
    )
    parser.addoption(
        "--tier-maximum",
        action="store",
        metavar="maximum_level",
        default=sys.maxsize,
        type=int,
        help="only run tests with a tier level less or equal than 'minimum_level'"
    )
    parser.addoption(
        "--default-timeout",
        action="store",
        metavar="default_timeout",
        default=None,
        type=int,
        help="number of seconds that any timer will wait until an event is generated. This apply to all tests except"
             "those with a hardcoded timeout not depending on global_parameters.default_timeout "
             "variable from wazuh_testing package"
    )
    parser.addoption(
        "--fim-database-memory",
        action="store_true",
        help="run tests activating database memory in the syscheck configuration"
    )
    parser.addoption(
        "--gcp-project-id",
        action="store",
        metavar="gcp_project_id",
        default=None,
        type=str,
        help="run tests using Google Cloud project id"
    )
    parser.addoption(
        "--gcp-subscription-name",
        action="store",
        metavar="gcp_subscription_name",
        default=None,
        type=str,
        help="run tests using Google Cloud subscription name"
    )
    parser.addoption(
        "--gcp-credentials-file",
        action="store",
        metavar="gcp_credentials_file",
        default=None,
        type=str,
        help="run tests using json file that contains Google Cloud credentials. Introduce the path"
    )
    parser.addoption(
        "--gcp-topic-name",
        action="store",
        metavar="gcp_topic_name",
        default=None,
        type=str,
        help="run tests using Google Cloud topic name"
    )
    parser.addoption(
        "--gcp-configuration-file",
        action="store",
        metavar="gcp_configuration_file",
        default=None,
        type=str,
        help="run tests using this configuration file."
    )
    parser.addoption(
        "--fim_mode",
        action="append",
        metavar="fim_mode",
        default=[],
        type=str,
        help="run tests using a specific FIM mode"
    )
    parser.addoption(
        "--wpk_version",
        action="append",
        metavar="wpk_version",
        default=None,
        type=str,
        help="run tests using a specific WPK package version"
    )
    parser.addoption(
        "--save-file",
        action="append",
        metavar="file",
        default=[],
        type=str,
        help="add file to the HTML report"
    )
    parser.addoption(
        "--wpk_package_path",
        action="append",
        metavar="wpk_package_path",
        default=None,
        type=str,
        help="run tests using a specific WPK package path"
    )
    parser.addoption(
        "--slack-webhook-url",
        action="store",
        metavar="slack_webhook_url",
        default=None,
        type=str,
        help="pass webhook url required for integratord tests."
    )


def pytest_configure(config):
    # Register an additional marker
    config.addinivalue_line(
        "markers", "tier(level): mark test to run only if it matches tier level"
    )

    # Set default timeout only if it is passed through command line args
    default_timeout = config.getoption("--default-timeout")
    if default_timeout:
        global_parameters.default_timeout = default_timeout

    # Set fim_database_memory only if it is passed through command line args
    fim_database_memory = config.getoption("--fim-database-memory")
    if fim_database_memory:
        global_parameters.fim_database_memory = True

    # Load GCP defaults from configuration file
    gcp_configuration_file = config.getoption("--gcp-configuration-file")
    if gcp_configuration_file:
        global_parameters.gcp_configuration_file = gcp_configuration_file
    else:
        dir_path = os.path.dirname(os.path.realpath(__file__))
        default_configuration = os.path.join(dir_path, 'test_gcloud', 'data', 'configuration.yaml')
        if os.path.exists(default_configuration):
            global_parameters.gcp_configuration_file = default_configuration

    # Set gcp_project_id only if it is passed through command line args
    gcp_project_id = config.getoption("--gcp-project-id")
    if gcp_project_id:
        global_parameters.gcp_project_id = gcp_project_id

    # Set gcp_subscription_name only if it is passed through command line args
    gcp_subscription_name = config.getoption("--gcp-subscription-name")
    if gcp_subscription_name:
        global_parameters.gcp_subscription_name = gcp_subscription_name

    # Set gcp_credentials_file only if it is passed through command line args
    gcp_credentials_file = config.getoption("--gcp-credentials-file")
    if gcp_credentials_file:
        global_parameters.gcp_credentials_file = gcp_credentials_file

    # Set gcp_topic_name only if it is passed through command line args
    gcp_topic_name = config.getoption("--gcp-topic-name")
    if gcp_topic_name:
        global_parameters.gcp_topic_name = gcp_topic_name

    # Set fim_mode only if it is passed through command line args
    mode = config.getoption("--fim_mode")
    if not mode:
        mode = ["scheduled", "whodata", "realtime"]
    global_parameters.fim_mode = mode

    # Set WPK package version
    global_parameters.wpk_version = config.getoption("--wpk_version")

    # Set slack_webhook_url if it is passed through command line args
    slack_webhook_url = config.getoption("--slack-webhook-url")
    if slack_webhook_url:
        global_parameters.slack_webhook_url = slack_webhook_url

    # Set files to add to the HTML report
    set_report_files(config.getoption("--save-file"))

    # Set WPK package path
    global_parameters.wpk_package_path = config.getoption("--wpk_package_path")
    if global_parameters.wpk_package_path:
        global_parameters.wpk_package_path = global_parameters.wpk_package_path


def pytest_html_results_table_header(cells):
    cells.insert(4, html.th('Tier', class_='sortable tier', col='tier'))
    cells.insert(3, html.th('Markers'))
    cells.insert(2, html.th('Description'))
    cells.insert(1, html.th('Time', class_='sortable time', col='time'))


def pytest_html_results_table_row(report, cells):
    try:
        cells.insert(4, html.td(report.tier))
        cells.insert(3, html.td(report.markers))
        cells.insert(2, html.td(report.description))
        cells.insert(1, html.td(datetime.utcnow(), class_='col-time'))
    except AttributeError:
        pass


# HARDCODE: pytest-html generates too long file names. This temp fix is to reduce the name of
# the assets
def create_asset(
        self, content, extra_index, test_index, file_extension, mode="w"
):
    asset_file_name = "{}.{}".format(
        str(uuid.uuid4()),
        file_extension
    )
    asset_path = os.path.join(
        os.path.dirname(self.logfile), "assets", asset_file_name
    )

    if not os.path.exists(os.path.dirname(asset_path)):
        os.makedirs(os.path.dirname(asset_path))

    relative_path = os.path.join("assets", asset_file_name)

    kwargs = {"encoding": "utf-8"} if "b" not in mode else {}

    with open(asset_path, mode, **kwargs) as f:
        f.write(content)
    return relative_path


@pytest.hookimpl(hookwrapper=True)
def pytest_runtest_makereport(item, call):
    pytest_html = item.config.pluginmanager.getplugin('html')
    outcome = yield
    report = outcome.get_result()
    documentation = FunctionDoc(item.function)

    # Add description, markers and tier to the report
    report.description = '. '.join(documentation["Summary"])
    report.tier = ', '.join(str(mark.kwargs['level']) for mark in item.iter_markers(name="tier"))
    report.markers = ', '.join(mark.name for mark in item.iter_markers() if
                               mark.name != 'tier' and mark.name != 'parametrize')

    if report.location[0] not in results:
        results[report.location[0]] = {'passed': 0, 'failed': 0, 'skipped': 0, 'xfailed': 0, 'error': 0}

    extra = getattr(report, 'extra', [])
    if report.when == 'call':
        # Apply hack to fix length filename problem
        pytest_html.HTMLReport.TestResult.create_asset = create_asset

        # Add extended information from docstring inside 'Result' section
        extra.append(pytest_html.extras.html('<div><h2>Test function details</h2></div>'))
        for section in ('Extended Summary', 'Parameters'):
            extra.append(pytest_html.extras.html(f'<div><h3>{section}</h3></div>'))
            for line in documentation[section]:
                extra.append(pytest_html.extras.html(f'<div>{line}</div>'))
        arguments = dict()

        # Add arguments of each text as a json file
        for key, value in item.funcargs.items():
            if isinstance(value, set):
                arguments[key] = list(value)
            try:
                json.dumps(value)
                arguments[key] = value
            except (TypeError, OverflowError):
                arguments[key] = str(value)
        extra.append(pytest_html.extras.json(arguments, name="Test arguments"))

        # Extra files to be added in 'Links' section
        files = get_report_files()
        for filepath in files:
            if os.path.isfile(filepath):
                with open(filepath, mode='r', errors='replace') as f:
                    content = f.read()
                    extra.append(pytest_html.extras.text(content, name=os.path.split(filepath)[-1]))

        if not report.passed and not report.skipped:
            report.extra = extra

        if report.longrepr is not None and report.longreprtext.split()[-1] == 'XFailed':
            results[report.location[0]]['xfailed'] += 1
        else:
            results[report.location[0]][report.outcome] += 1

    elif report.outcome == 'failed':
        results[report.location[0]]['error'] += 1


class SummaryTable(html):
    class table(html.table):
        style = html.Style(border='1px solid #e6e6e6', margin='16px 0px', color='#999', font_size='12px')

    class td(html.td):
        style = html.Style(padding='5px', border='1px solid #E6E6E6', text_align='left')

    class th(html.th):
        style = html.Style(padding='5px', border='1px solid #E6E6E6', text_align='left', font_weight='bold')


def pytest_html_results_summary(prefix, summary, postfix):
    postfix.extend([SummaryTable.table(
        html.thead(
            html.tr([
                SummaryTable.th("Tests"),
                SummaryTable.th("Failed"),
                SummaryTable.th("Success"),
                SummaryTable.th("XFail"),
                SummaryTable.th("Error")]
            ),
        ),
        [html.tbody(
            html.tr([
                SummaryTable.td(k),
                SummaryTable.td(v['failed']),
                SummaryTable.td(v['passed']),
                SummaryTable.td(v['xfailed']),
                SummaryTable.td(v['error']),
            ])
        ) for k, v in results.items()])])


def connect_to_sockets(request):
    """Connect to the specified sockets for the test."""
    receiver_sockets_params = getattr(request.module, 'receiver_sockets_params')

    # Create the SocketControllers
    receiver_sockets = list()
    for address, family, protocol in receiver_sockets_params:
        receiver_sockets.append(SocketController(address=address, family=family, connection_protocol=protocol))

    setattr(request.module, 'receiver_sockets', receiver_sockets)

    return receiver_sockets


def close_sockets(receiver_sockets):
    """Close the sockets connection gracefully."""
    for socket in receiver_sockets:
        try:
            # We flush the buffer before closing the connection if the protocol is TCP:
            if socket.protocol == 1:
                socket.sock.settimeout(5)
                socket.receive()  # Flush buffer before closing connection
            socket.close()
        except OSError as e:
            if e.errno == 9:
                # Do not try to close the socket again if it was reused or closed already
                pass


@pytest.fixture(scope='module')
def connect_to_sockets_module(request):
    """Module scope version of connect_to_sockets."""
    receiver_sockets = connect_to_sockets(request)

    yield receiver_sockets

    close_sockets(receiver_sockets)


@pytest.fixture(scope='function')
def connect_to_sockets_function(request):
    """Function scope version of connect_to_sockets."""
    receiver_sockets = connect_to_sockets(request)

    yield receiver_sockets

    close_sockets(receiver_sockets)


@pytest.fixture(scope='module')
def connect_to_sockets_configuration(request, get_configuration):
    """Configuration scope version of connect_to_sockets."""
    receiver_sockets = connect_to_sockets(request)

    yield receiver_sockets

    close_sockets(receiver_sockets)


@pytest.fixture(scope='module')
def configure_local_internal_options_module(request):
    """Fixture to configure the local internal options file.

    It uses the test variable local_internal_options. This should be
    a dictionary wich keys and values corresponds to the internal option configuration, For example:
    local_internal_options = {'monitord.rotate_log': '0', 'syscheck.debug': '0' }
    """
    try:
        local_internal_options = request.param
    except AttributeError:
        try:
            local_internal_options = getattr(request.module, 'local_internal_options')
        except AttributeError:
            logger.debug('local_internal_options is not set')
            raise AttributeError('Error when using the fixture "configure_local_internal_options_module", no '
                                 'parameter has been passed explicitly, nor is the variable local_internal_options '
                                 'found in the module.') from AttributeError

    backup_local_internal_options = conf.get_local_internal_options_dict()

    logger.debug(f"Set local_internal_option to {str(local_internal_options)}")
    conf.set_local_internal_options_dict(local_internal_options)

    yield local_internal_options

    logger.debug(f"Restore local_internal_option to {str(backup_local_internal_options)}")
    conf.set_local_internal_options_dict(backup_local_internal_options)


@pytest.fixture(scope='function')
def configure_local_internal_options_function(request):
    """Fixture to configure the local internal options file.

    It uses the test variable local_internal_options. This should be
    a dictionary wich keys and values corresponds to the internal option configuration, For example:
    local_internal_options = {'monitord.rotate_log': '0', 'syscheck.debug': '0' }
    """
    try:
        local_internal_options = request.param
    except AttributeError:
        try:
            local_internal_options = getattr(request.module, 'local_internal_options')
        except AttributeError:
            logger.debug('local_internal_options is not set')
            raise AttributeError('Error when using the fixture "configure_local_internal_options_module", no '
                                 'parameter has been passed explicitly, nor is the variable local_internal_options '
                                 'found in the module.') from AttributeError

    backup_local_internal_options = conf.get_local_internal_options_dict()

    logger.debug(f"Set local_internal_option to {str(local_internal_options)}")
    conf.set_local_internal_options_dict(local_internal_options)

    yield

    logger.debug(f"Restore local_internal_option to {str(backup_local_internal_options)}")
    conf.set_local_internal_options_dict(backup_local_internal_options)


# DEPRECATED
@pytest.fixture(scope='module')
def configure_local_internal_options(get_local_internal_options):
    """Configure Wazuh local internal options.

    Args:
        get_local_internal_options (Fixture): Fixture that returns a dictionary with the desired local internal options.
    """
    backup_options_lines = conf.get_wazuh_local_internal_options()
    backup_options_dict = conf.local_internal_options_to_dict(backup_options_lines)

    if backup_options_dict != get_local_internal_options:
        conf.add_wazuh_local_internal_options(get_local_internal_options)

        control_service('restart')

        yield

        conf.set_wazuh_local_internal_options(backup_options_lines)

        control_service('restart')
    else:
        yield


@pytest.fixture(scope='module')
def configure_environment(get_configuration, request):
    """Configure a custom environment for testing. Restart Wazuh is needed for applying the configuration."""

    # Save current configuration
    backup_config = conf.get_wazuh_conf()

    # Configuration for testing
    test_config = conf.set_section_wazuh_conf(get_configuration.get('sections'))

    # Create test directories
    if hasattr(request.module, 'test_directories'):
        test_directories = getattr(request.module, 'test_directories')
        for test_dir in test_directories:
            os.makedirs(test_dir, exist_ok=True, mode=0o777)

    # Create test registry keys
    if sys.platform == 'win32':
        if hasattr(request.module, 'test_regs'):
            test_regs = getattr(request.module, 'test_regs')

            for reg in test_regs:
                match = re.match(r"(^HKEY_[a-zA-Z_]+)\\+(.+$)", reg)
                create_registry(registry_parser[match.group(1)], match.group(2), KEY_WOW64_32KEY)
                create_registry(registry_parser[match.group(1)], match.group(2), KEY_WOW64_64KEY)

    # Set new configuration
    conf.write_wazuh_conf(test_config)

    # Change Windows Date format to ensure TimeMachine will work properly
    if sys.platform == 'win32':
        subprocess.call('reg add "HKCU\\Control Panel\\International" /f /v sShortDate /t REG_SZ /d "dd/MM/yyyy" >nul',
                        shell=True)

    # Call extra functions before yield
    if hasattr(request.module, 'extra_configuration_before_yield'):
        func = getattr(request.module, 'extra_configuration_before_yield')
        func()

    # Set current configuration
    global_parameters.current_configuration = get_configuration

    yield

    TimeMachine.time_rollback()

    # Remove created folders (parents)
    if sys.platform == 'win32' and not hasattr(request.module, 'no_restart_windows_after_configuration_set'):
        control_service('stop')

    if hasattr(request.module, 'test_directories'):
        for test_dir in test_directories:
            shutil.rmtree(test_dir, ignore_errors=True)

    if sys.platform == 'win32':
        if hasattr(request.module, 'test_regs'):
            for reg in test_regs:
                match = re.match(r"(^HKEY_[a-zA-Z_]+)\\+(.+$)", reg)
                delete_registry(registry_parser[match.group(1)], match.group(2), KEY_WOW64_32KEY)
                delete_registry(registry_parser[match.group(1)], match.group(2), KEY_WOW64_64KEY)

    if sys.platform == 'win32' and not hasattr(request.module, 'no_restart_windows_after_configuration_set'):
        control_service('start')

    # Restore previous configuration
    conf.write_wazuh_conf(backup_config)

    # Call extra functions after yield
    if hasattr(request.module, 'extra_configuration_after_yield'):
        func = getattr(request.module, 'extra_configuration_after_yield')
        func()

    if hasattr(request.module, 'force_restart_after_restoring'):
        if getattr(request.module, 'force_restart_after_restoring'):
            control_service('restart')


@pytest.fixture(scope="module")
def set_agent_conf(get_configuration):
    """Set a new configuration in 'agent.conf' file."""
    backup_config = conf.get_agent_conf()
    sections = get_configuration.get('sections')
    # Remove elements with 'None' value
    for section in sections:
        for el in section['elements']:
            for key in el.keys():
                if el[key]['value'] is None:
                    section['elements'].remove(el)

    new_config = conf.set_section_wazuh_conf(sections, backup_config)
    conf.write_agent_conf(new_config)

    yield

    conf.write_agent_conf(backup_config)


@pytest.fixture(scope='module')
def configure_sockets_environment(request):
    """Configure environment for sockets and MITM"""
    monitored_sockets_params = getattr(request.module, 'monitored_sockets_params')
    log_monitor_paths = getattr(request.module, 'log_monitor_paths')

    # Stop wazuh-service and ensure all daemons are stopped
    control_service('stop')
    check_daemon_status(running_condition=False)

    monitored_sockets = list()
    mitm_list = list()
    log_monitors = list()

    # Truncate logs and create FileMonitors
    for log in log_monitor_paths:
        truncate_file(log)
        log_monitors.append(FileMonitor(log))

    # Start selected daemons and monitored sockets MITM
    for daemon, mitm, daemon_first in monitored_sockets_params:
        not daemon_first and mitm is not None and mitm.start()
        control_service('start', daemon=daemon, debug_mode=True)
        check_daemon_status(
            running_condition=True,
            target_daemon=daemon,
            extra_sockets=[mitm.listener_socket_address] if mitm is not None and mitm.family == 'AF_UNIX' else []
        )
        daemon_first and mitm is not None and mitm.start()
        if mitm is not None:
            monitored_sockets.append(QueueMonitor(queue_item=mitm.queue))
            mitm_list.append(mitm)

    setattr(request.module, 'monitored_sockets', monitored_sockets)
    setattr(request.module, 'log_monitors', log_monitors)

    yield

    # Stop daemons and monitored sockets MITM
    for daemon, mitm, _ in monitored_sockets_params:
        mitm is not None and mitm.shutdown()
        control_service('stop', daemon=daemon)
        check_daemon_status(
            running_condition=False,
            target_daemon=daemon,
            extra_sockets=[mitm.listener_socket_address] if mitm is not None and mitm.family == 'AF_UNIX' else []
        )

    # Delete all db
    delete_dbs()

    control_service('start')


@pytest.fixture(scope='function')
def configure_sockets_environment_function(request):
    """Configure environment for sockets and MITM"""
    monitored_sockets_params = getattr(request.module, 'monitored_sockets_params')
    log_monitor_paths = getattr(request.module, 'log_monitor_paths')

    # Stop wazuh-service and ensure all daemons are stopped
    control_service('stop')
    check_daemon_status(running_condition=False)

    monitored_sockets = list()
    mitm_list = list()
    log_monitors = list()

    # Truncate logs and create FileMonitors
    for log in log_monitor_paths:
        truncate_file(log)
        log_monitors.append(FileMonitor(log))

    # Start selected daemons and monitored sockets MITM
    for daemon, mitm, daemon_first in monitored_sockets_params:
        not daemon_first and mitm is not None and mitm.start()
        control_service('start', daemon=daemon, debug_mode=True)
        check_daemon_status(
            running_condition=True,
            target_daemon=daemon,
            extra_sockets=[mitm.listener_socket_address] if mitm is not None and mitm.family == 'AF_UNIX' else []
        )
        daemon_first and mitm is not None and mitm.start()
        if mitm is not None:
            monitored_sockets.append(QueueMonitor(queue_item=mitm.queue))
            mitm_list.append(mitm)

    setattr(request.module, 'monitored_sockets', monitored_sockets)
    setattr(request.module, 'log_monitors', log_monitors)

    yield

    # Stop daemons and monitored sockets MITM
    for daemon, mitm, _ in monitored_sockets_params:
        mitm is not None and mitm.shutdown()
        control_service('stop', daemon=daemon)
        check_daemon_status(
            running_condition=False,
            target_daemon=daemon,
            extra_sockets=[mitm.listener_socket_address] if mitm is not None and mitm.family == 'AF_UNIX' else []
        )

    # Delete all db
    delete_dbs()

    control_service('start')


@pytest.fixture(scope='module')
def put_env_variables(get_configuration, request):
    """
    Create environment variables
    """
    if hasattr(request.module, 'environment_variables'):
        environment_variables = getattr(request.module, 'environment_variables')
        for env, value in environment_variables:
            if sys.platform == 'win32':
                subprocess.call(['setx.exe', env, value, '/m'])
            else:
                os.putenv(env, value)

    yield

    if hasattr(request.module, 'environment_variables'):
        for env in environment_variables:
            if sys.platform != 'win32':
                os.unsetenv(env[0])


@pytest.fixture(scope="module")
def create_file_structure_module(get_files_list):
    """Module scope version of create_file_structure."""
    create_file_structure(get_files_list)

    yield

    delete_file_structure(get_files_list)


@pytest.fixture(scope="function")
def create_file_structure_function(get_files_list):
    """Function scope version of create_file_structure."""
    create_file_structure(get_files_list)

    yield

    delete_file_structure(get_files_list)


@pytest.fixture(scope='module')
def daemons_handler(request):
    """Handler of Wazuh daemons.

    It uses `daemons_handler_configuration` of each module in order to configure the behavior of the fixture.
    The  `daemons_handler_configuration` should be a dictionary with the following keys:
        daemons (list, optional): List with every daemon to be used by the module. In case of empty a ValueError
            will be raised
        all_daemons (boolean): Configure to restart all wazuh services. Default `False`.
        ignore_errors (boolean): Configure if errors in daemon handling should be ignored. This option is available
        in order to use this fixture along with invalid configuration. Default `False`

    Args:
<<<<<<< HEAD
=======
        get_configuration (fixture): Get configurations from the module. Allows this fixture to be used for each param.
>>>>>>> 947106be
        request (fixture): Provide information on the executing test function.
    """
    daemons = []
    ignore_errors = False
    all_daemons = False

    try:
        daemons_handler_configuration = getattr(request.module, 'daemons_handler_configuration')
        if 'daemons' in daemons_handler_configuration and not all_daemons:
            daemons = daemons_handler_configuration['daemons']
            if not daemons or (type(daemons) == list and len(daemons) == 0):
                logger.error('Daemons list is not set')
                raise ValueError

        if 'all_daemons' in daemons_handler_configuration:
            logger.debug(f"Wazuh control set to {daemons_handler_configuration['all_daemons']}")
            all_daemons = daemons_handler_configuration['all_daemons']

        if 'ignore_errors' in daemons_handler_configuration:
            logger.debug(f"Ignore error set to {daemons_handler_configuration['ignore_errors']}")
            ignore_errors = daemons_handler_configuration['ignore_errors']

    except AttributeError as daemon_configuration_not_set:
        logger.error('daemons_handler_configuration is not set')
        raise daemon_configuration_not_set

    try:
        if all_daemons:
            logger.debug('Restarting wazuh using wazuh-control')
            # Restart daemon instead of starting due to legacy used fixture in the test suite.
            control_service('restart')
        else:
            for daemon in daemons:
                logger.debug(f"Restarting {daemon}")
                # Restart daemon instead of starting due to legacy used fixture in the test suite.
                control_service('restart', daemon=daemon)

    except ValueError as value_error:
        logger.error(f"{str(value_error)}")
        if not ignore_errors:
            raise value_error
    except subprocess.CalledProcessError as called_process_error:
        logger.error(f"{str(called_process_error)}")
        if not ignore_errors:
            raise called_process_error

    yield

    if all_daemons:
        logger.debug('Stopping wazuh using wazuh-control')
        control_service('stop')
    else:
        for daemon in daemons:
            logger.debug(f"Stopping {daemon}")
            control_service('stop', daemon=daemon)


<<<<<<< HEAD
=======
# Wrapper of `daemons_handler` function to change its scope from `module` to `function`
>>>>>>> 947106be
daemons_handler_function = pytest.fixture(daemons_handler.__wrapped__, scope='function')


@pytest.fixture(scope='function')
def file_monitoring(request):
    """Fixture to handle the monitoring of a specified file.

    It uses the variable `file_to_monitor` to determinate the file to monitor. Default `LOG_FILE_PATH`

    Args:
        request (fixture): Provide information on the executing test function.
    """
    if hasattr(request.module, 'file_to_monitor'):
        file_to_monitor = getattr(request.module, 'file_to_monitor')
    else:
        file_to_monitor = LOG_FILE_PATH

    logger.debug(f"Initializing file to monitor to {file_to_monitor}")

    file_monitor = FileMonitor(file_to_monitor)
    setattr(request.module, 'log_monitor', file_monitor)

    yield

    truncate_file(file_to_monitor)
    logger.debug(f"Trucanted {file_to_monitor}")


@pytest.fixture(scope='function')
def set_wazuh_configuration(configuration):
    """Set wazuh configuration

    Args:
        configuration (dict): Configuration template data to write in the ossec.conf
    """
    # Save current configuration
    backup_config = conf.get_wazuh_conf()

    # Configuration for testing
    test_config = conf.set_section_wazuh_conf(configuration.get('sections'))

    # Set new configuration
    conf.write_wazuh_conf(test_config)

    # Set current configuration
    global_parameters.current_configuration = configuration

    yield

    # Restore previous configuration
    conf.write_wazuh_conf(backup_config)


@pytest.fixture
def truncate_monitored_files():
    """Truncate all the log files and json alerts files before and after the test execution"""
    if get_service() == 'wazuh-manager':
        log_files = [LOG_FILE_PATH, ALERT_FILE_PATH]
    else:
        log_files = [LOG_FILE_PATH]

    for log_file in log_files:
        truncate_file(log_file)

    yield

    for log_file in log_files:
        truncate_file(log_file)


@pytest.fixture(scope='function')
def stop_modules_function_after_execution():
    """Stop wazuh modules daemon after finishing a test"""
    yield
    control_service('stop')


@pytest.fixture(scope='function')
def mock_system(request):
    """Update the agent system in the global DB using the `mocked_system` variable defined in the test module and
       restore the initial one after finishing.
    """
    system = getattr(request.module, 'mocked_system') if hasattr(request.module, 'mocked_system') else 'RHEL8'

    # Backup the old system data
    sys_info = get_system()

    # Set the new system data
    mocking.set_system(system)

    yield

    # Restore the backup system data
    modify_system(os_name=sys_info['agent_query']['os_name'], os_major=sys_info['agent_query']['os_major'],
                  name=sys_info['agent_query']['name'], os_minor=sys_info['agent_query']['os_minor'],
                  os_arch=sys_info['agent_query']['os_arch'], os_version=sys_info['agent_query']['os_version'],
                  os_platform=sys_info['agent_query']['os_platform'], version=sys_info['agent_query']['version'])

    update_os_info(scan_id=sys_info['osinfo_query']['scan_id'], scan_time=sys_info['osinfo_query']['scan_time'],
                   hostname=sys_info['osinfo_query']['hostname'], architecture=sys_info['osinfo_query']['architecture'],
                   os_name=sys_info['osinfo_query']['os_name'], os_version=sys_info['osinfo_query']['os_version'],
                   os_major=sys_info['osinfo_query']['os_major'], os_minor=sys_info['osinfo_query']['os_minor'],
                   os_build=sys_info['osinfo_query']['os_build'], version=sys_info['osinfo_query']['version'],
                   os_release=sys_info['osinfo_query']['os_release'], os_patch=sys_info['osinfo_query']['os_patch'],
                   release=sys_info['osinfo_query']['release'], checksum=sys_info['osinfo_query']['checksum'])


@pytest.fixture(scope='function')
def mock_system_parametrized(system):
    """Update the agent system in the global DB using the `system` variable defined in the parametrized function.

    Args:
        system (str): System to set. Available systems in SYSTEM_DATA variable from mocking module.
    """
    mocking.set_system(system)
    yield


@pytest.fixture(scope='function')
def mock_agent_packages(mock_agent_function):
    """Add 10 mocked packages to the mocked agent"""
    package_names = mocking.insert_mocked_packages(agent_id=mock_agent_function)

    yield package_names

    mocking.delete_mocked_packages(agent_id=mock_agent_function)


@pytest.fixture(scope='function')
def clean_mocked_agents():
    """Clean all mocked agents"""
    mocking.delete_all_mocked_agents()

    yield

    mocking.delete_all_mocked_agents()


@pytest.fixture(scope='module')
def mock_agent_module():
    """Fixture to create a mocked agent in wazuh databases"""
    agent_id = mocking.create_mocked_agent(name='mocked_agent')

    yield agent_id

    mocking.delete_mocked_agent(agent_id)


@pytest.fixture(scope='function')
def mock_agent_function(request):
    """Fixture to create a mocked agent in wazuh databases"""
    system = getattr(request.module, 'mocked_system') if hasattr(request.module, 'mocked_system') else 'RHEL8'
    agent_data = mocking.SYSTEM_DATA[system] if system in mocking.SYSTEM_DATA else {'name': 'mocked_agent'}

    agent_id = mocking.create_mocked_agent(**agent_data)

    yield agent_id

    mocking.delete_mocked_agent(agent_id)


@pytest.fixture(scope='function')
def clear_logs(get_configuration, request):
    """Reset the ossec.log and start a new monitor"""
    truncate_file(LOG_FILE_PATH)
    file_monitor = FileMonitor(LOG_FILE_PATH)
    setattr(request.module, 'wazuh_log_monitor', file_monitor)


@pytest.fixture(scope='function')
def remove_backups(backups_path):
    "Creates backups folder in case it does not exist."
    remove_file(backups_path)
    recursive_directory_creation(backups_path)
    os.chmod(backups_path, 0o777)
    yield
    remove_file(backups_path)
    recursive_directory_creation(backups_path)
    os.chmod(backups_path, 0o777)


@pytest.fixture(scope='function')
def mock_agent_with_custom_system(agent_system):
    """Fixture to create a mocked agent with custom system specified as parameter"""
    if agent_system not in mocking.SYSTEM_DATA:
        raise ValueError(f"{agent_system} is not supported as mocked system for an agent")

    agent_id = mocking.create_mocked_agent(**mocking.SYSTEM_DATA[agent_system])

    yield agent_id

    mocking.delete_mocked_agent(agent_id)


@pytest.fixture(scope='function')
def setup_log_monitor():
    """Create the log monitor"""
    log_monitor = FileMonitor(LOG_FILE_PATH)

    yield log_monitor


@pytest.fixture(scope='function')
def setup_alert_monitor():
    """Create the alert monitor"""
    log_monitor = FileMonitor(ALERTS_JSON_PATH)

    yield log_monitor


@pytest.fixture(scope='function')
def copy_file(source_path, destination_path):
    """Copy file from source to destination.

    Args:
        source_path (list): List that contains sources path of files.
        destination_path (list): List that contains destination path of files.
    """
    for index in range(len(source_path)):
        copy(source_path[index], destination_path[index])

    yield

    for file in destination_path:
        remove_file(file)


@pytest.fixture(scope='function')
def create_file(new_file_path):
    """Create an empty file.

    Args:
        new_file_path (str): File path to create.
    """
    write_file(new_file_path)

    yield

    remove_file(new_file_path)


@pytest.fixture(scope='session')
def load_wazuh_basic_configuration():
    """Load a new basic configuration to the manager"""
    # Load ossec.conf with all disabled settings
    minimal_configuration = get_minimal_configuration()

    # Make a backup from current configuration
    backup_ossec_configuration = get_wazuh_conf()

    # Write new configuration
    write_wazuh_conf(minimal_configuration)

    yield

    # Restore the ossec.conf backup
    write_wazuh_conf(backup_ossec_configuration)


@pytest.fixture(scope='function')
def truncate_event_logs():
    """Truncate all the event log files"""
    log_files = [ARCHIVES_LOG_PATH, ARCHIVES_JSON_PATH]

    for log_file in log_files:
        truncate_file(log_file)

    yield

    for log_file in log_files:
        truncate_file(log_file)<|MERGE_RESOLUTION|>--- conflicted
+++ resolved
@@ -932,7 +932,7 @@
 
 
 @pytest.fixture(scope='module')
-def daemons_handler(request):
+def daemons_handler(get_configuration, request):
     """Handler of Wazuh daemons.
 
     It uses `daemons_handler_configuration` of each module in order to configure the behavior of the fixture.
@@ -944,10 +944,7 @@
         in order to use this fixture along with invalid configuration. Default `False`
 
     Args:
-<<<<<<< HEAD
-=======
         get_configuration (fixture): Get configurations from the module. Allows this fixture to be used for each param.
->>>>>>> 947106be
         request (fixture): Provide information on the executing test function.
     """
     daemons = []
@@ -1005,10 +1002,7 @@
             control_service('stop', daemon=daemon)
 
 
-<<<<<<< HEAD
-=======
 # Wrapper of `daemons_handler` function to change its scope from `module` to `function`
->>>>>>> 947106be
 daemons_handler_function = pytest.fixture(daemons_handler.__wrapped__, scope='function')
 
 
