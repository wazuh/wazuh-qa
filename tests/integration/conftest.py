--- conflicted
+++ resolved
@@ -1011,7 +1011,6 @@
 
 
 @pytest.fixture(scope='function')
-<<<<<<< HEAD
 def clear_logs(get_configuration, request):
     """Reset the ossec.log and start a new monitor"""
     truncate_file(LOG_FILE_PATH)
@@ -1029,7 +1028,9 @@
     remove_file(backups_path)
     recursive_directory_creation(backups_path)
     os.chmod(backups_path, 0o777)
-=======
+
+    
+@pytest.fixture(scope='function')    
 def mock_agent_with_custom_system(agent_system):
     """Fixture to create a mocked agent with custom system specified as parameter"""
     if agent_system not in mocking.SYSTEM_DATA:
@@ -1055,5 +1056,4 @@
     """Create the alert monitor"""
     log_monitor = FileMonitor(ALERTS_JSON_PATH)
 
-    yield log_monitor
->>>>>>> 44c3d649
+    yield log_monitor