# Copyright (C) 2015-2021, Wazuh Inc.
# Created by Wazuh, Inc. <info@wazuh.com>.
# This program is free software; you can redistribute it and/or modify it under the terms of GPLv2

import json
import os
import re
import shutil
import subprocess
import sys
import uuid
from datetime import datetime

import pytest
from numpydoc.docscrape import FunctionDoc
from py.xml import html

import wazuh_testing.tools.configuration as conf
from wazuh_testing import global_parameters, logger
from wazuh_testing.logcollector import create_file_structure, delete_file_structure
from wazuh_testing.tools import LOG_FILE_PATH, WAZUH_CONF, get_service, ALERT_FILE_PATH, WAZUH_LOCAL_INTERNAL_OPTIONS
from wazuh_testing.tools.configuration import get_wazuh_conf, set_section_wazuh_conf, write_wazuh_conf
from wazuh_testing.tools.file import truncate_file, recursive_directory_creation, remove_file, copy, write_file
from wazuh_testing.tools.monitoring import QueueMonitor, FileMonitor, SocketController, close_sockets
from wazuh_testing.tools.services import control_service, check_daemon_status, delete_dbs
from wazuh_testing.tools.time import TimeMachine

if sys.platform == 'win32':
    from wazuh_testing.fim import KEY_WOW64_64KEY, KEY_WOW64_32KEY, delete_registry, registry_parser, create_registry

PLATFORMS = set("darwin linux win32 sunos5".split())
HOST_TYPES = set("server agent".split())

catalog = list()
results = dict()

###############################
report_files = [LOG_FILE_PATH, WAZUH_CONF, WAZUH_LOCAL_INTERNAL_OPTIONS]


def set_report_files(files):
    if files:
        for file in files:
            report_files.append(file)


def get_report_files():
    return report_files

###############################


def pytest_runtest_setup(item):
    # Find if platform applies
    supported_platforms = PLATFORMS.intersection(mark.name for mark in item.iter_markers())
    plat = sys.platform

    if supported_platforms and plat not in supported_platforms:
        pytest.skip("Cannot run on platform {}".format(plat))

    host_type = 'agent' if 'agent' in get_service() else 'server'
    supported_types = HOST_TYPES.intersection(mark.name for mark in item.iter_markers())
    if supported_types and host_type not in supported_types:
        pytest.skip("Cannot run on wazuh {}".format(host_type))
    # Consider only first mark
    levels = [mark.kwargs['level'] for mark in item.iter_markers(name="tier")]
    if levels and len(levels) > 0:
        tiers = item.config.getoption("--tier")
        if tiers is not None and levels[0] not in tiers:
            pytest.skip(f"test requires tier level {levels[0]}")
        elif item.config.getoption("--tier-minimum") > levels[0]:
            pytest.skip(f"test requires a minimum tier level {levels[0]}")
        elif item.config.getoption("--tier-maximum") < levels[0]:
            pytest.skip(f"test requires a maximum tier level {levels[0]}")


@pytest.fixture(scope='module')
def restart_wazuh(get_configuration, request):
    # Stop Wazuh
    control_service('stop')

    # Reset ossec.log and start a new monitor
    truncate_file(LOG_FILE_PATH)
    file_monitor = FileMonitor(LOG_FILE_PATH)
    setattr(request.module, 'wazuh_log_monitor', file_monitor)

    # Start Wazuh
    control_service('start')


@pytest.fixture(scope='function')
def restart_wazuh_function(daemons=None):
    """Restarts before starting a test, and stop it after finishing.
       Args:
            daemons(List): List of wazuh daemons that need to be restarted. Default restarts al daemons.
    """
    control_service('restart', daemons)
    yield
    control_service('stop', daemons)


@pytest.fixture(scope='module')
def restart_wazuh_module(daemons=None):
    """Restarts before starting a test, and stop it after finishing.
       Args:
            daemons(List): List of wazuh daemons that need to be restarted. Default restarts al daemons.
    """
    control_service('restart', daemons)
    yield
    control_service('stop', daemons)


@pytest.fixture(scope='module')
def reset_ossec_log(get_configuration, request):
    # Reset ossec.log and start a new monitor
    truncate_file(LOG_FILE_PATH)
    file_monitor = FileMonitor(LOG_FILE_PATH)
    setattr(request.module, 'wazuh_log_monitor', file_monitor)


@pytest.fixture(scope='module')
def restart_wazuh_alerts(get_configuration, request):
    # Stop Wazuh
    control_service('stop')

    # Reset alerts.json and start a new monitor
    truncate_file(ALERT_FILE_PATH)
    file_monitor = FileMonitor(ALERT_FILE_PATH)
    setattr(request.module, 'wazuh_alert_monitor', file_monitor)

    # Start Wazuh
    control_service('start')


@pytest.fixture(scope='module')
def restart_wazuh_daemon(daemon=None):
    """
    Restart a Wazuh daemon
    """
    truncate_file(LOG_FILE_PATH)
    control_service("restart", daemon=daemon)


@pytest.fixture(scope='function')
def restart_wazuh_daemon_function(daemon=None):
    """
    Restart a Wazuh daemon
    """
    truncate_file(LOG_FILE_PATH)
    control_service("restart", daemon=daemon)


def pytest_addoption(parser):
    parser.addoption(
        "--tier",
        action="append",
        metavar="level",
        default=None,
        type=int,
        help="only run tests with a tier level equal to 'level'",
    )
    parser.addoption(
        "--tier-minimum",
        action="store",
        metavar="minimum_level",
        default=-1,
        type=int,
        help="only run tests with a tier level greater or equal than 'minimum_level'"
    )
    parser.addoption(
        "--tier-maximum",
        action="store",
        metavar="maximum_level",
        default=sys.maxsize,
        type=int,
        help="only run tests with a tier level less or equal than 'minimum_level'"
    )
    parser.addoption(
        "--default-timeout",
        action="store",
        metavar="default_timeout",
        default=None,
        type=int,
        help="number of seconds that any timer will wait until an event is generated. This apply to all tests except"
             "those with a hardcoded timeout not depending on global_parameters.default_timeout "
             "variable from wazuh_testing package"
    )
    parser.addoption(
        "--fim-database-memory",
        action="store_true",
        help="run tests activating database memory in the syscheck configuration"
    )
    parser.addoption(
        "--gcp-project-id",
        action="store",
        metavar="gcp_project_id",
        default=None,
        type=str,
        help="run tests using Google Cloud project id"
    )
    parser.addoption(
        "--gcp-subscription-name",
        action="store",
        metavar="gcp_subscription_name",
        default=None,
        type=str,
        help="run tests using Google Cloud subscription name"
    )
    parser.addoption(
        "--gcp-credentials-file",
        action="store",
        metavar="gcp_credentials_file",
        default=None,
        type=str,
        help="run tests using json file that contains Google Cloud credentials. Introduce the path"
    )
    parser.addoption(
        "--gcp-topic-name",
        action="store",
        metavar="gcp_topic_name",
        default=None,
        type=str,
        help="run tests using Google Cloud topic name"
    )
    parser.addoption(
        "--gcp-configuration-file",
        action="store",
        metavar="gcp_configuration_file",
        default=None,
        type=str,
        help="run tests using this configuration file."
    )
    parser.addoption(
        "--fim_mode",
        action="append",
        metavar="fim_mode",
        default=[],
        type=str,
        help="run tests using a specific FIM mode"
    )
    parser.addoption(
        "--wpk_version",
        action="append",
        metavar="wpk_version",
        default=None,
        type=str,
        help="run tests using a specific WPK package version"
    )
    parser.addoption(
        "--save-file",
        action="append",
        metavar="file",
        default=[],
        type=str,
        help="add file to the HTML report"
    )
    parser.addoption(
        "--wpk_package_path",
        action="append",
        metavar="wpk_package_path",
        default=None,
        type=str,
        help="run tests using a specific WPK package path"
    )
    parser.addoption(
        "--integration-api-key",
        action="store",
        metavar="integration_api_key",
        default=None,
        type=str,
        help="pass api key required for integratord tests."
    )


def pytest_configure(config):
    # Register an additional marker
    config.addinivalue_line(
        "markers", "tier(level): mark test to run only if it matches tier level"
    )

    # Set default timeout only if it is passed through command line args
    default_timeout = config.getoption("--default-timeout")
    if default_timeout:
        global_parameters.default_timeout = default_timeout

    # Set fim_database_memory only if it is passed through command line args
    fim_database_memory = config.getoption("--fim-database-memory")
    if fim_database_memory:
        global_parameters.fim_database_memory = True

    # Load GCP defaults from configuration file
    gcp_configuration_file = config.getoption("--gcp-configuration-file")
    if gcp_configuration_file:
        global_parameters.gcp_configuration_file = gcp_configuration_file
    else:
        dir_path = os.path.dirname(os.path.realpath(__file__))
        default_configuration = os.path.join(dir_path, 'test_gcloud', 'data', 'configuration.yaml')
        if os.path.exists(default_configuration):
            global_parameters.gcp_configuration_file = default_configuration

    # Set gcp_project_id only if it is passed through command line args
    gcp_project_id = config.getoption("--gcp-project-id")
    if gcp_project_id:
        global_parameters.gcp_project_id = gcp_project_id

    # Set gcp_subscription_name only if it is passed through command line args
    gcp_subscription_name = config.getoption("--gcp-subscription-name")
    if gcp_subscription_name:
        global_parameters.gcp_subscription_name = gcp_subscription_name

    # Set gcp_credentials_file only if it is passed through command line args
    gcp_credentials_file = config.getoption("--gcp-credentials-file")
    if gcp_credentials_file:
        global_parameters.gcp_credentials_file = gcp_credentials_file

    # Set gcp_topic_name only if it is passed through command line args
    gcp_topic_name = config.getoption("--gcp-topic-name")
    if gcp_topic_name:
        global_parameters.gcp_topic_name = gcp_topic_name

    # Set fim_mode only if it is passed through command line args
    mode = config.getoption("--fim_mode")
    if not mode:
        mode = ["scheduled", "whodata", "realtime"]
    global_parameters.fim_mode = mode

    # Set integration_api_key if it is passed through command line args
    integration_api_key = config.getoption("--integration-api-key")
    if integration_api_key:
        global_parameters.integration_api_key = integration_api_key

    # Set WPK package version
    global_parameters.wpk_version = config.getoption("--wpk_version")

    # Set files to add to the HTML report
    set_report_files(config.getoption("--save-file"))

    # Set WPK package path
    global_parameters.wpk_package_path = config.getoption("--wpk_package_path")
    if global_parameters.wpk_package_path:
        global_parameters.wpk_package_path = global_parameters.wpk_package_path


def pytest_html_results_table_header(cells):
    cells.insert(4, html.th('Tier', class_='sortable tier', col='tier'))
    cells.insert(3, html.th('Markers'))
    cells.insert(2, html.th('Description'))
    cells.insert(1, html.th('Time', class_='sortable time', col='time'))


def pytest_html_results_table_row(report, cells):
    try:
        cells.insert(4, html.td(report.tier))
        cells.insert(3, html.td(report.markers))
        cells.insert(2, html.td(report.description))
        cells.insert(1, html.td(datetime.utcnow(), class_='col-time'))
    except AttributeError:
        pass


# HARDCODE: pytest-html generates too long file names. This temp fix is to reduce the name of
# the assets
def create_asset(
        self, content, extra_index, test_index, file_extension, mode="w"
):
    asset_file_name = "{}.{}".format(
        str(uuid.uuid4()),
        file_extension
    )
    asset_path = os.path.join(
        os.path.dirname(self.logfile), "assets", asset_file_name
    )

    if not os.path.exists(os.path.dirname(asset_path)):
        os.makedirs(os.path.dirname(asset_path))

    relative_path = os.path.join("assets", asset_file_name)

    kwargs = {"encoding": "utf-8"} if "b" not in mode else {}

    with open(asset_path, mode, **kwargs) as f:
        f.write(content)
    return relative_path


@pytest.hookimpl(hookwrapper=True)
def pytest_runtest_makereport(item, call):
    pytest_html = item.config.pluginmanager.getplugin('html')
    outcome = yield
    report = outcome.get_result()
    documentation = FunctionDoc(item.function)

    # Add description, markers and tier to the report
    report.description = '. '.join(documentation["Summary"])
    report.tier = ', '.join(str(mark.kwargs['level']) for mark in item.iter_markers(name="tier"))
    report.markers = ', '.join(mark.name for mark in item.iter_markers() if
                               mark.name != 'tier' and mark.name != 'parametrize')

    if report.location[0] not in results:
        results[report.location[0]] = {'passed': 0, 'failed': 0, 'skipped': 0, 'xfailed': 0, 'error': 0}

    extra = getattr(report, 'extra', [])
    if report.when == 'call':
        # Apply hack to fix length filename problem
        pytest_html.HTMLReport.TestResult.create_asset = create_asset

        # Add extended information from docstring inside 'Result' section
        extra.append(pytest_html.extras.html('<div><h2>Test function details</h2></div>'))
        for section in ('Extended Summary', 'Parameters'):
            extra.append(pytest_html.extras.html(f'<div><h3>{section}</h3></div>'))
            for line in documentation[section]:
                extra.append(pytest_html.extras.html(f'<div>{line}</div>'))
        arguments = dict()

        # Add arguments of each text as a json file
        for key, value in item.funcargs.items():
            if isinstance(value, set):
                arguments[key] = list(value)
            try:
                json.dumps(value)
                arguments[key] = value
            except (TypeError, OverflowError):
                arguments[key] = str(value)
        extra.append(pytest_html.extras.json(arguments, name="Test arguments"))

        # Extra files to be added in 'Links' section
        files = get_report_files()
        for filepath in files:
            if os.path.isfile(filepath):
                with open(filepath, mode='r', errors='replace') as f:
                    content = f.read()
                    extra.append(pytest_html.extras.text(content, name=os.path.split(filepath)[-1]))

        if not report.passed and not report.skipped:
            report.extra = extra

        if report.longrepr is not None and report.longreprtext.split()[-1] == 'XFailed':
            results[report.location[0]]['xfailed'] += 1
        else:
            results[report.location[0]][report.outcome] += 1

    elif report.outcome == 'failed':
        results[report.location[0]]['error'] += 1


class SummaryTable(html):
    class table(html.table):
        style = html.Style(border='1px solid #e6e6e6', margin='16px 0px', color='#999', font_size='12px')

    class td(html.td):
        style = html.Style(padding='5px', border='1px solid #E6E6E6', text_align='left')

    class th(html.th):
        style = html.Style(padding='5px', border='1px solid #E6E6E6', text_align='left', font_weight='bold')


def pytest_html_results_summary(prefix, summary, postfix):
    postfix.extend([SummaryTable.table(
        html.thead(
            html.tr([
                SummaryTable.th("Tests"),
                SummaryTable.th("Failed"),
                SummaryTable.th("Success"),
                SummaryTable.th("XFail"),
                SummaryTable.th("Error")]
            ),
        ),
        [html.tbody(
            html.tr([
                SummaryTable.td(k),
                SummaryTable.td(v['failed']),
                SummaryTable.td(v['passed']),
                SummaryTable.td(v['xfailed']),
                SummaryTable.td(v['error']),
            ])
        ) for k, v in results.items()])])


def connect_to_sockets(request):
    """Connect to the specified sockets for the test."""
    receiver_sockets_params = getattr(request.module, 'receiver_sockets_params')

    # Create the SocketControllers
    receiver_sockets = list()
    for address, family, protocol in receiver_sockets_params:
        receiver_sockets.append(SocketController(address=address, family=family, connection_protocol=protocol))

    setattr(request.module, 'receiver_sockets', receiver_sockets)

    return receiver_sockets


def close_sockets(receiver_sockets):
    """Close the sockets connection gracefully."""
    for socket in receiver_sockets:
        try:
            # We flush the buffer before closing the connection if the protocol is TCP:
            if socket.protocol == 1:
                socket.sock.settimeout(5)
                socket.receive()  # Flush buffer before closing connection
            socket.close()
        except OSError as e:
            if e.errno == 9:
                # Do not try to close the socket again if it was reused or closed already
                pass


@pytest.fixture(scope='module')
def connect_to_sockets_module(request):
    """Module scope version of connect_to_sockets."""
    receiver_sockets = connect_to_sockets(request)

    yield receiver_sockets

    close_sockets(receiver_sockets)


@pytest.fixture(scope='function')
def connect_to_sockets_function(request):
    """Function scope version of connect_to_sockets."""
    receiver_sockets = connect_to_sockets(request)

    yield receiver_sockets

    close_sockets(receiver_sockets)


@pytest.fixture(scope='module')
def connect_to_sockets_configuration(request, get_configuration):
    """Configuration scope version of connect_to_sockets."""
    receiver_sockets = connect_to_sockets(request)

    yield receiver_sockets

    close_sockets(receiver_sockets)


@pytest.fixture(scope='module')
def configure_local_internal_options(get_local_internal_options):
    """Configure Wazuh local internal options.

    Args:
        get_local_internal_options (Fixture): Fixture that returns a dictionary with the desired local internal options.
    """
    backup_options_lines = conf.get_wazuh_local_internal_options()
    backup_options_dict = conf.local_internal_options_to_dict(backup_options_lines)

    if backup_options_dict != get_local_internal_options:
        conf.add_wazuh_local_internal_options(get_local_internal_options)

        control_service('restart')

        yield

        conf.set_wazuh_local_internal_options(backup_options_lines)

        control_service('restart')
    else:
        yield


@pytest.fixture(scope='module')
def configure_environment(get_configuration, request):
    """Configure a custom environment for testing. Restart Wazuh is needed for applying the configuration."""

    # Save current configuration
    backup_config = conf.get_wazuh_conf()

    # Configuration for testing
    test_config = conf.set_section_wazuh_conf(get_configuration.get('sections'))

    # Create test directories
    if hasattr(request.module, 'test_directories'):
        test_directories = getattr(request.module, 'test_directories')
        for test_dir in test_directories:
            os.makedirs(test_dir, exist_ok=True, mode=0o777)

    # Create test registry keys
    if sys.platform == 'win32':
        if hasattr(request.module, 'test_regs'):
            test_regs = getattr(request.module, 'test_regs')

            for reg in test_regs:
                match = re.match(r"(^HKEY_[a-zA-Z_]+)\\+(.+$)", reg)
                create_registry(registry_parser[match.group(1)], match.group(2), KEY_WOW64_32KEY)
                create_registry(registry_parser[match.group(1)], match.group(2), KEY_WOW64_64KEY)

    # Set new configuration
    conf.write_wazuh_conf(test_config)

    # Change Windows Date format to ensure TimeMachine will work properly
    if sys.platform == 'win32':
        subprocess.call('reg add "HKCU\\Control Panel\\International" /f /v sShortDate /t REG_SZ /d "dd/MM/yyyy" >nul',
                        shell=True)

    # Call extra functions before yield
    if hasattr(request.module, 'extra_configuration_before_yield'):
        func = getattr(request.module, 'extra_configuration_before_yield')
        func()

    # Set current configuration
    global_parameters.current_configuration = get_configuration

    yield

    TimeMachine.time_rollback()

    # Remove created folders (parents)
    if sys.platform == 'win32' and not hasattr(request.module, 'no_restart_windows_after_configuration_set'):
        control_service('stop')

    if hasattr(request.module, 'test_directories'):
        for test_dir in test_directories:
            shutil.rmtree(test_dir, ignore_errors=True)

    if sys.platform == 'win32':
        if hasattr(request.module, 'test_regs'):
            for reg in test_regs:
                match = re.match(r"(^HKEY_[a-zA-Z_]+)\\+(.+$)", reg)
                delete_registry(registry_parser[match.group(1)], match.group(2), KEY_WOW64_32KEY)
                delete_registry(registry_parser[match.group(1)], match.group(2), KEY_WOW64_64KEY)

    if sys.platform == 'win32' and not hasattr(request.module, 'no_restart_windows_after_configuration_set'):
        control_service('start')

    # Restore previous configuration
    conf.write_wazuh_conf(backup_config)

    # Call extra functions after yield
    if hasattr(request.module, 'extra_configuration_after_yield'):
        func = getattr(request.module, 'extra_configuration_after_yield')
        func()

    if hasattr(request.module, 'force_restart_after_restoring'):
        if getattr(request.module, 'force_restart_after_restoring'):
            control_service('restart')


@pytest.fixture(scope='module')
def configure_sockets_environment(request):
    """Configure environment for sockets and MITM"""
    monitored_sockets_params = getattr(request.module, 'monitored_sockets_params')
    log_monitor_paths = getattr(request.module, 'log_monitor_paths')

    # Stop wazuh-service and ensure all daemons are stopped
    control_service('stop')
    check_daemon_status(running_condition=False)

    monitored_sockets = list()
    mitm_list = list()
    log_monitors = list()

    # Truncate logs and create FileMonitors
    for log in log_monitor_paths:
        truncate_file(log)
        log_monitors.append(FileMonitor(log))

    # Start selected daemons and monitored sockets MITM
    for daemon, mitm, daemon_first in monitored_sockets_params:
        not daemon_first and mitm is not None and mitm.start()
        control_service('start', daemon=daemon, debug_mode=True)
        check_daemon_status(
            running_condition=True,
            target_daemon=daemon,
            extra_sockets=[mitm.listener_socket_address] if mitm is not None and mitm.family == 'AF_UNIX' else []
        )
        daemon_first and mitm is not None and mitm.start()
        if mitm is not None:
            monitored_sockets.append(QueueMonitor(queue_item=mitm.queue))
            mitm_list.append(mitm)

    setattr(request.module, 'monitored_sockets', monitored_sockets)
    setattr(request.module, 'log_monitors', log_monitors)

    yield

    # Stop daemons and monitored sockets MITM
    for daemon, mitm, _ in monitored_sockets_params:
        mitm is not None and mitm.shutdown()
        control_service('stop', daemon=daemon)
        check_daemon_status(
            running_condition=False,
            target_daemon=daemon,
            extra_sockets=[mitm.listener_socket_address] if mitm is not None and mitm.family == 'AF_UNIX' else []
        )

    # Delete all db
    delete_dbs()

    control_service('start')


@pytest.fixture(scope='function')
def configure_sockets_environment_function(request):
    """Configure environment for sockets and MITM"""
    monitored_sockets_params = getattr(request.module, 'monitored_sockets_params')
    log_monitor_paths = getattr(request.module, 'log_monitor_paths')

    # Stop wazuh-service and ensure all daemons are stopped
    control_service('stop')
    check_daemon_status(running_condition=False)

    monitored_sockets = list()
    mitm_list = list()
    log_monitors = list()

    # Truncate logs and create FileMonitors
    for log in log_monitor_paths:
        truncate_file(log)
        log_monitors.append(FileMonitor(log))

    # Start selected daemons and monitored sockets MITM
    for daemon, mitm, daemon_first in monitored_sockets_params:
        not daemon_first and mitm is not None and mitm.start()
        control_service('start', daemon=daemon, debug_mode=True)
        check_daemon_status(
            running_condition=True,
            target_daemon=daemon,
            extra_sockets=[mitm.listener_socket_address] if mitm is not None and mitm.family == 'AF_UNIX' else []
        )
        daemon_first and mitm is not None and mitm.start()
        if mitm is not None:
            monitored_sockets.append(QueueMonitor(queue_item=mitm.queue))
            mitm_list.append(mitm)

    setattr(request.module, 'monitored_sockets', monitored_sockets)
    setattr(request.module, 'log_monitors', log_monitors)

    yield

    # Stop daemons and monitored sockets MITM
    for daemon, mitm, _ in monitored_sockets_params:
        mitm is not None and mitm.shutdown()
        control_service('stop', daemon=daemon)
        check_daemon_status(
            running_condition=False,
            target_daemon=daemon,
            extra_sockets=[mitm.listener_socket_address] if mitm is not None and mitm.family == 'AF_UNIX' else []
        )

    # Delete all db
    delete_dbs()

    control_service('start')


@pytest.fixture(scope='module')
def put_env_variables(get_configuration, request):
    """
    Create environment variables
    """
    if hasattr(request.module, 'environment_variables'):
        environment_variables = getattr(request.module, 'environment_variables')
        for env, value in environment_variables:
            if sys.platform == 'win32':
                subprocess.call(['setx.exe', env, value, '/m'])
            else:
                os.putenv(env, value)

    yield

    if hasattr(request.module, 'environment_variables'):
        for env in environment_variables:
            if sys.platform != 'win32':
                os.unsetenv(env[0])


@pytest.fixture(scope="module")
def create_file_structure_module(get_files_list):
    """Module scope version of create_file_structure."""
    create_file_structure(get_files_list)

    yield

    delete_file_structure(get_files_list)


@pytest.fixture(scope="function")
def create_file_structure_function(get_files_list):
    """Function scope version of create_file_structure."""
    create_file_structure(get_files_list)

    yield

    delete_file_structure(get_files_list)


@pytest.fixture(scope='module')
def daemons_handler(get_configuration, request):
    """Handler of Wazuh daemons.

    It uses `daemons_handler_configuration` of each module in order to configure the behavior of the fixture.
    The  `daemons_handler_configuration` should be a dictionary with the following keys:
        daemons (list, optional): List with every daemon to be used by the module. In case of empty a ValueError
            will be raised
        all_daemons (boolean): Configure to restart all wazuh services. Default `False`.
        ignore_errors (boolean): Configure if errors in daemon handling should be ignored. This option is available
        in order to use this fixture along with invalid configuration. Default `False`

    Args:
        get_configuration (fixture): Gets the current configuration of the test.
        request (fixture): Provide information on the executing test function.
    """
    daemons = []
    ignore_errors = False
    all_daemons = False

    try:
        daemons_handler_configuration = getattr(request.module, 'daemons_handler_configuration')
        if 'daemons' in daemons_handler_configuration and not all_daemons:
            daemons = daemons_handler_configuration['daemons']
            if not daemons or (type(daemons) == list and len(daemons) == 0):
                logger.error('Daemons list is not set')
                raise ValueError

        if 'all_daemons' in daemons_handler_configuration:
            logger.debug(f"Wazuh control set to {daemons_handler_configuration['all_daemons']}")
            all_daemons = daemons_handler_configuration['all_daemons']

        if 'ignore_errors' in daemons_handler_configuration:
            logger.debug(f"Ignore error set to {daemons_handler_configuration['ignore_errors']}")
            ignore_errors = daemons_handler_configuration['ignore_errors']

    except AttributeError as daemon_configuration_not_set:
        logger.error('daemons_handler_configuration is not set')
        raise daemon_configuration_not_set

    try:
        if all_daemons:
            logger.debug('Restarting wazuh using wazuh-control')
            # Restart daemon instead of starting due to legacy used fixture in the test suite.
            control_service('restart')
        else:
            for daemon in daemons:
                logger.debug(f"Restarting {daemon}")
                # Restart daemon instead of starting due to legacy used fixture in the test suite.
                control_service('restart', daemon=daemon)

    except ValueError as value_error:
        logger.error(f"{str(value_error)}")
        if not ignore_errors:
            raise value_error
    except subprocess.CalledProcessError as called_process_error:
        logger.error(f"{str(called_process_error)}")
        if not ignore_errors:
            raise called_process_error

    yield

    if all_daemons:
        logger.debug('Stopping wazuh using wazuh-control')
        control_service('stop')
    else:
        for daemon in daemons:
            logger.debug(f"Stopping {daemon}")
            control_service('stop', daemon=daemon)


@pytest.fixture(scope='function')
def file_monitoring(request):
    """Fixture to handle the monitoring of a specified file.

    It uses the variable `file_to_monitor` to determinate the file to monitor. Default `LOG_FILE_PATH`

    Args:
        request (fixture): Provide information on the executing test function.
    """
    if hasattr(request.module, 'file_to_monitor'):
        file_to_monitor = getattr(request.module, 'file_to_monitor')
    else:
        file_to_monitor = LOG_FILE_PATH

    logger.debug(f"Initializing file to monitor to {file_to_monitor}")

    file_monitor = FileMonitor(file_to_monitor)
    setattr(request.module, 'log_monitor', file_monitor)

    yield

    truncate_file(file_to_monitor)
    logger.debug(f"Trucanted {file_to_monitor}")


@pytest.fixture(scope='module')
def configure_local_internal_options_module(request):
    """Fixture to configure the local internal options file.

    It uses the test variable local_internal_options. This should be
    a dictionary wich keys and values corresponds to the internal option configuration, For example:
    local_internal_options = {'monitord.rotate_log': '0', 'syscheck.debug': '0' }
    """
    try:
        local_internal_options = getattr(request.module, 'local_internal_options')
    except AttributeError as local_internal_configuration_not_set:
        logger.debug('local_internal_options is not set')
        raise local_internal_configuration_not_set

    backup_local_internal_options = conf.get_local_internal_options_dict()

    logger.debug(f"Set local_internal_option to {str(local_internal_options)}")
    conf.set_local_internal_options_dict(local_internal_options)

    yield

    logger.debug(f"Restore local_internal_option to {str(backup_local_internal_options)}")
    conf.set_local_internal_options_dict(backup_local_internal_options)


@pytest.fixture(scope='function')
<<<<<<< HEAD
=======
def truncate_monitored_files():
    """Truncate all the log files and json alerts files before and after the test execution"""
    log_files = [LOG_FILE_PATH, ALERT_FILE_PATH]

    for log_file in log_files:
        truncate_file(log_file)

    yield

    for log_file in log_files:
        truncate_file(log_file)


@pytest.fixture(scope='module')
def truncate_monitored_files_module():
    """Truncate all the log files and json alerts files before and after the test execution"""
    log_files = [LOG_FILE_PATH, ALERT_FILE_PATH]

    for log_file in log_files:
        truncate_file(log_file)

    yield

    for log_file in log_files:
        truncate_file(log_file)


@pytest.fixture(scope='function')
>>>>>>> 40715dba
def set_wazuh_configuration(configuration):
    """Set wazuh configuration

    Args:
        configuration (dict): Configuration template data to write in the ossec.conf
    """
    # Save current configuration
    backup_config = conf.get_wazuh_conf()

    # Configuration for testing
    test_config = conf.set_section_wazuh_conf(configuration.get('sections'))

    # Set new configuration
    conf.write_wazuh_conf(test_config)

    # Set current configuration
    global_parameters.current_configuration = configuration

    yield

    # Restore previous configuration
<<<<<<< HEAD
    conf.write_wazuh_conf(backup_config)


@pytest.fixture(scope='function')
def copy_file(source_path, destination_path):
    """Copy file from source to destination

    Args:
        source_path (list): list that contains sources path of files
        destination_path (list): list that contains destination path of files
    """
    for i in range(len(source_path)):
        copy(source_path[i], destination_path[i])

    yield

    for file in destination_path:
        remove_file(file)


@pytest.fixture(scope='function')
def create_file_to_monitor(file_to_monitor):
    """Create a file to monitor

    Args:
        file_to_monitor (str): Path of file that will monitored by Wazuh
    """
    write_file(file_to_monitor)

    yield

    remove_file(file_to_monitor)
=======
    conf.write_wazuh_conf(backup_config)
>>>>>>> 40715dba
<|MERGE_RESOLUTION|>--- conflicted
+++ resolved
@@ -907,8 +907,6 @@
 
 
 @pytest.fixture(scope='function')
-<<<<<<< HEAD
-=======
 def truncate_monitored_files():
     """Truncate all the log files and json alerts files before and after the test execution"""
     log_files = [LOG_FILE_PATH, ALERT_FILE_PATH]
@@ -937,7 +935,6 @@
 
 
 @pytest.fixture(scope='function')
->>>>>>> 40715dba
 def set_wazuh_configuration(configuration):
     """Set wazuh configuration
 
@@ -959,7 +956,6 @@
     yield
 
     # Restore previous configuration
-<<<<<<< HEAD
     conf.write_wazuh_conf(backup_config)
 
 
@@ -991,7 +987,4 @@
 
     yield
 
-    remove_file(file_to_monitor)
-=======
-    conf.write_wazuh_conf(backup_config)
->>>>>>> 40715dba
+    remove_file(file_to_monitor)