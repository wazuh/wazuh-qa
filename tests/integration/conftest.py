--- conflicted
+++ resolved
@@ -21,10 +21,6 @@
 from wazuh_testing.logcollector import create_file_structure, delete_file_structure
 from wazuh_testing.tools import (PREFIX, LOG_FILE_PATH, WAZUH_CONF, get_service, ALERT_FILE_PATH,
                                  WAZUH_LOCAL_INTERNAL_OPTIONS, AGENT_CONF, AGENT_INFO_SOCKET_PATH)
-<<<<<<< HEAD
-from wazuh_testing.tools.configuration import get_minimal_configuration, get_wazuh_conf, write_wazuh_conf
-=======
->>>>>>> cb2c4de5
 from wazuh_testing.tools.file import (truncate_file, recursive_directory_creation, remove_file, copy, write_file,
                                       delete_path_recursively)
 from wazuh_testing.tools.monitoring import FileMonitor, QueueMonitor, SocketController, close_sockets
