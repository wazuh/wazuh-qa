--- conflicted
+++ resolved
@@ -994,7 +994,7 @@
     logger.debug(f"Trucanted {file_to_monitor}")
 
 
-@pytest.fixture(scope='function')
+@pytest.fixture()
 def set_wazuh_configuration(configuration):
     """Set wazuh configuration
 
@@ -1019,8 +1019,7 @@
     conf.write_wazuh_conf(backup_config)
 
 
-<<<<<<< HEAD
-@pytest.fixture(scope='function')
+@pytest.fixture()
 def configure_local_internal_options_function(request):
     """Fixture to configure the local internal options file.
 
@@ -1045,10 +1044,7 @@
     conf.set_local_internal_options_dict(backup_local_internal_options)
 
 
-@pytest.fixture(scope='function')
-=======
 @pytest.fixture()
->>>>>>> 68863812
 def truncate_monitored_files():
     """Truncate all the log files and json alerts files before and after the test execution"""
 
@@ -1068,7 +1064,7 @@
             truncate_file(log_file)
 
 
-@pytest.fixture(scope='function')
+@pytest.fixture()
 def stop_modules_function_after_execution():
     """Stop wazuh modules daemon after finishing a test"""
     yield
