# Copyright (C) 2015-2021, Wazuh Inc.
# Created by Wazuh, Inc. <info@wazuh.com>.
# This program is free software; you can redistribute it and/or modify it under the terms of GPLv2

import json
import os
import re
import shutil
import inspect
import subprocess
import sys
import uuid
<<<<<<< HEAD
from datetime import datetime

import logging
from wazuh_testing.tools.logging import LOGGING_LEVELS, logging_message


=======
>>>>>>> 12d88c86
import pytest
from datetime import datetime
from numpydoc.docscrape import FunctionDoc
from py.xml import html

import wazuh_testing.tools.configuration as conf
from wazuh_testing import global_parameters
from wazuh_testing.logcollector import create_file_structure, delete_file_structure
from wazuh_testing.tools import LOG_FILE_PATH, WAZUH_CONF, get_service, ALERT_FILE_PATH, WAZUH_LOCAL_INTERNAL_OPTIONS
from wazuh_testing.tools.configuration import get_wazuh_conf, set_section_wazuh_conf, write_wazuh_conf
from wazuh_testing.tools.file import truncate_file
from wazuh_testing.tools.monitoring import QueueMonitor, FileMonitor, SocketController, close_sockets
from wazuh_testing.tools.services import control_service, check_daemon_status, delete_dbs
from wazuh_testing.tools.time import TimeMachine
<<<<<<< HEAD
=======
from wazuh_testing import mocking
from wazuh_testing.db_interface.agent_db import update_os_info
from wazuh_testing.db_interface.global_db import get_system, modify_system
>>>>>>> 12d88c86


if sys.platform == 'win32':
    from wazuh_testing.fim import KEY_WOW64_64KEY, KEY_WOW64_32KEY, delete_registry, registry_parser, create_registry

PLATFORMS = set("darwin linux win32 sunos5".split())
HOST_TYPES = set("server agent".split())

catalog = list()
results = dict()

###############################
report_files = [LOG_FILE_PATH, WAZUH_CONF, WAZUH_LOCAL_INTERNAL_OPTIONS]


def set_report_files(files):
    if files:
        for file in files:
            report_files.append(file)


def get_report_files():
    return report_files

###############################


def pytest_runtest_setup(item):
    # Find if platform applies
    supported_platforms = PLATFORMS.intersection(mark.name for mark in item.iter_markers())
    plat = sys.platform

    if supported_platforms and plat not in supported_platforms:
        pytest.skip("Cannot run on platform {}".format(plat))

    host_type = 'agent' if 'agent' in get_service() else 'server'
    supported_types = HOST_TYPES.intersection(mark.name for mark in item.iter_markers())
    if supported_types and host_type not in supported_types:
        pytest.skip("Cannot run on wazuh {}".format(host_type))
    # Consider only first mark
    levels = [mark.kwargs['level'] for mark in item.iter_markers(name="tier")]
    if levels and len(levels) > 0:
        tiers = item.config.getoption("--tier")
        if tiers is not None and levels[0] not in tiers:
            pytest.skip(f"test requires tier level {levels[0]}")
        elif item.config.getoption("--tier-minimum") > levels[0]:
            pytest.skip(f"test requires a minimum tier level {levels[0]}")
        elif item.config.getoption("--tier-maximum") < levels[0]:
            pytest.skip(f"test requires a maximum tier level {levels[0]}")


@pytest.fixture(scope='module')
def restart_wazuh(get_configuration, request):
    # Stop Wazuh
    control_service('stop')

    # Reset ossec.log and start a new monitor
    truncate_file(LOG_FILE_PATH)
    file_monitor = FileMonitor(LOG_FILE_PATH)
    setattr(request.module, 'wazuh_log_monitor', file_monitor)

    # Start Wazuh
    control_service('start')


@pytest.fixture(scope='module')
def reset_ossec_log(get_configuration, request):
    # Reset ossec.log and start a new monitor
    truncate_file(LOG_FILE_PATH)
    file_monitor = FileMonitor(LOG_FILE_PATH)
    setattr(request.module, 'wazuh_log_monitor', file_monitor)


@pytest.fixture(scope='module')
def restart_wazuh_alerts(get_configuration, request):
    # Stop Wazuh
    control_service('stop')

    # Reset alerts.json and start a new monitor
    truncate_file(ALERT_FILE_PATH)
    file_monitor = FileMonitor(ALERT_FILE_PATH)
    setattr(request.module, 'wazuh_alert_monitor', file_monitor)

    # Start Wazuh
    control_service('start')


def pytest_addoption(parser):
    parser.addoption(
        "--tier",
        action="append",
        metavar="level",
        default=None,
        type=int,
        help="only run tests with a tier level equal to 'level'",
    )
    parser.addoption(
        "--tier-minimum",
        action="store",
        metavar="minimum_level",
        default=-1,
        type=int,
        help="only run tests with a tier level greater or equal than 'minimum_level'"
    )
    parser.addoption(
        "--tier-maximum",
        action="store",
        metavar="maximum_level",
        default=sys.maxsize,
        type=int,
        help="only run tests with a tier level less or equal than 'minimum_level'"
    )
    parser.addoption(
        "--default-timeout",
        action="store",
        metavar="default_timeout",
        default=None,
        type=int,
        help="number of seconds that any timer will wait until an event is generated. This apply to all tests except"
             "those with a hardcoded timeout not depending on global_parameters.default_timeout "
             "variable from wazuh_testing package"
    )
    parser.addoption(
        "--fim-database-memory",
        action="store_true",
        help="run tests activating database memory in the syscheck configuration"
    )
    parser.addoption(
        "--gcp-project-id",
        action="store",
        metavar="gcp_project_id",
        default=None,
        type=str,
        help="run tests using Google Cloud project id"
    )
    parser.addoption(
        "--gcp-subscription-name",
        action="store",
        metavar="gcp_subscription_name",
        default=None,
        type=str,
        help="run tests using Google Cloud subscription name"
    )
    parser.addoption(
        "--gcp-credentials-file",
        action="store",
        metavar="gcp_credentials_file",
        default=None,
        type=str,
        help="run tests using json file that contains Google Cloud credentials. Introduce the path"
    )
    parser.addoption(
        "--gcp-topic-name",
        action="store",
        metavar="gcp_topic_name",
        default=None,
        type=str,
        help="run tests using Google Cloud topic name"
    )
    parser.addoption(
        "--gcp-configuration-file",
        action="store",
        metavar="gcp_configuration_file",
        default=None,
        type=str,
        help="run tests using this configuration file."
    )
    parser.addoption(
        "--fim_mode",
        action="append",
        metavar="fim_mode",
        default=[],
        type=str,
        help="run tests using a specific FIM mode"
    )
    parser.addoption(
        "--wpk_version",
        action="append",
        metavar="wpk_version",
        default=None,
        type=str,
        help="run tests using a specific WPK package version"
    )
    parser.addoption(
        "--save-file",
        action="append",
        metavar="file",
        default=[],
        type=str,
        help="add file to the HTML report"
    )
    parser.addoption(
        "--wpk_package_path",
        action="append",
        metavar="wpk_package_path",
        default=None,
        type=str,
        help="run tests using a specific WPK package path"
    )


def pytest_configure(config):
    # Register an additional marker
    config.addinivalue_line(
        "markers", "tier(level): mark test to run only if it matches tier level"
    )

    # Set default timeout only if it is passed through command line args
    default_timeout = config.getoption("--default-timeout")
    if default_timeout:
        global_parameters.default_timeout = default_timeout

    # Set fim_database_memory only if it is passed through command line args
    fim_database_memory = config.getoption("--fim-database-memory")
    if fim_database_memory:
        global_parameters.fim_database_memory = True

    # Load GCP defaults from configuration file
    gcp_configuration_file = config.getoption("--gcp-configuration-file")
    if gcp_configuration_file:
        global_parameters.gcp_configuration_file = gcp_configuration_file
    else:
        dir_path = os.path.dirname(os.path.realpath(__file__))
        default_configuration = os.path.join(dir_path, 'test_gcloud', 'data', 'configuration.yaml')
        if os.path.exists(default_configuration):
            global_parameters.gcp_configuration_file = default_configuration

    # Set gcp_project_id only if it is passed through command line args
    gcp_project_id = config.getoption("--gcp-project-id")
    if gcp_project_id:
        global_parameters.gcp_project_id = gcp_project_id

    # Set gcp_subscription_name only if it is passed through command line args
    gcp_subscription_name = config.getoption("--gcp-subscription-name")
    if gcp_subscription_name:
        global_parameters.gcp_subscription_name = gcp_subscription_name

    # Set gcp_credentials_file only if it is passed through command line args
    gcp_credentials_file = config.getoption("--gcp-credentials-file")
    if gcp_credentials_file:
        global_parameters.gcp_credentials_file = gcp_credentials_file

    # Set gcp_topic_name only if it is passed through command line args
    gcp_topic_name = config.getoption("--gcp-topic-name")
    if gcp_topic_name:
        global_parameters.gcp_topic_name = gcp_topic_name

    # Set fim_mode only if it is passed through command line args
    mode = config.getoption("--fim_mode")
    if not mode:
        mode = ["scheduled", "whodata", "realtime"]
    global_parameters.fim_mode = mode

    # Set WPK package version
    global_parameters.wpk_version = config.getoption("--wpk_version")

    # Set files to add to the HTML report
    set_report_files(config.getoption("--save-file"))

    # Set WPK package path
    global_parameters.wpk_package_path = config.getoption("--wpk_package_path")
    if global_parameters.wpk_package_path:
        global_parameters.wpk_package_path = global_parameters.wpk_package_path


def pytest_html_results_table_header(cells):
    cells.insert(4, html.th('Tier', class_='sortable tier', col='tier'))
    cells.insert(3, html.th('Markers'))
    cells.insert(2, html.th('Description'))
    cells.insert(1, html.th('Time', class_='sortable time', col='time'))


def pytest_html_results_table_row(report, cells):
    try:
        cells.insert(4, html.td(report.tier))
        cells.insert(3, html.td(report.markers))
        cells.insert(2, html.td(report.description))
        cells.insert(1, html.td(datetime.utcnow(), class_='col-time'))
    except AttributeError:
        pass


# HARDCODE: pytest-html generates too long file names. This temp fix is to reduce the name of
# the assets
def create_asset(
        self, content, extra_index, test_index, file_extension, mode="w"
):
    asset_file_name = "{}.{}".format(
        str(uuid.uuid4()),
        file_extension
    )
    asset_path = os.path.join(
        os.path.dirname(self.logfile), "assets", asset_file_name
    )

    if not os.path.exists(os.path.dirname(asset_path)):
        os.makedirs(os.path.dirname(asset_path))

    relative_path = os.path.join("assets", asset_file_name)

    kwargs = {"encoding": "utf-8"} if "b" not in mode else {}

    with open(asset_path, mode, **kwargs) as f:
        f.write(content)
    return relative_path


@pytest.hookimpl(hookwrapper=True)
def pytest_runtest_makereport(item, call):
    pytest_html = item.config.pluginmanager.getplugin('html')
    outcome = yield
    report = outcome.get_result()
    documentation = FunctionDoc(item.function)

    # Add description, markers and tier to the report
    report.description = '. '.join(documentation["Summary"])
    report.tier = ', '.join(str(mark.kwargs['level']) for mark in item.iter_markers(name="tier"))
    report.markers = ', '.join(mark.name for mark in item.iter_markers() if
                               mark.name != 'tier' and mark.name != 'parametrize')

    if report.location[0] not in results:
        results[report.location[0]] = {'passed': 0, 'failed': 0, 'skipped': 0, 'xfailed': 0, 'error': 0}

    extra = getattr(report, 'extra', [])
    if report.when == 'call':
        # Apply hack to fix length filename problem
        pytest_html.HTMLReport.TestResult.create_asset = create_asset

        # Add extended information from docstring inside 'Result' section
        extra.append(pytest_html.extras.html('<div><h2>Test function details</h2></div>'))
        for section in ('Extended Summary', 'Parameters'):
            extra.append(pytest_html.extras.html(f'<div><h3>{section}</h3></div>'))
            for line in documentation[section]:
                extra.append(pytest_html.extras.html(f'<div>{line}</div>'))
        arguments = dict()

        # Add arguments of each text as a json file
        for key, value in item.funcargs.items():
            if isinstance(value, set):
                arguments[key] = list(value)
            try:
                json.dumps(value)
                arguments[key] = value
            except (TypeError, OverflowError):
                arguments[key] = str(value)
        extra.append(pytest_html.extras.json(arguments, name="Test arguments"))

        # Extra files to be added in 'Links' section
        files = get_report_files()
        for filepath in files:
            if os.path.isfile(filepath):
                with open(filepath, mode='r', errors='replace') as f:
                    content = f.read()
                    extra.append(pytest_html.extras.text(content, name=os.path.split(filepath)[-1]))

        log_folder = os.path.join(os.path.abspath(os.path.dirname(__file__)), 'logs')
        test_log_folder = os.path.join(log_folder, os.path.relpath(inspect.getfile(item.function), __file__)[3:])

        test_case_data = re.search(r"(.*)\[([A-Za-z0-9_]+)\]", item.name)
        test_case_folder = test_case_data.group(1) + '-' + test_case_data.group(2)
        test_case_log_folder = os.path.join(test_log_folder, test_case_folder)
        for file in os.listdir(test_case_log_folder):
            with open(os.path.join(test_case_log_folder, file)) as f:
                extra.append(pytest_html.extras.text(f.read(), name=file))

        if not report.passed and not report.skipped:
            report.extra = extra

        if report.longrepr is not None and report.longreprtext.split()[-1] == 'XFailed':
            results[report.location[0]]['xfailed'] += 1
        else:
            results[report.location[0]][report.outcome] += 1

    elif report.outcome == 'failed':
        results[report.location[0]]['error'] += 1


class SummaryTable(html):
    class table(html.table):
        style = html.Style(border='1px solid #e6e6e6', margin='16px 0px', color='#999', font_size='12px')

    class td(html.td):
        style = html.Style(padding='5px', border='1px solid #E6E6E6', text_align='left')

    class th(html.th):
        style = html.Style(padding='5px', border='1px solid #E6E6E6', text_align='left', font_weight='bold')


def pytest_html_results_summary(prefix, summary, postfix):
    postfix.extend([SummaryTable.table(
        html.thead(
            html.tr([
                SummaryTable.th("Tests"),
                SummaryTable.th("Failed"),
                SummaryTable.th("Success"),
                SummaryTable.th("XFail"),
                SummaryTable.th("Error")]
            ),
        ),
        [html.tbody(
            html.tr([
                SummaryTable.td(k),
                SummaryTable.td(v['failed']),
                SummaryTable.td(v['passed']),
                SummaryTable.td(v['xfailed']),
                SummaryTable.td(v['error']),
            ])
        ) for k, v in results.items()])])


def connect_to_sockets(request):
    """Connect to the specified sockets for the test."""
    receiver_sockets_params = getattr(request.module, 'receiver_sockets_params')

    # Create the SocketControllers
    receiver_sockets = list()
    for address, family, protocol in receiver_sockets_params:
        receiver_sockets.append(SocketController(address=address, family=family, connection_protocol=protocol))

    setattr(request.module, 'receiver_sockets', receiver_sockets)

    return receiver_sockets


def close_sockets(receiver_sockets):
    """Close the sockets connection gracefully."""
    for socket in receiver_sockets:
        try:
            # We flush the buffer before closing the connection if the protocol is TCP:
            if socket.protocol == 1:
                socket.sock.settimeout(5)
                socket.receive()  # Flush buffer before closing connection
            socket.close()
        except OSError as e:
            if e.errno == 9:
                # Do not try to close the socket again if it was reused or closed already
                pass


@pytest.fixture(scope='module')
def connect_to_sockets_module(request):
    """Module scope version of connect_to_sockets."""
    receiver_sockets = connect_to_sockets(request)

    yield receiver_sockets

    close_sockets(receiver_sockets)


@pytest.fixture(scope='function')
def connect_to_sockets_function(request):
    """Function scope version of connect_to_sockets."""
    receiver_sockets = connect_to_sockets(request)

    yield receiver_sockets

    close_sockets(receiver_sockets)


@pytest.fixture(scope='module')
def connect_to_sockets_configuration(request, get_configuration):
    """Configuration scope version of connect_to_sockets."""
    receiver_sockets = connect_to_sockets(request)

    yield receiver_sockets

    close_sockets(receiver_sockets)


@pytest.fixture(scope='module')
def configure_local_internal_options(get_local_internal_options):
    """Configure Wazuh local internal options.

    Args:
        get_local_internal_options (Fixture): Fixture that returns a dictionary with the desired local internal options.
    """
    backup_options_lines = conf.get_wazuh_local_internal_options()
    backup_options_dict = conf.local_internal_options_to_dict(backup_options_lines)

    if backup_options_dict != get_local_internal_options:
        conf.add_wazuh_local_internal_options(get_local_internal_options)

        control_service('restart')

        yield

        conf.set_wazuh_local_internal_options(backup_options_lines)

        control_service('restart')
    else:
        yield


@pytest.fixture(scope='module')
def configure_environment(get_configuration, request):
    """Configure a custom environment for testing. Restart Wazuh is needed for applying the configuration."""

    # Save current configuration
    backup_config = conf.get_wazuh_conf()

    # Configuration for testing
    test_config = conf.set_section_wazuh_conf(get_configuration.get('sections'))

    # Create test directories
    if hasattr(request.module, 'test_directories'):
        test_directories = getattr(request.module, 'test_directories')
        for test_dir in test_directories:
            os.makedirs(test_dir, exist_ok=True, mode=0o777)

    # Create test registry keys
    if sys.platform == 'win32':
        if hasattr(request.module, 'test_regs'):
            test_regs = getattr(request.module, 'test_regs')

            for reg in test_regs:
                match = re.match(r"(^HKEY_[a-zA-Z_]+)\\+(.+$)", reg)
                create_registry(registry_parser[match.group(1)], match.group(2), KEY_WOW64_32KEY)
                create_registry(registry_parser[match.group(1)], match.group(2), KEY_WOW64_64KEY)

    # Set new configuration
    conf.write_wazuh_conf(test_config)

    # Change Windows Date format to ensure TimeMachine will work properly
    if sys.platform == 'win32':
        subprocess.call('reg add "HKCU\\Control Panel\\International" /f /v sShortDate /t REG_SZ /d "dd/MM/yyyy" >nul',
                        shell=True)

    # Call extra functions before yield
    if hasattr(request.module, 'extra_configuration_before_yield'):
        func = getattr(request.module, 'extra_configuration_before_yield')
        func()

    # Set current configuration
    global_parameters.current_configuration = get_configuration

    yield

    TimeMachine.time_rollback()

    # Remove created folders (parents)
    if sys.platform == 'win32' and not hasattr(request.module, 'no_restart_windows_after_configuration_set'):
        control_service('stop')

    if hasattr(request.module, 'test_directories'):
        for test_dir in test_directories:
            shutil.rmtree(test_dir, ignore_errors=True)

    if sys.platform == 'win32':
        if hasattr(request.module, 'test_regs'):
            for reg in test_regs:
                match = re.match(r"(^HKEY_[a-zA-Z_]+)\\+(.+$)", reg)
                delete_registry(registry_parser[match.group(1)], match.group(2), KEY_WOW64_32KEY)
                delete_registry(registry_parser[match.group(1)], match.group(2), KEY_WOW64_64KEY)

    if sys.platform == 'win32' and not hasattr(request.module, 'no_restart_windows_after_configuration_set'):
        control_service('start')

    # Restore previous configuration
    conf.write_wazuh_conf(backup_config)

    # Call extra functions after yield
    if hasattr(request.module, 'extra_configuration_after_yield'):
        func = getattr(request.module, 'extra_configuration_after_yield')
        func()

    if hasattr(request.module, 'force_restart_after_restoring'):
        if getattr(request.module, 'force_restart_after_restoring'):
            control_service('restart')


@pytest.fixture(scope='module')
def configure_sockets_environment(request):
    """Configure environment for sockets and MITM"""
    monitored_sockets_params = getattr(request.module, 'monitored_sockets_params')
    log_monitor_paths = getattr(request.module, 'log_monitor_paths')

    # Stop wazuh-service and ensure all daemons are stopped
    control_service('stop')
    check_daemon_status(running_condition=False)

    monitored_sockets = list()
    mitm_list = list()
    log_monitors = list()

    # Truncate logs and create FileMonitors
    for log in log_monitor_paths:
        truncate_file(log)
        log_monitors.append(FileMonitor(log))

    # Start selected daemons and monitored sockets MITM
    for daemon, mitm, daemon_first in monitored_sockets_params:
        not daemon_first and mitm is not None and mitm.start()
        control_service('start', daemon=daemon, debug_mode=True)
        check_daemon_status(
            running_condition=True,
            target_daemon=daemon,
            extra_sockets=[mitm.listener_socket_address] if mitm is not None and mitm.family == 'AF_UNIX' else []
        )
        daemon_first and mitm is not None and mitm.start()
        if mitm is not None:
            monitored_sockets.append(QueueMonitor(queue_item=mitm.queue))
            mitm_list.append(mitm)

    setattr(request.module, 'monitored_sockets', monitored_sockets)
    setattr(request.module, 'log_monitors', log_monitors)

    yield

    # Stop daemons and monitored sockets MITM
    for daemon, mitm, _ in monitored_sockets_params:
        mitm is not None and mitm.shutdown()
        control_service('stop', daemon=daemon)
        check_daemon_status(
            running_condition=False,
            target_daemon=daemon,
            extra_sockets=[mitm.listener_socket_address] if mitm is not None and mitm.family == 'AF_UNIX' else []
        )

    # Delete all db
    delete_dbs()

    control_service('start')


@pytest.fixture(scope='function')
def configure_sockets_environment_function(request):
    """Configure environment for sockets and MITM"""
    monitored_sockets_params = getattr(request.module, 'monitored_sockets_params')
    log_monitor_paths = getattr(request.module, 'log_monitor_paths')

    # Stop wazuh-service and ensure all daemons are stopped
    control_service('stop')
    check_daemon_status(running_condition=False)

    monitored_sockets = list()
    mitm_list = list()
    log_monitors = list()

    # Truncate logs and create FileMonitors
    for log in log_monitor_paths:
        truncate_file(log)
        log_monitors.append(FileMonitor(log))

    # Start selected daemons and monitored sockets MITM
    for daemon, mitm, daemon_first in monitored_sockets_params:
        not daemon_first and mitm is not None and mitm.start()
        control_service('start', daemon=daemon, debug_mode=True)
        check_daemon_status(
            running_condition=True,
            target_daemon=daemon,
            extra_sockets=[mitm.listener_socket_address] if mitm is not None and mitm.family == 'AF_UNIX' else []
        )
        daemon_first and mitm is not None and mitm.start()
        if mitm is not None:
            monitored_sockets.append(QueueMonitor(queue_item=mitm.queue))
            mitm_list.append(mitm)

    setattr(request.module, 'monitored_sockets', monitored_sockets)
    setattr(request.module, 'log_monitors', log_monitors)

    yield

    # Stop daemons and monitored sockets MITM
    for daemon, mitm, _ in monitored_sockets_params:
        mitm is not None and mitm.shutdown()
        control_service('stop', daemon=daemon)
        check_daemon_status(
            running_condition=False,
            target_daemon=daemon,
            extra_sockets=[mitm.listener_socket_address] if mitm is not None and mitm.family == 'AF_UNIX' else []
        )

    # Delete all db
    delete_dbs()

    control_service('start')


@pytest.fixture(scope='module')
def put_env_variables(get_configuration, request):
    """
    Create environment variables
    """
    if hasattr(request.module, 'environment_variables'):
        environment_variables = getattr(request.module, 'environment_variables')
        for env, value in environment_variables:
            if sys.platform == 'win32':
                subprocess.call(['setx.exe', env, value, '/m'])
            else:
                os.putenv(env, value)

    yield

    if hasattr(request.module, 'environment_variables'):
        for env in environment_variables:
            if sys.platform != 'win32':
                os.unsetenv(env[0])


@pytest.fixture(scope="module")
def create_file_structure_module(get_files_list):
    """Module scope version of create_file_structure."""
    create_file_structure(get_files_list)

    yield

    delete_file_structure(get_files_list)


@pytest.fixture(scope="function")
def create_file_structure_function(get_files_list):
    """Function scope version of create_file_structure."""
    create_file_structure(get_files_list)

    yield

    delete_file_structure(get_files_list)


@pytest.fixture(scope='module')
def daemons_handler(get_configuration, request):
    """Handler of Wazuh daemons.

    It uses `daemons_handler_configuration` of each module in order to configure the behavior of the fixture.
    The  `daemons_handler_configuration` should be a dictionary with the following keys:
        daemons (list, optional): List with every daemon to be used by the module. In case of empty a ValueError
            will be raised
        all_daemons (boolean): Configure to restart all wazuh services. Default `False`.
        ignore_errors (boolean): Configure if errors in daemon handling should be ignored. This option is available
        in order to use this fixture along with invalid configuration. Default `False`

    Args:
        get_configuration (fixture): Gets the current configuration of the test.
        request (fixture): Provide information on the executing test function.
    """
    daemons = []
    ignore_errors = False
    all_daemons = False

    try:
        daemons_handler_configuration = getattr(request.module, 'daemons_handler_configuration')
        if 'daemons' in daemons_handler_configuration and not all_daemons:
            daemons = daemons_handler_configuration['daemons']
            if not daemons or (type(daemons) == list and len(daemons) == 0):
                logging_message('function', 'V',  'Daemons list is not set')
                raise ValueError

        if 'all_daemons' in daemons_handler_configuration:
            logging_message('function', 'VV',  f"Wazuh control set to {daemons_handler_configuration['all_daemons']}")
            all_daemons = daemons_handler_configuration['all_daemons']

        if 'ignore_errors' in daemons_handler_configuration:
            logging_message('function', 'VV',  f"Ignore error set to {daemons_handler_configuration['ignore_errors']}")
            ignore_errors = daemons_handler_configuration['ignore_errors']

    except AttributeError as daemon_configuration_not_set:
        logging_message('function', 'V',  'daemons_handler_configuration is not set')
        raise daemon_configuration_not_set

    try:
        if all_daemons:
            logging_message('function', 'VV',  'Restarting wazuh using wazuh-control')
            # Restart daemon instead of starting due to legacy used fixture in the test suite.
            control_service('restart')
        else:
            for daemon in daemons:
                logging_message('function', 'VV',  f"Restarting {daemon}")
                # Restart daemon instead of starting due to legacy used fixture in the test suite.
                control_service('restart', daemon=daemon)

    except ValueError as value_error:
        logging_message('function', 'V',  f"{str(value_error)}")
        if not ignore_errors:
            raise value_error
    except subprocess.CalledProcessError as called_process_error:
        logging_message('function', 'V',  f"{str(called_process_error)}")
        if not ignore_errors:
            raise called_process_error

    yield

    if all_daemons:
        logging_message('function', 'VV',  'Stopping wazuh using wazuh-control')
        control_service('stop')
    else:
        for daemon in daemons:
            logging_message('function', 'VV',  f"Stopping {daemon}")
            control_service('stop', daemon=daemon)


@pytest.fixture(scope='function')
def file_monitoring(request):
    """Fixture to handle the monitoring of a specified file.

    It uses the variable `file_to_monitor` to determinate the file to monitor. Default `LOG_FILE_PATH`

    Args:
        request (fixture): Provide information on the executing test function.
    """
    if hasattr(request.module, 'file_to_monitor'):
        file_to_monitor = getattr(request.module, 'file_to_monitor')
    else:
        file_to_monitor = LOG_FILE_PATH

    logging_message('function', 'VV',  f"Initializing file to monitor to {file_to_monitor}")

    file_monitor = FileMonitor(file_to_monitor)
    setattr(request.module, 'log_monitor', file_monitor)

    yield

    truncate_file(file_to_monitor)
    logging_message('function', 'VV',  f"Trucanted {file_to_monitor}")


@pytest.fixture(scope='module')
def configure_local_internal_options_module(request):
    """Fixture to configure the local internal options file.

    It uses the test variable local_internal_options. This should be
    a dictionary wich keys and values corresponds to the internal option configuration, For example:
    local_internal_options = {'monitord.rotate_log': '0', 'syscheck.debug': '0' }
    """
    try:
        local_internal_options = getattr(request.module, 'local_internal_options')
    except AttributeError as local_internal_configuration_not_set:
        logging_message('function', 'VV',  'local_internal_options is not set')
        raise local_internal_configuration_not_set

    backup_local_internal_options = conf.get_local_internal_options_dict()

    logging_message('function', 'VV',  f"Set local_internal_option to {str(local_internal_options)}")
    conf.set_local_internal_options_dict(local_internal_options)

    yield

    logging_message('function', 'VV',  f"Restore local_internal_option to {str(backup_local_internal_options)}")
    conf.set_local_internal_options_dict(backup_local_internal_options)


@pytest.fixture(scope='function')
def set_wazuh_configuration(configuration):
    """Set wazuh configuration

    Args:
        configuration (dict): Configuration template data to write in the ossec.conf
    """
    # Save current configuration
    backup_config = conf.get_wazuh_conf()

    # Configuration for testing
    test_config = conf.set_section_wazuh_conf(configuration.get('sections'))

    # Set new configuration
    conf.write_wazuh_conf(test_config)

    # Set current configuration
    global_parameters.current_configuration = configuration

    yield

    # Restore previous configuration
    conf.write_wazuh_conf(backup_config)

@pytest.fixture(scope='function')
def configure_local_internal_options_function(request):
    """Fixture to configure the local internal options file.

    It uses the test variable local_internal_options. This should be
    a dictionary wich keys and values corresponds to the internal option configuration, For example:
    local_internal_options = {'monitord.rotate_log': '0', 'syscheck.debug': '0' }
    """
    try:
        local_internal_options = getattr(request.module, 'local_internal_options')
    except AttributeError as local_internal_configuration_not_set:
        logger.debug('local_internal_options is not set')
        raise local_internal_configuration_not_set

    backup_local_internal_options = conf.get_local_internal_options_dict()

    logger.debug(f"Set local_internal_option to {str(local_internal_options)}")
    conf.set_local_internal_options_dict(local_internal_options)

    yield

    logger.debug(f"Restore local_internal_option to {str(backup_local_internal_options)}")
    conf.set_local_internal_options_dict(backup_local_internal_options)
    
@pytest.fixture(scope='function')
def truncate_log_files():
    """Truncate all the log files before and after the test execution"""
    log_files = [LOG_FILE_PATH]

    for log_file in log_files:
        truncate_file(log_file)

    yield

    for log_file in log_files:
        truncate_file(log_file)


@pytest.fixture(scope='function')
def stop_modules_function_after_execution():
    """Stop wazuh modules daemon after finishing a test"""
    yield
    control_service('stop')


@pytest.fixture(scope='function')
def mock_system(request):
    """Update the agent system in the global DB using the `mocked_system` variable defined in the test module and
       restore the initial one after finishing.
    """
    system = getattr(request.module, 'mocked_system') if hasattr(request.module, 'mocked_system') else 'RHEL8'

    # Backup the old system data
    sys_info = get_system()

    # Set the new system data
    mocking.set_system(system)

    yield

    # Restore the backup system data
    modify_system(os_name=sys_info['agent_query']['os_name'], os_major=sys_info['agent_query']['os_major'],
                  name=sys_info['agent_query']['name'], os_minor=sys_info['agent_query']['os_minor'],
                  os_arch=sys_info['agent_query']['os_arch'], os_version=sys_info['agent_query']['os_version'],
                  os_platform=sys_info['agent_query']['os_platform'], version=sys_info['agent_query']['version'])

    update_os_info(scan_id=sys_info['osinfo_query']['scan_id'], scan_time=sys_info['osinfo_query']['scan_time'],
                   hostname=sys_info['osinfo_query']['hostname'], architecture=sys_info['osinfo_query']['architecture'],
                   os_name=sys_info['osinfo_query']['os_name'], os_version=sys_info['osinfo_query']['os_version'],
                   os_major=sys_info['osinfo_query']['os_major'], os_minor=sys_info['osinfo_query']['os_minor'],
                   os_build=sys_info['osinfo_query']['os_build'], version=sys_info['osinfo_query']['version'],
                   os_release=sys_info['osinfo_query']['os_release'], os_patch=sys_info['osinfo_query']['os_patch'],
                   release=sys_info['osinfo_query']['release'], checksum=sys_info['osinfo_query']['checksum'])


@pytest.fixture(scope='function')
def mock_system_parametrized(system):
    """Update the agent system in the global DB using the `system` variable defined in the parametrized function.

    Args:
        system (str): System to set. Available systems in SYSTEM_DATA variable from mocking module.
    """
    mocking.set_system(system)
    yield


@pytest.fixture(scope='function')
def mock_agent_packages():
    """Add 10 mocked packages to the agent 001 DB"""
    package_names = mocking.insert_mocked_packages(agent_id='001')

    yield package_names

    mocking.delete_mocked_packages(agent_id='001')


@pytest.fixture(scope='function')
def clean_mocked_agents():
    """Clean all mocked agents"""
    mocking.delete_all_mocked_agents()

    yield

    mocking.delete_all_mocked_agents()


@pytest.fixture(scope='module')
def mock_agent_module():
    """Fixture to create a mocked agent in wazuh databases"""
    agent_id = mocking.create_mocked_agent(name='mocked_agent')

    yield agent_id

    mocking.delete_mocked_agent(agent_id)


@pytest.fixture(scope='function')
def mock_agent_function(request):
    """Fixture to create a mocked agent in wazuh databases"""
    system = getattr(request.module, 'mocked_system') if hasattr(request.module, 'mocked_system') else 'RHEL8'
    agent_data = mocking.SYSTEM_DATA[system] if system in mocking.SYSTEM_DATA else {'name': 'mocked_agent'}

    agent_id = mocking.create_mocked_agent(**agent_data)

    yield agent_id

<<<<<<< HEAD
    delete_mocked_agent(agent_id)


def getLoggingLevelNameQA(level):
    """
    Return the textual or numeric representation of logging level 'level'.

    If the level is one of the predefined levels (CRITICAL, ERROR, WARNING,
    INFO, DEBUG) then you get the corresponding string. If you have
    associated levels with names using addLevelName then the name you have
    associated with 'level' is returned.

    If a numeric value corresponding to one of the defined levels is passed
    in, the corresponding string representation is returned.

    If a string representation of the level is passed in, the corresponding
    numeric value is returned.

    If no matching numeric or string value is passed in, the string
    'Level %s' % level is returned.
    """
    for key, values in LOGGING_LEVELS.items():
        if level == values:
            return key
    else:
        return "Level %s" % level


class QALoggerFormatter(logging.Formatter):
    def __init__(self, fmt='%(asctime)s - %(name)s - %(levelname)s - %(message)s', datefmt=None, style="%",
                 validate=True):
        """
        Initialize the formatter with specified format strings.

        Initialize the formatter either with the specified format string, or a
        default as described above. Allow for specialized date formatting with
        the optional datefmt argument. If datefmt is omitted, you get an
        ISO8601-like (or RFC 3339-like) format.

        Use a style parameter of '%', '{' or '$' to specify that you want to
        use one of %-formatting, :meth:`str.format` (``{}``) formatting or
        :class:`string.Template` formatting in your format string.

        .. versionchanged:: 3.2
        Added the ``style`` parameter.
        """
        super().__init__(fmt='%(asctime)s - %(name)s - %(levelname)s - %(message)s')


def pytest_logger_config(logger_config):
    logger_config.add_loggers(['test', 'function', 'monitoring', 'simulator']) # Test-Fixture-functions-monitoring-simulators
    logger_config.set_log_option_default('test')

    logging.getLevelName = getLoggingLevelNameQA
    logger_config.set_formatter_class(QALoggerFormatter)
    logging.V = logging.ERROR
    logging.VV = logging.DEBUG

def pytest_logger_logdirlink(config):
    return os.path.join(os.path.dirname(__file__), 'logs')
=======
    mocking.delete_mocked_agent(agent_id)
>>>>>>> 12d88c86
<|MERGE_RESOLUTION|>--- conflicted
+++ resolved
@@ -10,16 +10,9 @@
 import subprocess
 import sys
 import uuid
-<<<<<<< HEAD
-from datetime import datetime
-
+import pytest
 import logging
-from wazuh_testing.tools.logging import LOGGING_LEVELS, logging_message
-
-
-=======
->>>>>>> 12d88c86
-import pytest
+
 from datetime import datetime
 from numpydoc.docscrape import FunctionDoc
 from py.xml import html
@@ -33,12 +26,10 @@
 from wazuh_testing.tools.monitoring import QueueMonitor, FileMonitor, SocketController, close_sockets
 from wazuh_testing.tools.services import control_service, check_daemon_status, delete_dbs
 from wazuh_testing.tools.time import TimeMachine
-<<<<<<< HEAD
-=======
+from wazuh_testing.tools.logging import logging_message
 from wazuh_testing import mocking
 from wazuh_testing.db_interface.agent_db import update_os_info
 from wazuh_testing.db_interface.global_db import get_system, modify_system
->>>>>>> 12d88c86
 
 
 if sys.platform == 'win32':
@@ -914,19 +905,19 @@
     try:
         local_internal_options = getattr(request.module, 'local_internal_options')
     except AttributeError as local_internal_configuration_not_set:
-        logger.debug('local_internal_options is not set')
+        logging_message('function', 'V', 'local_internal_options is not set')
         raise local_internal_configuration_not_set
 
     backup_local_internal_options = conf.get_local_internal_options_dict()
 
-    logger.debug(f"Set local_internal_option to {str(local_internal_options)}")
+    logging_message('function', 'V', f"Set local_internal_option to {str(local_internal_options)}")
     conf.set_local_internal_options_dict(local_internal_options)
 
     yield
 
-    logger.debug(f"Restore local_internal_option to {str(backup_local_internal_options)}")
+    logging_message('function', 'V', f"Restore local_internal_option to {str(backup_local_internal_options)}")
     conf.set_local_internal_options_dict(backup_local_internal_options)
-    
+
 @pytest.fixture(scope='function')
 def truncate_log_files():
     """Truncate all the log files before and after the test execution"""
@@ -1029,8 +1020,7 @@
 
     yield agent_id
 
-<<<<<<< HEAD
-    delete_mocked_agent(agent_id)
+    mocking.delete_mocked_agent(agent_id)
 
 
 def getLoggingLevelNameQA(level):
@@ -1088,8 +1078,6 @@
     logging.V = logging.ERROR
     logging.VV = logging.DEBUG
 
+
 def pytest_logger_logdirlink(config):
-    return os.path.join(os.path.dirname(__file__), 'logs')
-=======
-    mocking.delete_mocked_agent(agent_id)
->>>>>>> 12d88c86
+    return os.path.join(os.path.dirname(__file__), 'logs')