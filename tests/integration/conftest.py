--- conflicted
+++ resolved
@@ -15,26 +15,18 @@
 from numpydoc.docscrape import FunctionDoc
 from py.xml import html
 
+import wazuh_testing.tools.configuration as conf
 from wazuh_testing import ALERTS_JSON_PATH, ARCHIVES_JSON_PATH, ARCHIVES_LOG_PATH, global_parameters, logger, mocking
 from wazuh_testing.db_interface.agent_db import update_os_info
 from wazuh_testing.db_interface.global_db import get_system, modify_system
 from wazuh_testing.logcollector import create_file_structure, delete_file_structure
 from wazuh_testing.tools import (PREFIX, LOG_FILE_PATH, WAZUH_CONF, get_service, ALERT_FILE_PATH,
                                  WAZUH_LOCAL_INTERNAL_OPTIONS)
-<<<<<<< HEAD
-from wazuh_testing.tools.configuration import get_wazuh_conf, set_section_wazuh_conf, write_wazuh_conf
 from wazuh_testing.tools.file import (truncate_file, recursive_directory_creation, remove_file, copy, write_file,
                                       delete_path_recursively)
 from wazuh_testing.tools.monitoring import QueueMonitor, FileMonitor, SocketController, close_sockets
 from wazuh_testing.tools.services import control_service, check_daemon_status, delete_dbs
-=======
-from wazuh_testing.tools.configuration import get_minimal_configuration, get_wazuh_conf, write_wazuh_conf
-from wazuh_testing.tools.file import copy, recursive_directory_creation, remove_file, truncate_file, write_file
-from wazuh_testing.tools.monitoring import FileMonitor, QueueMonitor, SocketController, close_sockets
-from wazuh_testing.tools.services import check_daemon_status, control_service, delete_dbs
->>>>>>> e47d6364
 from wazuh_testing.tools.time import TimeMachine
-import wazuh_testing.tools.configuration as conf
 
 
 if sys.platform == 'win32':
@@ -1249,18 +1241,18 @@
 def load_wazuh_basic_configuration():
     """Load a new basic configuration to the manager"""
     # Load ossec.conf with all disabled settings
-    minimal_configuration = get_minimal_configuration()
+    minimal_configuration = conf.get_minimal_configuration()
 
     # Make a backup from current configuration
-    backup_ossec_configuration = get_wazuh_conf()
+    backup_ossec_configuration = conf.get_wazuh_conf()
 
     # Write new configuration
-    write_wazuh_conf(minimal_configuration)
+    conf.write_wazuh_conf(minimal_configuration)
 
     yield
 
     # Restore the ossec.conf backup
-    write_wazuh_conf(backup_ossec_configuration)
+    conf.write_wazuh_conf(backup_ossec_configuration)
 
 
 @pytest.fixture(scope='function')
