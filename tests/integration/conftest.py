--- conflicted
+++ resolved
@@ -856,7 +856,6 @@
     conf.set_local_internal_options_dict(backup_local_internal_options)
 
 
-<<<<<<< HEAD
 @pytest.fixture(scope='function')
 def set_wazuh_configuration(configuration):
     """Set wazuh configuration
@@ -880,34 +879,6 @@
 
     # Restore previous configuration
     conf.write_wazuh_conf(backup_config)
-
-
-@pytest.fixture(scope='function')
-def truncate_log_files():
-    """Truncate all the log files before and after the test execution"""
-    log_files = [LOG_FILE_PATH]
-
-    for log_file in log_files:
-        truncate_file(log_file)
-
-    yield
-
-    for log_file in log_files:
-        truncate_file(log_file)
-
-
-@pytest.fixture(scope='function')
-def stop_modules_function_after_execution():
-    """Stop wazuh modules daemon after finishing a test"""
-    yield
-    control_service('stop')
-
-
-@pytest.fixture(scope='function')
-def mock_system(request):
-    """Update the agent system in the global DB using the `mocked_system` variable defined in the test module and
-       restore the initial one after finishing.
-=======
 
 @pytest.fixture(scope='function')
 def configure_local_internal_options_function(request):
@@ -932,10 +903,32 @@
 
     logger.debug(f"Restore local_internal_option to {str(backup_local_internal_options)}")
     conf.set_local_internal_options_dict(backup_local_internal_options)
-
-@pytest.fixture(scope='module')
-def mock_agent_module():
->>>>>>> 312c0c37
+    
+@pytest.fixture(scope='function')
+def truncate_log_files():
+    """Truncate all the log files before and after the test execution"""
+    log_files = [LOG_FILE_PATH]
+
+    for log_file in log_files:
+        truncate_file(log_file)
+
+    yield
+
+    for log_file in log_files:
+        truncate_file(log_file)
+
+
+@pytest.fixture(scope='function')
+def stop_modules_function_after_execution():
+    """Stop wazuh modules daemon after finishing a test"""
+    yield
+    control_service('stop')
+
+
+@pytest.fixture(scope='function')
+def mock_system(request):
+    """Update the agent system in the global DB using the `mocked_system` variable defined in the test module and
+       restore the initial one after finishing.
     """
     system = getattr(request.module, 'mocked_system') if hasattr(request.module, 'mocked_system') else 'RHEL8'
 
@@ -1013,8 +1006,4 @@
 
     yield agent_id
 
-<<<<<<< HEAD
-    mocking.delete_mocked_agent(agent_id)
-=======
-    delete_mocked_agent(agent_id)
->>>>>>> 312c0c37
+    mocking.delete_mocked_agent(agent_id)