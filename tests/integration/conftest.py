--- conflicted
+++ resolved
@@ -854,7 +854,7 @@
     conf.set_local_internal_options_dict(backup_local_internal_options)
 
 
-<<<<<<< HEAD
+
 @pytest.fixture(scope='function')
 def configure_local_internal_options_function(request):
     """Fixture to configure the local internal options file.
@@ -878,7 +878,7 @@
 
     logger.debug(f"Restore local_internal_option to {str(backup_local_internal_options)}")
     conf.set_local_internal_options_dict(backup_local_internal_options)
-=======
+
 @pytest.fixture(scope='module')
 def mock_agent_module():
     """
@@ -889,4 +889,3 @@
     yield agent_id
 
     delete_mocked_agent(agent_id)
->>>>>>> b208963b
