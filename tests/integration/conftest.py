# Copyright (C) 2015-2021, Wazuh Inc.
# Created by Wazuh, Inc. <info@wazuh.com>.
# This program is free software; you can redistribute it and/or modify it under the terms of GPLv2

import json
import os
import re
import shutil
import subprocess
import sys
import uuid
import pytest
from datetime import datetime
from numpydoc.docscrape import FunctionDoc
from py.xml import html

import wazuh_testing.tools.configuration as conf
from wazuh_testing import global_parameters, logger, ALERTS_JSON_PATH, ARCHIVES_LOG_PATH, ARCHIVES_JSON_PATH
from wazuh_testing.logcollector import create_file_structure, delete_file_structure
from wazuh_testing.tools import LOG_FILE_PATH, WAZUH_CONF, get_service, ALERT_FILE_PATH, WAZUH_LOCAL_INTERNAL_OPTIONS
from wazuh_testing.tools.configuration import get_wazuh_conf, set_section_wazuh_conf, write_wazuh_conf
from wazuh_testing.tools.file import truncate_file, recursive_directory_creation, remove_file, copy, write_file
from wazuh_testing.tools.monitoring import QueueMonitor, FileMonitor, SocketController, close_sockets
from wazuh_testing.tools.services import control_service, check_daemon_status, delete_dbs
from wazuh_testing.tools.time import TimeMachine
from wazuh_testing import mocking
from wazuh_testing.db_interface.agent_db import update_os_info
from wazuh_testing.db_interface.global_db import get_system, modify_system
from wazuh_testing.tools.run_simulator import syslog_simulator
from wazuh_testing.tools.configuration import get_minimal_configuration


if sys.platform == 'win32':
    from wazuh_testing.fim import KEY_WOW64_64KEY, KEY_WOW64_32KEY, delete_registry, registry_parser, create_registry

PLATFORMS = set("darwin linux win32 sunos5".split())
HOST_TYPES = set("server agent".split())

catalog = list()
results = dict()

###############################
report_files = [LOG_FILE_PATH, WAZUH_CONF, WAZUH_LOCAL_INTERNAL_OPTIONS]


def set_report_files(files):
    if files:
        for file in files:
            report_files.append(file)


def get_report_files():
    return report_files

###############################


def pytest_collection_modifyitems(session, config, items):
    selected_tests = []
    deselected_tests = []

    for item in items:
        supported_platforms = PLATFORMS.intersection(mark.name for mark in item.iter_markers())
        plat = sys.platform

        selected = True
        if supported_platforms and plat not in supported_platforms:
            selected = False

        host_type = 'agent' if 'agent' in get_service() else 'server'
        supported_types = HOST_TYPES.intersection(mark.name for mark in item.iter_markers())
        if supported_types and host_type not in supported_types:
            selected = False
        # Consider only first mark
        levels = [mark.kwargs['level'] for mark in item.iter_markers(name="tier")]
        if levels and len(levels) > 0:
            tiers = item.config.getoption("--tier")
            if tiers is not None and levels[0] not in tiers:
                selected = False
            elif item.config.getoption("--tier-minimum") > levels[0]:
                selected = False
            elif item.config.getoption("--tier-maximum") < levels[0]:
                selected = False
        if selected:
            selected_tests.append(item)
        else:
            deselected_tests.append(item)

    config.hook.pytest_deselected(items=deselected_tests)
    items[:] = selected_tests


@pytest.fixture(scope='module')
def restart_wazuh(get_configuration, request):
    # Stop Wazuh
    control_service('stop')

    # Reset ossec.log and start a new monitor
    truncate_file(LOG_FILE_PATH)
    file_monitor = FileMonitor(LOG_FILE_PATH)
    setattr(request.module, 'wazuh_log_monitor', file_monitor)

    # Start Wazuh
    control_service('start')


@pytest.fixture(scope='module')
def restart_wazuh_daemon(daemon=None):
    """
    Restart a Wazuh daemon
    """
    truncate_file(LOG_FILE_PATH)
    control_service("restart", daemon=daemon)


@pytest.fixture(scope='function')
def restart_wazuh_daemon_function(daemon=None):
    """
    Restart a Wazuh daemon
    """
    truncate_file(LOG_FILE_PATH)
    control_service("restart", daemon=daemon)


@pytest.fixture(scope='function')
def restart_wazuh_function(daemon=None):
    """Restart all Wazuh daemons"""
    control_service("restart", daemon=daemon)
    yield
    control_service('stop', daemon=daemon)


@pytest.fixture(scope='module')
def restart_wazuh_daemon_after_finishing(daemon=None):
    """
    Restart a Wazuh daemon
    """
    yield
    truncate_file(LOG_FILE_PATH)
    control_service("restart", daemon=daemon)


@pytest.fixture(scope='function')
def restart_wazuh_daemon_after_finishing_function(daemon=None):
    """
    Restart a Wazuh daemon
    """
    yield
    truncate_file(LOG_FILE_PATH)
    control_service("restart", daemon=daemon)


@pytest.fixture(scope='function')
def restart_analysisd_function():
    """Restart wazuh-analysisd daemon before starting a test, and stop it after finishing"""
    control_service('restart', daemon='wazuh-analysisd')
    yield
    control_service('stop', daemon='wazuh-analysisd')


@pytest.fixture(scope='module')
def reset_ossec_log(get_configuration, request):
    # Reset ossec.log and start a new monitor
    truncate_file(LOG_FILE_PATH)
    file_monitor = FileMonitor(LOG_FILE_PATH)
    setattr(request.module, 'wazuh_log_monitor', file_monitor)


@pytest.fixture(scope='module')
def restart_wazuh_alerts(get_configuration, request):
    # Stop Wazuh
    control_service('stop')

    # Reset alerts.json and start a new monitor
    truncate_file(ALERT_FILE_PATH)
    file_monitor = FileMonitor(ALERT_FILE_PATH)
    setattr(request.module, 'wazuh_alert_monitor', file_monitor)

    # Start Wazuh
    control_service('start')


def pytest_addoption(parser):
    parser.addoption(
        "--tier",
        action="append",
        metavar="level",
        default=None,
        type=int,
        help="only run tests with a tier level equal to 'level'",
    )
    parser.addoption(
        "--tier-minimum",
        action="store",
        metavar="minimum_level",
        default=-1,
        type=int,
        help="only run tests with a tier level greater or equal than 'minimum_level'"
    )
    parser.addoption(
        "--tier-maximum",
        action="store",
        metavar="maximum_level",
        default=sys.maxsize,
        type=int,
        help="only run tests with a tier level less or equal than 'minimum_level'"
    )
    parser.addoption(
        "--default-timeout",
        action="store",
        metavar="default_timeout",
        default=None,
        type=int,
        help="number of seconds that any timer will wait until an event is generated. This apply to all tests except"
             "those with a hardcoded timeout not depending on global_parameters.default_timeout "
             "variable from wazuh_testing package"
    )
    parser.addoption(
        "--fim-database-memory",
        action="store_true",
        help="run tests activating database memory in the syscheck configuration"
    )
    parser.addoption(
        "--gcp-project-id",
        action="store",
        metavar="gcp_project_id",
        default=None,
        type=str,
        help="run tests using Google Cloud project id"
    )
    parser.addoption(
        "--gcp-subscription-name",
        action="store",
        metavar="gcp_subscription_name",
        default=None,
        type=str,
        help="run tests using Google Cloud subscription name"
    )
    parser.addoption(
        "--gcp-credentials-file",
        action="store",
        metavar="gcp_credentials_file",
        default=None,
        type=str,
        help="run tests using json file that contains Google Cloud credentials. Introduce the path"
    )
    parser.addoption(
        "--gcp-topic-name",
        action="store",
        metavar="gcp_topic_name",
        default=None,
        type=str,
        help="run tests using Google Cloud topic name"
    )
    parser.addoption(
        "--gcp-configuration-file",
        action="store",
        metavar="gcp_configuration_file",
        default=None,
        type=str,
        help="run tests using this configuration file."
    )
    parser.addoption(
        "--fim_mode",
        action="append",
        metavar="fim_mode",
        default=[],
        type=str,
        help="run tests using a specific FIM mode"
    )
    parser.addoption(
        "--wpk_version",
        action="append",
        metavar="wpk_version",
        default=None,
        type=str,
        help="run tests using a specific WPK package version"
    )
    parser.addoption(
        "--save-file",
        action="append",
        metavar="file",
        default=[],
        type=str,
        help="add file to the HTML report"
    )
    parser.addoption(
        "--wpk_package_path",
        action="append",
        metavar="wpk_package_path",
        default=None,
        type=str,
        help="run tests using a specific WPK package path"
    )
    parser.addoption(
        "--integration-api-key",
        action="store",
        metavar="integration_api_key",
        default=None,
        type=str,
        help="pass api key required for integratord tests."
    )


def pytest_configure(config):
    # Register an additional marker
    config.addinivalue_line(
        "markers", "tier(level): mark test to run only if it matches tier level"
    )

    # Set default timeout only if it is passed through command line args
    default_timeout = config.getoption("--default-timeout")
    if default_timeout:
        global_parameters.default_timeout = default_timeout

    # Set fim_database_memory only if it is passed through command line args
    fim_database_memory = config.getoption("--fim-database-memory")
    if fim_database_memory:
        global_parameters.fim_database_memory = True

    # Load GCP defaults from configuration file
    gcp_configuration_file = config.getoption("--gcp-configuration-file")
    if gcp_configuration_file:
        global_parameters.gcp_configuration_file = gcp_configuration_file
    else:
        dir_path = os.path.dirname(os.path.realpath(__file__))
        default_configuration = os.path.join(dir_path, 'test_gcloud', 'data', 'configuration.yaml')
        if os.path.exists(default_configuration):
            global_parameters.gcp_configuration_file = default_configuration

    # Set gcp_project_id only if it is passed through command line args
    gcp_project_id = config.getoption("--gcp-project-id")
    if gcp_project_id:
        global_parameters.gcp_project_id = gcp_project_id

    # Set gcp_subscription_name only if it is passed through command line args
    gcp_subscription_name = config.getoption("--gcp-subscription-name")
    if gcp_subscription_name:
        global_parameters.gcp_subscription_name = gcp_subscription_name

    # Set gcp_credentials_file only if it is passed through command line args
    gcp_credentials_file = config.getoption("--gcp-credentials-file")
    if gcp_credentials_file:
        global_parameters.gcp_credentials_file = gcp_credentials_file

    # Set gcp_topic_name only if it is passed through command line args
    gcp_topic_name = config.getoption("--gcp-topic-name")
    if gcp_topic_name:
        global_parameters.gcp_topic_name = gcp_topic_name

    # Set fim_mode only if it is passed through command line args
    mode = config.getoption("--fim_mode")
    if not mode:
        mode = ["scheduled", "whodata", "realtime"]
    global_parameters.fim_mode = mode

    # Set WPK package version
    global_parameters.wpk_version = config.getoption("--wpk_version")

    # Set integration_api_key if it is passed through command line args
    integration_api_key = config.getoption("--integration-api-key")
    if integration_api_key:
        global_parameters.integration_api_key = integration_api_key

    # Set files to add to the HTML report
    set_report_files(config.getoption("--save-file"))

    # Set WPK package path
    global_parameters.wpk_package_path = config.getoption("--wpk_package_path")
    if global_parameters.wpk_package_path:
        global_parameters.wpk_package_path = global_parameters.wpk_package_path


def pytest_html_results_table_header(cells):
    cells.insert(4, html.th('Tier', class_='sortable tier', col='tier'))
    cells.insert(3, html.th('Markers'))
    cells.insert(2, html.th('Description'))
    cells.insert(1, html.th('Time', class_='sortable time', col='time'))


def pytest_html_results_table_row(report, cells):
    try:
        cells.insert(4, html.td(report.tier))
        cells.insert(3, html.td(report.markers))
        cells.insert(2, html.td(report.description))
        cells.insert(1, html.td(datetime.utcnow(), class_='col-time'))
    except AttributeError:
        pass


# HARDCODE: pytest-html generates too long file names. This temp fix is to reduce the name of
# the assets
def create_asset(
        self, content, extra_index, test_index, file_extension, mode="w"
):
    asset_file_name = "{}.{}".format(
        str(uuid.uuid4()),
        file_extension
    )
    asset_path = os.path.join(
        os.path.dirname(self.logfile), "assets", asset_file_name
    )

    if not os.path.exists(os.path.dirname(asset_path)):
        os.makedirs(os.path.dirname(asset_path))

    relative_path = os.path.join("assets", asset_file_name)

    kwargs = {"encoding": "utf-8"} if "b" not in mode else {}

    with open(asset_path, mode, **kwargs) as f:
        f.write(content)
    return relative_path


@pytest.hookimpl(hookwrapper=True)
def pytest_runtest_makereport(item, call):
    pytest_html = item.config.pluginmanager.getplugin('html')
    outcome = yield
    report = outcome.get_result()
    documentation = FunctionDoc(item.function)

    # Add description, markers and tier to the report
    report.description = '. '.join(documentation["Summary"])
    report.tier = ', '.join(str(mark.kwargs['level']) for mark in item.iter_markers(name="tier"))
    report.markers = ', '.join(mark.name for mark in item.iter_markers() if
                               mark.name != 'tier' and mark.name != 'parametrize')

    if report.location[0] not in results:
        results[report.location[0]] = {'passed': 0, 'failed': 0, 'skipped': 0, 'xfailed': 0, 'error': 0}

    extra = getattr(report, 'extra', [])
    if report.when == 'call':
        # Apply hack to fix length filename problem
        pytest_html.HTMLReport.TestResult.create_asset = create_asset

        # Add extended information from docstring inside 'Result' section
        extra.append(pytest_html.extras.html('<div><h2>Test function details</h2></div>'))
        for section in ('Extended Summary', 'Parameters'):
            extra.append(pytest_html.extras.html(f'<div><h3>{section}</h3></div>'))
            for line in documentation[section]:
                extra.append(pytest_html.extras.html(f'<div>{line}</div>'))
        arguments = dict()

        # Add arguments of each text as a json file
        for key, value in item.funcargs.items():
            if isinstance(value, set):
                arguments[key] = list(value)
            try:
                json.dumps(value)
                arguments[key] = value
            except (TypeError, OverflowError):
                arguments[key] = str(value)
        extra.append(pytest_html.extras.json(arguments, name="Test arguments"))

        # Extra files to be added in 'Links' section
        files = get_report_files()
        for filepath in files:
            if os.path.isfile(filepath):
                with open(filepath, mode='r', errors='replace') as f:
                    content = f.read()
                    extra.append(pytest_html.extras.text(content, name=os.path.split(filepath)[-1]))

        if not report.passed and not report.skipped:
            report.extra = extra

        if report.longrepr is not None and report.longreprtext.split()[-1] == 'XFailed':
            results[report.location[0]]['xfailed'] += 1
        else:
            results[report.location[0]][report.outcome] += 1

    elif report.outcome == 'failed':
        results[report.location[0]]['error'] += 1


class SummaryTable(html):
    class table(html.table):
        style = html.Style(border='1px solid #e6e6e6', margin='16px 0px', color='#999', font_size='12px')

    class td(html.td):
        style = html.Style(padding='5px', border='1px solid #E6E6E6', text_align='left')

    class th(html.th):
        style = html.Style(padding='5px', border='1px solid #E6E6E6', text_align='left', font_weight='bold')


def pytest_html_results_summary(prefix, summary, postfix):
    postfix.extend([SummaryTable.table(
        html.thead(
            html.tr([
                SummaryTable.th("Tests"),
                SummaryTable.th("Failed"),
                SummaryTable.th("Success"),
                SummaryTable.th("XFail"),
                SummaryTable.th("Error")]
            ),
        ),
        [html.tbody(
            html.tr([
                SummaryTable.td(k),
                SummaryTable.td(v['failed']),
                SummaryTable.td(v['passed']),
                SummaryTable.td(v['xfailed']),
                SummaryTable.td(v['error']),
            ])
        ) for k, v in results.items()])])


def connect_to_sockets(request):
    """Connect to the specified sockets for the test."""
    receiver_sockets_params = getattr(request.module, 'receiver_sockets_params')

    # Create the SocketControllers
    receiver_sockets = list()
    for address, family, protocol in receiver_sockets_params:
        receiver_sockets.append(SocketController(address=address, family=family, connection_protocol=protocol))

    setattr(request.module, 'receiver_sockets', receiver_sockets)

    return receiver_sockets


def close_sockets(receiver_sockets):
    """Close the sockets connection gracefully."""
    for socket in receiver_sockets:
        try:
            # We flush the buffer before closing the connection if the protocol is TCP:
            if socket.protocol == 1:
                socket.sock.settimeout(5)
                socket.receive()  # Flush buffer before closing connection
            socket.close()
        except OSError as e:
            if e.errno == 9:
                # Do not try to close the socket again if it was reused or closed already
                pass


@pytest.fixture(scope='module')
def connect_to_sockets_module(request):
    """Module scope version of connect_to_sockets."""
    receiver_sockets = connect_to_sockets(request)

    yield receiver_sockets

    close_sockets(receiver_sockets)


@pytest.fixture(scope='function')
def connect_to_sockets_function(request):
    """Function scope version of connect_to_sockets."""
    receiver_sockets = connect_to_sockets(request)

    yield receiver_sockets

    close_sockets(receiver_sockets)


@pytest.fixture(scope='module')
def connect_to_sockets_configuration(request, get_configuration):
    """Configuration scope version of connect_to_sockets."""
    receiver_sockets = connect_to_sockets(request)

    yield receiver_sockets

    close_sockets(receiver_sockets)


@pytest.fixture(scope='module')
def configure_local_internal_options_module(request):
    """Fixture to configure the local internal options file.

    It uses the test variable local_internal_options. This should be
    a dictionary wich keys and values corresponds to the internal option configuration, For example:
    local_internal_options = {'monitord.rotate_log': '0', 'syscheck.debug': '0' }
    """
    try:
        local_internal_options = request.param
    except AttributeError:
        try:
            local_internal_options = getattr(request.module, 'local_internal_options')
        except AttributeError:
            logger.debug('local_internal_options is not set')
            raise AttributeError('Error when using the fixture "configure_local_internal_options_module", no '
                                 'parameter has been passed explicitly, nor is the variable local_internal_options '
                                 'found in the module.') from AttributeError

    backup_local_internal_options = conf.get_local_internal_options_dict()

    logger.debug(f"Set local_internal_option to {str(local_internal_options)}")
    conf.set_local_internal_options_dict(local_internal_options)

    yield local_internal_options

    logger.debug(f"Restore local_internal_option to {str(backup_local_internal_options)}")
    conf.set_local_internal_options_dict(backup_local_internal_options)


@pytest.fixture(scope='function')
def configure_local_internal_options_function(request):
    """Fixture to configure the local internal options file.

    It uses the test variable local_internal_options. This should be
    a dictionary wich keys and values corresponds to the internal option configuration, For example:
    local_internal_options = {'monitord.rotate_log': '0', 'syscheck.debug': '0' }
    """
    try:
        local_internal_options = request.param
    except AttributeError:
        try:
            local_internal_options = getattr(request.module, 'local_internal_options')
        except AttributeError:
            logger.debug('local_internal_options is not set')
            raise AttributeError('Error when using the fixture "configure_local_internal_options_module", no '
                                 'parameter has been passed explicitly, nor is the variable local_internal_options '
                                 'found in the module.') from AttributeError

    backup_local_internal_options = conf.get_local_internal_options_dict()

    logger.debug(f"Set local_internal_option to {str(local_internal_options)}")
    conf.set_local_internal_options_dict(local_internal_options)

    yield

    logger.debug(f"Restore local_internal_option to {str(backup_local_internal_options)}")
    conf.set_local_internal_options_dict(backup_local_internal_options)


# DEPRECATED
@pytest.fixture(scope='module')
def configure_local_internal_options(get_local_internal_options):
    """Configure Wazuh local internal options.

    Args:
        get_local_internal_options (Fixture): Fixture that returns a dictionary with the desired local internal options.
    """
    backup_options_lines = conf.get_wazuh_local_internal_options()
    backup_options_dict = conf.local_internal_options_to_dict(backup_options_lines)

    if backup_options_dict != get_local_internal_options:
        conf.add_wazuh_local_internal_options(get_local_internal_options)

        control_service('restart')

        yield

        conf.set_wazuh_local_internal_options(backup_options_lines)

        control_service('restart')
    else:
        yield


@pytest.fixture(scope='module')
def configure_environment(get_configuration, request):
    """Configure a custom environment for testing. Restart Wazuh is needed for applying the configuration."""

    # Save current configuration
    backup_config = conf.get_wazuh_conf()

    # Configuration for testing
    test_config = conf.set_section_wazuh_conf(get_configuration.get('sections'))

    # Create test directories
    if hasattr(request.module, 'test_directories'):
        test_directories = getattr(request.module, 'test_directories')
        for test_dir in test_directories:
            os.makedirs(test_dir, exist_ok=True, mode=0o777)

    # Create test registry keys
    if sys.platform == 'win32':
        if hasattr(request.module, 'test_regs'):
            test_regs = getattr(request.module, 'test_regs')

            for reg in test_regs:
                match = re.match(r"(^HKEY_[a-zA-Z_]+)\\+(.+$)", reg)
                create_registry(registry_parser[match.group(1)], match.group(2), KEY_WOW64_32KEY)
                create_registry(registry_parser[match.group(1)], match.group(2), KEY_WOW64_64KEY)

    # Set new configuration
    conf.write_wazuh_conf(test_config)

    # Change Windows Date format to ensure TimeMachine will work properly
    if sys.platform == 'win32':
        subprocess.call('reg add "HKCU\\Control Panel\\International" /f /v sShortDate /t REG_SZ /d "dd/MM/yyyy" >nul',
                        shell=True)

    # Call extra functions before yield
    if hasattr(request.module, 'extra_configuration_before_yield'):
        func = getattr(request.module, 'extra_configuration_before_yield')
        func()

    # Set current configuration
    global_parameters.current_configuration = get_configuration

    yield

    TimeMachine.time_rollback()

    # Remove created folders (parents)
    if sys.platform == 'win32' and not hasattr(request.module, 'no_restart_windows_after_configuration_set'):
        control_service('stop')

    if hasattr(request.module, 'test_directories'):
        for test_dir in test_directories:
            shutil.rmtree(test_dir, ignore_errors=True)

    if sys.platform == 'win32':
        if hasattr(request.module, 'test_regs'):
            for reg in test_regs:
                match = re.match(r"(^HKEY_[a-zA-Z_]+)\\+(.+$)", reg)
                delete_registry(registry_parser[match.group(1)], match.group(2), KEY_WOW64_32KEY)
                delete_registry(registry_parser[match.group(1)], match.group(2), KEY_WOW64_64KEY)

    if sys.platform == 'win32' and not hasattr(request.module, 'no_restart_windows_after_configuration_set'):
        control_service('start')

    # Restore previous configuration
    conf.write_wazuh_conf(backup_config)

    # Call extra functions after yield
    if hasattr(request.module, 'extra_configuration_after_yield'):
        func = getattr(request.module, 'extra_configuration_after_yield')
        func()

    if hasattr(request.module, 'force_restart_after_restoring'):
        if getattr(request.module, 'force_restart_after_restoring'):
            control_service('restart')


@pytest.fixture(scope="module")
def set_agent_conf(get_configuration):
    """Set a new configuration in 'agent.conf' file."""
    backup_config = conf.get_agent_conf()
    sections = get_configuration.get('sections')
    # Remove elements with 'None' value
    for section in sections:
        for el in section['elements']:
            for key in el.keys():
                if el[key]['value'] is None:
                    section['elements'].remove(el)

    new_config = conf.set_section_wazuh_conf(sections, backup_config)
    conf.write_agent_conf(new_config)

    yield

    conf.write_agent_conf(backup_config)


@pytest.fixture(scope='module')
def configure_sockets_environment(request):
    """Configure environment for sockets and MITM"""
    monitored_sockets_params = getattr(request.module, 'monitored_sockets_params')
    log_monitor_paths = getattr(request.module, 'log_monitor_paths')

    # Stop wazuh-service and ensure all daemons are stopped
    control_service('stop')
    check_daemon_status(running_condition=False)

    monitored_sockets = list()
    mitm_list = list()
    log_monitors = list()

    # Truncate logs and create FileMonitors
    for log in log_monitor_paths:
        truncate_file(log)
        log_monitors.append(FileMonitor(log))

    # Start selected daemons and monitored sockets MITM
    for daemon, mitm, daemon_first in monitored_sockets_params:
        not daemon_first and mitm is not None and mitm.start()
        control_service('start', daemon=daemon, debug_mode=True)
        check_daemon_status(
            running_condition=True,
            target_daemon=daemon,
            extra_sockets=[mitm.listener_socket_address] if mitm is not None and mitm.family == 'AF_UNIX' else []
        )
        daemon_first and mitm is not None and mitm.start()
        if mitm is not None:
            monitored_sockets.append(QueueMonitor(queue_item=mitm.queue))
            mitm_list.append(mitm)

    setattr(request.module, 'monitored_sockets', monitored_sockets)
    setattr(request.module, 'log_monitors', log_monitors)

    yield

    # Stop daemons and monitored sockets MITM
    for daemon, mitm, _ in monitored_sockets_params:
        mitm is not None and mitm.shutdown()
        control_service('stop', daemon=daemon)
        check_daemon_status(
            running_condition=False,
            target_daemon=daemon,
            extra_sockets=[mitm.listener_socket_address] if mitm is not None and mitm.family == 'AF_UNIX' else []
        )

    # Delete all db
    delete_dbs()

    control_service('start')


@pytest.fixture(scope='function')
def configure_sockets_environment_function(request):
    """Configure environment for sockets and MITM"""
    monitored_sockets_params = getattr(request.module, 'monitored_sockets_params')
    log_monitor_paths = getattr(request.module, 'log_monitor_paths')

    # Stop wazuh-service and ensure all daemons are stopped
    control_service('stop')
    check_daemon_status(running_condition=False)

    monitored_sockets = list()
    mitm_list = list()
    log_monitors = list()

    # Truncate logs and create FileMonitors
    for log in log_monitor_paths:
        truncate_file(log)
        log_monitors.append(FileMonitor(log))

    # Start selected daemons and monitored sockets MITM
    for daemon, mitm, daemon_first in monitored_sockets_params:
        not daemon_first and mitm is not None and mitm.start()
        control_service('start', daemon=daemon, debug_mode=True)
        check_daemon_status(
            running_condition=True,
            target_daemon=daemon,
            extra_sockets=[mitm.listener_socket_address] if mitm is not None and mitm.family == 'AF_UNIX' else []
        )
        daemon_first and mitm is not None and mitm.start()
        if mitm is not None:
            monitored_sockets.append(QueueMonitor(queue_item=mitm.queue))
            mitm_list.append(mitm)

    setattr(request.module, 'monitored_sockets', monitored_sockets)
    setattr(request.module, 'log_monitors', log_monitors)

    yield

    # Stop daemons and monitored sockets MITM
    for daemon, mitm, _ in monitored_sockets_params:
        mitm is not None and mitm.shutdown()
        control_service('stop', daemon=daemon)
        check_daemon_status(
            running_condition=False,
            target_daemon=daemon,
            extra_sockets=[mitm.listener_socket_address] if mitm is not None and mitm.family == 'AF_UNIX' else []
        )

    # Delete all db
    delete_dbs()

    control_service('start')


@pytest.fixture(scope='module')
def put_env_variables(get_configuration, request):
    """
    Create environment variables
    """
    if hasattr(request.module, 'environment_variables'):
        environment_variables = getattr(request.module, 'environment_variables')
        for env, value in environment_variables:
            if sys.platform == 'win32':
                subprocess.call(['setx.exe', env, value, '/m'])
            else:
                os.putenv(env, value)

    yield

    if hasattr(request.module, 'environment_variables'):
        for env in environment_variables:
            if sys.platform != 'win32':
                os.unsetenv(env[0])


@pytest.fixture(scope="module")
def create_file_structure_module(get_files_list):
    """Module scope version of create_file_structure."""
    create_file_structure(get_files_list)

    yield

    delete_file_structure(get_files_list)


@pytest.fixture(scope="function")
def create_file_structure_function(get_files_list):
    """Function scope version of create_file_structure."""
    create_file_structure(get_files_list)

    yield

    delete_file_structure(get_files_list)


@pytest.fixture(scope='module')
def daemons_handler(get_configuration, request):
    """Handler of Wazuh daemons.

    It uses `daemons_handler_configuration` of each module in order to configure the behavior of the fixture.
    The  `daemons_handler_configuration` should be a dictionary with the following keys:
        daemons (list, optional): List with every daemon to be used by the module. In case of empty a ValueError
            will be raised
        all_daemons (boolean): Configure to restart all wazuh services. Default `False`.
        ignore_errors (boolean): Configure if errors in daemon handling should be ignored. This option is available
        in order to use this fixture along with invalid configuration. Default `False`

    Args:
        get_configuration (fixture): Gets the current configuration of the test.
        request (fixture): Provide information on the executing test function.
    """
    daemons = []
    ignore_errors = False
    all_daemons = False

    try:
        daemons_handler_configuration = getattr(request.module, 'daemons_handler_configuration')
        if 'daemons' in daemons_handler_configuration and not all_daemons:
            daemons = daemons_handler_configuration['daemons']
            if not daemons or (type(daemons) == list and len(daemons) == 0):
                logger.error('Daemons list is not set')
                raise ValueError

        if 'all_daemons' in daemons_handler_configuration:
            logger.debug(f"Wazuh control set to {daemons_handler_configuration['all_daemons']}")
            all_daemons = daemons_handler_configuration['all_daemons']

        if 'ignore_errors' in daemons_handler_configuration:
            logger.debug(f"Ignore error set to {daemons_handler_configuration['ignore_errors']}")
            ignore_errors = daemons_handler_configuration['ignore_errors']

    except AttributeError as daemon_configuration_not_set:
        logger.error('daemons_handler_configuration is not set')
        raise daemon_configuration_not_set

    try:
        if all_daemons:
            logger.debug('Restarting wazuh using wazuh-control')
            # Restart daemon instead of starting due to legacy used fixture in the test suite.
            control_service('restart')
        else:
            for daemon in daemons:
                logger.debug(f"Restarting {daemon}")
                # Restart daemon instead of starting due to legacy used fixture in the test suite.
                control_service('restart', daemon=daemon)

    except ValueError as value_error:
        logger.error(f"{str(value_error)}")
        if not ignore_errors:
            raise value_error
    except subprocess.CalledProcessError as called_process_error:
        logger.error(f"{str(called_process_error)}")
        if not ignore_errors:
            raise called_process_error

    yield

    if all_daemons:
        logger.debug('Stopping wazuh using wazuh-control')
        control_service('stop')
    else:
        for daemon in daemons:
            logger.debug(f"Stopping {daemon}")
            control_service('stop', daemon=daemon)


@pytest.fixture(scope='function')
def file_monitoring(request):
    """Fixture to handle the monitoring of a specified file.

    It uses the variable `file_to_monitor` to determinate the file to monitor. Default `LOG_FILE_PATH`

    Args:
        request (fixture): Provide information on the executing test function.
    """
    if hasattr(request.module, 'file_to_monitor'):
        file_to_monitor = getattr(request.module, 'file_to_monitor')
    else:
        file_to_monitor = LOG_FILE_PATH

    logger.debug(f"Initializing file to monitor to {file_to_monitor}")

    file_monitor = FileMonitor(file_to_monitor)
    setattr(request.module, 'log_monitor', file_monitor)

    yield

    truncate_file(file_to_monitor)
    logger.debug(f"Trucanted {file_to_monitor}")


@pytest.fixture(scope='function')
def set_wazuh_configuration(configuration):
    """Set wazuh configuration

    Args:
        configuration (dict): Configuration template data to write in the ossec.conf
    """
    # Save current configuration
    backup_config = conf.get_wazuh_conf()

    # Configuration for testing
    test_config = conf.set_section_wazuh_conf(configuration.get('sections'))

    # Set new configuration
    conf.write_wazuh_conf(test_config)

    # Set current configuration
    global_parameters.current_configuration = configuration

    yield

    # Restore previous configuration
    conf.write_wazuh_conf(backup_config)


@pytest.fixture(scope='function')
<<<<<<< HEAD
def set_wazuh_configuration_with_local_internal_options(configuration, set_wazuh_configuration, set_local_internal_options):
    """Set wazuh configuration

    Args:
        configuration (dict): Configuration template data to write in the ossec.conf.
        set_wazuh_configuration (fixture): Set the wazuh configuration according to the configuration data.
        configure_local_internal_options (fixture): Set the local_internal_options.conf file.
    """
    yield


@pytest.fixture(scope='session')
def set_local_internal_options(request):
    """Fixture to configure the local internal options file."""

    # Configure local internal options
    try:
        local_internal_options = getattr(request.module, 'local_internal_options')
    except AttributeError as local_internal_configuration_not_set:
        local_internal_options = {}
    # Backup the old local internal options
    backup_local_internal_options = conf.get_wazuh_local_internal_options()

    # Set the new local internal options configuration
    conf.set_wazuh_local_internal_options(conf.create_local_internal_options(local_internal_options))

    yield

    # Backup the old local internal options cofiguration
    conf.set_wazuh_local_internal_options(backup_local_internal_options)

@pytest.fixture(scope='function')
def configure_local_internal_options_function(request):
    """Fixture to configure the local internal options file.

    It uses the test variable local_internal_options. This should be
    a dictionary wich keys and values corresponds to the internal option configuration, For example:
    local_internal_options = {'monitord.rotate_log': '0', 'syscheck.debug': '0' }
    """
    try:
        local_internal_options = getattr(request.module, 'local_internal_options')
    except AttributeError as local_internal_configuration_not_set:
        logger.debug('local_internal_options is not set')
        raise local_internal_configuration_not_set

    backup_local_internal_options = conf.get_local_internal_options_dict()

    logger.debug(f"Set local_internal_option to {str(local_internal_options)}")
    conf.set_local_internal_options_dict(local_internal_options)

    yield

    logger.debug(f"Restore local_internal_option to {str(backup_local_internal_options)}")
    conf.set_local_internal_options_dict(backup_local_internal_options)


@pytest.fixture(scope='function')
=======
>>>>>>> fcbc0a19
def truncate_monitored_files():
    """Truncate all the log files and json alerts files before and after the test execution"""
    log_files = [LOG_FILE_PATH, ALERT_FILE_PATH]

    for log_file in log_files:
        truncate_file(log_file)

    yield

    for log_file in log_files:
        truncate_file(log_file)


@pytest.fixture(scope='function')
def stop_modules_function_after_execution():
    """Stop wazuh modules daemon after finishing a test"""
    yield
    control_service('stop')


@pytest.fixture(scope='function')
def mock_system(request):
    """Update the agent system in the global DB using the `mocked_system` variable defined in the test module and
       restore the initial one after finishing.
    """
    system = getattr(request.module, 'mocked_system') if hasattr(request.module, 'mocked_system') else 'RHEL8'

    # Backup the old system data
    sys_info = get_system()

    # Set the new system data
    mocking.set_system(system)

    yield

    # Restore the backup system data
    modify_system(os_name=sys_info['agent_query']['os_name'], os_major=sys_info['agent_query']['os_major'],
                  name=sys_info['agent_query']['name'], os_minor=sys_info['agent_query']['os_minor'],
                  os_arch=sys_info['agent_query']['os_arch'], os_version=sys_info['agent_query']['os_version'],
                  os_platform=sys_info['agent_query']['os_platform'], version=sys_info['agent_query']['version'])

    update_os_info(scan_id=sys_info['osinfo_query']['scan_id'], scan_time=sys_info['osinfo_query']['scan_time'],
                   hostname=sys_info['osinfo_query']['hostname'], architecture=sys_info['osinfo_query']['architecture'],
                   os_name=sys_info['osinfo_query']['os_name'], os_version=sys_info['osinfo_query']['os_version'],
                   os_major=sys_info['osinfo_query']['os_major'], os_minor=sys_info['osinfo_query']['os_minor'],
                   os_build=sys_info['osinfo_query']['os_build'], version=sys_info['osinfo_query']['version'],
                   os_release=sys_info['osinfo_query']['os_release'], os_patch=sys_info['osinfo_query']['os_patch'],
                   release=sys_info['osinfo_query']['release'], checksum=sys_info['osinfo_query']['checksum'])


@pytest.fixture(scope='function')
def mock_system_parametrized(system):
    """Update the agent system in the global DB using the `system` variable defined in the parametrized function.

    Args:
        system (str): System to set. Available systems in SYSTEM_DATA variable from mocking module.
    """
    mocking.set_system(system)
    yield


@pytest.fixture(scope='function')
def mock_agent_packages(mock_agent_function):
    """Add 10 mocked packages to the mocked agent"""
    package_names = mocking.insert_mocked_packages(agent_id=mock_agent_function)

    yield package_names

    mocking.delete_mocked_packages(agent_id=mock_agent_function)


@pytest.fixture(scope='function')
def clean_mocked_agents():
    """Clean all mocked agents"""
    mocking.delete_all_mocked_agents()

    yield

    mocking.delete_all_mocked_agents()


@pytest.fixture(scope='module')
def mock_agent_module():
    """Fixture to create a mocked agent in wazuh databases"""
    agent_id = mocking.create_mocked_agent(name='mocked_agent')

    yield agent_id

    mocking.delete_mocked_agent(agent_id)


@pytest.fixture(scope='function')
def mock_agent_function(request):
    """Fixture to create a mocked agent in wazuh databases"""
    system = getattr(request.module, 'mocked_system') if hasattr(request.module, 'mocked_system') else 'RHEL8'
    agent_data = mocking.SYSTEM_DATA[system] if system in mocking.SYSTEM_DATA else {'name': 'mocked_agent'}

    agent_id = mocking.create_mocked_agent(**agent_data)

    yield agent_id

    mocking.delete_mocked_agent(agent_id)


@pytest.fixture(scope='function')
def clear_logs(get_configuration, request):
    """Reset the ossec.log and start a new monitor"""
    truncate_file(LOG_FILE_PATH)
    file_monitor = FileMonitor(LOG_FILE_PATH)
    setattr(request.module, 'wazuh_log_monitor', file_monitor)


@pytest.fixture(scope='function')
def remove_backups(backups_path):
    "Creates backups folder in case it does not exist."
    remove_file(backups_path)
    recursive_directory_creation(backups_path)
    os.chmod(backups_path, 0o777)
    yield
    remove_file(backups_path)
    recursive_directory_creation(backups_path)
    os.chmod(backups_path, 0o777)


@pytest.fixture(scope='function')
def mock_agent_with_custom_system(agent_system):
    """Fixture to create a mocked agent with custom system specified as parameter"""
    if agent_system not in mocking.SYSTEM_DATA:
        raise ValueError(f"{agent_system} is not supported as mocked system for an agent")

    agent_id = mocking.create_mocked_agent(**mocking.SYSTEM_DATA[agent_system])

    yield agent_id

    mocking.delete_mocked_agent(agent_id)


@pytest.fixture(scope='function')
def setup_log_monitor():
    """Create the log monitor"""
    log_monitor = FileMonitor(LOG_FILE_PATH)

    yield log_monitor


@pytest.fixture(scope='function')
def setup_alert_monitor():
    """Create the alert monitor"""
    log_monitor = FileMonitor(ALERTS_JSON_PATH)

    yield log_monitor


@pytest.fixture(scope='function')
def copy_file(source_path, destination_path):
    """Copy file from source to destination.

    Args:
        source_path (list): List that contains sources path of files.
        destination_path (list): List that contains destination path of files.
    """
    for index in range(len(source_path)):
        copy(source_path[index], destination_path[index])

    yield

    for file in destination_path:
        remove_file(file)


@pytest.fixture(scope='function')
def create_file(new_file_path):
    """Create an empty file.

    Args:
        new_file_path (str): File path to create.
    """
    write_file(new_file_path)

    yield

    remove_file(new_file_path)


@pytest.fixture(scope='session')
def load_wazuh_basic_configuration():
    """Load a new basic configuration to the manager"""
    # Load ossec.conf with all disabled settings
    minimal_configuration = get_minimal_configuration()

    # Make a backup from current configuration
    backup_ossec_configuration = get_wazuh_conf()

    # Write new configuration
    write_wazuh_conf(minimal_configuration)

    yield

    # Restore the ossec.conf backup
    write_wazuh_conf(backup_ossec_configuration)


@pytest.fixture(scope='function')
def truncate_event_logs():
    """Truncate all the event log files"""
    log_files = [ARCHIVES_LOG_PATH, ARCHIVES_JSON_PATH]

    for log_file in log_files:
        truncate_file(log_file)

    yield

    for log_file in log_files:
        truncate_file(log_file)<|MERGE_RESOLUTION|>--- conflicted
+++ resolved
@@ -1018,7 +1018,6 @@
 
 
 @pytest.fixture(scope='function')
-<<<<<<< HEAD
 def set_wazuh_configuration_with_local_internal_options(configuration, set_wazuh_configuration, set_local_internal_options):
     """Set wazuh configuration
 
@@ -1076,8 +1075,6 @@
 
 
 @pytest.fixture(scope='function')
-=======
->>>>>>> fcbc0a19
 def truncate_monitored_files():
     """Truncate all the log files and json alerts files before and after the test execution"""
     log_files = [LOG_FILE_PATH, ALERT_FILE_PATH]
