# Copyright (C) 2015-2020, Wazuh Inc.
# Created by Wazuh, Inc. <info@wazuh.com>.
# This program is free software; you can redistribute it and/or modify it under the terms of GPLv2

import json
import os
import shutil
import subprocess
import sys
import uuid
from datetime import datetime
import pdb

import pytest
from numpydoc.docscrape import FunctionDoc
from py.xml import html

from wazuh_testing import global_parameters
from wazuh_testing.tools import LOG_FILE_PATH, WAZUH_CONF, WAZUH_SERVICE
from wazuh_testing.tools.configuration import get_wazuh_conf, set_section_wazuh_conf, write_wazuh_conf
from wazuh_testing.tools.file import truncate_file
from wazuh_testing.tools.monitoring import QueueMonitor, FileMonitor, SocketController
from wazuh_testing.tools.services import control_service, check_daemon_status, delete_dbs
from wazuh_testing.tools.time import TimeMachine

PLATFORMS = set("darwin linux win32 sunos5".split())
HOST_TYPES = set("server agent".split())

catalog = list()

def pytest_runtest_setup(item):
    # Find if platform applies
    supported_platforms = PLATFORMS.intersection(mark.name for mark in item.iter_markers())
    plat = sys.platform
    
    if supported_platforms and plat not in supported_platforms:
        pytest.skip("Cannot run on platform {}".format(plat))

    host_type = 'agent' if 'agent' in WAZUH_SERVICE else 'server'
    supported_types = HOST_TYPES.intersection(mark.name for mark in item.iter_markers())
    if supported_types and host_type not in supported_types:
        pytest.skip("Cannot run on wazuh {}".format(host_type))
    # Consider only first mark
    levels = [mark.kwargs['level'] for mark in item.iter_markers(name="tier")]
    if levels and len(levels) > 0:
        tiers = item.config.getoption("--tier")
        if tiers is not None and levels[0] not in tiers:
            pytest.skip(f"test requires tier level {levels[0]}")
        elif item.config.getoption("--tier-minimum") > levels[0]:
            pytest.skip(f"test requires a minimum tier level {levels[0]}")
        elif item.config.getoption("--tier-maximum") < levels[0]:
            pytest.skip(f"test requires a maximum tier level {levels[0]}")


@pytest.fixture(scope='module')
def restart_wazuh(get_configuration, request):
    # Stop Wazuh
    pdb.set_trace()
    control_service('stop')

    # Reset ossec.log and start a new monitor
    truncate_file(LOG_FILE_PATH)
    file_monitor = FileMonitor(LOG_FILE_PATH)
    setattr(request.module, 'wazuh_log_monitor', file_monitor)

    # Start Wazuh
    control_service('start')

<<<<<<< HEAD
=======

@pytest.fixture(scope='module')
def reset_ossec_log(get_configuration, request):
    # Reset ossec.log and start a new monitor
    truncate_file(LOG_FILE_PATH)
    file_monitor = FileMonitor(LOG_FILE_PATH)
    setattr(request.module, 'wazuh_log_monitor', file_monitor)


>>>>>>> 63f42c1f
def pytest_addoption(parser):
    parser.addoption(
        "--tier",
        action="append",
        metavar="level",
        default=None,
        type=int,
        help="only run tests with a tier level equal to 'level'",
    )
    parser.addoption(
        "--tier-minimum",
        action="store",
        metavar="minimum_level",
        default=-1,
        type=int,
        help="only run tests with a tier level less or equal than 'minimum_level'"
    )
    parser.addoption(
        "--tier-maximum",
        action="store",
        metavar="maximum_level",
        default=sys.maxsize,
        type=int,
        help="only run tests with a tier level less or equal than 'minimum_level'"
    )
    parser.addoption(
        "--default-timeout",
        action="store",
        metavar="default_timeout",
        default=None,
        type=int,
        help="number of seconds that any timer will wait until an event is generated. This apply to all tests except"
             "those with a hardcoded timeout not depending on global_parameters.default_timeout "
             "variable from wazuh_testing package"
    )
    parser.addoption(
        "--fim-database-memory",
        action="store_true",
        help="run tests activating database memory in the syscheck configuration"
    )
    parser.addoption(
        "--gcp-project-id",
        action="store",
        metavar="gcp_project_id",
        default=None,
        type=str,
        help="run tests using Google Cloud project id"
    )
    parser.addoption(
        "--gcp-subscription-name",
        action="store",
        metavar="gcp_subscription_name",
        default=None,
        type=str,
        help="run tests using Google Cloud subscription name"
    )
    parser.addoption(
        "--gcp-credentials-file",
        action="store",
        metavar="gcp_credentials_file",
        default=None,
        type=str,
        help="run tests using json file that contains Google Cloud credentials. Introduce the path"
    )
    parser.addoption(
        "--gcp-topic-name",
        action="store",
        metavar="gcp_topic_name",
        default=None,
        type=str,
        help="run tests using Google Cloud topic name"
    )

def pytest_configure(config):
    # Register an additional marker
    config.addinivalue_line(
        "markers", "tier(level): mark test to run only if it matches tier level"
    )

    # Set default timeout only if it is passed through command line args
    default_timeout = config.getoption("--default-timeout")
    if default_timeout:
        global_parameters.default_timeout = default_timeout

    # Set fim_database_memory only if it is passed through command line args
    fim_database_memory = config.getoption("--fim-database-memory")
    if fim_database_memory:
        global_parameters.fim_database_memory = True

<<<<<<< HEAD
=======
    # Set gcp_project_id only if it is passed through command line args
    gcp_project_id = config.getoption("--gcp-project-id")
    if gcp_project_id:
        global_parameters.gcp_project_id = gcp_project_id

    # Set gcp_subscription_name only if it is passed through command line args
    gcp_subscription_name = config.getoption("--gcp-subscription-name")
    if gcp_subscription_name:
        global_parameters.gcp_subscription_name = gcp_subscription_name

    # Set gcp_credentials_file only if it is passed through command line args
    gcp_credentials_file = config.getoption("--gcp-credentials-file")
    if gcp_credentials_file:
        global_parameters.gcp_credentials_file = gcp_credentials_file

    # Set gcp_topic_name only if it is passed through command line args
    gcp_topic_name = config.getoption("--gcp-topic-name")
    if gcp_topic_name:
        global_parameters.gcp_topic_name = gcp_topic_name


>>>>>>> 63f42c1f
def pytest_html_results_table_header(cells):
    cells.insert(4, html.th('Tier', class_='sortable tier', col='tier'))
    cells.insert(3, html.th('Markers'))
    cells.insert(2, html.th('Description'))
    cells.insert(1, html.th('Time', class_='sortable time', col='time'))

def pytest_html_results_table_row(report, cells):
    try:
        cells.insert(4, html.td(report.tier))
        cells.insert(3, html.td(report.markers))
        cells.insert(2, html.td(report.description))
        cells.insert(1, html.td(datetime.utcnow(), class_='col-time'))
    except AttributeError:
        pass

# HARDCODE: pytest-html generates too long file names. This temp fix is to reduce the name of
# the assets
def create_asset(
        self, content, extra_index, test_index, file_extension, mode="w"
):
    asset_file_name = "{}.{}".format(
        str(uuid.uuid4()),
        file_extension
    )
    asset_path = os.path.join(
        os.path.dirname(self.logfile), "assets", asset_file_name
    )

    if not os.path.exists(os.path.dirname(asset_path)):
        os.makedirs(os.path.dirname(asset_path))

    relative_path = f"assets/{asset_file_name}"

    kwargs = {"encoding": "utf-8"} if "b" not in mode else {}

    with open(asset_path, mode, **kwargs) as f:
        f.write(content)
    return relative_path

@pytest.hookimpl(hookwrapper=True)
def pytest_runtest_makereport(item, call):
    pytest_html = item.config.pluginmanager.getplugin('html')
    outcome = yield
    report = outcome.get_result()
    documentation = FunctionDoc(item.function)

    # Add description, markers and tier to the report
    report.description = '. '.join(documentation["Summary"])
    report.tier = ', '.join(str(mark.kwargs['level']) for mark in item.iter_markers(name="tier"))
    report.markers = ', '.join(mark.name for mark in item.iter_markers() if
                               mark.name != 'tier' and mark.name != 'parametrize')

    extra = getattr(report, 'extra', [])
    if report.when == 'call':
        # Apply hack to fix length filename problem
        pytest_html.HTMLReport.TestResult.create_asset = create_asset

        # Add extended information from docstring inside 'Result' section
        extra.append(pytest_html.extras.html('<div><h2>Test function details</h2></div>'))
        for section in ('Extended Summary', 'Parameters'):
            extra.append(pytest_html.extras.html(f'<div><h3>{section}</h3></div>'))
            for line in documentation[section]:
                extra.append(pytest_html.extras.html(f'<div>{line}</div>'))
        arguments = dict()

        # Add arguments of each text as a json file
        for key, value in item.funcargs.items():
            if isinstance(value, set):
                arguments[key] = list(value)
            try:
                json.dumps(value)
                arguments[key] = value
            except (TypeError, OverflowError):
                arguments[key] = str(value)
        extra.append(pytest_html.extras.json(arguments, name="Test arguments"))

        # Extra files to be added in 'Links' section
        for filepath in (LOG_FILE_PATH, WAZUH_CONF):
            with open(filepath, mode='r', errors='replace') as f:
                content = f.read()
                extra.append(pytest_html.extras.text(content, name=os.path.split(filepath)[-1]))

        if not report.passed and not report.skipped:
            report.extra = extra

def connect_to_sockets(request):
    """Connect to the specified sockets for the test."""
    receiver_sockets_params = getattr(request.module, 'receiver_sockets_params')

    # Create the SocketControllers
    receiver_sockets = list()
    for address, family, protocol in receiver_sockets_params:
        receiver_sockets.append(SocketController(address=address, family=family, connection_protocol=protocol))

    setattr(request.module, 'receiver_sockets', receiver_sockets)

    return receiver_sockets

def close_sockets(receiver_sockets):
    """Close the sockets connection gracefully."""
    for socket in receiver_sockets:
        try:
            # We flush the buffer before closing connection if connection is TCP
            if socket.protocol == 1:
                socket.sock.settimeout(5)
                socket.receive()  # Flush buffer before closing connection
            socket.close()
        except OSError as e:
            if e.errno == 9:
                # Do not try to close the socket again if it was reused or closed already
                pass

@pytest.fixture(scope='module')
def connect_to_sockets_module(request):
    """Module scope version of connect_to_sockets."""
    

    receiver_sockets = connect_to_sockets(request)
    yield receiver_sockets
    close_sockets(receiver_sockets)

@pytest.fixture(scope='function')
def connect_to_sockets_function(request):
    """Function scope version of connect_to_sockets."""
    receiver_sockets = connect_to_sockets(request)
    yield receiver_sockets
    close_sockets(receiver_sockets)

@pytest.fixture(scope='module')
def configure_environment(get_configuration, request):
    """Configure a custom environment for testing. Restart Wazuh is needed for applying the configuration."""

    # Save current configuration
    backup_config = get_wazuh_conf()

    # Configuration for testing
    test_config = set_section_wazuh_conf(get_configuration.get('sections'))

    # Create test directories
    if hasattr(request.module, 'test_directories'):
        test_directories = getattr(request.module, 'test_directories')
        for test_dir in test_directories:
            os.makedirs(test_dir, exist_ok=True, mode=0o777)

    # Set new configuration
    write_wazuh_conf(test_config)

    # Change Windows Date format to ensure TimeMachine will work properly
    if sys.platform == 'win32':
        subprocess.call('reg add "HKCU\\Control Panel\\International" /f /v sShortDate /t REG_SZ /d "dd/MM/yyyy" >nul',
                        shell=True)

    # Call extra functions before yield
    if hasattr(request.module, 'extra_configuration_before_yield'):
        func = getattr(request.module, 'extra_configuration_before_yield')
        func()

    # Set current configuration
    global_parameters.current_configuration = get_configuration

    yield

    TimeMachine.time_rollback()

    # Remove created folders (parents)
    if sys.platform == 'win32':
        control_service('stop')

    if hasattr(request.module, 'test_directories'):
        for test_dir in test_directories:
            shutil.rmtree(test_dir, ignore_errors=True)

    if sys.platform == 'win32':
        control_service('start')

    # Restore previous configuration
    write_wazuh_conf(backup_config)

    # Call extra functions after yield
    if hasattr(request.module, 'extra_configuration_after_yield'):
        func = getattr(request.module, 'extra_configuration_after_yield')
        func()

    if hasattr(request.module, 'force_restart_after_restoring'):
        if getattr(request.module, 'force_restart_after_restoring'):
            control_service('restart')

@pytest.fixture(scope='module')
def configure_mitm_environment(request):
    """Configure environment for sockets and MITM"""
    monitored_sockets_params = getattr(request.module, 'monitored_sockets_params')
    log_monitor_paths = getattr(request.module, 'log_monitor_paths')

    # Stop wazuh-service and ensure all daemons are stopped
    control_service('stop')
    check_daemon_status(running=False)

    monitored_sockets = list()
    mitm_list = list()
    log_monitors = list()

    # Truncate logs and create FileMonitors
    for log in log_monitor_paths:
        truncate_file(log)
        log_monitors.append(FileMonitor(log))

    # Start selected daemons and monitored sockets MITM
    for daemon, mitm, daemon_first in monitored_sockets_params:
        not daemon_first and mitm is not None and mitm.start()
        control_service('start', daemon=daemon, debug_mode=True)
        check_daemon_status(
            running=True,
            daemon=daemon,
            extra_sockets=[mitm.listener_socket_address] if mitm is not None and mitm.family == 'AF_UNIX' else None
        )
        daemon_first and mitm is not None and mitm.start()
        if mitm is not None:
            monitored_sockets.append(QueueMonitor(queue_item=mitm.queue))
            mitm_list.append(mitm)

    setattr(request.module, 'monitored_sockets', monitored_sockets)
    setattr(request.module, 'log_monitors', log_monitors)

    yield

    # Stop daemons and monitored sockets MITM
    for daemon, mitm, _ in monitored_sockets_params:
        mitm is not None and mitm.shutdown()
        control_service('stop', daemon=daemon)
        check_daemon_status(
            running=False,
            daemon=daemon,
            extra_sockets=[mitm.listener_socket_address] if mitm is not None and mitm.family == 'AF_UNIX' else None
        )

    # Delete all db
    delete_dbs()

    control_service('start')<|MERGE_RESOLUTION|>--- conflicted
+++ resolved
@@ -66,8 +66,6 @@
     # Start Wazuh
     control_service('start')
 
-<<<<<<< HEAD
-=======
 
 @pytest.fixture(scope='module')
 def reset_ossec_log(get_configuration, request):
@@ -77,7 +75,6 @@
     setattr(request.module, 'wazuh_log_monitor', file_monitor)
 
 
->>>>>>> 63f42c1f
 def pytest_addoption(parser):
     parser.addoption(
         "--tier",
@@ -167,8 +164,6 @@
     if fim_database_memory:
         global_parameters.fim_database_memory = True
 
-<<<<<<< HEAD
-=======
     # Set gcp_project_id only if it is passed through command line args
     gcp_project_id = config.getoption("--gcp-project-id")
     if gcp_project_id:
@@ -190,7 +185,6 @@
         global_parameters.gcp_topic_name = gcp_topic_name
 
 
->>>>>>> 63f42c1f
 def pytest_html_results_table_header(cells):
     cells.insert(4, html.th('Tier', class_='sortable tier', col='tier'))
     cells.insert(3, html.th('Markers'))
