# Copyright (C) 2015-2021, Wazuh Inc.
# Created by Wazuh, Inc. <info@wazuh.com>.
# This program is free software; you can redistribute it and/or modify it under the terms of GPLv2


import json
import os
import re
import shutil
import subprocess
import sys
import uuid
import pytest
from datetime import datetime
from numpydoc.docscrape import FunctionDoc
from py.xml import html

<<<<<<< HEAD
import wazuh_testing.tools.configuration as conf
from wazuh_testing import global_parameters, logger, ALERTS_JSON_PATH, ARCHIVES_LOG_PATH, ARCHIVES_JSON_PATH
from wazuh_testing.logcollector import create_file_structure, delete_file_structure
from wazuh_testing.tools import (PREFIX, LOG_FILE_PATH, WAZUH_CONF, get_service, ALERT_FILE_PATH,
                                 WAZUH_LOCAL_INTERNAL_OPTIONS)
from wazuh_testing.tools.configuration import get_wazuh_conf, set_section_wazuh_conf, write_wazuh_conf
from wazuh_testing.tools.file import truncate_file, recursive_directory_creation, remove_file, copy, write_file
from wazuh_testing.tools.monitoring import QueueMonitor, FileMonitor, SocketController, close_sockets
from wazuh_testing.tools.services import control_service, check_daemon_status, delete_dbs
from wazuh_testing.tools.time import TimeMachine
from wazuh_testing import mocking
=======
from wazuh_testing import ALERTS_JSON_PATH, ARCHIVES_JSON_PATH, ARCHIVES_LOG_PATH, global_parameters, logger, mocking
>>>>>>> 947106be
from wazuh_testing.db_interface.agent_db import update_os_info
from wazuh_testing.db_interface.global_db import get_system, modify_system
from wazuh_testing.logcollector import create_file_structure, delete_file_structure
from wazuh_testing.tools import ALERT_FILE_PATH, LOG_FILE_PATH, WAZUH_CONF, WAZUH_LOCAL_INTERNAL_OPTIONS, get_service
from wazuh_testing.tools.configuration import get_minimal_configuration, get_wazuh_conf, write_wazuh_conf
from wazuh_testing.tools.file import copy, recursive_directory_creation, remove_file, truncate_file, write_file
from wazuh_testing.tools.monitoring import FileMonitor, QueueMonitor, SocketController, close_sockets
from wazuh_testing.tools.services import check_daemon_status, control_service, delete_dbs
from wazuh_testing.tools.time import TimeMachine
import wazuh_testing.tools.configuration as conf


if sys.platform == 'win32':
    from wazuh_testing.fim import (KEY_WOW64_32KEY, KEY_WOW64_64KEY,
                                   create_registry, delete_registry,
                                   registry_parser)

PLATFORMS = set("darwin linux win32 sunos5".split())
HOST_TYPES = set("server agent".split())

catalog = list()
results = dict()

###############################
report_files = [LOG_FILE_PATH, WAZUH_CONF, WAZUH_LOCAL_INTERNAL_OPTIONS]


def set_report_files(files):
    if files:
        for file in files:
            report_files.append(file)


def get_report_files():
    return report_files

###############################


def pytest_collection_modifyitems(session, config, items):
    selected_tests = []
    deselected_tests = []

    for item in items:
        supported_platforms = PLATFORMS.intersection(mark.name for mark in item.iter_markers())
        plat = sys.platform

        selected = True
        if supported_platforms and plat not in supported_platforms:
            selected = False

        host_type = 'agent' if 'agent' in get_service() else 'server'
        supported_types = HOST_TYPES.intersection(mark.name for mark in item.iter_markers())
        if supported_types and host_type not in supported_types:
            selected = False
        # Consider only first mark
        levels = [mark.kwargs['level'] for mark in item.iter_markers(name="tier")]
        if levels and len(levels) > 0:
            tiers = item.config.getoption("--tier")
            if tiers is not None and levels[0] not in tiers:
                selected = False
            elif item.config.getoption("--tier-minimum") > levels[0]:
                selected = False
            elif item.config.getoption("--tier-maximum") < levels[0]:
                selected = False
        if selected:
            selected_tests.append(item)
        else:
            deselected_tests.append(item)

    config.hook.pytest_deselected(items=deselected_tests)
    items[:] = selected_tests


@pytest.fixture(scope='module')
def restart_wazuh(get_configuration, request):
    # Stop Wazuh
    control_service('stop')

    # Reset ossec.log and start a new monitor
    truncate_file(LOG_FILE_PATH)
    file_monitor = FileMonitor(LOG_FILE_PATH)
    setattr(request.module, 'wazuh_log_monitor', file_monitor)

    # Start Wazuh
    control_service('start')


@pytest.fixture(scope='module')
def restart_wazuh_daemon(daemon=None):
    """
    Restart a Wazuh daemon
    """
    truncate_file(LOG_FILE_PATH)
    control_service("restart", daemon=daemon)


@pytest.fixture(scope='function')
def restart_wazuh_daemon_function(daemon=None):
    """
    Restart a Wazuh daemon
    """
    truncate_file(LOG_FILE_PATH)
    control_service("restart", daemon=daemon)


@pytest.fixture(scope='function')
def restart_wazuh_function(daemon=None):
    """Restart all Wazuh daemons"""
    control_service("restart", daemon=daemon)
    yield
    control_service('stop', daemon=daemon)


@pytest.fixture(scope='module')
def restart_wazuh_module(daemon=None):
    """Restart all Wazuh daemons"""
    control_service("restart", daemon=daemon)
    yield
    control_service('stop', daemon=daemon)


@pytest.fixture(scope='module')
def restart_wazuh_daemon_after_finishing(daemon=None):
    """
    Restart a Wazuh daemon
    """
    yield
    truncate_file(LOG_FILE_PATH)
    control_service("restart", daemon=daemon)


@pytest.fixture(scope='function')
def restart_wazuh_daemon_after_finishing_function(daemon=None):
    """
    Restart a Wazuh daemon
    """
    yield
    truncate_file(LOG_FILE_PATH)
    control_service("restart", daemon=daemon)


@pytest.fixture(scope='function')
def restart_analysisd_function():
    """Restart wazuh-analysisd daemon before starting a test, and stop it after finishing"""
    control_service('restart', daemon='wazuh-analysisd')
    yield
    control_service('stop', daemon='wazuh-analysisd')


@pytest.fixture(scope='module')
def reset_ossec_log(get_configuration, request):
    # Reset ossec.log and start a new monitor
    truncate_file(LOG_FILE_PATH)
    file_monitor = FileMonitor(LOG_FILE_PATH)
    setattr(request.module, 'wazuh_log_monitor', file_monitor)


@pytest.fixture(scope='module')
def restart_wazuh_alerts(get_configuration, request):
    # Stop Wazuh
    control_service('stop')

    # Reset alerts.json and start a new monitor
    truncate_file(ALERT_FILE_PATH)
    file_monitor = FileMonitor(ALERT_FILE_PATH)
    setattr(request.module, 'wazuh_alert_monitor', file_monitor)

    # Start Wazuh
    control_service('start')


def pytest_addoption(parser):
    parser.addoption(
        "--tier",
        action="append",
        metavar="level",
        default=None,
        type=int,
        help="only run tests with a tier level equal to 'level'",
    )
    parser.addoption(
        "--tier-minimum",
        action="store",
        metavar="minimum_level",
        default=-1,
        type=int,
        help="only run tests with a tier level greater or equal than 'minimum_level'"
    )
    parser.addoption(
        "--tier-maximum",
        action="store",
        metavar="maximum_level",
        default=sys.maxsize,
        type=int,
        help="only run tests with a tier level less or equal than 'minimum_level'"
    )
    parser.addoption(
        "--default-timeout",
        action="store",
        metavar="default_timeout",
        default=None,
        type=int,
        help="number of seconds that any timer will wait until an event is generated. This apply to all tests except"
             "those with a hardcoded timeout not depending on global_parameters.default_timeout "
             "variable from wazuh_testing package"
    )
    parser.addoption(
        "--fim-database-memory",
        action="store_true",
        help="run tests activating database memory in the syscheck configuration"
    )
    parser.addoption(
        "--gcp-project-id",
        action="store",
        metavar="gcp_project_id",
        default=None,
        type=str,
        help="run tests using Google Cloud project id"
    )
    parser.addoption(
        "--gcp-subscription-name",
        action="store",
        metavar="gcp_subscription_name",
        default=None,
        type=str,
        help="run tests using Google Cloud subscription name"
    )
    parser.addoption(
        "--gcp-credentials-file",
        action="store",
        metavar="gcp_credentials_file",
        default=None,
        type=str,
        help="run tests using json file that contains Google Cloud credentials. Introduce the path"
    )
    parser.addoption(
        "--gcp-topic-name",
        action="store",
        metavar="gcp_topic_name",
        default=None,
        type=str,
        help="run tests using Google Cloud topic name"
    )
    parser.addoption(
        "--gcp-configuration-file",
        action="store",
        metavar="gcp_configuration_file",
        default=None,
        type=str,
        help="run tests using this configuration file."
    )
    parser.addoption(
        "--fim_mode",
        action="append",
        metavar="fim_mode",
        default=[],
        type=str,
        help="run tests using a specific FIM mode"
    )
    parser.addoption(
        "--wpk_version",
        action="append",
        metavar="wpk_version",
        default=None,
        type=str,
        help="run tests using a specific WPK package version"
    )
    parser.addoption(
        "--save-file",
        action="append",
        metavar="file",
        default=[],
        type=str,
        help="add file to the HTML report"
    )
    parser.addoption(
        "--wpk_package_path",
        action="append",
        metavar="wpk_package_path",
        default=None,
        type=str,
        help="run tests using a specific WPK package path"
    )
    parser.addoption(
        "--integration-api-key",
        action="store",
        metavar="integration_api_key",
        default=None,
        type=str,
        help="pass api key required for integratord tests."
    )


def pytest_configure(config):
    # Register an additional marker
    config.addinivalue_line(
        "markers", "tier(level): mark test to run only if it matches tier level"
    )

    # Set default timeout only if it is passed through command line args
    default_timeout = config.getoption("--default-timeout")
    if default_timeout:
        global_parameters.default_timeout = default_timeout

    # Set fim_database_memory only if it is passed through command line args
    fim_database_memory = config.getoption("--fim-database-memory")
    if fim_database_memory:
        global_parameters.fim_database_memory = True

    # Load GCP defaults from configuration file
    gcp_configuration_file = config.getoption("--gcp-configuration-file")
    if gcp_configuration_file:
        global_parameters.gcp_configuration_file = gcp_configuration_file
    else:
        dir_path = os.path.dirname(os.path.realpath(__file__))
        default_configuration = os.path.join(dir_path, 'test_gcloud', 'data', 'configuration.yaml')
        if os.path.exists(default_configuration):
            global_parameters.gcp_configuration_file = default_configuration

    # Set gcp_project_id only if it is passed through command line args
    gcp_project_id = config.getoption("--gcp-project-id")
    if gcp_project_id:
        global_parameters.gcp_project_id = gcp_project_id

    # Set gcp_subscription_name only if it is passed through command line args
    gcp_subscription_name = config.getoption("--gcp-subscription-name")
    if gcp_subscription_name:
        global_parameters.gcp_subscription_name = gcp_subscription_name

    # Set gcp_credentials_file only if it is passed through command line args
    gcp_credentials_file = config.getoption("--gcp-credentials-file")
    if gcp_credentials_file:
        global_parameters.gcp_credentials_file = gcp_credentials_file

    # Set gcp_topic_name only if it is passed through command line args
    gcp_topic_name = config.getoption("--gcp-topic-name")
    if gcp_topic_name:
        global_parameters.gcp_topic_name = gcp_topic_name

    # Set fim_mode only if it is passed through command line args
    mode = config.getoption("--fim_mode")
    if not mode:
        mode = ["scheduled", "whodata", "realtime"]
    global_parameters.fim_mode = mode

    # Set WPK package version
    global_parameters.wpk_version = config.getoption("--wpk_version")

    # Set integration_api_key if it is passed through command line args
    integration_api_key = config.getoption("--integration-api-key")
    if integration_api_key:
        global_parameters.integration_api_key = integration_api_key

    # Set files to add to the HTML report
    set_report_files(config.getoption("--save-file"))

    # Set WPK package path
    global_parameters.wpk_package_path = config.getoption("--wpk_package_path")
    if global_parameters.wpk_package_path:
        global_parameters.wpk_package_path = global_parameters.wpk_package_path


def pytest_html_results_table_header(cells):
    cells.insert(4, html.th('Tier', class_='sortable tier', col='tier'))
    cells.insert(3, html.th('Markers'))
    cells.insert(2, html.th('Description'))
    cells.insert(1, html.th('Time', class_='sortable time', col='time'))


def pytest_html_results_table_row(report, cells):
    try:
        cells.insert(4, html.td(report.tier))
        cells.insert(3, html.td(report.markers))
        cells.insert(2, html.td(report.description))
        cells.insert(1, html.td(datetime.utcnow(), class_='col-time'))
    except AttributeError:
        pass


# HARDCODE: pytest-html generates too long file names. This temp fix is to reduce the name of
# the assets
def create_asset(
        self, content, extra_index, test_index, file_extension, mode="w"
):
    asset_file_name = "{}.{}".format(
        str(uuid.uuid4()),
        file_extension
    )
    asset_path = os.path.join(
        os.path.dirname(self.logfile), "assets", asset_file_name
    )

    if not os.path.exists(os.path.dirname(asset_path)):
        os.makedirs(os.path.dirname(asset_path))

    relative_path = os.path.join("assets", asset_file_name)

    kwargs = {"encoding": "utf-8"} if "b" not in mode else {}

    with open(asset_path, mode, **kwargs) as f:
        f.write(content)
    return relative_path


@pytest.hookimpl(hookwrapper=True)
def pytest_runtest_makereport(item, call):
    pytest_html = item.config.pluginmanager.getplugin('html')
    outcome = yield
    report = outcome.get_result()
    documentation = FunctionDoc(item.function)

    # Add description, markers and tier to the report
    report.description = '. '.join(documentation["Summary"])
    report.tier = ', '.join(str(mark.kwargs['level']) for mark in item.iter_markers(name="tier"))
    report.markers = ', '.join(mark.name for mark in item.iter_markers() if
                               mark.name != 'tier' and mark.name != 'parametrize')

    if report.location[0] not in results:
        results[report.location[0]] = {'passed': 0, 'failed': 0, 'skipped': 0, 'xfailed': 0, 'error': 0}

    extra = getattr(report, 'extra', [])
    if report.when == 'call':
        # Apply hack to fix length filename problem
        pytest_html.HTMLReport.TestResult.create_asset = create_asset

        # Add extended information from docstring inside 'Result' section
        extra.append(pytest_html.extras.html('<div><h2>Test function details</h2></div>'))
        for section in ('Extended Summary', 'Parameters'):
            extra.append(pytest_html.extras.html(f'<div><h3>{section}</h3></div>'))
            for line in documentation[section]:
                extra.append(pytest_html.extras.html(f'<div>{line}</div>'))
        arguments = dict()

        # Add arguments of each text as a json file
        for key, value in item.funcargs.items():
            if isinstance(value, set):
                arguments[key] = list(value)
            try:
                json.dumps(value)
                arguments[key] = value
            except (TypeError, OverflowError):
                arguments[key] = str(value)
        extra.append(pytest_html.extras.json(arguments, name="Test arguments"))

        # Extra files to be added in 'Links' section
        files = get_report_files()
        for filepath in files:
            if os.path.isfile(filepath):
                with open(filepath, mode='r', errors='replace') as f:
                    content = f.read()
                    extra.append(pytest_html.extras.text(content, name=os.path.split(filepath)[-1]))

        if not report.passed and not report.skipped:
            report.extra = extra

        if report.longrepr is not None and report.longreprtext.split()[-1] == 'XFailed':
            results[report.location[0]]['xfailed'] += 1
        else:
            results[report.location[0]][report.outcome] += 1

    elif report.outcome == 'failed':
        results[report.location[0]]['error'] += 1


class SummaryTable(html):
    class table(html.table):
        style = html.Style(border='1px solid #e6e6e6', margin='16px 0px', color='#999', font_size='12px')

    class td(html.td):
        style = html.Style(padding='5px', border='1px solid #E6E6E6', text_align='left')

    class th(html.th):
        style = html.Style(padding='5px', border='1px solid #E6E6E6', text_align='left', font_weight='bold')


def pytest_html_results_summary(prefix, summary, postfix):
    postfix.extend([SummaryTable.table(
        html.thead(
            html.tr([
                SummaryTable.th("Tests"),
                SummaryTable.th("Failed"),
                SummaryTable.th("Success"),
                SummaryTable.th("XFail"),
                SummaryTable.th("Error")]
            ),
        ),
        [html.tbody(
            html.tr([
                SummaryTable.td(k),
                SummaryTable.td(v['failed']),
                SummaryTable.td(v['passed']),
                SummaryTable.td(v['xfailed']),
                SummaryTable.td(v['error']),
            ])
        ) for k, v in results.items()])])


def connect_to_sockets(request):
    """Connect to the specified sockets for the test."""
    receiver_sockets_params = getattr(request.module, 'receiver_sockets_params')

    # Create the SocketControllers
    receiver_sockets = list()
    for address, family, protocol in receiver_sockets_params:
        receiver_sockets.append(SocketController(address=address, family=family, connection_protocol=protocol))

    setattr(request.module, 'receiver_sockets', receiver_sockets)

    return receiver_sockets


def close_sockets(receiver_sockets):
    """Close the sockets connection gracefully."""
    for socket in receiver_sockets:
        try:
            # We flush the buffer before closing the connection if the protocol is TCP:
            if socket.protocol == 1:
                socket.sock.settimeout(5)
                socket.receive()  # Flush buffer before closing connection
            socket.close()
        except OSError as e:
            if e.errno == 9:
                # Do not try to close the socket again if it was reused or closed already
                pass


@pytest.fixture(scope='module')
def connect_to_sockets_module(request):
    """Module scope version of connect_to_sockets."""
    receiver_sockets = connect_to_sockets(request)

    yield receiver_sockets

    close_sockets(receiver_sockets)


@pytest.fixture(scope='function')
def connect_to_sockets_function(request):
    """Function scope version of connect_to_sockets."""
    receiver_sockets = connect_to_sockets(request)

    yield receiver_sockets

    close_sockets(receiver_sockets)


@pytest.fixture(scope='module')
def connect_to_sockets_configuration(request, get_configuration):
    """Configuration scope version of connect_to_sockets."""
    receiver_sockets = connect_to_sockets(request)

    yield receiver_sockets

    close_sockets(receiver_sockets)


@pytest.fixture(scope='module')
def configure_local_internal_options_module(request):
    """Fixture to configure the local internal options file.

    It uses the test variable local_internal_options. This should be
    a dictionary wich keys and values corresponds to the internal option configuration, For example:
    local_internal_options = {'monitord.rotate_log': '0', 'syscheck.debug': '0' }
    """
    try:
        local_internal_options = request.param
    except AttributeError:
        try:
            local_internal_options = getattr(request.module, 'local_internal_options')
        except AttributeError:
            logger.debug('local_internal_options is not set')
            raise AttributeError('Error when using the fixture "configure_local_internal_options_module", no '
                                 'parameter has been passed explicitly, nor is the variable local_internal_options '
                                 'found in the module.') from AttributeError

    backup_local_internal_options = conf.get_local_internal_options_dict()

    logger.debug(f"Set local_internal_option to {str(local_internal_options)}")
    conf.set_local_internal_options_dict(local_internal_options)

    yield local_internal_options

    logger.debug(f"Restore local_internal_option to {str(backup_local_internal_options)}")
    conf.set_local_internal_options_dict(backup_local_internal_options)


@pytest.fixture(scope='function')
def configure_local_internal_options_function(request):
    """Fixture to configure the local internal options file.

    It uses the test variable local_internal_options. This should be
    a dictionary wich keys and values corresponds to the internal option configuration, For example:
    local_internal_options = {'monitord.rotate_log': '0', 'syscheck.debug': '0' }
    """
    try:
        local_internal_options = request.param
    except AttributeError:
        try:
            local_internal_options = getattr(request.module, 'local_internal_options')
        except AttributeError:
            logger.debug('local_internal_options is not set')
            raise AttributeError('Error when using the fixture "configure_local_internal_options_module", no '
                                 'parameter has been passed explicitly, nor is the variable local_internal_options '
                                 'found in the module.') from AttributeError

    backup_local_internal_options = conf.get_local_internal_options_dict()

    logger.debug(f"Set local_internal_option to {str(local_internal_options)}")
    conf.set_local_internal_options_dict(local_internal_options)

    yield

    logger.debug(f"Restore local_internal_option to {str(backup_local_internal_options)}")
    conf.set_local_internal_options_dict(backup_local_internal_options)


# DEPRECATED
@pytest.fixture(scope='module')
def configure_local_internal_options(get_local_internal_options):
    """Configure Wazuh local internal options.

    Args:
        get_local_internal_options (Fixture): Fixture that returns a dictionary with the desired local internal options.
    """
    backup_options_lines = conf.get_wazuh_local_internal_options()
    backup_options_dict = conf.local_internal_options_to_dict(backup_options_lines)

    if backup_options_dict != get_local_internal_options:
        conf.add_wazuh_local_internal_options(get_local_internal_options)

        control_service('restart')

        yield

        conf.set_wazuh_local_internal_options(backup_options_lines)

        control_service('restart')
    else:
        yield


@pytest.fixture(scope='module')
def configure_environment(get_configuration, request):
    """Configure a custom environment for testing. Restart Wazuh is needed for applying the configuration."""

    # Save current configuration
    backup_config = conf.get_wazuh_conf()

    # Configuration for testing
    test_config = conf.set_section_wazuh_conf(get_configuration.get('sections'))

    # Create test directories
    if hasattr(request.module, 'test_directories'):
        test_directories = getattr(request.module, 'test_directories')
        for test_dir in test_directories:
            os.makedirs(test_dir, exist_ok=True, mode=0o777)

    # Create test registry keys
    if sys.platform == 'win32':
        if hasattr(request.module, 'test_regs'):
            test_regs = getattr(request.module, 'test_regs')

            for reg in test_regs:
                match = re.match(r"(^HKEY_[a-zA-Z_]+)\\+(.+$)", reg)
                create_registry(registry_parser[match.group(1)], match.group(2), KEY_WOW64_32KEY)
                create_registry(registry_parser[match.group(1)], match.group(2), KEY_WOW64_64KEY)

    # Set new configuration
    conf.write_wazuh_conf(test_config)

    # Change Windows Date format to ensure TimeMachine will work properly
    if sys.platform == 'win32':
        subprocess.call('reg add "HKCU\\Control Panel\\International" /f /v sShortDate /t REG_SZ /d "dd/MM/yyyy" >nul',
                        shell=True)

    # Call extra functions before yield
    if hasattr(request.module, 'extra_configuration_before_yield'):
        func = getattr(request.module, 'extra_configuration_before_yield')
        func()

    # Set current configuration
    global_parameters.current_configuration = get_configuration

    yield

    TimeMachine.time_rollback()

    # Remove created folders (parents)
    if sys.platform == 'win32' and not hasattr(request.module, 'no_restart_windows_after_configuration_set'):
        control_service('stop')

    if hasattr(request.module, 'test_directories'):
        for test_dir in test_directories:
            shutil.rmtree(test_dir, ignore_errors=True)

    if sys.platform == 'win32':
        if hasattr(request.module, 'test_regs'):
            for reg in test_regs:
                match = re.match(r"(^HKEY_[a-zA-Z_]+)\\+(.+$)", reg)
                delete_registry(registry_parser[match.group(1)], match.group(2), KEY_WOW64_32KEY)
                delete_registry(registry_parser[match.group(1)], match.group(2), KEY_WOW64_64KEY)

    if sys.platform == 'win32' and not hasattr(request.module, 'no_restart_windows_after_configuration_set'):
        control_service('start')

    # Restore previous configuration
    conf.write_wazuh_conf(backup_config)

    # Call extra functions after yield
    if hasattr(request.module, 'extra_configuration_after_yield'):
        func = getattr(request.module, 'extra_configuration_after_yield')
        func()

    if hasattr(request.module, 'force_restart_after_restoring'):
        if getattr(request.module, 'force_restart_after_restoring'):
            control_service('restart')


@pytest.fixture(scope="module")
def set_agent_conf(get_configuration):
    """Set a new configuration in 'agent.conf' file."""
    backup_config = conf.get_agent_conf()
    sections = get_configuration.get('sections')
    # Remove elements with 'None' value
    for section in sections:
        for el in section['elements']:
            for key in el.keys():
                if el[key]['value'] is None:
                    section['elements'].remove(el)

    new_config = conf.set_section_wazuh_conf(sections, backup_config)
    conf.write_agent_conf(new_config)

    yield

    conf.write_agent_conf(backup_config)


@pytest.fixture(scope='module')
def configure_sockets_environment(request):
    """Configure environment for sockets and MITM"""
    monitored_sockets_params = getattr(request.module, 'monitored_sockets_params')
    log_monitor_paths = getattr(request.module, 'log_monitor_paths')

    # Stop wazuh-service and ensure all daemons are stopped
    control_service('stop')
    check_daemon_status(running_condition=False)

    monitored_sockets = list()
    mitm_list = list()
    log_monitors = list()

    # Truncate logs and create FileMonitors
    for log in log_monitor_paths:
        truncate_file(log)
        log_monitors.append(FileMonitor(log))

    # Start selected daemons and monitored sockets MITM
    for daemon, mitm, daemon_first in monitored_sockets_params:
        not daemon_first and mitm is not None and mitm.start()
        control_service('start', daemon=daemon, debug_mode=True)
        check_daemon_status(
            running_condition=True,
            target_daemon=daemon,
            extra_sockets=[mitm.listener_socket_address] if mitm is not None and mitm.family == 'AF_UNIX' else []
        )
        daemon_first and mitm is not None and mitm.start()
        if mitm is not None:
            monitored_sockets.append(QueueMonitor(queue_item=mitm.queue))
            mitm_list.append(mitm)

    setattr(request.module, 'monitored_sockets', monitored_sockets)
    setattr(request.module, 'log_monitors', log_monitors)

    yield

    # Stop daemons and monitored sockets MITM
    for daemon, mitm, _ in monitored_sockets_params:
        mitm is not None and mitm.shutdown()
        control_service('stop', daemon=daemon)
        check_daemon_status(
            running_condition=False,
            target_daemon=daemon,
            extra_sockets=[mitm.listener_socket_address] if mitm is not None and mitm.family == 'AF_UNIX' else []
        )

    # Delete all db
    delete_dbs()

    control_service('start')


@pytest.fixture(scope='function')
def configure_sockets_environment_function(request):
    """Configure environment for sockets and MITM"""
    monitored_sockets_params = getattr(request.module, 'monitored_sockets_params')
    log_monitor_paths = getattr(request.module, 'log_monitor_paths')

    # Stop wazuh-service and ensure all daemons are stopped
    control_service('stop')
    check_daemon_status(running_condition=False)

    monitored_sockets = list()
    mitm_list = list()
    log_monitors = list()

    # Truncate logs and create FileMonitors
    for log in log_monitor_paths:
        truncate_file(log)
        log_monitors.append(FileMonitor(log))

    # Start selected daemons and monitored sockets MITM
    for daemon, mitm, daemon_first in monitored_sockets_params:
        not daemon_first and mitm is not None and mitm.start()
        control_service('start', daemon=daemon, debug_mode=True)
        check_daemon_status(
            running_condition=True,
            target_daemon=daemon,
            extra_sockets=[mitm.listener_socket_address] if mitm is not None and mitm.family == 'AF_UNIX' else []
        )
        daemon_first and mitm is not None and mitm.start()
        if mitm is not None:
            monitored_sockets.append(QueueMonitor(queue_item=mitm.queue))
            mitm_list.append(mitm)

    setattr(request.module, 'monitored_sockets', monitored_sockets)
    setattr(request.module, 'log_monitors', log_monitors)

    yield

    # Stop daemons and monitored sockets MITM
    for daemon, mitm, _ in monitored_sockets_params:
        mitm is not None and mitm.shutdown()
        control_service('stop', daemon=daemon)
        check_daemon_status(
            running_condition=False,
            target_daemon=daemon,
            extra_sockets=[mitm.listener_socket_address] if mitm is not None and mitm.family == 'AF_UNIX' else []
        )

    # Delete all db
    delete_dbs()

    control_service('start')


@pytest.fixture(scope='module')
def put_env_variables(get_configuration, request):
    """
    Create environment variables
    """
    if hasattr(request.module, 'environment_variables'):
        environment_variables = getattr(request.module, 'environment_variables')
        for env, value in environment_variables:
            if sys.platform == 'win32':
                subprocess.call(['setx.exe', env, value, '/m'])
            else:
                os.putenv(env, value)

    yield

    if hasattr(request.module, 'environment_variables'):
        for env in environment_variables:
            if sys.platform != 'win32':
                os.unsetenv(env[0])


@pytest.fixture(scope="module")
def create_file_structure_module(get_files_list):
    """Module scope version of create_file_structure."""
    create_file_structure(get_files_list)

    yield

    delete_file_structure(get_files_list)


@pytest.fixture(scope="function")
def create_file_structure_function(get_files_list):
    """Function scope version of create_file_structure."""
    create_file_structure(get_files_list)

    yield

    delete_file_structure(get_files_list)


@pytest.fixture(scope='module')
def daemons_handler(get_configuration, request):
    """Handler of Wazuh daemons.

    It uses `daemons_handler_configuration` of each module in order to configure the behavior of the fixture.
    The  `daemons_handler_configuration` should be a dictionary with the following keys:
        daemons (list, optional): List with every daemon to be used by the module. In case of empty a ValueError
            will be raised
        all_daemons (boolean): Configure to restart all wazuh services. Default `False`.
        ignore_errors (boolean): Configure if errors in daemon handling should be ignored. This option is available
        in order to use this fixture along with invalid configuration. Default `False`

    Args:
        get_configuration (fixture): Get configurations from the module. Allows this fixture to be used for each param.
        request (fixture): Provide information on the executing test function.
    """
    daemons = []
    ignore_errors = False
    all_daemons = False

    try:
        daemons_handler_configuration = getattr(request.module, 'daemons_handler_configuration')
        if 'daemons' in daemons_handler_configuration and not all_daemons:
            daemons = daemons_handler_configuration['daemons']
            if not daemons or (type(daemons) == list and len(daemons) == 0):
                logger.error('Daemons list is not set')
                raise ValueError

        if 'all_daemons' in daemons_handler_configuration:
            logger.debug(f"Wazuh control set to {daemons_handler_configuration['all_daemons']}")
            all_daemons = daemons_handler_configuration['all_daemons']

        if 'ignore_errors' in daemons_handler_configuration:
            logger.debug(f"Ignore error set to {daemons_handler_configuration['ignore_errors']}")
            ignore_errors = daemons_handler_configuration['ignore_errors']

    except AttributeError as daemon_configuration_not_set:
        logger.error('daemons_handler_configuration is not set')
        raise daemon_configuration_not_set

    try:
        if all_daemons:
            logger.debug('Restarting wazuh using wazuh-control')
            # Restart daemon instead of starting due to legacy used fixture in the test suite.
            control_service('restart')
        else:
            for daemon in daemons:
                logger.debug(f"Restarting {daemon}")
                # Restart daemon instead of starting due to legacy used fixture in the test suite.
                control_service('restart', daemon=daemon)

    except ValueError as value_error:
        logger.error(f"{str(value_error)}")
        if not ignore_errors:
            raise value_error
    except subprocess.CalledProcessError as called_process_error:
        logger.error(f"{str(called_process_error)}")
        if not ignore_errors:
            raise called_process_error

    yield

    if all_daemons:
        logger.debug('Stopping wazuh using wazuh-control')
        control_service('stop')
    else:
        for daemon in daemons:
            logger.debug(f"Stopping {daemon}")
            control_service('stop', daemon=daemon)


# Wrapper of `daemons_handler` function to change its scope from `module` to `function`
daemons_handler_function = pytest.fixture(daemons_handler.__wrapped__, scope='function')


@pytest.fixture(scope='function')
def file_monitoring(request):
    """Fixture to handle the monitoring of a specified file.

    It uses the variable `file_to_monitor` to determinate the file to monitor. Default `LOG_FILE_PATH`

    Args:
        request (fixture): Provide information on the executing test function.
    """
    if hasattr(request.module, 'file_to_monitor'):
        file_to_monitor = getattr(request.module, 'file_to_monitor')
    else:
        file_to_monitor = LOG_FILE_PATH

    logger.debug(f"Initializing file to monitor to {file_to_monitor}")

    file_monitor = FileMonitor(file_to_monitor)
    setattr(request.module, 'log_monitor', file_monitor)

    yield

    truncate_file(file_to_monitor)
    logger.debug(f"Trucanted {file_to_monitor}")


@pytest.fixture()
def set_wazuh_configuration(configuration):
    """Set wazuh configuration

    Args:
        configuration (dict): Configuration template data to write in the ossec.conf
    """
    # Save current configuration
    backup_config = conf.get_wazuh_conf()

    # Configuration for testing
    test_config = conf.set_section_wazuh_conf(configuration.get('sections'))

    # Set new configuration
    conf.write_wazuh_conf(test_config)

    # Set current configuration
    global_parameters.current_configuration = configuration

    yield

    # Restore previous configuration
    conf.write_wazuh_conf(backup_config)


<<<<<<< HEAD
@pytest.fixture()
def truncate_monitored_files():
    """Truncate all the log files and json alerts files before and after the test execution"""

    if 'agent' in get_service():
        log_files = [LOG_FILE_PATH]
    else:
        log_files = [LOG_FILE_PATH, ALERT_FILE_PATH]
=======
@pytest.fixture
def truncate_monitored_files():
    """Truncate all the log files and json alerts files before and after the test execution"""
    if get_service() == 'wazuh-manager':
        log_files = [LOG_FILE_PATH, ALERT_FILE_PATH]
    else:
        log_files = [LOG_FILE_PATH]
>>>>>>> 947106be

    for log_file in log_files:
        if os.path.isfile(os.path.join(PREFIX, log_file)):
            truncate_file(log_file)

    yield

    for log_file in log_files:
        if os.path.isfile(os.path.join(PREFIX, log_file)):
            truncate_file(log_file)


@pytest.fixture()
def stop_modules_function_after_execution():
    """Stop wazuh modules daemon after finishing a test"""
    yield
    control_service('stop')


@pytest.fixture(scope='function')
def mock_system(request):
    """Update the agent system in the global DB using the `mocked_system` variable defined in the test module and
       restore the initial one after finishing.
    """
    system = getattr(request.module, 'mocked_system') if hasattr(request.module, 'mocked_system') else 'RHEL8'

    # Backup the old system data
    sys_info = get_system()

    # Set the new system data
    mocking.set_system(system)

    yield

    # Restore the backup system data
    modify_system(os_name=sys_info['agent_query']['os_name'], os_major=sys_info['agent_query']['os_major'],
                  name=sys_info['agent_query']['name'], os_minor=sys_info['agent_query']['os_minor'],
                  os_arch=sys_info['agent_query']['os_arch'], os_version=sys_info['agent_query']['os_version'],
                  os_platform=sys_info['agent_query']['os_platform'], version=sys_info['agent_query']['version'])

    update_os_info(scan_id=sys_info['osinfo_query']['scan_id'], scan_time=sys_info['osinfo_query']['scan_time'],
                   hostname=sys_info['osinfo_query']['hostname'], architecture=sys_info['osinfo_query']['architecture'],
                   os_name=sys_info['osinfo_query']['os_name'], os_version=sys_info['osinfo_query']['os_version'],
                   os_major=sys_info['osinfo_query']['os_major'], os_minor=sys_info['osinfo_query']['os_minor'],
                   os_build=sys_info['osinfo_query']['os_build'], version=sys_info['osinfo_query']['version'],
                   os_release=sys_info['osinfo_query']['os_release'], os_patch=sys_info['osinfo_query']['os_patch'],
                   release=sys_info['osinfo_query']['release'], checksum=sys_info['osinfo_query']['checksum'])


@pytest.fixture(scope='function')
def mock_system_parametrized(system):
    """Update the agent system in the global DB using the `system` variable defined in the parametrized function.

    Args:
        system (str): System to set. Available systems in SYSTEM_DATA variable from mocking module.
    """
    mocking.set_system(system)
    yield


@pytest.fixture(scope='function')
def mock_agent_packages(mock_agent_function):
    """Add 10 mocked packages to the mocked agent"""
    package_names = mocking.insert_mocked_packages(agent_id=mock_agent_function)

    yield package_names

    mocking.delete_mocked_packages(agent_id=mock_agent_function)


@pytest.fixture(scope='function')
def clean_mocked_agents():
    """Clean all mocked agents"""
    mocking.delete_all_mocked_agents()

    yield

    mocking.delete_all_mocked_agents()


@pytest.fixture(scope='module')
def mock_agent_module():
    """Fixture to create a mocked agent in wazuh databases"""
    agent_id = mocking.create_mocked_agent(name='mocked_agent')

    yield agent_id

    mocking.delete_mocked_agent(agent_id)


@pytest.fixture(scope='function')
def mock_agent_function(request):
    """Fixture to create a mocked agent in wazuh databases"""
    system = getattr(request.module, 'mocked_system') if hasattr(request.module, 'mocked_system') else 'RHEL8'
    agent_data = mocking.SYSTEM_DATA[system] if system in mocking.SYSTEM_DATA else {'name': 'mocked_agent'}

    agent_id = mocking.create_mocked_agent(**agent_data)

    yield agent_id

    mocking.delete_mocked_agent(agent_id)


@pytest.fixture(scope='function')
def clear_logs(get_configuration, request):
    """Reset the ossec.log and start a new monitor"""
    truncate_file(LOG_FILE_PATH)
    file_monitor = FileMonitor(LOG_FILE_PATH)
    setattr(request.module, 'wazuh_log_monitor', file_monitor)


@pytest.fixture(scope='function')
def remove_backups(backups_path):
    "Creates backups folder in case it does not exist."
    remove_file(backups_path)
    recursive_directory_creation(backups_path)
    os.chmod(backups_path, 0o777)
    yield
    remove_file(backups_path)
    recursive_directory_creation(backups_path)
    os.chmod(backups_path, 0o777)


@pytest.fixture(scope='function')
def mock_agent_with_custom_system(agent_system):
    """Fixture to create a mocked agent with custom system specified as parameter"""
    if agent_system not in mocking.SYSTEM_DATA:
        raise ValueError(f"{agent_system} is not supported as mocked system for an agent")

    agent_id = mocking.create_mocked_agent(**mocking.SYSTEM_DATA[agent_system])

    yield agent_id

    mocking.delete_mocked_agent(agent_id)


@pytest.fixture(scope='function')
def setup_log_monitor():
    """Create the log monitor"""
    log_monitor = FileMonitor(LOG_FILE_PATH)

    yield log_monitor


@pytest.fixture(scope='function')
def setup_alert_monitor():
    """Create the alert monitor"""
    log_monitor = FileMonitor(ALERTS_JSON_PATH)

    yield log_monitor


@pytest.fixture(scope='function')
def copy_file(source_path, destination_path):
    """Copy file from source to destination.

    Args:
        source_path (list): List that contains sources path of files.
        destination_path (list): List that contains destination path of files.
    """
    for index in range(len(source_path)):
        copy(source_path[index], destination_path[index])

    yield

    for file in destination_path:
        remove_file(file)


@pytest.fixture(scope='function')
def create_file(new_file_path):
    """Create an empty file.

    Args:
        new_file_path (str): File path to create.
    """
    write_file(new_file_path)

    yield

    remove_file(new_file_path)


@pytest.fixture(scope='session')
def load_wazuh_basic_configuration():
    """Load a new basic configuration to the manager"""
    # Load ossec.conf with all disabled settings
    minimal_configuration = get_minimal_configuration()

    # Make a backup from current configuration
    backup_ossec_configuration = get_wazuh_conf()

    # Write new configuration
    write_wazuh_conf(minimal_configuration)

    yield

    # Restore the ossec.conf backup
    write_wazuh_conf(backup_ossec_configuration)


@pytest.fixture(scope='function')
def truncate_event_logs():
    """Truncate all the event log files"""
    log_files = [ARCHIVES_LOG_PATH, ARCHIVES_JSON_PATH]

    for log_file in log_files:
        truncate_file(log_file)

    yield

    for log_file in log_files:
        truncate_file(log_file)<|MERGE_RESOLUTION|>--- conflicted
+++ resolved
@@ -15,25 +15,12 @@
 from numpydoc.docscrape import FunctionDoc
 from py.xml import html
 
-<<<<<<< HEAD
-import wazuh_testing.tools.configuration as conf
-from wazuh_testing import global_parameters, logger, ALERTS_JSON_PATH, ARCHIVES_LOG_PATH, ARCHIVES_JSON_PATH
+from wazuh_testing import ALERTS_JSON_PATH, ARCHIVES_JSON_PATH, ARCHIVES_LOG_PATH, global_parameters, logger, mocking
+from wazuh_testing.db_interface.agent_db import update_os_info
+from wazuh_testing.db_interface.global_db import get_system, modify_system
 from wazuh_testing.logcollector import create_file_structure, delete_file_structure
 from wazuh_testing.tools import (PREFIX, LOG_FILE_PATH, WAZUH_CONF, get_service, ALERT_FILE_PATH,
                                  WAZUH_LOCAL_INTERNAL_OPTIONS)
-from wazuh_testing.tools.configuration import get_wazuh_conf, set_section_wazuh_conf, write_wazuh_conf
-from wazuh_testing.tools.file import truncate_file, recursive_directory_creation, remove_file, copy, write_file
-from wazuh_testing.tools.monitoring import QueueMonitor, FileMonitor, SocketController, close_sockets
-from wazuh_testing.tools.services import control_service, check_daemon_status, delete_dbs
-from wazuh_testing.tools.time import TimeMachine
-from wazuh_testing import mocking
-=======
-from wazuh_testing import ALERTS_JSON_PATH, ARCHIVES_JSON_PATH, ARCHIVES_LOG_PATH, global_parameters, logger, mocking
->>>>>>> 947106be
-from wazuh_testing.db_interface.agent_db import update_os_info
-from wazuh_testing.db_interface.global_db import get_system, modify_system
-from wazuh_testing.logcollector import create_file_structure, delete_file_structure
-from wazuh_testing.tools import ALERT_FILE_PATH, LOG_FILE_PATH, WAZUH_CONF, WAZUH_LOCAL_INTERNAL_OPTIONS, get_service
 from wazuh_testing.tools.configuration import get_minimal_configuration, get_wazuh_conf, write_wazuh_conf
 from wazuh_testing.tools.file import copy, recursive_directory_creation, remove_file, truncate_file, write_file
 from wazuh_testing.tools.monitoring import FileMonitor, QueueMonitor, SocketController, close_sockets
@@ -1043,16 +1030,6 @@
     conf.write_wazuh_conf(backup_config)
 
 
-<<<<<<< HEAD
-@pytest.fixture()
-def truncate_monitored_files():
-    """Truncate all the log files and json alerts files before and after the test execution"""
-
-    if 'agent' in get_service():
-        log_files = [LOG_FILE_PATH]
-    else:
-        log_files = [LOG_FILE_PATH, ALERT_FILE_PATH]
-=======
 @pytest.fixture
 def truncate_monitored_files():
     """Truncate all the log files and json alerts files before and after the test execution"""
@@ -1060,7 +1037,6 @@
         log_files = [LOG_FILE_PATH, ALERT_FILE_PATH]
     else:
         log_files = [LOG_FILE_PATH]
->>>>>>> 947106be
 
     for log_file in log_files:
         if os.path.isfile(os.path.join(PREFIX, log_file)):
