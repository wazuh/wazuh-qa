# Copyright (C) 2015-2021, Wazuh Inc.
# Created by Wazuh, Inc. <info@wazuh.com>.
# This program is free software; you can redistribute it and/or modify it under the terms of GPLv2

import json
import os
import re
import shutil
import inspect
import subprocess
import sys
import uuid
import pytest
import logging

from datetime import datetime
from numpydoc.docscrape import FunctionDoc
from py.xml import html

import wazuh_testing.tools.configuration as conf
<<<<<<< HEAD
from wazuh_testing import global_parameters
=======
from wazuh_testing import global_parameters, logger, ALERTS_JSON_PATH
>>>>>>> 3fa2e6c2
from wazuh_testing.logcollector import create_file_structure, delete_file_structure
from wazuh_testing.tools import LOG_FILE_PATH, WAZUH_CONF, get_service, ALERT_FILE_PATH, WAZUH_LOCAL_INTERNAL_OPTIONS
from wazuh_testing.tools.configuration import get_wazuh_conf, set_section_wazuh_conf, write_wazuh_conf
from wazuh_testing.tools.file import truncate_file
from wazuh_testing.tools.monitoring import QueueMonitor, FileMonitor, SocketController, close_sockets
from wazuh_testing.tools.services import control_service, check_daemon_status, delete_dbs
from wazuh_testing.tools.time import TimeMachine
from wazuh_testing.tools.logging import FunctionLogger, LOGGING_LEVELS
from wazuh_testing import mocking
from wazuh_testing.db_interface.agent_db import update_os_info
from wazuh_testing.db_interface.global_db import get_system, modify_system


if sys.platform == 'win32':
    from wazuh_testing.fim import KEY_WOW64_64KEY, KEY_WOW64_32KEY, delete_registry, registry_parser, create_registry

PLATFORMS = set("darwin linux win32 sunos5".split())
HOST_TYPES = set("server agent".split())

catalog = list()
results = dict()

###############################
report_files = [LOG_FILE_PATH, WAZUH_CONF, WAZUH_LOCAL_INTERNAL_OPTIONS]


def set_report_files(files):
    if files:
        for file in files:
            report_files.append(file)


def get_report_files():
    return report_files

###############################


def pytest_runtest_setup(item):
    # Find if platform applies
    supported_platforms = PLATFORMS.intersection(mark.name for mark in item.iter_markers())
    plat = sys.platform

    if supported_platforms and plat not in supported_platforms:
        pytest.skip("Cannot run on platform {}".format(plat))

    host_type = 'agent' if 'agent' in get_service() else 'server'
    supported_types = HOST_TYPES.intersection(mark.name for mark in item.iter_markers())
    if supported_types and host_type not in supported_types:
        pytest.skip("Cannot run on wazuh {}".format(host_type))
    # Consider only first mark
    levels = [mark.kwargs['level'] for mark in item.iter_markers(name="tier")]
    if levels and len(levels) > 0:
        tiers = item.config.getoption("--tier")
        if tiers is not None and levels[0] not in tiers:
            pytest.skip(f"test requires tier level {levels[0]}")
        elif item.config.getoption("--tier-minimum") > levels[0]:
            pytest.skip(f"test requires a minimum tier level {levels[0]}")
        elif item.config.getoption("--tier-maximum") < levels[0]:
            pytest.skip(f"test requires a maximum tier level {levels[0]}")


@pytest.fixture(scope='module')
def restart_wazuh(get_configuration, request):
    # Stop Wazuh
    control_service('stop')

    # Reset ossec.log and start a new monitor
    truncate_file(LOG_FILE_PATH)
    file_monitor = FileMonitor(LOG_FILE_PATH)
    setattr(request.module, 'wazuh_log_monitor', file_monitor)

    # Start Wazuh
    control_service('start')


@pytest.fixture(scope='module')
def reset_ossec_log(get_configuration, request):
    # Reset ossec.log and start a new monitor
    truncate_file(LOG_FILE_PATH)
    file_monitor = FileMonitor(LOG_FILE_PATH)
    setattr(request.module, 'wazuh_log_monitor', file_monitor)


@pytest.fixture(scope='module')
def restart_wazuh_alerts(get_configuration, request):
    # Stop Wazuh
    control_service('stop')

    # Reset alerts.json and start a new monitor
    truncate_file(ALERT_FILE_PATH)
    file_monitor = FileMonitor(ALERT_FILE_PATH)
    setattr(request.module, 'wazuh_alert_monitor', file_monitor)

    # Start Wazuh
    control_service('start')


def pytest_addoption(parser):
    parser.addoption(
        "--tier",
        action="append",
        metavar="level",
        default=None,
        type=int,
        help="only run tests with a tier level equal to 'level'",
    )
    parser.addoption(
        "--tier-minimum",
        action="store",
        metavar="minimum_level",
        default=-1,
        type=int,
        help="only run tests with a tier level greater or equal than 'minimum_level'"
    )
    parser.addoption(
        "--tier-maximum",
        action="store",
        metavar="maximum_level",
        default=sys.maxsize,
        type=int,
        help="only run tests with a tier level less or equal than 'minimum_level'"
    )
    parser.addoption(
        "--default-timeout",
        action="store",
        metavar="default_timeout",
        default=None,
        type=int,
        help="number of seconds that any timer will wait until an event is generated. This apply to all tests except"
             "those with a hardcoded timeout not depending on global_parameters.default_timeout "
             "variable from wazuh_testing package"
    )
    parser.addoption(
        "--fim-database-memory",
        action="store_true",
        help="run tests activating database memory in the syscheck configuration"
    )
    parser.addoption(
        "--gcp-project-id",
        action="store",
        metavar="gcp_project_id",
        default=None,
        type=str,
        help="run tests using Google Cloud project id"
    )
    parser.addoption(
        "--gcp-subscription-name",
        action="store",
        metavar="gcp_subscription_name",
        default=None,
        type=str,
        help="run tests using Google Cloud subscription name"
    )
    parser.addoption(
        "--gcp-credentials-file",
        action="store",
        metavar="gcp_credentials_file",
        default=None,
        type=str,
        help="run tests using json file that contains Google Cloud credentials. Introduce the path"
    )
    parser.addoption(
        "--gcp-topic-name",
        action="store",
        metavar="gcp_topic_name",
        default=None,
        type=str,
        help="run tests using Google Cloud topic name"
    )
    parser.addoption(
        "--gcp-configuration-file",
        action="store",
        metavar="gcp_configuration_file",
        default=None,
        type=str,
        help="run tests using this configuration file."
    )
    parser.addoption(
        "--fim_mode",
        action="append",
        metavar="fim_mode",
        default=[],
        type=str,
        help="run tests using a specific FIM mode"
    )
    parser.addoption(
        "--wpk_version",
        action="append",
        metavar="wpk_version",
        default=None,
        type=str,
        help="run tests using a specific WPK package version"
    )
    parser.addoption(
        "--save-file",
        action="append",
        metavar="file",
        default=[],
        type=str,
        help="add file to the HTML report"
    )
    parser.addoption(
        "--wpk_package_path",
        action="append",
        metavar="wpk_package_path",
        default=None,
        type=str,
        help="run tests using a specific WPK package path"
    )


def pytest_configure(config):
    # Register an additional marker
    config.addinivalue_line(
        "markers", "tier(level): mark test to run only if it matches tier level"
    )

    # Set default timeout only if it is passed through command line args
    default_timeout = config.getoption("--default-timeout")
    if default_timeout:
        global_parameters.default_timeout = default_timeout

    # Set fim_database_memory only if it is passed through command line args
    fim_database_memory = config.getoption("--fim-database-memory")
    if fim_database_memory:
        global_parameters.fim_database_memory = True

    # Load GCP defaults from configuration file
    gcp_configuration_file = config.getoption("--gcp-configuration-file")
    if gcp_configuration_file:
        global_parameters.gcp_configuration_file = gcp_configuration_file
    else:
        dir_path = os.path.dirname(os.path.realpath(__file__))
        default_configuration = os.path.join(dir_path, 'test_gcloud', 'data', 'configuration.yaml')
        if os.path.exists(default_configuration):
            global_parameters.gcp_configuration_file = default_configuration

    # Set gcp_project_id only if it is passed through command line args
    gcp_project_id = config.getoption("--gcp-project-id")
    if gcp_project_id:
        global_parameters.gcp_project_id = gcp_project_id

    # Set gcp_subscription_name only if it is passed through command line args
    gcp_subscription_name = config.getoption("--gcp-subscription-name")
    if gcp_subscription_name:
        global_parameters.gcp_subscription_name = gcp_subscription_name

    # Set gcp_credentials_file only if it is passed through command line args
    gcp_credentials_file = config.getoption("--gcp-credentials-file")
    if gcp_credentials_file:
        global_parameters.gcp_credentials_file = gcp_credentials_file

    # Set gcp_topic_name only if it is passed through command line args
    gcp_topic_name = config.getoption("--gcp-topic-name")
    if gcp_topic_name:
        global_parameters.gcp_topic_name = gcp_topic_name

    # Set fim_mode only if it is passed through command line args
    mode = config.getoption("--fim_mode")
    if not mode:
        mode = ["scheduled", "whodata", "realtime"]
    global_parameters.fim_mode = mode

    # Set WPK package version
    global_parameters.wpk_version = config.getoption("--wpk_version")

    # Set files to add to the HTML report
    set_report_files(config.getoption("--save-file"))

    # Set WPK package path
    global_parameters.wpk_package_path = config.getoption("--wpk_package_path")
    if global_parameters.wpk_package_path:
        global_parameters.wpk_package_path = global_parameters.wpk_package_path


def pytest_html_results_table_header(cells):
    cells.insert(4, html.th('Tier', class_='sortable tier', col='tier'))
    cells.insert(3, html.th('Markers'))
    cells.insert(2, html.th('Description'))
    cells.insert(1, html.th('Time', class_='sortable time', col='time'))


def pytest_html_results_table_row(report, cells):
    try:
        cells.insert(4, html.td(report.tier))
        cells.insert(3, html.td(report.markers))
        cells.insert(2, html.td(report.description))
        cells.insert(1, html.td(datetime.utcnow(), class_='col-time'))
    except AttributeError:
        pass


# HARDCODE: pytest-html generates too long file names. This temp fix is to reduce the name of
# the assets
def create_asset(
        self, content, extra_index, test_index, file_extension, mode="w"
):
    asset_file_name = "{}.{}".format(
        str(uuid.uuid4()),
        file_extension
    )
    asset_path = os.path.join(
        os.path.dirname(self.logfile), "assets", asset_file_name
    )

    if not os.path.exists(os.path.dirname(asset_path)):
        os.makedirs(os.path.dirname(asset_path))

    relative_path = os.path.join("assets", asset_file_name)

    kwargs = {"encoding": "utf-8"} if "b" not in mode else {}

    with open(asset_path, mode, **kwargs) as f:
        f.write(content)
    return relative_path


@pytest.hookimpl(hookwrapper=True)
def pytest_runtest_makereport(item, call):
    pytest_html = item.config.pluginmanager.getplugin('html')
    outcome = yield
    report = outcome.get_result()
    documentation = FunctionDoc(item.function)

    # Add description, markers and tier to the report
    report.description = '. '.join(documentation["Summary"])
    report.tier = ', '.join(str(mark.kwargs['level']) for mark in item.iter_markers(name="tier"))
    report.markers = ', '.join(mark.name for mark in item.iter_markers() if
                               mark.name != 'tier' and mark.name != 'parametrize')

    if report.location[0] not in results:
        results[report.location[0]] = {'passed': 0, 'failed': 0, 'skipped': 0, 'xfailed': 0, 'error': 0}

    extra = getattr(report, 'extra', [])
    if report.when == 'call':
        # Apply hack to fix length filename problem
        pytest_html.HTMLReport.TestResult.create_asset = create_asset

        # Add extended information from docstring inside 'Result' section
        extra.append(pytest_html.extras.html('<div><h2>Test function details</h2></div>'))
        for section in ('Extended Summary', 'Parameters'):
            extra.append(pytest_html.extras.html(f'<div><h3>{section}</h3></div>'))
            for line in documentation[section]:
                extra.append(pytest_html.extras.html(f'<div>{line}</div>'))
        arguments = dict()

        # Add arguments of each text as a json file
        for key, value in item.funcargs.items():
            if isinstance(value, set):
                arguments[key] = list(value)
            try:
                json.dumps(value)
                arguments[key] = value
            except (TypeError, OverflowError):
                arguments[key] = str(value)
        extra.append(pytest_html.extras.json(arguments, name="Test arguments"))

        # Extra files to be added in 'Links' section
        files = get_report_files()
        for filepath in files:
            if os.path.isfile(filepath):
                with open(filepath, mode='r', errors='replace') as f:
                    content = f.read()
                    extra.append(pytest_html.extras.text(content, name=os.path.split(filepath)[-1]))

        if global_parameters.logger_file:
            log_folder = os.path.join(os.path.abspath(os.path.dirname(__file__)), global_parameters.logger_file)
            test_log_folder = os.path.join(log_folder, os.path.relpath(inspect.getfile(item.function), __file__)[3:])

            test_case_data = re.match("(.*)\[(.*)\]", item.name)
     
            if test_case_data:
                test_case_folder = test_case_data.group(1) + '-' + test_case_data.group(2)
            else:
                test_case_folder = item.name

            test_case_log_folder = os.path.join(test_log_folder, test_case_folder)
            try:
                for file in os.listdir(test_case_log_folder):
                    with open(os.path.join(test_case_log_folder, file)) as f:
                        extra.append(pytest_html.extras.text(f.read(), name=file))
            except Exception:
                FunctionLogger.V( f"{test_case_log_folder} log file not found")
                pass

        if not report.passed and not report.skipped:
            report.extra = extra

        if report.longrepr is not None and report.longreprtext.split()[-1] == 'XFailed':
            results[report.location[0]]['xfailed'] += 1
        else:
            results[report.location[0]][report.outcome] += 1

    elif report.outcome == 'failed':
        results[report.location[0]]['error'] += 1


class SummaryTable(html):
    class table(html.table):
        style = html.Style(border='1px solid #e6e6e6', margin='16px 0px', color='#999', font_size='12px')

    class td(html.td):
        style = html.Style(padding='5px', border='1px solid #E6E6E6', text_align='left')

    class th(html.th):
        style = html.Style(padding='5px', border='1px solid #E6E6E6', text_align='left', font_weight='bold')


def pytest_html_results_summary(prefix, summary, postfix):
    postfix.extend([SummaryTable.table(
        html.thead(
            html.tr([
                SummaryTable.th("Tests"),
                SummaryTable.th("Failed"),
                SummaryTable.th("Success"),
                SummaryTable.th("XFail"),
                SummaryTable.th("Error")]
            ),
        ),
        [html.tbody(
            html.tr([
                SummaryTable.td(k),
                SummaryTable.td(v['failed']),
                SummaryTable.td(v['passed']),
                SummaryTable.td(v['xfailed']),
                SummaryTable.td(v['error']),
            ])
        ) for k, v in results.items()])])


def connect_to_sockets(request):
    """Connect to the specified sockets for the test."""
    receiver_sockets_params = getattr(request.module, 'receiver_sockets_params')

    # Create the SocketControllers
    receiver_sockets = list()
    for address, family, protocol in receiver_sockets_params:
        receiver_sockets.append(SocketController(address=address, family=family, connection_protocol=protocol))

    setattr(request.module, 'receiver_sockets', receiver_sockets)

    return receiver_sockets


def close_sockets(receiver_sockets):
    """Close the sockets connection gracefully."""
    for socket in receiver_sockets:
        try:
            # We flush the buffer before closing the connection if the protocol is TCP:
            if socket.protocol == 1:
                socket.sock.settimeout(5)
                socket.receive()  # Flush buffer before closing connection
            socket.close()
        except OSError as e:
            if e.errno == 9:
                # Do not try to close the socket again if it was reused or closed already
                pass


@pytest.fixture(scope='module')
def connect_to_sockets_module(request):
    """Module scope version of connect_to_sockets."""
    receiver_sockets = connect_to_sockets(request)

    yield receiver_sockets

    close_sockets(receiver_sockets)


@pytest.fixture(scope='function')
def connect_to_sockets_function(request):
    """Function scope version of connect_to_sockets."""
    receiver_sockets = connect_to_sockets(request)

    yield receiver_sockets

    close_sockets(receiver_sockets)


@pytest.fixture(scope='module')
def connect_to_sockets_configuration(request, get_configuration):
    """Configuration scope version of connect_to_sockets."""
    receiver_sockets = connect_to_sockets(request)

    yield receiver_sockets

    close_sockets(receiver_sockets)


@pytest.fixture(scope='module')
def configure_local_internal_options(get_local_internal_options):
    """Configure Wazuh local internal options.

    Args:
        get_local_internal_options (Fixture): Fixture that returns a dictionary with the desired local internal options.
    """
    backup_options_lines = conf.get_wazuh_local_internal_options()
    backup_options_dict = conf.local_internal_options_to_dict(backup_options_lines)

    if backup_options_dict != get_local_internal_options:
        conf.add_wazuh_local_internal_options(get_local_internal_options)

        control_service('restart')

        yield

        conf.set_wazuh_local_internal_options(backup_options_lines)

        control_service('restart')
    else:
        yield


@pytest.fixture(scope='module')
def configure_environment(get_configuration, request):
    """Configure a custom environment for testing. Restart Wazuh is needed for applying the configuration."""

    # Save current configuration
    backup_config = conf.get_wazuh_conf()

    # Configuration for testing
    test_config = conf.set_section_wazuh_conf(get_configuration.get('sections'))

    # Create test directories
    if hasattr(request.module, 'test_directories'):
        test_directories = getattr(request.module, 'test_directories')
        for test_dir in test_directories:
            os.makedirs(test_dir, exist_ok=True, mode=0o777)

    # Create test registry keys
    if sys.platform == 'win32':
        if hasattr(request.module, 'test_regs'):
            test_regs = getattr(request.module, 'test_regs')

            for reg in test_regs:
                match = re.match(r"(^HKEY_[a-zA-Z_]+)\\+(.+$)", reg)
                create_registry(registry_parser[match.group(1)], match.group(2), KEY_WOW64_32KEY)
                create_registry(registry_parser[match.group(1)], match.group(2), KEY_WOW64_64KEY)

    # Set new configuration
    conf.write_wazuh_conf(test_config)

    # Change Windows Date format to ensure TimeMachine will work properly
    if sys.platform == 'win32':
        subprocess.call('reg add "HKCU\\Control Panel\\International" /f /v sShortDate /t REG_SZ /d "dd/MM/yyyy" >nul',
                        shell=True)

    # Call extra functions before yield
    if hasattr(request.module, 'extra_configuration_before_yield'):
        func = getattr(request.module, 'extra_configuration_before_yield')
        func()

    # Set current configuration
    global_parameters.current_configuration = get_configuration

    yield

    TimeMachine.time_rollback()

    # Remove created folders (parents)
    if sys.platform == 'win32' and not hasattr(request.module, 'no_restart_windows_after_configuration_set'):
        control_service('stop')

    if hasattr(request.module, 'test_directories'):
        for test_dir in test_directories:
            shutil.rmtree(test_dir, ignore_errors=True)

    if sys.platform == 'win32':
        if hasattr(request.module, 'test_regs'):
            for reg in test_regs:
                match = re.match(r"(^HKEY_[a-zA-Z_]+)\\+(.+$)", reg)
                delete_registry(registry_parser[match.group(1)], match.group(2), KEY_WOW64_32KEY)
                delete_registry(registry_parser[match.group(1)], match.group(2), KEY_WOW64_64KEY)

    if sys.platform == 'win32' and not hasattr(request.module, 'no_restart_windows_after_configuration_set'):
        control_service('start')

    # Restore previous configuration
    conf.write_wazuh_conf(backup_config)

    # Call extra functions after yield
    if hasattr(request.module, 'extra_configuration_after_yield'):
        func = getattr(request.module, 'extra_configuration_after_yield')
        func()

    if hasattr(request.module, 'force_restart_after_restoring'):
        if getattr(request.module, 'force_restart_after_restoring'):
            control_service('restart')


@pytest.fixture(scope='module')
def configure_sockets_environment(request):
    """Configure environment for sockets and MITM"""
    monitored_sockets_params = getattr(request.module, 'monitored_sockets_params')
    log_monitor_paths = getattr(request.module, 'log_monitor_paths')

    # Stop wazuh-service and ensure all daemons are stopped
    control_service('stop')
    check_daemon_status(running_condition=False)

    monitored_sockets = list()
    mitm_list = list()
    log_monitors = list()

    # Truncate logs and create FileMonitors
    for log in log_monitor_paths:
        truncate_file(log)
        log_monitors.append(FileMonitor(log))

    # Start selected daemons and monitored sockets MITM
    for daemon, mitm, daemon_first in monitored_sockets_params:
        not daemon_first and mitm is not None and mitm.start()
        control_service('start', daemon=daemon, debug_mode=True)
        check_daemon_status(
            running_condition=True,
            target_daemon=daemon,
            extra_sockets=[mitm.listener_socket_address] if mitm is not None and mitm.family == 'AF_UNIX' else []
        )
        daemon_first and mitm is not None and mitm.start()
        if mitm is not None:
            monitored_sockets.append(QueueMonitor(queue_item=mitm.queue))
            mitm_list.append(mitm)

    setattr(request.module, 'monitored_sockets', monitored_sockets)
    setattr(request.module, 'log_monitors', log_monitors)

    yield

    # Stop daemons and monitored sockets MITM
    for daemon, mitm, _ in monitored_sockets_params:
        mitm is not None and mitm.shutdown()
        control_service('stop', daemon=daemon)
        check_daemon_status(
            running_condition=False,
            target_daemon=daemon,
            extra_sockets=[mitm.listener_socket_address] if mitm is not None and mitm.family == 'AF_UNIX' else []
        )

    # Delete all db
    delete_dbs()

    control_service('start')


@pytest.fixture(scope='function')
def configure_sockets_environment_function(request):
    """Configure environment for sockets and MITM"""
    monitored_sockets_params = getattr(request.module, 'monitored_sockets_params')
    log_monitor_paths = getattr(request.module, 'log_monitor_paths')

    # Stop wazuh-service and ensure all daemons are stopped
    control_service('stop')
    check_daemon_status(running_condition=False)

    monitored_sockets = list()
    mitm_list = list()
    log_monitors = list()

    # Truncate logs and create FileMonitors
    for log in log_monitor_paths:
        truncate_file(log)
        log_monitors.append(FileMonitor(log))

    # Start selected daemons and monitored sockets MITM
    for daemon, mitm, daemon_first in monitored_sockets_params:
        not daemon_first and mitm is not None and mitm.start()
        control_service('start', daemon=daemon, debug_mode=True)
        check_daemon_status(
            running_condition=True,
            target_daemon=daemon,
            extra_sockets=[mitm.listener_socket_address] if mitm is not None and mitm.family == 'AF_UNIX' else []
        )
        daemon_first and mitm is not None and mitm.start()
        if mitm is not None:
            monitored_sockets.append(QueueMonitor(queue_item=mitm.queue))
            mitm_list.append(mitm)

    setattr(request.module, 'monitored_sockets', monitored_sockets)
    setattr(request.module, 'log_monitors', log_monitors)

    yield

    # Stop daemons and monitored sockets MITM
    for daemon, mitm, _ in monitored_sockets_params:
        mitm is not None and mitm.shutdown()
        control_service('stop', daemon=daemon)
        check_daemon_status(
            running_condition=False,
            target_daemon=daemon,
            extra_sockets=[mitm.listener_socket_address] if mitm is not None and mitm.family == 'AF_UNIX' else []
        )

    # Delete all db
    delete_dbs()

    control_service('start')


@pytest.fixture(scope='module')
def put_env_variables(get_configuration, request):
    """
    Create environment variables
    """
    if hasattr(request.module, 'environment_variables'):
        environment_variables = getattr(request.module, 'environment_variables')
        for env, value in environment_variables:
            if sys.platform == 'win32':
                subprocess.call(['setx.exe', env, value, '/m'])
            else:
                os.putenv(env, value)

    yield

    if hasattr(request.module, 'environment_variables'):
        for env in environment_variables:
            if sys.platform != 'win32':
                os.unsetenv(env[0])


@pytest.fixture(scope="module")
def create_file_structure_module(get_files_list):
    """Module scope version of create_file_structure."""
    create_file_structure(get_files_list)

    yield

    delete_file_structure(get_files_list)


@pytest.fixture(scope="function")
def create_file_structure_function(get_files_list):
    """Function scope version of create_file_structure."""
    create_file_structure(get_files_list)

    yield

    delete_file_structure(get_files_list)


@pytest.fixture(scope='module')
def daemons_handler(get_configuration, request):
    """Handler of Wazuh daemons.

    It uses `daemons_handler_configuration` of each module in order to configure the behavior of the fixture.
    The  `daemons_handler_configuration` should be a dictionary with the following keys:
        daemons (list, optional): List with every daemon to be used by the module. In case of empty a ValueError
            will be raised
        all_daemons (boolean): Configure to restart all wazuh services. Default `False`.
        ignore_errors (boolean): Configure if errors in daemon handling should be ignored. This option is available
        in order to use this fixture along with invalid configuration. Default `False`

    Args:
        get_configuration (fixture): Gets the current configuration of the test.
        request (fixture): Provide information on the executing test function.
    """
    daemons = []
    ignore_errors = False
    all_daemons = False

    try:
        daemons_handler_configuration = getattr(request.module, 'daemons_handler_configuration')
        if 'daemons' in daemons_handler_configuration and not all_daemons:
            daemons = daemons_handler_configuration['daemons']
            if not daemons or (type(daemons) == list and len(daemons) == 0):
                FunctionLogger.V('Daemons list is not set')
                raise ValueError

        if 'all_daemons' in daemons_handler_configuration:
            FunctionLogger.VV(f"Wazuh control set to {daemons_handler_configuration['all_daemons']}")
            all_daemons = daemons_handler_configuration['all_daemons']

        if 'ignore_errors' in daemons_handler_configuration:
            FunctionLogger.VV(f"Ignore error set to {daemons_handler_configuration['ignore_errors']}")
            ignore_errors = daemons_handler_configuration['ignore_errors']

    except AttributeError as daemon_configuration_not_set:
        FunctionLogger.V('daemons_handler_configuration is not set')
        raise daemon_configuration_not_set

    try:
        if all_daemons:
            FunctionLogger.VV('Restarting wazuh using wazuh-control')
            # Restart daemon instead of starting due to legacy used fixture in the test suite.
            control_service('restart')
        else:
            for daemon in daemons:
                FunctionLogger.VV(f"Restarting {daemon}")
                # Restart daemon instead of starting due to legacy used fixture in the test suite.
                control_service('restart', daemon=daemon)

    except ValueError as value_error:
        FunctionLogger.V(f"{str(value_error)}")
        if not ignore_errors:
            raise value_error
    except subprocess.CalledProcessError as called_process_error:
        FunctionLogger.V(f"{str(called_process_error)}")
        if not ignore_errors:
            raise called_process_error

    yield

    if all_daemons:
        FunctionLogger.VV('Stopping wazuh using wazuh-control')
        control_service('stop')
    else:
        for daemon in daemons:
            FunctionLogger.VV(f"Stopping {daemon}")
            control_service('stop', daemon=daemon)


@pytest.fixture(scope='function')
def file_monitoring(request):
    """Fixture to handle the monitoring of a specified file.

    It uses the variable `file_to_monitor` to determinate the file to monitor. Default `LOG_FILE_PATH`

    Args:
        request (fixture): Provide information on the executing test function.
    """
    if hasattr(request.module, 'file_to_monitor'):
        file_to_monitor = getattr(request.module, 'file_to_monitor')
    else:
        file_to_monitor = LOG_FILE_PATH

    FunctionLogger.VV(f"Initializing file to monitor to {file_to_monitor}")

    file_monitor = FileMonitor(file_to_monitor)
    setattr(request.module, 'log_monitor', file_monitor)

    yield

    truncate_file(file_to_monitor)
    FunctionLogger.VV(f"Trucanted {file_to_monitor}")


@pytest.fixture(scope='module')
def configure_local_internal_options_module(request):
    """Fixture to configure the local internal options file.

    It uses the test variable local_internal_options. This should be
    a dictionary wich keys and values corresponds to the internal option configuration, For example:
    local_internal_options = {'monitord.rotate_log': '0', 'syscheck.debug': '0' }
    """
    try:
        local_internal_options = getattr(request.module, 'local_internal_options')
    except AttributeError as local_internal_configuration_not_set:
        FunctionLogger.VV('local_internal_options is not set')
        raise local_internal_configuration_not_set

    backup_local_internal_options = conf.get_local_internal_options_dict()

    FunctionLogger.VV(f"Set local_internal_option to {str(local_internal_options)}")
    conf.set_local_internal_options_dict(local_internal_options)

    yield

    FunctionLogger.VV(f"Restore local_internal_option to {str(backup_local_internal_options)}")
    conf.set_local_internal_options_dict(backup_local_internal_options)


@pytest.fixture(scope='function')
def set_wazuh_configuration(configuration):
    """Set wazuh configuration

    Args:
        configuration (dict): Configuration template data to write in the ossec.conf
    """
    # Save current configuration
    backup_config = conf.get_wazuh_conf()

    # Configuration for testing
    test_config = conf.set_section_wazuh_conf(configuration.get('sections'))

    # Set new configuration
    conf.write_wazuh_conf(test_config)

    # Set current configuration
    global_parameters.current_configuration = configuration

    yield

    # Restore previous configuration
    conf.write_wazuh_conf(backup_config)

@pytest.fixture(scope='function')
def configure_local_internal_options_function(request):
    """Fixture to configure the local internal options file.

    It uses the test variable local_internal_options. This should be
    a dictionary wich keys and values corresponds to the internal option configuration, For example:
    local_internal_options = {'monitord.rotate_log': '0', 'syscheck.debug': '0' }
    """
    try:
        local_internal_options = getattr(request.module, 'local_internal_options')
    except AttributeError as local_internal_configuration_not_set:
        FunctionLogger.V('local_internal_options is not set')
        raise local_internal_configuration_not_set

    backup_local_internal_options = conf.get_local_internal_options_dict()

    FunctionLogger.V(f"Set local_internal_option to {str(local_internal_options)}")
    conf.set_local_internal_options_dict(local_internal_options)

    yield

    FunctionLogger.V(f"Restore local_internal_option to {str(backup_local_internal_options)}")
    conf.set_local_internal_options_dict(backup_local_internal_options)

@pytest.fixture(scope='function')
def truncate_monitored_files():
    """Truncate all the log files and json alerts files before and after the test execution"""
    log_files = [LOG_FILE_PATH, ALERT_FILE_PATH]

    for log_file in log_files:
        truncate_file(log_file)

    yield

    for log_file in log_files:
        truncate_file(log_file)


@pytest.fixture(scope='function')
def stop_modules_function_after_execution():
    """Stop wazuh modules daemon after finishing a test"""
    yield
    control_service('stop')


@pytest.fixture(scope='function')
def mock_system(request):
    """Update the agent system in the global DB using the `mocked_system` variable defined in the test module and
       restore the initial one after finishing.
    """
    system = getattr(request.module, 'mocked_system') if hasattr(request.module, 'mocked_system') else 'RHEL8'

    # Backup the old system data
    sys_info = get_system()

    # Set the new system data
    mocking.set_system(system)

    yield

    # Restore the backup system data
    modify_system(os_name=sys_info['agent_query']['os_name'], os_major=sys_info['agent_query']['os_major'],
                  name=sys_info['agent_query']['name'], os_minor=sys_info['agent_query']['os_minor'],
                  os_arch=sys_info['agent_query']['os_arch'], os_version=sys_info['agent_query']['os_version'],
                  os_platform=sys_info['agent_query']['os_platform'], version=sys_info['agent_query']['version'])

    update_os_info(scan_id=sys_info['osinfo_query']['scan_id'], scan_time=sys_info['osinfo_query']['scan_time'],
                   hostname=sys_info['osinfo_query']['hostname'], architecture=sys_info['osinfo_query']['architecture'],
                   os_name=sys_info['osinfo_query']['os_name'], os_version=sys_info['osinfo_query']['os_version'],
                   os_major=sys_info['osinfo_query']['os_major'], os_minor=sys_info['osinfo_query']['os_minor'],
                   os_build=sys_info['osinfo_query']['os_build'], version=sys_info['osinfo_query']['version'],
                   os_release=sys_info['osinfo_query']['os_release'], os_patch=sys_info['osinfo_query']['os_patch'],
                   release=sys_info['osinfo_query']['release'], checksum=sys_info['osinfo_query']['checksum'])


@pytest.fixture(scope='function')
def mock_system_parametrized(system):
    """Update the agent system in the global DB using the `system` variable defined in the parametrized function.

    Args:
        system (str): System to set. Available systems in SYSTEM_DATA variable from mocking module.
    """
    mocking.set_system(system)
    yield


@pytest.fixture(scope='function')
def mock_agent_packages(mock_agent_function):
    """Add 10 mocked packages to the mocked agent"""
    package_names = mocking.insert_mocked_packages(agent_id=mock_agent_function)

    yield package_names

    mocking.delete_mocked_packages(agent_id=mock_agent_function)


@pytest.fixture(scope='function')
def clean_mocked_agents():
    """Clean all mocked agents"""
    mocking.delete_all_mocked_agents()

    yield

    mocking.delete_all_mocked_agents()


@pytest.fixture(scope='module')
def mock_agent_module():
    """Fixture to create a mocked agent in wazuh databases"""
    agent_id = mocking.create_mocked_agent(name='mocked_agent')

    yield agent_id

    mocking.delete_mocked_agent(agent_id)


@pytest.fixture(scope='function')
def mock_agent_function(request):
    """Fixture to create a mocked agent in wazuh databases"""
    system = getattr(request.module, 'mocked_system') if hasattr(request.module, 'mocked_system') else 'RHEL8'
    agent_data = mocking.SYSTEM_DATA[system] if system in mocking.SYSTEM_DATA else {'name': 'mocked_agent'}

    agent_id = mocking.create_mocked_agent(**agent_data)

    yield agent_id

    mocking.delete_mocked_agent(agent_id)


<<<<<<< HEAD
def getLoggingLevelNameQA(level):
    """
    Return the textual or numeric representation of logging level 'level'.

    If the level is one of the predefined levels (CRITICAL, ERROR, WARNING,
    INFO, DEBUG) then you get the corresponding string. If you have
    associated levels with names using addLevelName then the name you have
    associated with 'level' is returned.

    If a numeric value corresponding to one of the defined levels is passed
    in, the corresponding string representation is returned.

    If a string representation of the level is passed in, the corresponding
    numeric value is returned.

    If no matching numeric or string value is passed in, the string
    'Level %s' % level is returned.
    """
    for key, values in LOGGING_LEVELS.items():
        if level == values:
            return key
    else:
        return "Level %s" % level


class QALoggerFormatter(logging.Formatter):
    def __init__(self, fmt='%(asctime)s - %(name)s - %(levelname)s - %(message)s', datefmt=None, style="%",
                 validate=True):
        """
        Initialize the formatter with specified format strings.

        Initialize the formatter either with the specified format string, or a
        default as described above. Allow for specialized date formatting with
        the optional datefmt argument. If datefmt is omitted, you get an
        ISO8601-like (or RFC 3339-like) format.

        Use a style parameter of '%', '{' or '$' to specify that you want to
        use one of %-formatting, :meth:`str.format` (``{}``) formatting or
        :class:`string.Template` formatting in your format string.

        .. versionchanged:: 3.2
        Added the ``style`` parameter.
        """
        super().__init__(fmt='%(asctime)s - %(name)s.%(levelname)s - %(message)s')


def pytest_logger_config(logger_config):
    logger_config.add_loggers(['TestLogger', 'FunctionLogger', 'SimulatorLogger', 'MonitorLogger'])
    logging.getLevelName = getLoggingLevelNameQA
    logger_config.set_log_option_default('TestLogger.V,FunctionLogger.V,SimulatorLogger.V,MonitorLogger.V')
    logger_config.set_formatter_class(QALoggerFormatter)
    logging.V = logging.CRITICAL
    logging.VV = logging.ERROR
    logging.VVV = logging.WARNING


def pytest_logger_logdirlink(config):
    if config.getoption('--logger-logsdir'):
        global_parameters.logger_file = config.getoption('--logger-logsdir')
        return os.path.join(os.path.dirname(__file__), config.getoption('--logger-logsdir'))
    else:
        global_parameters.logger_file = None
=======
@pytest.fixture(scope='function')
def mock_agent_with_custom_system(agent_system):
    """Fixture to create a mocked agent with custom system specified as parameter"""
    if agent_system not in mocking.SYSTEM_DATA:
        raise ValueError(f"{agent_system} is not supported as mocked system for an agent")

    agent_id = mocking.create_mocked_agent(**mocking.SYSTEM_DATA[agent_system] )

    yield agent_id

    mocking.delete_mocked_agent(agent_id)


@pytest.fixture(scope='function')
def setup_log_monitor():
    """Create the log monitor"""
    log_monitor = FileMonitor(LOG_FILE_PATH)

    yield log_monitor


@pytest.fixture(scope='function')
def setup_alert_monitor():
    """Create the alert monitor"""
    log_monitor = FileMonitor(ALERTS_JSON_PATH)

    yield log_monitor
>>>>>>> 3fa2e6c2
<|MERGE_RESOLUTION|>--- conflicted
+++ resolved
@@ -18,11 +18,7 @@
 from py.xml import html
 
 import wazuh_testing.tools.configuration as conf
-<<<<<<< HEAD
-from wazuh_testing import global_parameters
-=======
-from wazuh_testing import global_parameters, logger, ALERTS_JSON_PATH
->>>>>>> 3fa2e6c2
+from wazuh_testing import global_parameters, ALERTS_JSON_PATH
 from wazuh_testing.logcollector import create_file_structure, delete_file_structure
 from wazuh_testing.tools import LOG_FILE_PATH, WAZUH_CONF, get_service, ALERT_FILE_PATH, WAZUH_LOCAL_INTERNAL_OPTIONS
 from wazuh_testing.tools.configuration import get_wazuh_conf, set_section_wazuh_conf, write_wazuh_conf
@@ -1037,7 +1033,6 @@
     mocking.delete_mocked_agent(agent_id)
 
 
-<<<<<<< HEAD
 def getLoggingLevelNameQA(level):
     """
     Return the textual or numeric representation of logging level 'level'.
@@ -1100,7 +1095,6 @@
         return os.path.join(os.path.dirname(__file__), config.getoption('--logger-logsdir'))
     else:
         global_parameters.logger_file = None
-=======
 @pytest.fixture(scope='function')
 def mock_agent_with_custom_system(agent_system):
     """Fixture to create a mocked agent with custom system specified as parameter"""
@@ -1127,5 +1121,4 @@
     """Create the alert monitor"""
     log_monitor = FileMonitor(ALERTS_JSON_PATH)
 
-    yield log_monitor
->>>>>>> 3fa2e6c2
+    yield log_monitor