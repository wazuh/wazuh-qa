'''
copyright: Copyright (C) 2015-2022, Wazuh Inc.
           Created by Wazuh, Inc. <info@wazuh.com>.
           This program is free software; you can redistribute it and/or modify it under the terms of GPLv2
'''
import pytest

from wazuh_testing import T_5
from wazuh_testing.tools import LOG_FILE_PATH
from wazuh_testing.tools.monitoring import FileMonitor
from wazuh_testing.modules import analysisd
from wazuh_testing.modules.analysisd.event_monitor import check_analysisd_event
from wazuh_testing.modules.integratord import event_monitor as evm


@pytest.fixture(scope='function')
def wait_for_start_module(request):
    # Wait for integratord thread to start
    file_monitor = FileMonitor(LOG_FILE_PATH)
<<<<<<< HEAD
    check_integratord_event(file_monitor=file_monitor, timeout=20,
                            callback=generate_monitoring_callback(integrator.CB_INTEGRATORD_THREAD_READY),
                            error_message=integrator.ERR_MSG_VIRUST_TOTAL_ENABLED_NOT_FOUND)


@pytest.fixture(scope='module')
def get_integration_api_key():
    """Get the API key from the environment variable."""
    return global_parameters.integration_api_key


@pytest.fixture(scope='module')
def replace_configuration_api_key(configuration, get_integration_api_key):
    """
    Replace the API key in the configuration file with the one provided by the environment variable.
    """
    return configuration.replace('API_KEY', get_integration_api_key)
=======
    evm.check_integratord_thread_ready(file_monitor=file_monitor)

    # Wait for analysisd to start successfully (to detect changes in the alerts.json file)
    check_analysisd_event(file_monitor=file_monitor, timeout=T_5,
                          callback=analysisd.CB_ANALYSISD_STARTUP_COMPLETED,
                          error_message=analysisd.ERR_MSG_STARTUP_COMPLETED_NOT_FOUND)
>>>>>>> 7e79dfdb
<|MERGE_RESOLUTION|>--- conflicted
+++ resolved
@@ -17,29 +17,13 @@
 def wait_for_start_module(request):
     # Wait for integratord thread to start
     file_monitor = FileMonitor(LOG_FILE_PATH)
-<<<<<<< HEAD
     check_integratord_event(file_monitor=file_monitor, timeout=20,
                             callback=generate_monitoring_callback(integrator.CB_INTEGRATORD_THREAD_READY),
                             error_message=integrator.ERR_MSG_VIRUST_TOTAL_ENABLED_NOT_FOUND)
 
-
-@pytest.fixture(scope='module')
-def get_integration_api_key():
-    """Get the API key from the environment variable."""
-    return global_parameters.integration_api_key
-
-
-@pytest.fixture(scope='module')
-def replace_configuration_api_key(configuration, get_integration_api_key):
-    """
-    Replace the API key in the configuration file with the one provided by the environment variable.
-    """
-    return configuration.replace('API_KEY', get_integration_api_key)
-=======
     evm.check_integratord_thread_ready(file_monitor=file_monitor)
 
     # Wait for analysisd to start successfully (to detect changes in the alerts.json file)
     check_analysisd_event(file_monitor=file_monitor, timeout=T_5,
                           callback=analysisd.CB_ANALYSISD_STARTUP_COMPLETED,
-                          error_message=analysisd.ERR_MSG_STARTUP_COMPLETED_NOT_FOUND)
->>>>>>> 7e79dfdb
+                          error_message=analysisd.ERR_MSG_STARTUP_COMPLETED_NOT_FOUND)