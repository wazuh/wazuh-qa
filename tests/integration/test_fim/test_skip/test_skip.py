# Copyright (C) 2015-2020, Wazuh Inc.
# Created by Wazuh, Inc. <info@wazuh.com>.
# This program is free software; you can redistribute it and/or modify it under the terms of GPLv2

import os
import shutil
import subprocess
import uuid
from datetime import timedelta
from unittest.mock import patch

import distro
import pytest

from wazuh_testing import global_parameters
from wazuh_testing.fim import (LOG_FILE_PATH, regular_file_cud, detect_initial_scan, callback_detect_event,
                               generate_params, callback_detect_integrity_state, check_time_travel, delete_file)
from wazuh_testing.tools import PREFIX
from wazuh_testing.tools.configuration import set_section_wazuh_conf, load_wazuh_configurations, check_apply_test
from wazuh_testing.tools.file import truncate_file
from wazuh_testing.tools.monitoring import FileMonitor
from wazuh_testing.tools.services import restart_wazuh_with_new_conf
from wazuh_testing.tools.time import TimeMachine

# Marks

pytestmark = [pytest.mark.linux, pytest.mark.tier(level=1)]

# variables

test_data_path = os.path.join(os.path.dirname(os.path.realpath(__file__)), 'data')
configurations_path = os.path.join(test_data_path, 'wazuh_conf.yaml')
testdir = os.path.join(PREFIX, 'testdir1')
test_directories = [testdir]

wazuh_log_monitor = FileMonitor(LOG_FILE_PATH)


# configurations

def change_conf(dir_value):
    p, m = generate_params(extra_params={'DIRECTORY': dir_value},
                           apply_to_all=({'SKIP': skip} for skip in ['yes', 'no']),
                           modes=['scheduled'])

    return load_wazuh_configurations(configurations_path, __name__,
                                     params=p,
                                     metadata=m
                                     )


configurations = change_conf(testdir)


# fixtures

@pytest.fixture(scope='module', params=configurations)
def get_configuration(request):
    """Get configurations from the module"""
    return request.param


@pytest.fixture(scope='session')
def configure_nfs():
    """Call NFS scripts to create and configure a NFS mount point"""
    if not os.path.exists('/nfs-mount-point'):
        path = os.path.dirname(os.path.abspath(__file__))
        rpms = ['centos', 'fedora', 'rhel']
        debs = ['ubuntu', 'debian', 'linuxmint']
        if distro.id() in rpms:
            conf_script = 'configure_nfs_rpm.sh'
            remove_script = 'remove_nfs_rpm.sh'
        elif distro.id() in debs:
            conf_script = 'configure_nfs_deb.sh'
            remove_script = 'remove_nfs_deb.sh'
        else:
            pytest.fail('The OS is not supported for this test')
        subprocess.call([f'{path}/data/{conf_script}'])
        yield

        # remove nfs
        subprocess.call([f'{path}/data/{remove_script}'])
        shutil.rmtree(os.path.join('/', 'media', 'nfs-folder'), ignore_errors=True)
    else:
        yield


def extra_configuration_before_yield():
    # Load isofs module in kernel just in case
    subprocess.call(['modprobe', 'isofs'])


# tests

def test_skip_proc(get_configuration, configure_environment, restart_syscheckd, wait_for_initial_scan):
    """Check if syscheckd skips /proc when setting 'skip_proc="yes"'."""
    check_apply_test({'skip_proc'}, get_configuration['tags'])
    trigger = get_configuration['metadata']['skip'] == 'no'

    if trigger:
        proc = subprocess.Popen(["python3", f"{os.path.dirname(os.path.abspath(__file__))}/data/proc.py"])

        # Change configuration, monitoring the PID path in /proc
        # Monitor only /proc/PID to expect only these events. Otherwise, it will fail due to Timeouts since
        # integrity scans will take too long
        new_conf = change_conf(f'/proc/{proc.pid}')
        new_ossec_conf = []

        # Get new skip_proc configuration
        for conf in new_conf:
            if conf['metadata']['skip'] == 'no' and conf['tags'] == ['skip_proc']:
<<<<<<< HEAD
                new_ossec_conf = set_section_wazuh_conf(conf.get('sections'))
=======
                elements = conf.get('elements')
                if global_parameters.fim_database_memory:
                    elements.append({'database': {'value': 'memory'}})
                new_ossec_conf = set_section_wazuh_conf(conf.get('section'), new_elements=elements)
>>>>>>> ff800845
        restart_wazuh_with_new_conf(new_ossec_conf)
        truncate_file(LOG_FILE_PATH)
        proc_monitor = FileMonitor(LOG_FILE_PATH)
        detect_initial_scan(proc_monitor)

        # Do not expect any 'Sending event'
        with pytest.raises(TimeoutError):
            proc_monitor.start(timeout=3, callback=callback_detect_event,
                               error_message='Did not receive expected "Sending FIM event: ..." event')

        check_time_travel(time_travel=True, monitor=wazuh_log_monitor)

        found_event = False
        while not found_event:
            event = proc_monitor.start(timeout=5, callback=callback_detect_event,
                                       error_message='Did not receive expected '
                                                     '"Sending FIM event: ..." event').result()
            if f'/proc/{proc.pid}/' in event['data'].get('path'):
                found_event = True

        # Kill the process
        subprocess.Popen(["kill", "-9", str(proc.pid)])

    else:
        with pytest.raises(TimeoutError):
            event = wazuh_log_monitor.start(timeout=3, callback=callback_detect_integrity_state)
            raise AttributeError(f'Unexpected event {event}')


def test_skip_sys(get_configuration, configure_environment, restart_syscheckd, wait_for_initial_scan):
    """Check if syscheckd skips /sys when setting 'skip_sys="yes"'."""
    check_apply_test({'skip_sys'}, get_configuration['tags'])
    trigger = get_configuration['metadata']['skip'] == 'no'

    if trigger:
        # If /sys/module/isofs does not exist, use 'modprobe isofs'
        assert os.path.exists('/sys/module/isofs'), f'/sys/module/isofs does not exist'

        # Do not expect any 'Sending event'
        with pytest.raises(TimeoutError):
            event = wazuh_log_monitor.start(timeout=5, callback=callback_detect_event)
            raise AttributeError(f'Unexpected event {event}')

        # Remove module isofs and travel to future to check alerts
        subprocess.Popen(["modprobe", "-r", "isofs"])
        TimeMachine.travel_to_future(timedelta(hours=13))

        # Detect at least one 'delete' event in /sys/module/isofs path
        event = wazuh_log_monitor.start(timeout=5, callback=callback_detect_event,
                                        error_message='Did not receive expected '
                                                      '"Sending FIM event: ..." event').result()
        assert event['data'].get('type') == 'deleted' and '/sys/module/isofs' in event['data'].get('path'), \
            f'Sys event not detected'

        # Restore module isofs
        subprocess.Popen(["modprobe", "isofs"])
    else:
        with pytest.raises(TimeoutError):
            event = wazuh_log_monitor.start(timeout=3, callback=callback_detect_integrity_state)
            raise AttributeError(f'Unexpected event {event}')


@pytest.mark.parametrize('directory, tags_to_apply', [
    (os.path.join('/', 'dev'), {'skip_dev'})
])
@patch('wazuh_testing.fim.modify_file_inode')
def test_skip_dev(modify_inode_mock, directory, tags_to_apply, get_configuration, configure_environment, restart_syscheckd,
                  wait_for_initial_scan):
    """Check if syscheckd skips /dev when setting 'skip_dev="yes"'.

    /proc, /sys, /dev and nfs directories are special directories. Unless it is specified with skip_*='no', syscheck
    will skip these directories. If not, they will be monitored like a normal directory.

    Parameters
    ----------
    directory : str
        Directory that will be monitored.
    """
    check_apply_test(tags_to_apply, get_configuration['tags'])
    trigger = get_configuration['metadata']['skip'] == 'no'

    regular_file_cud(directory, wazuh_log_monitor, time_travel=True, min_timeout=3, triggers_event=trigger)


@pytest.mark.parametrize('directory,  tags_to_apply', [
    (os.path.join('/', 'nfs-mount-point'), {'skip_nfs'})
])
@patch('wazuh_testing.fim.modify_file_inode')
def test_skip_nfs(modify_inode_mock, directory, tags_to_apply, configure_nfs, get_configuration, configure_environment,
                  restart_syscheckd, wait_for_initial_scan):
    """Check if syscheckd skips nfs directories when setting 'skip_nfs="yes"'.

    This test assumes you have a nfs directory mounted on '/nfs-mount-point'. If you do not have one, use the fixture
    `configure_nfs`.

    Parameters
    ----------
    directory : str
        Directory that will be monitored.
    """
    def custom_callback(filename):
        def callback(line):
            match = callback_detect_event(line)
            if match and filename in match['data']['path']:
                return match

        return callback

    file = str(uuid.uuid1())
    check_apply_test(tags_to_apply, get_configuration['tags'])
    trigger = get_configuration['metadata']['skip'] == 'no'

    try:
        regular_file_cud(directory, wazuh_log_monitor, file_list=[file], time_travel=True, min_timeout=3,
                         triggers_event=trigger, callback=custom_callback(file))

    finally:
        delete_file(directory, file)<|MERGE_RESOLUTION|>--- conflicted
+++ resolved
@@ -109,14 +109,7 @@
         # Get new skip_proc configuration
         for conf in new_conf:
             if conf['metadata']['skip'] == 'no' and conf['tags'] == ['skip_proc']:
-<<<<<<< HEAD
                 new_ossec_conf = set_section_wazuh_conf(conf.get('sections'))
-=======
-                elements = conf.get('elements')
-                if global_parameters.fim_database_memory:
-                    elements.append({'database': {'value': 'memory'}})
-                new_ossec_conf = set_section_wazuh_conf(conf.get('section'), new_elements=elements)
->>>>>>> ff800845
         restart_wazuh_with_new_conf(new_ossec_conf)
         truncate_file(LOG_FILE_PATH)
         proc_monitor = FileMonitor(LOG_FILE_PATH)
