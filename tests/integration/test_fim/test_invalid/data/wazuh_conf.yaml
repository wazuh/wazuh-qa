--- conflicted
+++ resolved
@@ -73,9 +73,6 @@
     - directories:
         value: TEST_DIRECTORIES
         attributes:
-<<<<<<< HEAD
-        - check_all: 'yes'
-=======
         - check_all: 'yes'
 
 # conf 5
@@ -95,5 +92,4 @@
         - enabled:
             value: 'yes'
         - entries:
-            value: '-10'
->>>>>>> cbc4c82e
+            value: '-10'