--- conflicted
+++ resolved
@@ -4,10 +4,7 @@
 
 import os
 import shutil
-<<<<<<< HEAD
-=======
 import sys
->>>>>>> 292b27c5
 import time
 
 import pytest
@@ -32,9 +29,9 @@
 wazuh_log_monitor = FileMonitor(LOG_FILE_PATH)
 
 # Configurations
-
+frequency = global_parameters.default_timeout * 3 + 2
 conf_params = {'TEST_DIRECTORIES': directory_str, 'MODULE_NAME': __name__,
-               'FREQUENCY': str(global_parameters.default_timeout * 3 + 2)}
+               'FREQUENCY': str(frequency)}
 p, m = generate_params(extra_params=conf_params, modes=['realtime', 'whodata'])
 configurations = load_wazuh_configurations(configurations_path, __name__, params=p, metadata=m)
 
@@ -88,7 +85,7 @@
                          min_timeout=global_parameters.default_timeout, triggers_event=False)
 
         # Travel to the future to start next scheduled scan
-        check_time_travel(True)
+        time.sleep(frequency+1)
         detect_initial_scan(wazuh_log_monitor)
     else:
         os.makedirs(directory_str, exist_ok=True, mode=0o777)
