--- conflicted
+++ resolved
@@ -268,34 +268,12 @@
                            get_configuration, configure_environment,
                            restart_syscheckd, wait_for_fim_start):
     '''
-<<<<<<< HEAD
-<<<<<<< Updated upstream
-    description: Check if the `wazuh-syscheck` daemon applies different configurations between
-                 subdirectories properly. Example:
-                 <directories
-                    realtime='yes'
-                    report_changes='yes'
-                    check_all='yes'
-                    check_owner='no'> /testdir </directories>
-                 <directories realtime='yes'
-                    report_changes='no'
-                    check_sum='no'
-                    check_owner='yes'> /testdir/subdir </directories>
-                 For this purpose, it specifies different `FIM` settings for each subdirectory and
-                 finally verifies that these have been applied correctly.
-=======
-=======
->>>>>>> 7bf61957
     description: Check if the `wazuh-syscheckd` daemon applies different configurations between
                  subdirectories properly. For example, `realtime=yes report_changes=yes check_owner=no`
                  for the `/testdir` directory and `report_changes=no check_owner=yes` for
                  the `/testdir/subdir` directory. For this purpose, it applies different
                  `FIM` settings for each subdirectory and finally verifies that
                  these have been applied correctly.
-<<<<<<< HEAD
->>>>>>> Stashed changes
-=======
->>>>>>> 7bf61957
 
     wazuh_min_version: 4.2
 
