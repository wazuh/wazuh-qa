'''
copyright: Copyright (C) 2015-2023, Wazuh Inc.

           Created by Wazuh, Inc. <info@wazuh.com>.

           This program is free software; you can redistribute it and/or modify it under the terms of GPLv2

type: integration

brief: These tests will check if the 'who-data' feature of the File Integrity Monitoring (FIM)
       system works properly. 'who-data' information contains the user who made the changes
       on the monitored files and also the program name or process used to carry them out.
       The FIM capability is managed by the 'wazuh-syscheckd' daemon, which checks
       configured files for changes to the checksums, permissions, and ownership.

components:
    - fim

suite: files_ambiguous_complex

targets:
    - manager

daemons:
    - wazuh-syscheckd

os_platform:
    - linux
    - windows

os_version:
    - Arch Linux
    - Amazon Linux 2
    - Amazon Linux 1
    - CentOS 8
    - CentOS 7
    - Debian Buster
    - Red Hat 8
    - Ubuntu Focal
    - Ubuntu Bionic
    - Windows 10
    - Windows Server 2019
    - Windows Server 2016

references:
    - https://documentation.wazuh.com/current/user-manual/capabilities/auditing-whodata/who-linux.html
    - https://documentation.wazuh.com/current/user-manual/capabilities/file-integrity/index.html
    - https://documentation.wazuh.com/current/user-manual/reference/ossec-conf/syscheck.html

pytest_args:
    - fim_mode:
        realtime: Enable real-time monitoring on Linux (using the 'inotify' system calls) and Windows systems.
        whodata: Implies real-time monitoring but adding the 'who-data' information.
    - tier:
        0: Only level 0 tests are performed, they check basic functionalities and are quick to perform.
        1: Only level 1 tests are performed, they check functionalities of medium complexity.
        2: Only level 2 tests are performed, they check advanced functionalities and are slow to perform.

tags:
    - fim_ambiguous_confs
'''
import os

import pytest
<<<<<<< HEAD
from wazuh_testing import T_20
from wazuh_testing.fim import LOG_FILE_PATH, generate_params, callback_real_time_whodata_started
from wazuh_testing.tools import PREFIX
from wazuh_testing.tools.configuration import load_wazuh_configurations, check_apply_test
=======
from wazuh_testing import LOG_FILE_PATH, T_30
from wazuh_testing.tools import configuration, PREFIX
>>>>>>> 56666ee2
from wazuh_testing.tools.monitoring import FileMonitor
from wazuh_testing.modules.fim.event_monitor import detect_whodata_start
from wazuh_testing.modules.fim import FIM_DEFAULT_LOCAL_INTERNAL_OPTIONS as local_internal_options


# Marks
pytestmark = [pytest.mark.linux, pytest.mark.win32, pytest.mark.tier(level=2)]

# Variables
test_directories = os.path.join(PREFIX, 'testidr1')

# Configurations
TEST_DATA_PATH = os.path.join(os.path.dirname(os.path.realpath(__file__)), 'data')
CONFIGURATIONS_PATH = os.path.join(TEST_DATA_PATH, 'configuration_templates')
TEST_CASES_PATH = os.path.join(TEST_DATA_PATH, 'test_cases')


# Configuration and cases data
test_cases_path = os.path.join(TEST_CASES_PATH, 'cases_whodata_thread.yaml')
configurations_path = os.path.join(CONFIGURATIONS_PATH, 'configuration_whodata_thread.yaml')

# Test configurations
configuration_parameters, configuration_metadata, test_case_ids = configuration.get_test_cases_data(test_cases_path)
for count, value in enumerate(configuration_parameters):
    configuration_parameters[count]['TEST_DIR1'] = test_directories
    configuration_parameters[count]['TEST_DIR2'] = test_directories
configurations = configuration.load_configuration_template(configurations_path, configuration_parameters,
                                                           configuration_metadata)


# Tests
@pytest.mark.parametrize('configuration, metadata', zip(configurations, configuration_metadata), ids=test_case_ids)
def test_ambiguous_whodata_thread(configuration, metadata, set_wazuh_configuration,
                                  configure_local_internal_options_function, restart_syscheck_function):
    '''
    description: Check if the 'wazuh-syscheckd' daemon starts the 'whodata' thread when the configuration
                 is ambiguous. For example, when using 'whodata' on the same directory using conflicting
                 values ('yes' and 'no'). For this purpose, the configuration is applied and it checks
                 that the last value detected for 'whodata' in the 'ossec.conf' file is the one used.

    test_phases:
        - setup:
            - Set wazuh configuration and local_internal_options.
            - Create custom folder for monitoring
            - Clean logs files and restart wazuh to apply the configuration.
        - test:
            - Detect if real-time whodata thread has been started
        - teardown:
            - Delete custom monitored folder
            - Restore configuration
            - Stop wazuh

    wazuh_min_version: 4.2.0

    tier: 2

    parameters:
        - configuration:
            type: dict
            brief: Configuration values for ossec.conf.
        - metadata:
            type: dict
            brief: Test case data.
        - set_wazuh_configuration:
            type: fixture
            brief: Set ossec.conf configuration.
        - configure_local_internal_options_function:
            type: fixture
            brief: Set local_internal_options.conf file.
        - restart_syscheck_function:
            type: fixture
            brief: restart syscheckd daemon, and truncate the ossec.log.

    assertions:
        - Verify that 'whodata' thread is started when the last 'whodata' value detected is set to 'yes'.
        - Verify that 'whodata' thread is not started when the last 'whodata' value detected is set to 'no'.

    input_description: Two test cases are contained in external YAML file (wazuh_conf_whodata_thread.yaml)
                       which includes configuration settings for the 'wazuh-syscheckd' daemon and testing
                       directories to monitor.

    expected_output:
        - r'File integrity monitoring real-time Whodata engine started'

    tags:
        - who_data
    '''
    wazuh_log_monitor = FileMonitor(LOG_FILE_PATH)

<<<<<<< HEAD
    if whodata_enabled:
        wazuh_log_monitor.start(timeout=T_20, callback=callback_real_time_whodata_started,
                                error_message='Did not receive expected '
                                              '"File integrity monitoring real-time Whodata engine started" event')
    else:
        with pytest.raises(TimeoutError):
            wazuh_log_monitor.start(timeout=T_20,
                                    callback=callback_real_time_whodata_started)
=======
    if metadata['whodata_enabled']:
        detect_whodata_start(wazuh_log_monitor, timeout=T_30)
    else:
        with pytest.raises(TimeoutError):
            detect_whodata_start(wazuh_log_monitor, timeout=T_30)
>>>>>>> 56666ee2
            raise AttributeError(f'Unexpected event "File integrity monitoring real-time Whodata engine started"')<|MERGE_RESOLUTION|>--- conflicted
+++ resolved
@@ -62,15 +62,8 @@
 import os
 
 import pytest
-<<<<<<< HEAD
-from wazuh_testing import T_20
-from wazuh_testing.fim import LOG_FILE_PATH, generate_params, callback_real_time_whodata_started
-from wazuh_testing.tools import PREFIX
-from wazuh_testing.tools.configuration import load_wazuh_configurations, check_apply_test
-=======
 from wazuh_testing import LOG_FILE_PATH, T_30
 from wazuh_testing.tools import configuration, PREFIX
->>>>>>> 56666ee2
 from wazuh_testing.tools.monitoring import FileMonitor
 from wazuh_testing.modules.fim.event_monitor import detect_whodata_start
 from wazuh_testing.modules.fim import FIM_DEFAULT_LOCAL_INTERNAL_OPTIONS as local_internal_options
@@ -160,20 +153,9 @@
     '''
     wazuh_log_monitor = FileMonitor(LOG_FILE_PATH)
 
-<<<<<<< HEAD
-    if whodata_enabled:
-        wazuh_log_monitor.start(timeout=T_20, callback=callback_real_time_whodata_started,
-                                error_message='Did not receive expected '
-                                              '"File integrity monitoring real-time Whodata engine started" event')
-    else:
-        with pytest.raises(TimeoutError):
-            wazuh_log_monitor.start(timeout=T_20,
-                                    callback=callback_real_time_whodata_started)
-=======
     if metadata['whodata_enabled']:
         detect_whodata_start(wazuh_log_monitor, timeout=T_30)
     else:
         with pytest.raises(TimeoutError):
             detect_whodata_start(wazuh_log_monitor, timeout=T_30)
->>>>>>> 56666ee2
             raise AttributeError(f'Unexpected event "File integrity monitoring real-time Whodata engine started"')