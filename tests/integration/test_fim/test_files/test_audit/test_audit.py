--- conflicted
+++ resolved
@@ -1,4 +1,3 @@
-<<<<<<< HEAD
 '''
 copyright: Copyright (C) 2015-2021, Wazuh Inc.
 
@@ -74,13 +73,14 @@
 import pytest
 import wazuh_testing.fim as fim
 
+
 from wazuh_testing import global_parameters
-from wazuh_testing.tools.logging import logging_message
 from wazuh_testing.tools.configuration import load_wazuh_configurations, check_apply_test
 from wazuh_testing.tools.file import truncate_file, remove_file
 from wazuh_testing.tools.monitoring import FileMonitor
 from wazuh_testing.tools.services import control_service, check_daemon_status
 from wazuh_testing.tools.utils import retry
+from wazuh_testing.tools.logging import logging_message
 
 # Marks
 
@@ -110,6 +110,7 @@
 
 # tests
 
+@pytest.mark.xfail(reason="It will be blocked by #2174, when it was solve we can enable again this test")
 @pytest.mark.parametrize('tags_to_apply', [
     ({'config1'})
 ])
@@ -151,13 +152,14 @@
     tags:
         - who-data
     '''
-    logging_message('test', 'VV',  'Applying the test configuration')
+    logging_message('test', 'V', 'Applying the test configuration')
     check_apply_test(tags_to_apply, get_configuration['tags'])
 
     wazuh_log_monitor.start(timeout=20, callback=fim.callback_audit_health_check,
                             error_message='Health check failed')
 
 
+@pytest.mark.xfail(reason="It will be blocked by #2174, when it was solve we can enable again this test")
 @pytest.mark.parametrize('tags_to_apply', [
     ({'config1'})
 ])
@@ -200,9 +202,9 @@
         - audit-rules
         - who-data
     '''
-    logging_message('test', 'VV',  'Applying the test configuration')
+    logging_message('test', 'V', 'Applying the test configuration')
     check_apply_test(tags_to_apply, get_configuration['tags'])
-    logging_message('test', 'VV',  'Checking the event...')
+    logging_message('test', 'V', 'Checking the event...')
     events = wazuh_log_monitor.start(timeout=20,
                                      callback=fim.callback_audit_added_rule,
                                      accum_results=3,
@@ -214,6 +216,7 @@
     assert testdir3 in events, f'{testdir3} not detected in scan'
 
 
+@pytest.mark.xfail(reason="It will be blocked by #2174, when it was solve we can enable again this test")
 @pytest.mark.parametrize('tags_to_apply', [
     ({'config1'})
 ])
@@ -258,7 +261,7 @@
         - audit-rules
         - who-data
     '''
-    logging_message('test', 'VV',  'Applying the test configuration')
+    logging_message('test', 'V', 'Applying the test configuration')
     check_apply_test(tags_to_apply, get_configuration['tags'])
 
     # Remove added rules
@@ -278,7 +281,7 @@
 
         assert dir_ in events, f'{dir_} not in {events}'
 
-
+@pytest.mark.xfail(reason="It will be blocked by #2174, when it was solve we can enable again this test")
 @pytest.mark.parametrize('tags_to_apply', [
     ({'config1'})
 ])
@@ -324,7 +327,7 @@
         - audit-rules
         - who-data
     '''
-    logging_message('test', 'VV',  'Applying the test configuration')
+    logging_message('test', 'V', 'Applying the test configuration')
     check_apply_test(tags_to_apply, get_configuration['tags'])
 
     # Restart Audit
@@ -347,7 +350,7 @@
     assert testdir2 in events, f'{testdir2} not in {events}'
     assert testdir3 in events, f'{testdir3} not in {events}'
 
-
+@pytest.mark.xfail(reason="It will be blocked by #2174, when it was solve we can enable again this test")
 @pytest.mark.parametrize('tags_to_apply', [
     ({'config1'})
 ])
@@ -391,7 +394,7 @@
         - realtime
         - who-data
     '''
-    logging_message('test', 'VV',  'Applying the test configuration')
+    logging_message('test', 'V', 'Applying the test configuration')
     check_apply_test(tags_to_apply, get_configuration['tags'])
 
     # Stop Audit
@@ -414,6 +417,7 @@
     p.wait()
 
 
+@pytest.mark.xfail(reason="It will be blocked by #2174, when it was solve we can enable again this test")
 @pytest.mark.parametrize('audit_key, path', [
     ("custom_audit_key", "/testdir1")
 ])
@@ -459,7 +463,7 @@
         - audit-keys
         - who-data
     '''
-    logging_message('test', 'VV',  'Applying the test configuration')
+    logging_message('test', 'V', 'Applying the test configuration')
     check_apply_test({audit_key}, get_configuration['tags'])
 
     # Add watch rule
@@ -485,7 +489,7 @@
     # Remove watch rule
     os.system("auditctl -W " + path + " -p wa -k " + audit_key)
 
-
+@pytest.mark.xfail(reason="It will be blocked by #2174, when it was solve we can enable again this test")
 @pytest.mark.parametrize('tags_to_apply, should_restart', [
     ({'audit_key'}, True),
     ({'restart_audit_false'}, False)
@@ -534,7 +538,7 @@
         - audit-keys
         - who-data
     '''
-    logging_message('test', 'VV',  'Applying the test configuration')
+    logging_message('test', 'V', 'Applying the test configuration')
     check_apply_test(tags_to_apply, get_configuration['tags'])
 
     # We need to retry get_audit_creation_time in case syscheckd didn't have
@@ -543,7 +547,7 @@
     def get_audit_creation_time():
         for proc in psutil.process_iter(attrs=['name']):
             if proc.name() == "auditd":
-                logging_message('test', 'VV',  f"auditd detected. PID: {proc.pid}")
+                logging_message('test', 'V', f"auditd detected. PID: {proc.pid}")
                 return proc.create_time()
         raise Exception('Auditd is not running')
 
@@ -574,585 +578,4 @@
         assert time_before_restart == time_after_restart, 'The time before restart audit is not equal to ' \
                                                           'the time after restart'
 
-    assert os.path.isfile(plugin_path)
-=======
-'''
-copyright: Copyright (C) 2015-2021, Wazuh Inc.
-
-           Created by Wazuh, Inc. <info@wazuh.com>.
-
-           This program is free software; you can redistribute it and/or modify it under the terms of GPLv2
-
-type: integration
-
-brief: These tests will check if the 'wazuh-syscheckd' and 'auditd' daemons work together properly.
-       The 'who-data' feature of the of the File Integrity Monitoring (FIM) system uses the Linux Audit
-       subsystem to get the information about who made the changes in a monitored directory.
-       These changes produce audit events that are processed by 'syscheck' and reported to the manager.
-       The FIM capability is managed by the 'wazuh-syscheckd' daemon, which checks configured files
-       for changes to the checksums, permissions, and ownership.
-
-tier: 1
-
-modules:
-    - fim
-
-components:
-    - agent
-    - manager
-
-daemons:
-    - wazuh-syscheckd
-
-os_platform:
-    - linux
-
-os_version:
-    - Arch Linux
-    - Amazon Linux 2
-    - Amazon Linux 1
-    - CentOS 8
-    - CentOS 7
-    - CentOS 6
-    - Ubuntu Focal
-    - Ubuntu Bionic
-    - Ubuntu Xenial
-    - Ubuntu Trusty
-    - Debian Buster
-    - Debian Stretch
-    - Debian Jessie
-    - Debian Wheezy
-    - Red Hat 8
-    - Red Hat 7
-    - Red Hat 6
-
-references:
-    - https://man7.org/linux/man-pages/man8/auditd.8.html
-    - https://documentation.wazuh.com/current/user-manual/capabilities/auditing-whodata/who-linux.html
-    - https://documentation.wazuh.com/current/user-manual/capabilities/file-integrity/index.html
-    - https://documentation.wazuh.com/current/user-manual/reference/ossec-conf/syscheck.html
-
-pytest_args:
-    - fim_mode:
-        realtime: Enable real-time monitoring on Linux (using the 'inotify' system calls) and Windows systems.
-        whodata: Implies real-time monitoring but adding the 'who-data' information.
-    - tier:
-        0: Only level 0 tests are performed, they check basic functionalities and are quick to perform.
-        1: Only level 1 tests are performed, they check functionalities of medium complexity.
-        2: Only level 2 tests are performed, they check advanced functionalities and are slow to perform.
-
-tags:
-    - fim_audit
-'''
-import os
-import subprocess
-
-import psutil
-import pytest
-import wazuh_testing.fim as fim
-
-from wazuh_testing import global_parameters, logger
-from wazuh_testing.tools.configuration import load_wazuh_configurations, check_apply_test
-from wazuh_testing.tools.file import truncate_file, remove_file
-from wazuh_testing.tools.monitoring import FileMonitor
-from wazuh_testing.tools.services import control_service, check_daemon_status
-from wazuh_testing.tools.utils import retry
-
-# Marks
-
-pytestmark = [pytest.mark.linux, pytest.mark.tier(level=1)]
-
-# variables
-
-test_data_path = os.path.join(os.path.dirname(os.path.realpath(__file__)), 'data')
-configurations_path = os.path.join(test_data_path, 'wazuh_conf.yaml')
-test_directories = [os.path.join('/', 'testdir1'), os.path.join('/', 'testdir2'), os.path.join('/', 'testdir3')]
-testdir1, testdir2, testdir3 = test_directories
-
-wazuh_log_monitor = FileMonitor(fim.LOG_FILE_PATH)
-
-# configurations
-
-configurations = load_wazuh_configurations(configurations_path, __name__)
-
-
-# fixtures
-
-@pytest.fixture(scope='module', params=configurations)
-def get_configuration(request):
-    """Get configurations from the module."""
-    return request.param
-
-
-# tests
-
-@pytest.mark.xfail(reason="It will be blocked by #2174, when it was solve we can enable again this test")
-@pytest.mark.parametrize('tags_to_apply', [
-    ({'config1'})
-])
-def test_audit_health_check(tags_to_apply, get_configuration,
-                            configure_environment, restart_syscheckd):
-    '''
-    description: Check if the health check of the 'auditd' daemon is passed.
-                 For this purpose, the test will monitor a testing folder using
-                 'who-data' and it will check that the health check passed
-                 verifying that the proper FIM event is generated.
-
-    wazuh_min_version: 4.2.0
-
-    parameters:
-        - tags_to_apply:
-            type: set
-            brief: Run test if match with a configuration identifier, skip otherwise.
-        - get_configuration:
-            type: fixture
-            brief: Get configurations from the module.
-        - configure_environment:
-            type: fixture
-            brief: Configure a custom environment for testing.
-        - restart_syscheckd:
-            type: fixture
-            brief: Clear the 'ossec.log' file and start a new monitor.
-
-    assertions:
-        - Verify that the 'who-data' health check of FIM is passed.
-
-    input_description: A test case (config1) is contained in external YAML file (wazuh_conf.yaml)
-                       which includes configuration settings for the 'wazuh-syscheckd' daemon
-                       and, it is combined with the testing directories to be monitored
-                       defined in this module.
-
-    expected_output:
-        - r'Whodata health-check: Success.'
-
-    tags:
-        - who-data
-    '''
-    logger.info('Applying the test configuration')
-    check_apply_test(tags_to_apply, get_configuration['tags'])
-
-    wazuh_log_monitor.start(timeout=20, callback=fim.callback_audit_health_check,
-                            error_message='Health check failed')
-
-
-@pytest.mark.xfail(reason="It will be blocked by #2174, when it was solve we can enable again this test")
-@pytest.mark.parametrize('tags_to_apply', [
-    ({'config1'})
-])
-def test_added_rules(tags_to_apply, get_configuration,
-                     configure_environment, restart_syscheckd):
-    '''
-    description: Check if the specified folders are added to the 'audit' rules list.
-                 For this purpose, the test will monitor several folders using 'who-data'.
-                 Once FIM starts, the test will check if the a rule for every monitored
-                 directory is added verifying that the proper FIM event is generated.
-
-    wazuh_min_version: 4.2.0
-
-    parameters:
-        - tags_to_apply:
-            type: set
-            brief: Run test if match with a configuration identifier, skip otherwise.
-        - get_configuration:
-            type: fixture
-            brief: Get configurations from the module.
-        - configure_environment:
-            type: fixture
-            brief: Configure a custom environment for testing.
-        - restart_syscheckd:
-            type: fixture
-            brief: Clear the 'ossec.log' file and start a new monitor.
-
-    assertions:
-        - Verify that FIM adds 'audit' rules for the monitored directories.
-
-    input_description: A test case (config1) is contained in external YAML file (wazuh_conf.yaml)
-                       which includes configuration settings for the 'wazuh-syscheckd' daemon
-                       and, it is combined with the testing directories to be monitored
-                       defined in this module.
-
-    expected_output:
-        - r'.*Added audit rule for monitoring directory'
-
-    tags:
-        - audit-rules
-        - who-data
-    '''
-    logger.info('Applying the test configuration')
-    check_apply_test(tags_to_apply, get_configuration['tags'])
-    logger.info('Checking the event...')
-    events = wazuh_log_monitor.start(timeout=20,
-                                     callback=fim.callback_audit_added_rule,
-                                     accum_results=3,
-                                     error_message='Folders were not added to Audit rules list'
-                                     ).result()
-
-    assert testdir1 in events, f'{testdir1} not detected in scan'
-    assert testdir2 in events, f'{testdir2} not detected in scan'
-    assert testdir3 in events, f'{testdir3} not detected in scan'
-
-
-@pytest.mark.xfail(reason="It will be blocked by #2174, when it was solve we can enable again this test")
-@pytest.mark.parametrize('tags_to_apply', [
-    ({'config1'})
-])
-def test_readded_rules(tags_to_apply, get_configuration,
-                       configure_environment, restart_syscheckd):
-    '''
-    description: Check if the removed rules are added to the audit rules list.
-                 For this purpose, the test will monitor several folders using 'who-data'.
-                 Once FIM starts, the test will remove the audit rule (using 'auditctl')
-                 and will wait until the manipulation event is triggered. Finally, the test
-                 will check that the 'audit' rule is added again verifying that
-                 the proper FIM event is generated.
-
-    wazuh_min_version: 4.2.0
-
-    parameters:
-        - tags_to_apply:
-            type: set
-            brief: Run test if match with a configuration identifier, skip otherwise.
-        - get_configuration:
-            type: fixture
-            brief: Get configurations from the module.
-        - configure_environment:
-            type: fixture
-            brief: Configure a custom environment for testing.
-        - restart_syscheckd:
-            type: fixture
-            brief: Clear the 'ossec.log' file and start a new monitor.
-
-    assertions:
-        - Verify that FIM is able to re-add 'audit' rules for the monitored directories.
-
-    input_description: A test case (config1) is contained in external YAML file (wazuh_conf.yaml)
-                       which includes configuration settings for the 'wazuh-syscheckd' daemon
-                       and, it is combined with the testing directories to be monitored
-                       defined in this module.
-
-    expected_output:
-        - r'.*Added audit rule for monitoring directory'
-
-    tags:
-        - audit-rules
-        - who-data
-    '''
-    logger.info('Applying the test configuration')
-    check_apply_test(tags_to_apply, get_configuration['tags'])
-
-    # Remove added rules
-    for dir_ in (testdir1, testdir2, testdir3):
-        command = f"auditctl -W {dir_} -p wa -k wazuh_fim"
-        os.system(command)
-
-        wazuh_log_monitor.start(timeout=20,
-                                callback=fim.callback_audit_rules_manipulation,
-                                error_message=f'Did not receive expected "manipulation" event with the '
-                                              f'command {command}')
-
-        events = wazuh_log_monitor.start(timeout=10,
-                                         callback=fim.callback_audit_added_rule,
-                                         error_message='Did not receive expected "added" event with the rule '
-                                                       'modification').result()
-
-        assert dir_ in events, f'{dir_} not in {events}'
-
-@pytest.mark.xfail(reason="It will be blocked by #2174, when it was solve we can enable again this test")
-@pytest.mark.parametrize('tags_to_apply', [
-    ({'config1'})
-])
-def test_readded_rules_on_restart(tags_to_apply, get_configuration,
-                                  configure_environment, restart_syscheckd):
-    '''
-    description: Check if FIM is able to add the 'audit' rules when the 'auditd' daemon is restarted.
-                 For this purpose, the test will monitor a folder using 'whodata'. Once FIM starts,
-                 the test will restart the 'auditd' daemon and, it will wait until it has started.
-                 After 'auditd' is running, the test will wait for the FIM 'connect' and
-                 'load rule' events to be generated.
-
-    wazuh_min_version: 4.2.0
-
-    parameters:
-        - tags_to_apply:
-            type: set
-            brief: Run test if match with a configuration identifier, skip otherwise.
-        - get_configuration:
-            type: fixture
-            brief: Get configurations from the module.
-        - configure_environment:
-            type: fixture
-            brief: Configure a custom environment for testing.
-        - restart_syscheckd:
-            type: fixture
-            brief: Clear the 'ossec.log' file and start a new monitor.
-
-    assertions:
-        - Verify that FIM adds the 'audit' rules for the monitored directories
-          after the 'auditd' daemon restarting.
-
-    input_description: A test case (config1) is contained in external YAML file (wazuh_conf.yaml)
-                       which includes configuration settings for the 'wazuh-syscheckd' daemon
-                       and, it is combined with the testing directories to be monitored
-                       defined in this module.
-
-    expected_output:
-        - r'Audit: connected'
-        - r'.*Added audit rule for monitoring directory'
-
-    tags:
-        - audit-rules
-        - who-data
-    '''
-    logger.info('Applying the test configuration')
-    check_apply_test(tags_to_apply, get_configuration['tags'])
-
-    # Restart Audit
-    restart_command = ["service", "auditd", "restart"]
-    p = subprocess.Popen(restart_command)
-    p.wait()
-
-    wazuh_log_monitor.start(timeout=10,
-                            callback=fim.callback_audit_connection,
-                            error_message=f'Did not receive expected "connect" event with the command '
-                                          f'{" ".join(restart_command)}')
-
-    events = wazuh_log_monitor.start(timeout=30,
-                                     callback=fim.callback_audit_added_rule,
-                                     accum_results=3,
-                                     error_message=f'Did not receive expected "load" event with the command '
-                                                   f'{" ".join(restart_command)}').result()
-
-    assert testdir1 in events, f'{testdir1} not in {events}'
-    assert testdir2 in events, f'{testdir2} not in {events}'
-    assert testdir3 in events, f'{testdir3} not in {events}'
-
-@pytest.mark.xfail(reason="It will be blocked by #2174, when it was solve we can enable again this test")
-@pytest.mark.parametrize('tags_to_apply', [
-    ({'config1'})
-])
-def test_move_rules_realtime(tags_to_apply, get_configuration,
-                             configure_environment, restart_syscheckd):
-    '''
-    description: Check if FIM switches the monitoring mode of the testing directories from 'who-data'
-                 to 'realtime' when the 'auditd' daemon stops. For this purpose, the test will monitor
-                 several folders using 'whodata'. Once FIM starts, the test will stop the auditd service.
-                 Then it will wait until the monitored directories using 'whodata' are monitored with
-                 'realtime', verifying that the proper FIM events are generated.
-
-    wazuh_min_version: 4.2.0
-
-    parameters:
-        - tags_to_apply:
-            type: set
-            brief: Run test if match with a configuration identifier, skip otherwise.
-        - get_configuration:
-            type: fixture
-            brief: Get configurations from the module.
-        - configure_environment:
-            type: fixture
-            brief: Configure a custom environment for testing.
-        - restart_syscheckd:
-            type: fixture
-            brief: Clear the 'ossec.log' file and start a new monitor.
-
-    assertions:
-        - Verify that FIM switches the monitoring mode of the testing directories from 'whodata' to 'realtime'
-
-    input_description: A test case (config1) is contained in external YAML file (wazuh_conf.yaml)
-                       which includes configuration settings for the 'wazuh-syscheckd' daemon
-                       and, it is combined with the testing directories to be monitored
-                       defined in this module.
-
-    expected_output:
-        - r'.*Directory added for real time monitoring'
-
-    tags:
-        - realtime
-        - who-data
-    '''
-    logger.info('Applying the test configuration')
-    check_apply_test(tags_to_apply, get_configuration['tags'])
-
-    # Stop Audit
-    stop_command = ["service", "auditd", "stop"]
-    p = subprocess.Popen(stop_command)
-    p.wait()
-
-    events = wazuh_log_monitor.start(timeout=30,
-                                     callback=fim.callback_realtime_added_directory,
-                                     accum_results=3,
-                                     error_message=f'Did not receive expected "directory added" for monitoring '
-                                                   f'with the command {" ".join(stop_command)}').result()
-
-    assert testdir1 in events, f'{testdir1} not detected in scan'
-    assert testdir2 in events, f'{testdir2} not detected in scan'
-    assert testdir3 in events, f'{testdir3} not detected in scan'
-
-    # Start Audit
-    p = subprocess.Popen(["service", "auditd", "start"])
-    p.wait()
-
-
-@pytest.mark.xfail(reason="It will be blocked by #2174, when it was solve we can enable again this test")
-@pytest.mark.parametrize('audit_key, path', [
-    ("custom_audit_key", "/testdir1")
-])
-def test_audit_key(audit_key, path, get_configuration, configure_environment, restart_syscheckd):
-    '''
-    description: Check the 'audit_key' functionality by adding a 'audit' rule and checking if alerts with
-                 that key are triggered when a file is created. The 'audit' keys are keywords that allow
-                 identifying which audit rules generate particular events. For this purpose, the test
-                 will manually add a rule for a monitored path using a custom 'audit' key. After FIM starts,
-                 the test will check that the events that are generated with the custom key are processed.
-
-    wazuh_min_version: 4.2.0
-
-    parameters:
-        - audit_key:
-            type: str
-            brief: Name of the 'audit_key' to monitor.
-        - path:
-            type: str
-            brief: Path to the audit_key
-        - get_configuration:
-            type: fixture
-            brief: Get configurations from the module.
-        - configure_environment:
-            type: fixture
-            brief: Configure a custom environment for testing.
-        - restart_syscheckd:
-            type: fixture
-            brief: Clear the 'ossec.log' file and start a new monitor.
-
-    assertions:
-        - Verify that the 'Match audit_key' event of FIM is generated correctly.
-
-    input_description: A test case (audit_key) is contained in external YAML file (wazuh_conf.yaml)
-                       which includes configuration settings for the 'wazuh-syscheckd' daemon
-                       and, it is combined with the testing directories to be monitored
-                       defined in this module.
-
-    expected_output:
-        - r'Match audit_key' ('key="wazuh_hc"' and 'key="wazuh_fim"' must not appear in the event)
-
-    tags:
-        - audit-keys
-        - who-data
-    '''
-    logger.info('Applying the test configuration')
-    check_apply_test({audit_key}, get_configuration['tags'])
-
-    # Add watch rule
-    add_rule_command = "auditctl -w " + path + " -p wa -k " + audit_key
-    os.system(add_rule_command)
-
-    # Restart and for wazuh
-    control_service('stop')
-    truncate_file(fim.LOG_FILE_PATH)
-    wazuh_log_monitor = FileMonitor(fim.LOG_FILE_PATH)
-    control_service('start')
-    fim.detect_initial_scan(wazuh_log_monitor)
-
-    # Look for audit_key word
-    fim.create_file(fim.REGULAR, path, "testfile")
-    events = wazuh_log_monitor.start(timeout=30,
-                                     callback=fim.callback_audit_key,
-                                     accum_results=1,
-                                     error_message=f'Did not receive expected "Match audit_key ..." event '
-                                                   f'with the command {" ".join(add_rule_command)}').result()
-    assert audit_key in events
-
-    # Remove watch rule
-    os.system("auditctl -W " + path + " -p wa -k " + audit_key)
-
-@pytest.mark.xfail(reason="It will be blocked by #2174, when it was solve we can enable again this test")
-@pytest.mark.parametrize('tags_to_apply, should_restart', [
-    ({'audit_key'}, True),
-    ({'restart_audit_false'}, False)
-])
-def test_restart_audit(tags_to_apply, should_restart, get_configuration, configure_environment, restart_syscheckd):
-    '''
-    description: Check the 'restart_audit' functionality by removing the 'af_wazuh.conf' plugin used
-                 by the 'auditd' daemon and monitoring the 'auditd' process to see if it restart and
-                 and finally, it checks if the deleted plugin is created again.
-
-    wazuh_min_version: 4.2.0
-
-    parameters:
-        - tags_to_apply:
-            type: set
-            brief: Run test if match with a configuration identifier, skip otherwise.
-        - should_restart:
-            type: bool
-            brief: True if the 'auditd' daemon should restart, False otherwise.
-        - get_configuration:
-            type: fixture
-            brief: Get configurations from the module.
-        - configure_environment:
-            type: fixture
-            brief: Configure a custom environment for testing.
-        - restart_syscheckd:
-            type: fixture
-            brief: Clear the 'ossec.log' file and start a new monitor.
-
-    assertions:
-        - Verify that the 'auditd' process is created again when restarting
-          this service by checking its creation time.
-        - Verify that the 'auditd' process is not killed when the restart command
-          is not sent by checking its creation time.
-        - Verify that the 'af_wazuh.conf' plugin of the 'auditd' daemon
-          is created again after being deleted.
-
-    input_description: Two test cases (audit_key and restart_audit_false) are contained in external
-                       YAML file (wazuh_conf.yaml) which includes configuration settings for
-                       the 'wazuh-syscheckd' daemon.
-
-    expected_output:
-        - The creation time of the 'auditd' daemon process.
-
-    tags:
-        - audit-keys
-        - who-data
-    '''
-    logger.info('Applying the test configuration')
-    check_apply_test(tags_to_apply, get_configuration['tags'])
-
-    # We need to retry get_audit_creation_time in case syscheckd didn't have
-    # enough time to boot auditd    
-    @retry(Exception, attempts=2, delay=3, delay_multiplier=1)
-    def get_audit_creation_time():
-        for proc in psutil.process_iter(attrs=['name']):
-            if proc.name() == "auditd":
-                logger.info(f"auditd detected. PID: {proc.pid}")
-                return proc.create_time()
-        raise Exception('Auditd is not running')
-
-    audisp_path = '/etc/audisp/plugins.d/af_wazuh.conf'
-    audit_path = '/etc/audit/plugins.d/af_wazuh.conf'
-
-    if os.path.exists(audisp_path):
-        plugin_path = audisp_path
-        remove_file(plugin_path)
-    elif os.path.exists(audit_path):
-        plugin_path = audit_path
-        remove_file(plugin_path)
-    else:
-        raise Exception('The path could not be found because auditd was not running')
-
-    time_before_restart = get_audit_creation_time()
-    control_service('restart')
-    try:
-        check_daemon_status(timeout=global_parameters.default_timeout)
-    except TimeoutError:
-        pass
-    time_after_restart = get_audit_creation_time()
-
-    if should_restart:
-        assert time_before_restart != time_after_restart, 'The time before restart audit is equal to ' \
-                                                          'the time after restart'
-    else:
-        assert time_before_restart == time_after_restart, 'The time before restart audit is not equal to ' \
-                                                          'the time after restart'
-
-    assert os.path.isfile(plugin_path)
->>>>>>> 12d88c86
+    assert os.path.isfile(plugin_path)