<<<<<<< HEAD
'''
copyright: Copyright (C) 2015-2021, Wazuh Inc.

           Created by Wazuh, Inc. <info@wazuh.com>.

           This program is free software; you can redistribute it and/or modify it under the terms of GPLv2

type: integration

brief: File Integrity Monitoring (FIM) system watches selected files and triggering alerts when these files
       are modified. Specifically, these tests will check if FIM stops detecting events when deleting
       the target of a monitored 'symbolic link'.
       The FIM capability is managed by the 'wazuh-syscheckd' daemon, which checks configured files for
       changes to the checksums, permissions, and ownership.

tier: 1

modules:
    - fim

components:
    - agent
    - manager

daemons:
    - wazuh-syscheckd

os_platform:
    - linux
    - macos
    - solaris

os_version:
    - Arch Linux
    - Amazon Linux 2
    - Amazon Linux 1
    - CentOS 8
    - CentOS 7
    - CentOS 6
    - Ubuntu Focal
    - Ubuntu Bionic
    - Ubuntu Xenial
    - Ubuntu Trusty
    - Debian Buster
    - Debian Stretch
    - Debian Jessie
    - Debian Wheezy
    - Red Hat 8
    - Red Hat 7
    - Red Hat 6
    - macOS Catalina
    - Solaris 10
    - Solaris 11

references:
    - https://documentation.wazuh.com/current/user-manual/capabilities/file-integrity/index.html
    - https://documentation.wazuh.com/current/user-manual/reference/ossec-conf/syscheck.html#directories

pytest_args:
    - fim_mode:
        realtime: Enable real-time monitoring on Linux (using the 'inotify' system calls) and Windows systems.
        whodata: Implies real-time monitoring but adding the 'who-data' information.
    - tier:
        0: Only level 0 tests are performed, they check basic functionalities and are quick to perform.
        1: Only level 1 tests are performed, they check functionalities of medium complexity.
        2: Only level 2 tests are performed, they check advanced functionalities and are slow to perform.

tags:
    - fim_follow_symbolic_link
'''
import os

import pytest
import wazuh_testing.fim as fim

from test_fim.test_files.test_follow_symbolic_link.common import configurations_path, testdir1, \
    wait_for_symlink_check, testdir_target, testdir_not_target, delete_f
# noinspection PyUnresolvedReferences
from test_fim.test_files.test_follow_symbolic_link.common import test_directories, extra_configuration_before_yield, \
    extra_configuration_after_yield
from wazuh_testing.tools.logging import TestLogger
from wazuh_testing.tools.configuration import load_wazuh_configurations, check_apply_test
from wazuh_testing.tools.monitoring import FileMonitor

# Marks

pytestmark = [pytest.mark.linux, pytest.mark.sunos5, pytest.mark.darwin, pytest.mark.tier(level=1)]

# configurations

conf_params, conf_metadata = fim.generate_params(extra_params={'FOLLOW_MODE': 'yes'})
configurations = load_wazuh_configurations(configurations_path, __name__,
                                           params=conf_params,
                                           metadata=conf_metadata
                                           )

wazuh_log_monitor = FileMonitor(fim.LOG_FILE_PATH)


# fixtures

@pytest.fixture(scope='module', params=configurations)
def get_configuration(request):
    """Get configurations from the module."""
    return request.param


# tests

@pytest.mark.skip(reason="It will be blocked by #2174, when it was solve we can enable again this test")
@pytest.mark.parametrize('tags_to_apply, main_folder, aux_folder', [
    ({'monitored_file'}, testdir1, testdir_not_target),
    ({'monitored_dir'}, testdir_target, testdir_not_target)
])
def test_symbolic_delete_target(tags_to_apply, main_folder, aux_folder, get_configuration, configure_environment,
                                restart_syscheckd, wait_for_fim_start):
    '''
    description: Check if the 'wazuh-syscheckd' daemon detects events properly when deleting a target of a symlink,
                 this link is updated, and the target is recreated again. For this purpose, the test will monitor a
                 'symbolic link' pointing to a file/directory, and once FIM starts, it will create and expect events
                 inside the pointed folder. After the events are processed, the test will remove the link target and
                 wait until the links are reloaded. Then, the test will create the file/directory again, generate
                 events inside the target that the link was pointing to, and check that no FIM events are triggered.
                 Finally, the test will wait until the links are reloaded, generates, and checks the FIM events
                 with the updated link.

    wazuh_min_version: 4.2.0

    parameters:
        - tags_to_apply:
            type: set
            brief: Run test if matches with a configuration identifier, skip otherwise.
        - main_folder:
            type: str
            brief: Directory that is being pointed at or contains the pointed file.
        - aux_folder:
            type: str
            brief: Directory that will be pointed at or will contain the future pointed file.
        - get_configuration:
            type: fixture
            brief: Get configurations from the module.
        - configure_environment:
            type: fixture
            brief: Configure a custom environment for testing.
        - restart_syscheckd:
            type: fixture
            brief: Clear the 'ossec.log' file and start a new monitor.
        - wait_for_fim_start:
            type: fixture
            brief: Wait for realtime start, whodata start, or end of initial FIM scan.

    assertions:
        - Verify that the FIM 'deleted' event is generated when deleting the target of the 'symbolic link'.
        - Verify that no FIM events are generated when the destination folder is restored,
          and the link information has not been updated yet.
        - Verify that the FIM 'modified' event is generated when the link information has been updated.

    input_description: Two test cases (monitored_file and monitored_dir) are contained in external YAML file
                       (wazuh_conf.yaml) which includes configuration settings for the 'wazuh-syscheckd' daemon
                       and, these are combined with the testing directories to be monitored defined in
                       the 'common.py' module.

    expected_output:
        - r'.*Sending FIM event: (.+)$' ('modified' and 'deleted' events)

    tags:
        - scheduled
        - time_travel
    '''
    check_apply_test(tags_to_apply, get_configuration['tags'])
    scheduled = get_configuration['metadata']['fim_mode'] == 'scheduled'
    whodata = get_configuration['metadata']['fim_mode'] == 'whodata'
    file1 = 'regular1'
    RELOAD_RULES_INTERVAL = 30

    # If symlink is pointing to a directory, we need to add files and expect their 'added' event (only if the file
    # is being created withing the pointed directory. Then, delete the pointed file or directory
    if tags_to_apply == {'monitored_dir'}:
        fim.create_file(fim.REGULAR, main_folder, file1, content='')
        fim.check_time_travel(scheduled, monitor=wazuh_log_monitor)
        wazuh_log_monitor.start(timeout=3, callback=fim.callback_detect_event,
                                error_message='Did not receive expected "Sending FIM event: ..." event')
        delete_f(main_folder)
    else:
        delete_f(main_folder, file1)

    fim.check_time_travel(scheduled, monitor=wazuh_log_monitor)
    delete = wazuh_log_monitor.start(timeout=3, callback=fim.callback_detect_event,
                                     error_message='Did not receive expected "Sending FIM event: ..." event').result()
    assert 'deleted' in delete['data']['type'] and file1 in delete['data']['path'], \
        f"'deleted' event not matching for {file1}"

    if tags_to_apply == {'monitored_dir'} and whodata:
        wazuh_log_monitor.start(timeout=3, callback=fim.callback_audit_removed_rule,
                                error_message='Did not receive expected "Monitored directory \'{main_folder}\' was'
                                              'removed: Audit rule removed')
        os.makedirs(main_folder, exist_ok=True, mode=0o777)
        wazuh_log_monitor.start(timeout=RELOAD_RULES_INTERVAL, callback=fim.callback_audit_reloading_rules,
                                error_message='Did not receive expected "Reloading Audit rules" event')
        wazuh_log_monitor.start(timeout=RELOAD_RULES_INTERVAL, callback=fim.callback_audit_added_rule,
                                error_message='Did not receive expected "Added audit rule... '
                                '\'{main_folder}\'" event')
    else:
        # If syscheck is monitoring with whodata, wait for audit to reload rules
        fim.wait_for_audit(whodata, wazuh_log_monitor)
        wait_for_symlink_check(wazuh_log_monitor)

    # Restore the target
    fim.create_file(fim.REGULAR, main_folder, file1, content='')
    fim.check_time_travel(scheduled, monitor=wazuh_log_monitor)

    if tags_to_apply == {'monitored_dir'} and whodata:
        wazuh_log_monitor.start(timeout=3, callback=fim.callback_detect_event,
                                error_message='Did not receive expected "Sending FIM event: ..." event')
    else:
        # We don't expect any event since symlink hasn't updated the link information
        with pytest.raises(TimeoutError):
            event = wazuh_log_monitor.start(timeout=3, callback=fim.callback_detect_event)
            TestLogger.V('A "Sending FIM event: ..." event has been detected. No event should be detected as symlink '
                            'has not updated the link information yet.')
            TestLogger.V(f'Unexpected event {event.result()}')
            raise AttributeError(f'Unexpected event {event.result()}')

    wait_for_symlink_check(wazuh_log_monitor)
    fim.wait_for_audit(whodata, wazuh_log_monitor)

    # Modify the files and expect events since symcheck has updated now
    fim.modify_file_content(main_folder, file1, 'Sample modification')
    fim.check_time_travel(scheduled, monitor=wazuh_log_monitor)
    modify = wazuh_log_monitor.start(timeout=3, callback=fim.callback_detect_event,
                                     error_message='Did not receive expected "Sending FIM event: ..." event').result()
    assert 'modified' in modify['data']['type'] and file1 in modify['data']['path'], \
        f"'modified' event not matching for {file1}"
=======
'''
copyright: Copyright (C) 2015-2022, Wazuh Inc.

           Created by Wazuh, Inc. <info@wazuh.com>.

           This program is free software; you can redistribute it and/or modify it under the terms of GPLv2

type: integration

brief: File Integrity Monitoring (FIM) system watches selected files and triggering alerts when these files
       are modified. Specifically, these tests will check if FIM stops detecting events when deleting
       the target of a monitored 'symbolic link'.
       The FIM capability is managed by the 'wazuh-syscheckd' daemon, which checks configured files for
       changes to the checksums, permissions, and ownership.

components:
    - fim

suite: files_follow_symbolic_link

targets:
    - agent
    - manager

daemons:
    - wazuh-syscheckd

os_platform:
    - linux
    - macos
    - solaris

os_version:
    - Arch Linux
    - Amazon Linux 2
    - Amazon Linux 1
    - CentOS 8
    - CentOS 7
    - Debian Buster
    - Red Hat 8
    - Solaris 10
    - Solaris 11
    - macOS Catalina
    - macOS Server
    - Ubuntu Focal
    - Ubuntu Bionic

references:
    - https://documentation.wazuh.com/current/user-manual/capabilities/file-integrity/index.html
    - https://documentation.wazuh.com/current/user-manual/reference/ossec-conf/syscheck.html#directories

pytest_args:
    - fim_mode:
        realtime: Enable real-time monitoring on Linux (using the 'inotify' system calls) and Windows systems.
        whodata: Implies real-time monitoring but adding the 'who-data' information.
    - tier:
        0: Only level 0 tests are performed, they check basic functionalities and are quick to perform.
        1: Only level 1 tests are performed, they check functionalities of medium complexity.
        2: Only level 2 tests are performed, they check advanced functionalities and are slow to perform.

tags:
    - fim_follow_symbolic_link
'''
import os

import pytest
import wazuh_testing.fim as fim

from test_fim.test_files.test_follow_symbolic_link.common import configurations_path, testdir1, \
    wait_for_symlink_check, testdir_target, testdir_not_target, delete_f
# noinspection PyUnresolvedReferences
from test_fim.test_files.test_follow_symbolic_link.common import test_directories, extra_configuration_before_yield, \
    extra_configuration_after_yield
from wazuh_testing import logger
from wazuh_testing.tools.configuration import load_wazuh_configurations, check_apply_test
from wazuh_testing.tools.monitoring import FileMonitor

# Marks

pytestmark = [pytest.mark.linux, pytest.mark.sunos5, pytest.mark.darwin, pytest.mark.tier(level=1)]

# configurations

conf_params, conf_metadata = fim.generate_params(extra_params={'FOLLOW_MODE': 'yes'})
configurations = load_wazuh_configurations(configurations_path, __name__,
                                           params=conf_params,
                                           metadata=conf_metadata
                                           )

wazuh_log_monitor = FileMonitor(fim.LOG_FILE_PATH)


# fixtures

@pytest.fixture(scope='module', params=configurations)
def get_configuration(request):
    """Get configurations from the module."""
    return request.param


# tests

@pytest.mark.skip(reason="It will be blocked by #2174, when it was solve we can enable again this test")
@pytest.mark.parametrize('tags_to_apply, main_folder, aux_folder', [
    ({'monitored_file'}, testdir1, testdir_not_target),
    ({'monitored_dir'}, testdir_target, testdir_not_target)
])
def test_symbolic_delete_target(tags_to_apply, main_folder, aux_folder, get_configuration, configure_environment,
                                restart_syscheckd, wait_for_fim_start):
    '''
    description: Check if the 'wazuh-syscheckd' daemon detects events properly when deleting a target of a symlink,
                 this link is updated, and the target is recreated again. For this purpose, the test will monitor a
                 'symbolic link' pointing to a file/directory, and once FIM starts, it will create and expect events
                 inside the pointed folder. After the events are processed, the test will remove the link target and
                 wait until the links are reloaded. Then, the test will create the file/directory again, generate
                 events inside the target that the link was pointing to, and check that no FIM events are triggered.
                 Finally, the test will wait until the links are reloaded, generates, and checks the FIM events
                 with the updated link.

    wazuh_min_version: 4.2.0

    tier: 1

    parameters:
        - tags_to_apply:
            type: set
            brief: Run test if matches with a configuration identifier, skip otherwise.
        - main_folder:
            type: str
            brief: Directory that is being pointed at or contains the pointed file.
        - aux_folder:
            type: str
            brief: Directory that will be pointed at or will contain the future pointed file.
        - get_configuration:
            type: fixture
            brief: Get configurations from the module.
        - configure_environment:
            type: fixture
            brief: Configure a custom environment for testing.
        - restart_syscheckd:
            type: fixture
            brief: Clear the 'ossec.log' file and start a new monitor.
        - wait_for_fim_start:
            type: fixture
            brief: Wait for realtime start, whodata start, or end of initial FIM scan.

    assertions:
        - Verify that the FIM 'deleted' event is generated when deleting the target of the 'symbolic link'.
        - Verify that no FIM events are generated when the destination folder is restored,
          and the link information has not been updated yet.
        - Verify that the FIM 'modified' event is generated when the link information has been updated.

    input_description: Two test cases (monitored_file and monitored_dir) are contained in external YAML file
                       (wazuh_conf.yaml) which includes configuration settings for the 'wazuh-syscheckd' daemon
                       and, these are combined with the testing directories to be monitored defined in
                       the 'common.py' module.

    expected_output:
        - r'.*Sending FIM event: (.+)$' ('modified' and 'deleted' events)

    tags:
        - scheduled
        - time_travel
    '''
    check_apply_test(tags_to_apply, get_configuration['tags'])
    scheduled = get_configuration['metadata']['fim_mode'] == 'scheduled'
    whodata = get_configuration['metadata']['fim_mode'] == 'whodata'
    file1 = 'regular1'
    RELOAD_RULES_INTERVAL = 30

    # If symlink is pointing to a directory, we need to add files and expect their 'added' event (only if the file
    # is being created withing the pointed directory. Then, delete the pointed file or directory
    if tags_to_apply == {'monitored_dir'}:
        fim.create_file(fim.REGULAR, main_folder, file1, content='')
        fim.check_time_travel(scheduled, monitor=wazuh_log_monitor)
        wazuh_log_monitor.start(timeout=3, callback=fim.callback_detect_event,
                                error_message='Did not receive expected "Sending FIM event: ..." event')
        delete_f(main_folder)
    else:
        delete_f(main_folder, file1)

    fim.check_time_travel(scheduled, monitor=wazuh_log_monitor)
    delete = wazuh_log_monitor.start(timeout=3, callback=fim.callback_detect_event,
                                     error_message='Did not receive expected "Sending FIM event: ..." event').result()
    assert 'deleted' in delete['data']['type'] and file1 in delete['data']['path'], \
        f"'deleted' event not matching for {file1}"

    if tags_to_apply == {'monitored_dir'} and whodata:
        wazuh_log_monitor.start(timeout=3, callback=fim.callback_audit_removed_rule,
                                error_message='Did not receive expected "Monitored directory \'{main_folder}\' was'
                                              'removed: Audit rule removed')
        os.makedirs(main_folder, exist_ok=True, mode=0o777)
        wazuh_log_monitor.start(timeout=RELOAD_RULES_INTERVAL, callback=fim.callback_audit_reloading_rules,
                                error_message='Did not receive expected "Reloading Audit rules" event')
        wazuh_log_monitor.start(timeout=RELOAD_RULES_INTERVAL, callback=fim.callback_audit_added_rule,
                                error_message='Did not receive expected "Added audit rule... '
                                '\'{main_folder}\'" event')
    else:
        # If syscheck is monitoring with whodata, wait for audit to reload rules
        fim.wait_for_audit(whodata, wazuh_log_monitor)
        wait_for_symlink_check(wazuh_log_monitor)

    # Restore the target
    fim.create_file(fim.REGULAR, main_folder, file1, content='')
    fim.check_time_travel(scheduled, monitor=wazuh_log_monitor)

    if tags_to_apply == {'monitored_dir'} and whodata:
        wazuh_log_monitor.start(timeout=3, callback=fim.callback_detect_event,
                                error_message='Did not receive expected "Sending FIM event: ..." event')
    else:
        # We don't expect any event since symlink hasn't updated the link information
        with pytest.raises(TimeoutError):
            event = wazuh_log_monitor.start(timeout=3, callback=fim.callback_detect_event)
            logger.error('A "Sending FIM event: ..." event has been detected. No event should be detected as symlink '
                         'has not updated the link information yet.')
            logger.error(f'Unexpected event {event.result()}')
            raise AttributeError(f'Unexpected event {event.result()}')

    wait_for_symlink_check(wazuh_log_monitor)
    fim.wait_for_audit(whodata, wazuh_log_monitor)

    # Modify the files and expect events since symcheck has updated now
    fim.modify_file_content(main_folder, file1, 'Sample modification')
    fim.check_time_travel(scheduled, monitor=wazuh_log_monitor)
    modify = wazuh_log_monitor.start(timeout=3, callback=fim.callback_detect_event,
                                     error_message='Did not receive expected "Sending FIM event: ..." event').result()
    assert 'modified' in modify['data']['type'] and file1 in modify['data']['path'], \
        f"'modified' event not matching for {file1}"
>>>>>>> 3fa2e6c2
<|MERGE_RESOLUTION|>--- conflicted
+++ resolved
@@ -1,6 +1,5 @@
-<<<<<<< HEAD
 '''
-copyright: Copyright (C) 2015-2021, Wazuh Inc.
+copyright: Copyright (C) 2015-2022, Wazuh Inc.
 
            Created by Wazuh, Inc. <info@wazuh.com>.
 
@@ -14,12 +13,12 @@
        The FIM capability is managed by the 'wazuh-syscheckd' daemon, which checks configured files for
        changes to the checksums, permissions, and ownership.
 
-tier: 1
-
-modules:
+components:
     - fim
 
-components:
+suite: files_follow_symbolic_link
+
+targets:
     - agent
     - manager
 
@@ -37,21 +36,14 @@
     - Amazon Linux 1
     - CentOS 8
     - CentOS 7
-    - CentOS 6
+    - Debian Buster
+    - Red Hat 8
+    - Solaris 10
+    - Solaris 11
+    - macOS Catalina
+    - macOS Server
     - Ubuntu Focal
     - Ubuntu Bionic
-    - Ubuntu Xenial
-    - Ubuntu Trusty
-    - Debian Buster
-    - Debian Stretch
-    - Debian Jessie
-    - Debian Wheezy
-    - Red Hat 8
-    - Red Hat 7
-    - Red Hat 6
-    - macOS Catalina
-    - Solaris 10
-    - Solaris 11
 
 references:
     - https://documentation.wazuh.com/current/user-manual/capabilities/file-integrity/index.html
@@ -127,6 +119,8 @@
 
     wazuh_min_version: 4.2.0
 
+    tier: 1
+
     parameters:
         - tags_to_apply:
             type: set
@@ -218,7 +212,7 @@
         with pytest.raises(TimeoutError):
             event = wazuh_log_monitor.start(timeout=3, callback=fim.callback_detect_event)
             TestLogger.V('A "Sending FIM event: ..." event has been detected. No event should be detected as symlink '
-                            'has not updated the link information yet.')
+                         'has not updated the link information yet.')
             TestLogger.V(f'Unexpected event {event.result()}')
             raise AttributeError(f'Unexpected event {event.result()}')
 
@@ -231,234 +225,4 @@
     modify = wazuh_log_monitor.start(timeout=3, callback=fim.callback_detect_event,
                                      error_message='Did not receive expected "Sending FIM event: ..." event').result()
     assert 'modified' in modify['data']['type'] and file1 in modify['data']['path'], \
-        f"'modified' event not matching for {file1}"
-=======
-'''
-copyright: Copyright (C) 2015-2022, Wazuh Inc.
-
-           Created by Wazuh, Inc. <info@wazuh.com>.
-
-           This program is free software; you can redistribute it and/or modify it under the terms of GPLv2
-
-type: integration
-
-brief: File Integrity Monitoring (FIM) system watches selected files and triggering alerts when these files
-       are modified. Specifically, these tests will check if FIM stops detecting events when deleting
-       the target of a monitored 'symbolic link'.
-       The FIM capability is managed by the 'wazuh-syscheckd' daemon, which checks configured files for
-       changes to the checksums, permissions, and ownership.
-
-components:
-    - fim
-
-suite: files_follow_symbolic_link
-
-targets:
-    - agent
-    - manager
-
-daemons:
-    - wazuh-syscheckd
-
-os_platform:
-    - linux
-    - macos
-    - solaris
-
-os_version:
-    - Arch Linux
-    - Amazon Linux 2
-    - Amazon Linux 1
-    - CentOS 8
-    - CentOS 7
-    - Debian Buster
-    - Red Hat 8
-    - Solaris 10
-    - Solaris 11
-    - macOS Catalina
-    - macOS Server
-    - Ubuntu Focal
-    - Ubuntu Bionic
-
-references:
-    - https://documentation.wazuh.com/current/user-manual/capabilities/file-integrity/index.html
-    - https://documentation.wazuh.com/current/user-manual/reference/ossec-conf/syscheck.html#directories
-
-pytest_args:
-    - fim_mode:
-        realtime: Enable real-time monitoring on Linux (using the 'inotify' system calls) and Windows systems.
-        whodata: Implies real-time monitoring but adding the 'who-data' information.
-    - tier:
-        0: Only level 0 tests are performed, they check basic functionalities and are quick to perform.
-        1: Only level 1 tests are performed, they check functionalities of medium complexity.
-        2: Only level 2 tests are performed, they check advanced functionalities and are slow to perform.
-
-tags:
-    - fim_follow_symbolic_link
-'''
-import os
-
-import pytest
-import wazuh_testing.fim as fim
-
-from test_fim.test_files.test_follow_symbolic_link.common import configurations_path, testdir1, \
-    wait_for_symlink_check, testdir_target, testdir_not_target, delete_f
-# noinspection PyUnresolvedReferences
-from test_fim.test_files.test_follow_symbolic_link.common import test_directories, extra_configuration_before_yield, \
-    extra_configuration_after_yield
-from wazuh_testing import logger
-from wazuh_testing.tools.configuration import load_wazuh_configurations, check_apply_test
-from wazuh_testing.tools.monitoring import FileMonitor
-
-# Marks
-
-pytestmark = [pytest.mark.linux, pytest.mark.sunos5, pytest.mark.darwin, pytest.mark.tier(level=1)]
-
-# configurations
-
-conf_params, conf_metadata = fim.generate_params(extra_params={'FOLLOW_MODE': 'yes'})
-configurations = load_wazuh_configurations(configurations_path, __name__,
-                                           params=conf_params,
-                                           metadata=conf_metadata
-                                           )
-
-wazuh_log_monitor = FileMonitor(fim.LOG_FILE_PATH)
-
-
-# fixtures
-
-@pytest.fixture(scope='module', params=configurations)
-def get_configuration(request):
-    """Get configurations from the module."""
-    return request.param
-
-
-# tests
-
-@pytest.mark.skip(reason="It will be blocked by #2174, when it was solve we can enable again this test")
-@pytest.mark.parametrize('tags_to_apply, main_folder, aux_folder', [
-    ({'monitored_file'}, testdir1, testdir_not_target),
-    ({'monitored_dir'}, testdir_target, testdir_not_target)
-])
-def test_symbolic_delete_target(tags_to_apply, main_folder, aux_folder, get_configuration, configure_environment,
-                                restart_syscheckd, wait_for_fim_start):
-    '''
-    description: Check if the 'wazuh-syscheckd' daemon detects events properly when deleting a target of a symlink,
-                 this link is updated, and the target is recreated again. For this purpose, the test will monitor a
-                 'symbolic link' pointing to a file/directory, and once FIM starts, it will create and expect events
-                 inside the pointed folder. After the events are processed, the test will remove the link target and
-                 wait until the links are reloaded. Then, the test will create the file/directory again, generate
-                 events inside the target that the link was pointing to, and check that no FIM events are triggered.
-                 Finally, the test will wait until the links are reloaded, generates, and checks the FIM events
-                 with the updated link.
-
-    wazuh_min_version: 4.2.0
-
-    tier: 1
-
-    parameters:
-        - tags_to_apply:
-            type: set
-            brief: Run test if matches with a configuration identifier, skip otherwise.
-        - main_folder:
-            type: str
-            brief: Directory that is being pointed at or contains the pointed file.
-        - aux_folder:
-            type: str
-            brief: Directory that will be pointed at or will contain the future pointed file.
-        - get_configuration:
-            type: fixture
-            brief: Get configurations from the module.
-        - configure_environment:
-            type: fixture
-            brief: Configure a custom environment for testing.
-        - restart_syscheckd:
-            type: fixture
-            brief: Clear the 'ossec.log' file and start a new monitor.
-        - wait_for_fim_start:
-            type: fixture
-            brief: Wait for realtime start, whodata start, or end of initial FIM scan.
-
-    assertions:
-        - Verify that the FIM 'deleted' event is generated when deleting the target of the 'symbolic link'.
-        - Verify that no FIM events are generated when the destination folder is restored,
-          and the link information has not been updated yet.
-        - Verify that the FIM 'modified' event is generated when the link information has been updated.
-
-    input_description: Two test cases (monitored_file and monitored_dir) are contained in external YAML file
-                       (wazuh_conf.yaml) which includes configuration settings for the 'wazuh-syscheckd' daemon
-                       and, these are combined with the testing directories to be monitored defined in
-                       the 'common.py' module.
-
-    expected_output:
-        - r'.*Sending FIM event: (.+)$' ('modified' and 'deleted' events)
-
-    tags:
-        - scheduled
-        - time_travel
-    '''
-    check_apply_test(tags_to_apply, get_configuration['tags'])
-    scheduled = get_configuration['metadata']['fim_mode'] == 'scheduled'
-    whodata = get_configuration['metadata']['fim_mode'] == 'whodata'
-    file1 = 'regular1'
-    RELOAD_RULES_INTERVAL = 30
-
-    # If symlink is pointing to a directory, we need to add files and expect their 'added' event (only if the file
-    # is being created withing the pointed directory. Then, delete the pointed file or directory
-    if tags_to_apply == {'monitored_dir'}:
-        fim.create_file(fim.REGULAR, main_folder, file1, content='')
-        fim.check_time_travel(scheduled, monitor=wazuh_log_monitor)
-        wazuh_log_monitor.start(timeout=3, callback=fim.callback_detect_event,
-                                error_message='Did not receive expected "Sending FIM event: ..." event')
-        delete_f(main_folder)
-    else:
-        delete_f(main_folder, file1)
-
-    fim.check_time_travel(scheduled, monitor=wazuh_log_monitor)
-    delete = wazuh_log_monitor.start(timeout=3, callback=fim.callback_detect_event,
-                                     error_message='Did not receive expected "Sending FIM event: ..." event').result()
-    assert 'deleted' in delete['data']['type'] and file1 in delete['data']['path'], \
-        f"'deleted' event not matching for {file1}"
-
-    if tags_to_apply == {'monitored_dir'} and whodata:
-        wazuh_log_monitor.start(timeout=3, callback=fim.callback_audit_removed_rule,
-                                error_message='Did not receive expected "Monitored directory \'{main_folder}\' was'
-                                              'removed: Audit rule removed')
-        os.makedirs(main_folder, exist_ok=True, mode=0o777)
-        wazuh_log_monitor.start(timeout=RELOAD_RULES_INTERVAL, callback=fim.callback_audit_reloading_rules,
-                                error_message='Did not receive expected "Reloading Audit rules" event')
-        wazuh_log_monitor.start(timeout=RELOAD_RULES_INTERVAL, callback=fim.callback_audit_added_rule,
-                                error_message='Did not receive expected "Added audit rule... '
-                                '\'{main_folder}\'" event')
-    else:
-        # If syscheck is monitoring with whodata, wait for audit to reload rules
-        fim.wait_for_audit(whodata, wazuh_log_monitor)
-        wait_for_symlink_check(wazuh_log_monitor)
-
-    # Restore the target
-    fim.create_file(fim.REGULAR, main_folder, file1, content='')
-    fim.check_time_travel(scheduled, monitor=wazuh_log_monitor)
-
-    if tags_to_apply == {'monitored_dir'} and whodata:
-        wazuh_log_monitor.start(timeout=3, callback=fim.callback_detect_event,
-                                error_message='Did not receive expected "Sending FIM event: ..." event')
-    else:
-        # We don't expect any event since symlink hasn't updated the link information
-        with pytest.raises(TimeoutError):
-            event = wazuh_log_monitor.start(timeout=3, callback=fim.callback_detect_event)
-            logger.error('A "Sending FIM event: ..." event has been detected. No event should be detected as symlink '
-                         'has not updated the link information yet.')
-            logger.error(f'Unexpected event {event.result()}')
-            raise AttributeError(f'Unexpected event {event.result()}')
-
-    wait_for_symlink_check(wazuh_log_monitor)
-    fim.wait_for_audit(whodata, wazuh_log_monitor)
-
-    # Modify the files and expect events since symcheck has updated now
-    fim.modify_file_content(main_folder, file1, 'Sample modification')
-    fim.check_time_travel(scheduled, monitor=wazuh_log_monitor)
-    modify = wazuh_log_monitor.start(timeout=3, callback=fim.callback_detect_event,
-                                     error_message='Did not receive expected "Sending FIM event: ..." event').result()
-    assert 'modified' in modify['data']['type'] and file1 in modify['data']['path'], \
-        f"'modified' event not matching for {file1}"
->>>>>>> 3fa2e6c2
+        f"'modified' event not matching for {file1}"