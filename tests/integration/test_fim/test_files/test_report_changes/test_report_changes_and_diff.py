--- conflicted
+++ resolved
@@ -112,11 +112,7 @@
 @pytest.mark.parametrize('configuration, metadata', zip(configurations, configuration_metadata), ids=test_case_ids)
 def test_reports_file_and_nodiff(configuration, metadata, set_wazuh_configuration,
                                  configure_local_internal_options_function, restart_syscheck_function,
-<<<<<<< HEAD
                                  create_monitored_folders, wait_fim_start):
-=======
-                                 create_monitored_folders_module, wait_fim_start_function):
->>>>>>> 67dd63e7
     '''
     description: Check if the 'wazuh-syscheckd' daemon reports the file changes (or truncates if required)
                  in the generated events using the 'nodiff' tag and vice versa. For this purpose, the test
