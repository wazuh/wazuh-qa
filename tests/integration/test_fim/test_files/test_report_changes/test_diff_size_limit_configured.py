--- conflicted
+++ resolved
@@ -73,22 +73,14 @@
 from wazuh_testing import global_parameters, DATA, LOG_FILE_PATH
 from wazuh_testing.tools import PREFIX
 from wazuh_testing.tools.configuration import load_wazuh_configurations
-<<<<<<< HEAD
-from wazuh_testing.modules.fim import (TEST_DIR_1, YAML_CONF_DIFF, DIFF_LIMIT_VALUE,
+from wazuh_testing.tools.monitoring import FileMonitor, generate_monitoring_callback
+from wazuh_testing.modules.fim import (TEST_DIR_1, DIFF_LIMIT_VALUE,
                                        DIFF_SIZE_LIMIT, DISK_QUOTA_ENABLED, DISK_QUOTA_LIMIT,
                                        FILE_SIZE_ENABLED, FILE_SIZE_LIMIT, CB_MAXIMUM_FILE_SIZE,
                                        REPORT_CHANGES, TEST_DIRECTORIES, ERR_MSG_MAXIMUM_FILE_SIZE,
                                        ERR_MSG_WRONG_VALUE_MAXIMUM_FILE_SIZE)
-from wazuh_testing.modules import (DATA, SYSCHECK_DEBUG, VERBOSE_DEBUG_OUTPUT)
-=======
->>>>>>> 7094f3b1
-from wazuh_testing.tools.monitoring import FileMonitor, generate_monitoring_callback
-from wazuh_testing.modules.fim import (TEST_DIR_1, DIFF_LIMIT_VALUE, DIFF_SIZE_LIMIT, FILE_SIZE_LIMIT,
-                                       DISK_QUOTA_ENABLED, DISK_QUOTA_LIMIT, FILE_SIZE_ENABLED, CB_MAXIMUM_FILE_SIZE,
-                                       REPORT_CHANGES, TEST_DIRECTORIES, ERR_MSG_MAXIMUM_FILE_SIZE,
-                                       ERR_MSG_WRONG_VALUE_MAXIMUM_FILE_SIZE)
+from wazuh_testing.modules.fim.utils import generate_params
 from wazuh_testing.modules.fim import FIM_DEFAULT_LOCAL_INTERNAL_OPTIONS as local_internal_options
-from wazuh_testing.modules.fim.utils import generate_params
 
 
 # Marks
