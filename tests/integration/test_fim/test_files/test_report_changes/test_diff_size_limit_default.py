--- conflicted
+++ resolved
@@ -30,12 +30,7 @@
     - linux
     - windows
     - macos
-<<<<<<< HEAD
-    - solaris  
-=======
     - solaris
-
->>>>>>> 7f00f14a
 
 os_version:
     - Arch Linux
