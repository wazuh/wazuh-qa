'''
copyright: Copyright (C) 2015-2022, Wazuh Inc.

           Created by Wazuh, Inc. <info@wazuh.com>.

           This program is free software; you can redistribute it and/or modify it under the terms of GPLv2

type: integration

brief: File Integrity Monitoring (FIM) system watches selected files and triggering alerts when
       these files are modified. Specifically, these tests will check if FIM limits the size of
       'diff' information to generate from the file monitored to the default value of
       the 'diff_size_limit' attribute when the 'report_changes' option is enabled.
       The FIM capability is managed by the 'wazuh-syscheckd' daemon, which checks configured
       files for changes to the checksums, permissions, and ownership.

components:
    - fim

suite: files_report_changes

targets:
    - agent
    - manager

daemons:
    - wazuh-syscheckd

os_platform:
    - linux
    - windows
    - macos
    - solaris

os_version:
    - Arch Linux
    - Amazon Linux 2
    - Amazon Linux 1
    - CentOS 8
    - CentOS 7
    - Debian Buster
    - Red Hat 8
    - Solaris 10
    - Solaris 11
    - macOS Catalina
    - macOS Server
    - Ubuntu Focal
    - Ubuntu Bionic
    - Windows 10
    - Windows Server 2019
    - Windows Server 2016

references:
    - https://documentation.wazuh.com/current/user-manual/capabilities/file-integrity/index.html
    - https://documentation.wazuh.com/current/user-manual/reference/ossec-conf/syscheck.html#directories

pytest_args:
    - fim_mode:
        realtime: Enable real-time monitoring on Linux (using the 'inotify' system calls) and Windows systems.
        whodata: Implies real-time monitoring but adding the 'who-data' information.
        scheduled: Implies scheduled scan
    - tier:
        0: Only level 0 tests are performed, they check basic functionalities and are quick to perform.
        1: Only level 1 tests are performed, they check functionalities of medium complexity.
        2: Only level 2 tests are performed, they check advanced functionalities and are slow to perform.

tags:
    - fim_report_changes
'''
import os

import pytest
from wazuh_testing import global_parameters, DATA, LOG_FILE_PATH, SYSCHECK_DEBUG, VERBOSE_DEBUG_OUTPUT
from wazuh_testing.tools import PREFIX
from wazuh_testing.tools.configuration import load_wazuh_configurations
from wazuh_testing.tools.monitoring import FileMonitor, generate_monitoring_callback
<<<<<<< HEAD
from wazuh_testing.modules import DATA, SYSCHECK_DEBUG, VERBOSE_DEBUG_OUTPUT
from wazuh_testing.modules.fim import (DIFF_DEFAULT_LIMIT_VALUE, CB_MAXIMUM_FILE_SIZE,
                                       REPORT_CHANGES, TEST_DIR_1, TEST_DIRECTORIES,
                                       YAML_CONF_DIFF, ERR_MSG_MAXIMUM_FILE_SIZE,
                                       ERR_MSG_WRONG_VALUE_MAXIMUM_FILE_SIZE)

=======
from wazuh_testing.modules.fim import (DIFF_DEFAULT_LIMIT_VALUE, CB_MAXIMUM_FILE_SIZE, REPORT_CHANGES, TEST_DIR_1,
                                       TEST_DIRECTORIES, ERR_MSG_MAXIMUM_FILE_SIZE,
                                       ERR_MSG_WRONG_VALUE_MAXIMUM_FILE_SIZE)
from wazuh_testing.modules.fim import FIM_DEFAULT_LOCAL_INTERNAL_OPTIONS as local_internal_options
from wazuh_testing.modules.fim.utils import generate_params
>>>>>>> 7094f3b1
# Marks

pytestmark = [pytest.mark.tier(level=1)]

# Variables

wazuh_log_monitor = FileMonitor(LOG_FILE_PATH)
test_directory = os.path.join(PREFIX, TEST_DIR_1)
test_data_path = os.path.join(os.path.dirname(os.path.realpath(__file__)), DATA)
configurations_path = os.path.join(test_data_path, 'wazuh_conf_diff.yaml')


# Configurations

parameters, metadata = generate_params(extra_params={REPORT_CHANGES.upper(): {REPORT_CHANGES: 'yes'},
                                                     TEST_DIRECTORIES: test_directory})

configurations = load_wazuh_configurations(configurations_path, __name__, params=parameters, metadata=metadata)
local_internal_options = {SYSCHECK_DEBUG: VERBOSE_DEBUG_OUTPUT}

# Fixtures


@pytest.fixture(scope='module', params=configurations)
def get_configuration(request):
    """Get configurations from the module."""
    return request.param


# Tests

def test_diff_size_limit_default(configure_local_internal_options_module, get_configuration, configure_environment,
                                 restart_syscheckd):
    '''
    description: Check if the 'wazuh-syscheckd' daemon limits the size of 'diff' information to generate from
                 the default value of the 'diff_size_limit' attribute. For this purpose, the test will monitor
                 a directory and, once the FIM is started, it will wait for the FIM event related to the maximum
                 file size to generate 'diff' information. Finally, the test will verify that the value gotten
                 from that FIM event corresponds with the default value of the 'diff_size_limit' attribute (50MB).

    wazuh_min_version: 4.5.0

    tier: 1

    parameters:
        - configure_local_internal_options_module:
            type: fixture
            brief: Configure the local internal options file.
        - get_configuration:
            type: fixture
            brief: Get configurations from the module.
        - configure_environment:
            type: fixture
            brief: Configure a custom environment for testing.
        - restart_syscheckd:
            type: fixture
            brief: Clear the 'ossec.log' file and start a new monitor.

    assertions:
        - Verify that an FIM event is generated indicating the size limit of 'diff' information to generate
          with the default value of the 'diff_size_limit' attribute (50MB).

    input_description: A test case (ossec_conf_diff_size_limit) is contained in external YAML
                       file (wazuh_conf_diff.yaml) which includes configuration settings for
                       the 'wazuh-syscheckd' daemon and, these are combined with the
                       testing directory to be monitored defined in the module.

    expected_output:
        - r'.*Maximum file size limit to generate diff information configured to'

    tags:
        - diff
        - scheduled
        - realtime
        - who_data
    '''

    diff_size_value = wazuh_log_monitor.start(timeout=global_parameters.default_timeout,
                                              callback=generate_monitoring_callback(CB_MAXIMUM_FILE_SIZE),
                                              error_message=ERR_MSG_MAXIMUM_FILE_SIZE).result()

    assert diff_size_value == str(DIFF_DEFAULT_LIMIT_VALUE), ERR_MSG_WRONG_VALUE_MAXIMUM_FILE_SIZE<|MERGE_RESOLUTION|>--- conflicted
+++ resolved
@@ -70,24 +70,15 @@
 import os
 
 import pytest
-from wazuh_testing import global_parameters, DATA, LOG_FILE_PATH, SYSCHECK_DEBUG, VERBOSE_DEBUG_OUTPUT
+from wazuh_testing import global_parameters, DATA, LOG_FILE_PATH
 from wazuh_testing.tools import PREFIX
 from wazuh_testing.tools.configuration import load_wazuh_configurations
 from wazuh_testing.tools.monitoring import FileMonitor, generate_monitoring_callback
-<<<<<<< HEAD
-from wazuh_testing.modules import DATA, SYSCHECK_DEBUG, VERBOSE_DEBUG_OUTPUT
-from wazuh_testing.modules.fim import (DIFF_DEFAULT_LIMIT_VALUE, CB_MAXIMUM_FILE_SIZE,
-                                       REPORT_CHANGES, TEST_DIR_1, TEST_DIRECTORIES,
-                                       YAML_CONF_DIFF, ERR_MSG_MAXIMUM_FILE_SIZE,
-                                       ERR_MSG_WRONG_VALUE_MAXIMUM_FILE_SIZE)
-
-=======
 from wazuh_testing.modules.fim import (DIFF_DEFAULT_LIMIT_VALUE, CB_MAXIMUM_FILE_SIZE, REPORT_CHANGES, TEST_DIR_1,
                                        TEST_DIRECTORIES, ERR_MSG_MAXIMUM_FILE_SIZE,
                                        ERR_MSG_WRONG_VALUE_MAXIMUM_FILE_SIZE)
+from wazuh_testing.modules.fim.utils import generate_params
 from wazuh_testing.modules.fim import FIM_DEFAULT_LOCAL_INTERNAL_OPTIONS as local_internal_options
-from wazuh_testing.modules.fim.utils import generate_params
->>>>>>> 7094f3b1
 # Marks
 
 pytestmark = [pytest.mark.tier(level=1)]
@@ -106,7 +97,6 @@
                                                      TEST_DIRECTORIES: test_directory})
 
 configurations = load_wazuh_configurations(configurations_path, __name__, params=parameters, metadata=metadata)
-local_internal_options = {SYSCHECK_DEBUG: VERBOSE_DEBUG_OUTPUT}
 
 # Fixtures
 
