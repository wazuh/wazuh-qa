--- conflicted
+++ resolved
@@ -1,4 +1,3 @@
-<<<<<<< HEAD
 '''
 copyright: Copyright (C) 2015-2021, Wazuh Inc.
 
@@ -173,181 +172,4 @@
     create_file(REGULAR, testdir1, f'test_{int(round(time() * 10 ** 6))}', content='')
 
     wazuh_log_monitor.start(timeout=120, callback=callback_detect_event_before_end_scan,
-                            error_message='Did not receive expected event before end the scan')
-=======
-'''
-copyright: Copyright (C) 2015-2021, Wazuh Inc.
-
-           Created by Wazuh, Inc. <info@wazuh.com>.
-
-           This program is free software; you can redistribute it and/or modify it under the terms of GPLv2
-
-type: integration
-
-brief: File Integrity Monitoring (FIM) system watches selected files and triggering alerts when these
-       files are modified. Specifically, these tests will check if the modifications made on files during
-       the initial scan ('baseline') generate events when the scan is finished.
-       The FIM capability is managed by the 'wazuh-syscheckd' daemon, which checks configured files
-       for changes to the checksums, permissions, and ownership.
-
-tier: 0
-
-modules:
-    - fim
-
-components:
-    - agent
-    - manager
-
-daemons:
-    - wazuh-syscheckd
-
-os_platform:
-    - linux
-    - windows
-
-os_version:
-    - Arch Linux
-    - Amazon Linux 2
-    - Amazon Linux 1
-    - CentOS 8
-    - CentOS 7
-    - CentOS 6
-    - Ubuntu Focal
-    - Ubuntu Bionic
-    - Ubuntu Xenial
-    - Ubuntu Trusty
-    - Debian Buster
-    - Debian Stretch
-    - Debian Jessie
-    - Debian Wheezy
-    - Red Hat 8
-    - Red Hat 7
-    - Red Hat 6
-    - Windows 10
-    - Windows 8
-    - Windows 7
-    - Windows Server 2019
-    - Windows Server 2016
-    - Windows Server 2012
-    - Windows Server 2003
-    - Windows XP
-
-references:
-    - https://documentation.wazuh.com/current/user-manual/capabilities/file-integrity/index.html
-    - https://documentation.wazuh.com/current/user-manual/reference/ossec-conf/syscheck.html
-
-pytest_args:
-    - fim_mode:
-        realtime: Enable real-time monitoring on Linux (using the 'inotify' system calls) and Windows systems.
-        whodata: Implies real-time monitoring but adding the 'who-data' information.
-    - tier:
-        0: Only level 0 tests are performed, they check basic functionalities and are quick to perform.
-        1: Only level 1 tests are performed, they check functionalities of medium complexity.
-        2: Only level 2 tests are performed, they check advanced functionalities and are slow to perform.
-
-tags:
-    - fim_basic_usage
-'''
-import os
-from time import time
-import sys
-
-import pytest
-from wazuh_testing.fim import (LOG_FILE_PATH, REGULAR, callback_detect_event, callback_detect_end_scan, create_file,
-                               generate_params)
-from wazuh_testing.tools import PREFIX
-from wazuh_testing.tools.configuration import load_wazuh_configurations, check_apply_test
-from wazuh_testing.tools.monitoring import FileMonitor
-
-# Marks
-
-pytestmark = pytest.mark.tier(level=0)
-
-# variables
-
-test_directories = [os.path.join(PREFIX, 'testdir1'), os.path.join(PREFIX, 'testdir2')]
-
-directory_str = ','.join(test_directories + [os.path.join(PREFIX, 'noexists')])
-
-wazuh_log_monitor = FileMonitor(LOG_FILE_PATH)
-test_data_path = os.path.join(os.path.dirname(os.path.realpath(__file__)), 'data')
-configurations_path = os.path.join(test_data_path, 'wazuh_conf.yaml')
-testdir1, testdir2 = test_directories
-
-# configurations
-
-conf_params = {'TEST_DIRECTORIES': directory_str, 'MODULE_NAME': __name__}
-p, m = generate_params(extra_params=conf_params, modes=['scheduled', 'realtime'])
-
-configurations = load_wazuh_configurations(configurations_path, __name__, params=p, metadata=m)
-
-
-# fixtures
-
-@pytest.fixture(scope='module', params=configurations)
-def get_configuration(request):
-    """Get configurations from the module."""
-    return request.param
-
-
-# tests
-
-def callback_detect_event_before_end_scan(line):
-    ended_scan = callback_detect_end_scan(line)
-    if ended_scan is None:
-        event = callback_detect_event(line)
-        assert event is None, 'Event detected before end scan'
-        return None
-    else:
-        return True
-
-
-def extra_configuration_before_yield():
-    for _ in range(1000):
-        create_file(REGULAR, testdir1, f'test_{int(round(time() * 10 ** 6))}', content='')
-        create_file(REGULAR, testdir2, f'test_{int(round(time() * 10 ** 6))}', content='')
-
-@pytest.mark.skipif(sys.platform == 'win32', reason="Blocked by wazuh/wazuh-qa#2174 - Refactor required")
-def test_wait_until_baseline(get_configuration, configure_environment, restart_syscheckd):
-    '''
-    description: Check if FIM events are appearing after the 'baseline'. The log message
-                 'File integrity monitoring scan ended' informs about the end of the first scan,
-                 which generates the 'baseline'. For this purpose, the test creates a test file
-                 while the initial scan is being performed. When the baseline has been generated
-                 it checks if the FIM addition event has been triggered.
-
-    wazuh_min_version: 4.2.0
-
-    parameters:
-        - get_configuration:
-            type: fixture
-            brief: Get configurations from the module.
-        - configure_environment:
-            type: fixture
-            brief: Configure a custom environment for testing.
-        - restart_syscheckd:
-            type: fixture
-            brief: Clear the 'ossec.log' file and start a new monitor.
-
-    assertions:
-        - Verify that a FIM addition event was generated during the initial scan.
-
-    input_description: A test case (ossec_conf) is contained in external YAML file (wazuh_conf.yaml)
-                       which includes configuration settings for the 'wazuh-syscheckd' daemon and, it
-                       is combined with the testing directories to be monitored defined in this module.
-
-    expected_output:
-        - r'.*Sending FIM event: (.+)$'
-
-    tags:
-        - realtime
-    '''
-    check_apply_test({'ossec_conf'}, get_configuration['tags'])
-
-    # Create a file during initial scan to check if the event is logged after the 'scan ended' message
-    create_file(REGULAR, testdir1, f'test_{int(round(time() * 10 ** 6))}', content='')
-
-    wazuh_log_monitor.start(timeout=120, callback=callback_detect_event_before_end_scan,
-                            error_message='Did not receive expected event before end the scan')
->>>>>>> 0f248a91
+                            error_message='Did not receive expected event before end the scan')