--- conflicted
+++ resolved
@@ -1,4 +1,3 @@
-<<<<<<< HEAD
 '''
 copyright: Copyright (C) 2015-2021, Wazuh Inc.
 
@@ -73,6 +72,7 @@
 tags:
     - fim_basic_usage
 '''
+
 import os
 
 import pytest
@@ -162,81 +162,6 @@
 
     # Check that the warning is displayed when there is no directory.
     for section in get_configuration['sections']:
-        if not section['elements'][1]['directories']['value']:
-            wazuh_log_monitor.start(timeout=global_parameters.default_timeout,
-                                    callback=callback_empty_directories,
-                                    error_message='Did not receive expected '
-                                                  '"DEBUG: (6338): Empty directories tag found in the configuration" '
-                                                  'event').result()
-        # Check that the message is not displayed when the directory is specified.
-        else:
-            with pytest.raises(TimeoutError):
-                event = wazuh_log_monitor.start(timeout=global_parameters.default_timeout,
-                                                callback=callback_empty_directories).result()
-                raise AttributeError(f'Unexpected event {event}')
-=======
-# Copyright (C) 2015-2021, Wazuh Inc.
-# Created by Wazuh, Inc. <info@wazuh.com>.
-# This program is free software; you can redistribute it and/or modify it under the terms of GPLv2
-
-import os
-
-import pytest
-from wazuh_testing import global_parameters
-from wazuh_testing.fim import LOG_FILE_PATH, generate_params, callback_empty_directories
-from wazuh_testing.tools import PREFIX
-from wazuh_testing.tools.configuration import load_wazuh_configurations, check_apply_test
-from wazuh_testing.tools.monitoring import FileMonitor
-
-# Marks
-
-pytestmark = pytest.mark.tier(level=0)
-
-# Variables
-
-test_directories = []
-testdir = os.path.join(PREFIX, 'testdir1')
-test_data_path = os.path.join(os.path.dirname(os.path.realpath(__file__)), 'data')
-configurations_path = os.path.join(test_data_path, 'wazuh_conf.yaml')
-wazuh_log_monitor = FileMonitor(LOG_FILE_PATH)
-
-# Configurations
-
-p, m = generate_params(extra_params={'TEST_DIRECTORIES': '', 'MODULE_NAME': __name__})
-configuration1 = load_wazuh_configurations(configurations_path, __name__, params=p, metadata=m)
-
-p, m = generate_params(extra_params={'TEST_DIRECTORIES': testdir, 'MODULE_NAME': __name__})
-configuration2 = load_wazuh_configurations(configurations_path, __name__, params=p, metadata=m)
-
-# Merge both list of configurations into the final one to avoid skips and configuration issues
-configurations = configuration1 + configuration2
-
-
-# Fixtures
-
-@pytest.fixture(scope='module', params=configurations)
-def get_configuration(request):
-    """Get configurations from the module."""
-    return request.param
-
-
-# Tests
-
-@pytest.mark.parametrize('tags_to_apply', [
-    {'ossec_conf'}
-])
-def test_new_directory(tags_to_apply, get_configuration, configure_environment, restart_syscheckd):
-    """Verify that syscheck shows a debug message when an empty directories tag is found.
-
-    Parameters
-    ----------
-    tags_to_apply : set
-        Run test if matches with a configuration identifier, skip otherwise
-    """
-    check_apply_test(tags_to_apply, get_configuration['tags'])
-
-    # Check that the warning is displayed when there is no directory.
-    for section in get_configuration['sections']:
         if section['section'] == 'syscheck':
             if not section['elements'][1]['directories']['value']:
                 wazuh_log_monitor.start(timeout=global_parameters.default_timeout,
@@ -249,5 +174,4 @@
                 with pytest.raises(TimeoutError):
                     event = wazuh_log_monitor.start(timeout=global_parameters.default_timeout,
                                                     callback=callback_empty_directories).result()
-                    raise AttributeError(f'Unexpected event {event}')
->>>>>>> aa5c300e
+                    raise AttributeError(f'Unexpected event {event}')