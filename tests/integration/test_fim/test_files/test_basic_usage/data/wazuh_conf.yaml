<<<<<<< HEAD
---
# conf 1
- tags:
  - ossec_conf
  apply_to_modules:
  - MODULE_NAME
  sections:
  - section: syscheck
    elements:
    - disabled:
        value: 'no'
    - directories:
        value: TEST_DIRECTORIES
        attributes:
        - check_all: 'yes'
        - FIM_MODE
=======
---
# conf 1
- tags:
  - ossec_conf
  apply_to_modules:
  - MODULE_NAME
  sections:
  - section: syscheck
    elements:
    - disabled:
        value: 'no'
    - directories:
        value: TEST_DIRECTORIES
        attributes:
        - check_all: 'yes'
        - FIM_MODE
  - section: sca
    elements:
    - enabled:
        value: 'no'
  - section: rootcheck
    elements:
    - disabled:
        value: 'yes'
  - section: wodle
    attributes:
      - name: 'syscollector'
    elements:
      - disabled:
          value: 'yes'

# conf 2
- tags:
  - ossec_conf_wildcards
  apply_to_modules:
  - MODULE_NAME
  sections:
  - section: syscheck
    elements:
    - disabled:
        value: 'no'
    - directories:
        value: TEST_WILDCARDS
        attributes:
        - check_all: 'yes'
        - FIM_MODE
  - section: sca
    elements:
    - enabled:
        value: 'no'
  - section: rootcheck
    elements:
    - disabled:
        value: 'yes'
  - section: wodle
    attributes:
      - name: 'syscollector'
    elements:
      - disabled:
          value: 'yes'
>>>>>>> ae7259c9
<|MERGE_RESOLUTION|>--- conflicted
+++ resolved
@@ -1,21 +1,3 @@
-<<<<<<< HEAD
----
-# conf 1
-- tags:
-  - ossec_conf
-  apply_to_modules:
-  - MODULE_NAME
-  sections:
-  - section: syscheck
-    elements:
-    - disabled:
-        value: 'no'
-    - directories:
-        value: TEST_DIRECTORIES
-        attributes:
-        - check_all: 'yes'
-        - FIM_MODE
-=======
 ---
 # conf 1
 - tags:
@@ -75,5 +57,4 @@
       - name: 'syscollector'
     elements:
       - disabled:
-          value: 'yes'
->>>>>>> ae7259c9
+          value: 'yes'