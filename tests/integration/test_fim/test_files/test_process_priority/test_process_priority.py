--- conflicted
+++ resolved
@@ -43,13 +43,8 @@
 
 # tests
 def test_process_priority(get_configuration, configure_environment, restart_syscheckd, wait_for_fim_start):
-<<<<<<< HEAD
-    """Check if the wazuh-modulesd service priority is updated correctly using
-       <process_priority> tag in ossec.conf.
-=======
     """Check if the wazuh-syscheckd service priority is updated correctly using
        <process_priority> tag from the configuration file.
->>>>>>> e82274b9
     """
     check_apply_test({'wazuh_conf'}, get_configuration['tags'])
 
