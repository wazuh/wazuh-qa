--- conflicted
+++ resolved
@@ -1,40 +1,24 @@
 # Copyright (C) 2015-2022, Wazuh Inc.
 # Created by Wazuh, Inc. <info@wazuh.com>.
 # This program is free software; you can redistribute it and/or modify it under the terms of GPLv2
-<<<<<<< HEAD
+import os
 import re
 import subprocess
 import time
 import pytest
 
 from distro import id
-from wazuh_testing import global_parameters
+from wazuh_testing import (global_parameters, LOG_FILE_PATH, REGULAR, WAZUH_SERVICES_START, WAZUH_SERVICES_STOP,
+                           WAZUH_LOG_MONITOR)
 from wazuh_testing.tools.configuration import (get_wazuh_local_internal_options, set_wazuh_local_internal_options,
                                                create_local_internal_options)
 from wazuh_testing.tools.services import control_service
-from wazuh_testing.fim import (create_registry, registry_parser, KEY_WOW64_64KEY, delete_registry, create_file,
-                               LOG_FILE_PATH, callback_detect_registry_integrity_clear_event, REGULAR)
-
-from wazuh_testing.tools.file import truncate_file, delete_path_recursively
-from wazuh_testing.modules.fim import (WINDOWS_HKEY_LOCAL_MACHINE, MONITORED_KEY, SYNC_INTERVAL_VALUE,
+from wazuh_testing.tools.monitoring import FileMonitor
+from wazuh_testing.tools.file import truncate_file, delete_path_recursively, create_file
+from wazuh_testing.modules.fim import (WINDOWS_HKEY_LOCAL_MACHINE, MONITORED_KEY, SYNC_INTERVAL_VALUE, KEY_WOW64_64KEY,
                                        FIM_DEFAULT_LOCAL_INTERNAL_OPTIONS, MONITORED_DIR_1)
-from wazuh_testing.modules.fim.event_monitor import detect_whodata_start, detect_realtime_start, detect_initial_scan
-from wazuh_testing.wazuh_variables import WAZUH_SERVICES_START, WAZUH_SERVICES_STOP, WAZUH_LOG_MONITOR
-=======
-
-import os
-import pytest
-
-from wazuh_testing import (global_parameters, LOG_FILE_PATH, WAZUH_SERVICES_START, WAZUH_SERVICES_STOP,
-                           WAZUH_LOG_MONITOR)
-from wazuh_testing.tools.configuration import (get_wazuh_local_internal_options, set_wazuh_local_internal_options,
-                                               create_local_internal_options)
-from wazuh_testing.tools.file import truncate_file, delete_path_recursively
->>>>>>> 7094f3b1
-from wazuh_testing.tools.monitoring import FileMonitor
-from wazuh_testing.tools.services import control_service
 from wazuh_testing.modules.fim import (registry_parser, KEY_WOW64_64KEY, WINDOWS_HKEY_LOCAL_MACHINE, MONITORED_KEY,
-                                       SYNC_INTERVAL_VALUE, FIM_DEFAULT_LOCAL_INTERNAL_OPTIONS)
+                                       SYNC_INTERVAL_VALUE, FIM_DEFAULT_LOCAL_INTERNAL_OPTIONS, registry_parser)
 from wazuh_testing.modules.fim import event_monitor as evm
 from wazuh_testing.modules.fim.utils import create_registry, delete_registry
 
@@ -58,8 +42,7 @@
 
     # wait until the sync is done.
     file_monitor.start(timeout=SYNC_INTERVAL_VALUE + global_parameters.default_timeout,
-<<<<<<< HEAD
-                       callback=callback_detect_registry_integrity_clear_event,
+                       callback=evm.callback_detect_registry_integrity_clear_event,
                        error_message='Did not receive expected "integrity clear" event')
 
 
@@ -123,41 +106,18 @@
     """
     yield
 
-
-@pytest.fixture(scope='function')
-def wait_for_fim_start_function(configuration):
-    """
-    Wait for realtime start, whodata start or end of initial FIM scan.
-=======
-                       callback=evm.callback_detect_registry_integrity_clear_event,
-                       error_message='Did not receive expected "integrity clear" event')
-
-
 @pytest.fixture()
 def wait_fim_start_function(configuration):
     """ Wait for realtime start, whodata start or end of initial FIM scan.
 
     Args:
         configuration (dict): Configuration template data to write in the ossec.conf.
->>>>>>> 7094f3b1
     """
     file_monitor = FileMonitor(LOG_FILE_PATH)
     mode_key = 'fim_mode' if 'fim_mode2' not in configuration else 'fim_mode2'
 
     try:
         if configuration[mode_key] == 'realtime':
-<<<<<<< HEAD
-            detect_realtime_start(file_monitor)
-        elif configuration[mode_key] == 'whodata':
-            detect_whodata_start(file_monitor)
-        else:  # scheduled
-            detect_initial_scan(file_monitor)
-    except KeyError:
-        detect_initial_scan(file_monitor)
-
-
-@pytest.fixture(scope="function")
-=======
             evm.detect_realtime_start(file_monitor)
         elif configuration[mode_key] == 'whodata':
             evm.detect_whodata_start(file_monitor)
@@ -168,16 +128,12 @@
 
 
 @pytest.fixture()
->>>>>>> 7094f3b1
 def restart_syscheck_function():
     """
     Restart syscheckd daemon.
     """
     control_service("stop", daemon="wazuh-syscheckd")
     truncate_file(LOG_FILE_PATH)
-<<<<<<< HEAD
-    control_service("start", daemon="wazuh-syscheckd")
-=======
     control_service("start", daemon="wazuh-syscheckd")
 
 
@@ -194,5 +150,4 @@
         os.mkdir(folder)
     yield
     for folder in test_folders:
-        delete_path_recursively(folder)
->>>>>>> 7094f3b1
+        delete_path_recursively(folder)