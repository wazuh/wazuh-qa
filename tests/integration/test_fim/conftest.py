--- conflicted
+++ resolved
@@ -10,17 +10,10 @@
 from distro import id
 from wazuh_testing import (global_parameters, LOG_FILE_PATH, REGULAR, WAZUH_SERVICES_START, WAZUH_SERVICES_STOP,
                            WAZUH_LOG_MONITOR)
-<<<<<<< HEAD
-from wazuh_testing.tools.monitoring import FileMonitor
-from wazuh_testing.tools.local_actions import run_local_command_returning_output
-from wazuh_testing.tools.file import truncate_file, delete_path_recursively, create_file
-from wazuh_testing.tools.services import control_service
-=======
 from wazuh_testing.tools.services import control_service
 from wazuh_testing.tools.monitoring import FileMonitor
 from wazuh_testing.tools.file import truncate_file, delete_path_recursively, create_file
 from wazuh_testing.tools.local_actions import run_local_command_returning_output
->>>>>>> 0ec80883
 from wazuh_testing.modules.fim import (WINDOWS_HKEY_LOCAL_MACHINE, MONITORED_KEY, SYNC_INTERVAL_VALUE, KEY_WOW64_64KEY,
                                        MONITORED_DIR_1, registry_parser)
 from wazuh_testing.modules.fim import event_monitor as evm
@@ -84,8 +77,6 @@
 
 
 @pytest.fixture()
-<<<<<<< HEAD
-=======
 def create_files_in_folder(files_number):
     """Create files in monitored folder and files"""
 
@@ -119,7 +110,6 @@
 
 
 @pytest.fixture()
->>>>>>> 0ec80883
 def wait_fim_start(configuration):
     """ Wait for realtime start, whodata start or end of initial FIM scan.
 
@@ -143,10 +133,6 @@
 @pytest.fixture()
 def wait_syscheck_start(metadata):
     """ Wait for realtime start, whodata start or end of initial FIM scan.
-<<<<<<< HEAD
-
-=======
->>>>>>> 0ec80883
     Args:
         metadata (dict): Test additional metadata
     """
