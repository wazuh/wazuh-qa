# Copyright (C) 2015-2022, Wazuh Inc.
# Created by Wazuh, Inc. <info@wazuh.com>.
# This program is free software; you can redistribute it and/or modify it under the terms of GPLv2

import os
import pytest

from wazuh_testing import (global_parameters, LOG_FILE_PATH, WAZUH_SERVICES_START, WAZUH_SERVICES_STOP,
                           WAZUH_LOG_MONITOR)
from wazuh_testing.tools.configuration import (get_wazuh_local_internal_options, set_wazuh_local_internal_options,
                                               create_local_internal_options)
from wazuh_testing.tools.file import truncate_file, delete_path_recursively
from wazuh_testing.tools.monitoring import FileMonitor
from wazuh_testing.tools.services import control_service
from wazuh_testing.modules.fim import (registry_parser, KEY_WOW64_64KEY, WINDOWS_HKEY_LOCAL_MACHINE, MONITORED_KEY,
                                       SYNC_INTERVAL_VALUE, FIM_DEFAULT_LOCAL_INTERNAL_OPTIONS)
from wazuh_testing.modules.fim import event_monitor as evm
from wazuh_testing.modules.fim.utils import create_registry, delete_registry


@pytest.fixture()
def create_key(request):
    """
    Fixture that create the test key And then delete the key and truncate the file. The aim of this fixture is to avoid
    false positives if the manager still has the test key in it's DB.
    """
    control_service(WAZUH_SERVICES_STOP)
    create_registry(registry_parser[WINDOWS_HKEY_LOCAL_MACHINE], MONITORED_KEY, KEY_WOW64_64KEY)

    yield
    delete_registry(registry_parser[WINDOWS_HKEY_LOCAL_MACHINE], MONITORED_KEY, KEY_WOW64_64KEY)
    control_service(WAZUH_SERVICES_STOP)
    truncate_file(LOG_FILE_PATH)
    file_monitor = FileMonitor(LOG_FILE_PATH)
    setattr(request.module, WAZUH_LOG_MONITOR, file_monitor)
    control_service(WAZUH_SERVICES_START)

    # wait until the sync is done.
    file_monitor.start(timeout=SYNC_INTERVAL_VALUE + global_parameters.default_timeout,
                       callback=evm.callback_detect_registry_integrity_clear_event,
                       error_message='Did not receive expected "integrity clear" event')


<<<<<<< HEAD
@pytest.fixture(scope='session')
def configure_local_internal_options_fim():
    """
    Fixture to configure the local internal options file.
    """

    # Backup the old local internal options
    backup_local_internal_options = get_wazuh_local_internal_options()

    # Set the new local internal options configuration
    set_wazuh_local_internal_options(create_local_internal_options(FIM_DEFAULT_LOCAL_INTERNAL_OPTIONS))

    yield

    # Backup the old local internal options cofiguration
    set_wazuh_local_internal_options(backup_local_internal_options)


@pytest.fixture()
def set_wazuh_configuration_fim(configuration, set_wazuh_configuration, configure_local_internal_options_fim):
    """
    Set wazuh configuration with local_internal_options for FIM

    Args:
        configuration (dict): Configuration template data to write in the ossec.conf.
        set_wazuh_configuration (fixture): Set the wazuh configuration according to the configuration data.
        configure_local_internal_options_fim (fixture): Set the local_internal_options.conf file.
    """
    yield


=======
>>>>>>> 1333324d
@pytest.fixture()
def wait_fim_start_function(configuration):
    """ Wait for realtime start, whodata start or end of initial FIM scan.

    Args:
        configuration (dict): Configuration template data to write in the ossec.conf.
    """
    file_monitor = FileMonitor(LOG_FILE_PATH)
    mode_key = 'fim_mode' if 'fim_mode2' not in configuration else 'fim_mode2'

    try:
        if configuration[mode_key] == 'realtime':
            evm.detect_realtime_start(file_monitor)
        elif configuration[mode_key] == 'whodata':
            evm.detect_whodata_start(file_monitor)
        else:  # scheduled
            evm.detect_initial_scan(file_monitor)
    except KeyError:
        evm.detect_initial_scan(file_monitor)


@pytest.fixture()
def restart_syscheck_function():
    """
    Restart syscheckd daemon.
    """
    control_service("stop", daemon="wazuh-syscheckd")
    truncate_file(LOG_FILE_PATH)
    control_service("start", daemon="wazuh-syscheckd")


@pytest.fixture()
<<<<<<< HEAD
def create_monitored_folders_function(test_folders):
=======
def create_monitored_folders(test_folders):
>>>>>>> 1333324d
    """
    Create the folders that will be monitored and delete them at the end.
    Args:
        test_folders(list): List of folders to create and delete
    """
    for folder in test_folders:
        if os.path.exists(folder):
            delete_path_recursively(folder)
        os.mkdir(folder)
<<<<<<< HEAD
        os.chmod(folder, 0o0777)
=======
>>>>>>> 1333324d
    yield
    for folder in test_folders:
        delete_path_recursively(folder)<|MERGE_RESOLUTION|>--- conflicted
+++ resolved
@@ -41,40 +41,6 @@
                        error_message='Did not receive expected "integrity clear" event')
 
 
-<<<<<<< HEAD
-@pytest.fixture(scope='session')
-def configure_local_internal_options_fim():
-    """
-    Fixture to configure the local internal options file.
-    """
-
-    # Backup the old local internal options
-    backup_local_internal_options = get_wazuh_local_internal_options()
-
-    # Set the new local internal options configuration
-    set_wazuh_local_internal_options(create_local_internal_options(FIM_DEFAULT_LOCAL_INTERNAL_OPTIONS))
-
-    yield
-
-    # Backup the old local internal options cofiguration
-    set_wazuh_local_internal_options(backup_local_internal_options)
-
-
-@pytest.fixture()
-def set_wazuh_configuration_fim(configuration, set_wazuh_configuration, configure_local_internal_options_fim):
-    """
-    Set wazuh configuration with local_internal_options for FIM
-
-    Args:
-        configuration (dict): Configuration template data to write in the ossec.conf.
-        set_wazuh_configuration (fixture): Set the wazuh configuration according to the configuration data.
-        configure_local_internal_options_fim (fixture): Set the local_internal_options.conf file.
-    """
-    yield
-
-
-=======
->>>>>>> 1333324d
 @pytest.fixture()
 def wait_fim_start_function(configuration):
     """ Wait for realtime start, whodata start or end of initial FIM scan.
@@ -107,11 +73,7 @@
 
 
 @pytest.fixture()
-<<<<<<< HEAD
-def create_monitored_folders_function(test_folders):
-=======
 def create_monitored_folders(test_folders):
->>>>>>> 1333324d
     """
     Create the folders that will be monitored and delete them at the end.
     Args:
@@ -121,10 +83,8 @@
         if os.path.exists(folder):
             delete_path_recursively(folder)
         os.mkdir(folder)
-<<<<<<< HEAD
         os.chmod(folder, 0o0777)
-=======
->>>>>>> 1333324d
+
     yield
     for folder in test_folders:
         delete_path_recursively(folder)