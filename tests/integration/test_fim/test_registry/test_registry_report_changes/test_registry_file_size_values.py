'''
copyright: Copyright (C) 2015-2022, Wazuh Inc.

           Created by Wazuh, Inc. <info@wazuh.com>.

           This program is free software; you can redistribute it and/or modify it under the terms of GPLv2

type: integration

brief: File Integrity Monitoring (FIM) system watches selected files and triggering alerts when
       these files are modified. Specifically, these tests will check if FIM limits the size of
       the monitored value to generate 'diff' information to the limit set in the 'file_size' tag
       when the 'report_changes' option is enabled.
       The FIM capability is managed by the 'wazuh-syscheckd' daemon, which checks configured
       files for changes to the checksums, permissions, and ownership.

components:
    - fim

suite: registry_report_changes

targets:
    - agent

daemons:
    - wazuh-syscheckd

os_platform:
    - windows

os_version:
    - Windows 10
    - Windows 8
    - Windows 7
    - Windows Server 2019
    - Windows Server 2016
    - Windows Server 2012
    - Windows Server 2003
    - Windows XP

references:
    - https://documentation.wazuh.com/current/user-manual/capabilities/file-integrity/index.html
    - https://documentation.wazuh.com/current/user-manual/reference/ossec-conf/syscheck.html#file-size

pytest_args:
    - fim_mode:
        realtime: Enable real-time monitoring on Linux (using the 'inotify' system calls) and Windows systems.
        whodata: Implies real-time monitoring but adding the 'who-data' information.
    - tier:
        0: Only level 0 tests are performed, they check basic functionalities and are quick to perform.
        1: Only level 1 tests are performed, they check functionalities of medium complexity.
        2: Only level 2 tests are performed, they check advanced functionalities and are slow to perform.

tags:
    - fim_registry_report_changes
'''
import os

import pytest
from wazuh_testing import global_parameters
from wazuh_testing.fim import (LOG_FILE_PATH, registry_value_create, registry_value_update, registry_value_delete,
                               KEY_WOW64_32KEY, KEY_WOW64_64KEY, generate_params, calculate_registry_diff_paths,
                               create_values_content)
from wazuh_testing.fim_module import (WINDOWS_HKEY_LOCAL_MACHINE, MONITORED_KEY, MONITORED_KEY_2,
                                      SIZE_LIMIT_CONFIGURED_VALUE, ERR_MSG_CONTENT_CHANGES_EMPTY,
                                      ERR_MSG_CONTENT_CHANGES_NOT_EMPTY)
from wazuh_testing.tools.configuration import load_wazuh_configurations
from wazuh_testing.tools.monitoring import FileMonitor
from wazuh_testing.modules import WINDOWS, TIER1

# Marks

pytestmark = [WINDOWS, TIER1]

# Variables

test_regs = [os.path.join(WINDOWS_HKEY_LOCAL_MACHINE, MONITORED_KEY),
             os.path.join(WINDOWS_HKEY_LOCAL_MACHINE, MONITORED_KEY_2)]
test_data_path = os.path.join(os.path.dirname(os.path.realpath(__file__)), 'data')
wazuh_log_monitor = FileMonitor(LOG_FILE_PATH)
scan_delay = 2

# Configurations

params, metadata = generate_params(modes=['scheduled'], extra_params={'WINDOWS_REGISTRY_1': test_regs[0],
                                                                      'WINDOWS_REGISTRY_2': test_regs[1],
                                                                      'FILE_SIZE_ENABLED': 'yes',
                                                                      'FILE_SIZE_LIMIT': '10KB'})

configurations_path = os.path.join(test_data_path, 'wazuh_registry_file_size_values.yaml')

configurations = load_wazuh_configurations(configurations_path, __name__, params=params, metadata=metadata)


# Fixtures

@pytest.fixture(scope='module', params=configurations)
def get_configuration(request):
    """Get configurations from the module."""
    return request.param


@pytest.mark.parametrize('size', [(4096), (16384)])
@pytest.mark.parametrize('key, subkey, arch, value_name', [
    (WINDOWS_HKEY_LOCAL_MACHINE, MONITORED_KEY, KEY_WOW64_64KEY, "some_value"),
    (WINDOWS_HKEY_LOCAL_MACHINE, MONITORED_KEY, KEY_WOW64_32KEY, "some_value"),
    (WINDOWS_HKEY_LOCAL_MACHINE, MONITORED_KEY_2, KEY_WOW64_64KEY, "some_value")
])
def test_file_size_values(key, subkey, arch, value_name, size, get_configuration, configure_environment,
                          restart_syscheckd, wait_for_fim_start):
    '''
    description: Check if the 'wazuh-syscheckd' daemon limits the size of the monitored value to generate
                 'diff' information from the limit set in the 'file_size' tag. For this purpose, the test
                 will monitor a key, create a testing value smaller than the 'file_size' and increase
                 its size on each test case. Finally, the test will verify that the compressed 'diff' file
                 has been created, and the related FIM event includes the 'content_changes' field if the
                 value size does not exceed the specified limit and vice versa.
                 - Case 1, small size - The file is smaller than the file_limit configured, the diff_file is
                 generated and there is content_changes information
<<<<<<< HEAD
                - Case 2, big size - The file is smaller than the file_limit configured,sp the diff_file is 
=======
                 - Case 2, big size - The file is smaller than the file_limit configured,sp the diff_file is
>>>>>>> 98a9d74a
                 not generated and the logs should not have content_changes data.

    wazuh_min_version: 4.2.0

    tier: 1

    parameters:
        - key:
            type: str
            brief: Path of the registry root key (HKEY_* constants).
        - subkey:
            type: str
            brief: The registry key being monitored by syscheck.
        - arch:
            type: str
            brief: Architecture of the registry.
        - value_name:
            type: str
            brief: Name of the testing value that will be created
        - size:
            type: int
            brief: Size of the content to write in the testing value.
        - get_configuration:
            type: fixture
            brief: Get configurations from the module.
        - configure_environment:
            type: fixture
            brief: Configure a custom environment for testing.
        - restart_syscheckd:
            type: fixture
            brief: Clear the Wazuh logs file and start a new monitor.
        - wait_for_fim_start:
            type: fixture
            brief: Wait for realtime start, whodata start, or end of initial FIM scan.

    assertions:
        - Verify that a 'diff' file is created when a monitored value does not exceed the 'file_size' limit.
        - Verify that no 'diff' file is created when a monitored value exceeds the 'file_size' limit.
        - Verify that FIM events include the 'content_changes' field when the monitored value
          does not exceed the 'file_size' limit.

    input_description: A test case (test_limits) is contained in external YAML file
                       (wazuh_registry_report_changes_limits_quota.yaml) which includes
                       configuration settings for the 'wazuh-syscheckd' daemon. That is
                       combined with the testing registry keys to be monitored defined
                       in this module.

    expected_output:
        - r'.*Sending FIM event: (.+)$' ('added', 'modified', and 'deleted' events)

    tags:
        - scheduled
    '''
    values = create_values_content(value_name, size)

    _, diff_file = calculate_registry_diff_paths(key, subkey, arch, value_name)

    def report_changes_validator_no_diff(event):
        """Validate content_changes attribute does not exist in the event"""
        assert not os.path.exists(diff_file), '{diff_file} exist, it shouldn\'t'
        assert event['data'].get('content_changes') is None, ERR_MSG_CONTENT_CHANGES_NOT_EMPTY

    def report_changes_validator_diff(event):
        """Validate content_changes attribute exists in the event"""
        assert os.path.exists(diff_file), '{diff_file} does not exist'
        assert event['data'].get('content_changes') is not None, ERR_MSG_CONTENT_CHANGES_EMPTY

    if size > SIZE_LIMIT_CONFIGURED_VALUE:
        callback_test = report_changes_validator_no_diff
    else:
        callback_test = report_changes_validator_diff

    # Create the value inside the key - we do it here because it key or arch is not known before the test launches
    registry_value_create(key, subkey, wazuh_log_monitor, arch=arch, value_list=values, wait_for_scan=True,
                          scan_delay=scan_delay, min_timeout=global_parameters.default_timeout, triggers_event=True)
    # Modify the value to check if the diff file is generated or not, as expected
    registry_value_update(key, subkey, wazuh_log_monitor, arch=arch, value_list=values, wait_for_scan=True,
                          scan_delay=scan_delay, min_timeout=global_parameters.default_timeout, triggers_event=True,
                          validators_after_update=[callback_test])
    # Delete the vaue created to clean up enviroment
    registry_value_delete(key, subkey, wazuh_log_monitor, arch=arch, value_list=values, wait_for_scan=True,
                          scan_delay=scan_delay, min_timeout=global_parameters.default_timeout, triggers_event=True)<|MERGE_RESOLUTION|>--- conflicted
+++ resolved
@@ -117,11 +117,7 @@
                  value size does not exceed the specified limit and vice versa.
                  - Case 1, small size - The file is smaller than the file_limit configured, the diff_file is
                  generated and there is content_changes information
-<<<<<<< HEAD
-                - Case 2, big size - The file is smaller than the file_limit configured,sp the diff_file is 
-=======
-                 - Case 2, big size - The file is smaller than the file_limit configured,sp the diff_file is
->>>>>>> 98a9d74a
+                 - Case 2, big size - The file is smaller than the file_limit configured, so the diff_file is
                  not generated and the logs should not have content_changes data.
 
     wazuh_min_version: 4.2.0
