'''
copyright: Copyright (C) 2015-2021, Wazuh Inc.

           Created by Wazuh, Inc. <info@wazuh.com>.

           This program is free software; you can redistribute it and/or modify it under the terms of GPLv2

type: integration

brief: File Integrity Monitoring (FIM) system watches selected files and triggering alerts when
       these files are modified. Specifically, these tests will check if FIM limits the size of
       the monitored value to generate 'diff' information to the limit set in the 'file_size' tag
       when the 'report_changes' option is enabled.
       The FIM capability is managed by the 'wazuh-syscheckd' daemon, which checks configured
       files for changes to the checksums, permissions, and ownership.

tier: 1

modules:
    - fim

components:
    - agent

daemons:
    - wazuh-syscheckd

os_platform:
    - windows

os_version:
    - Windows 10
    - Windows 8
    - Windows 7
    - Windows Server 2019
    - Windows Server 2016
    - Windows Server 2012
    - Windows Server 2003
    - Windows XP

references:
    - https://documentation.wazuh.com/current/user-manual/capabilities/file-integrity/index.html
    - https://documentation.wazuh.com/current/user-manual/reference/ossec-conf/syscheck.html#file-size

pytest_args:
    - fim_mode:
        realtime: Enable real-time monitoring on Linux (using the 'inotify' system calls) and Windows systems.
        whodata: Implies real-time monitoring but adding the 'who-data' information.
    - tier:
        0: Only level 0 tests are performed, they check basic functionalities and are quick to perform.
        1: Only level 1 tests are performed, they check functionalities of medium complexity.
        2: Only level 2 tests are performed, they check advanced functionalities and are slow to perform.

tags:
    - fim_registry_report_changes
'''
import os

import pytest
from wazuh_testing import global_parameters
from wazuh_testing.fim import (LOG_FILE_PATH, registry_value_create, registry_value_update, registry_value_delete,
                               KEY_WOW64_32KEY, KEY_WOW64_64KEY, generate_params, calculate_registry_diff_paths,
                               create_values_content)
<<<<<<< HEAD
from wazuh_testing.fim_module.fim_variables import (WINDOWS_HKEY_LOCAL_MACHINE, MONITORED_KEY, MONITORED_KEY_2,
=======
from wazuh_testing.fim_module import (WINDOWS_HKEY_LOCAL_MACHINE, MONITORED_KEY, MONITORED_KEY_2,
>>>>>>> 12d88c86
                                                    SIZE_LIMIT_CONFIGURED_VALUE, ERR_MSG_CONTENT_CHANGES_EMPTY,
                                                    ERR_MSG_CONTENT_CHANGES_NOT_EMPTY)
from wazuh_testing.tools.configuration import load_wazuh_configurations
from wazuh_testing.tools.monitoring import FileMonitor

# Marks

pytestmark = [pytest.mark.win32, pytest.mark.tier(level=1)]

# Variables

test_regs = [os.path.join(WINDOWS_HKEY_LOCAL_MACHINE, MONITORED_KEY),
             os.path.join(WINDOWS_HKEY_LOCAL_MACHINE, MONITORED_KEY_2)]
test_data_path = os.path.join(os.path.dirname(os.path.realpath(__file__)), 'data')
wazuh_log_monitor = FileMonitor(LOG_FILE_PATH)
scan_delay = 2

# Configurations

params, metadata = generate_params(modes=['scheduled'], extra_params={'WINDOWS_REGISTRY_1': test_regs[0],
                                                          'WINDOWS_REGISTRY_2': test_regs[1],
                                                          'FILE_SIZE_ENABLED': 'yes',
                                                          'FILE_SIZE_LIMIT': '10KB'
                                                        })

configurations_path = os.path.join(test_data_path, 'wazuh_registry_file_size_values.yaml')

configurations = load_wazuh_configurations(configurations_path, __name__, params=params, metadata=metadata)


# Fixtures

@pytest.fixture(scope='module', params=configurations)
def get_configuration(request):
    """Get configurations from the module."""
    return request.param


@pytest.mark.parametrize('size', [(4096), (16384)])
@pytest.mark.parametrize('key, subkey, arch, value_name', [
    (WINDOWS_HKEY_LOCAL_MACHINE, MONITORED_KEY, KEY_WOW64_64KEY, "some_value"),
    (WINDOWS_HKEY_LOCAL_MACHINE, MONITORED_KEY, KEY_WOW64_32KEY, "some_value"),
    (WINDOWS_HKEY_LOCAL_MACHINE, MONITORED_KEY_2, KEY_WOW64_64KEY, "some_value")
])
def test_file_size_values(key, subkey, arch, value_name, size, get_configuration, configure_environment,
                          restart_syscheckd, wait_for_fim_start):
    '''
    description: Check if the 'wazuh-syscheckd' daemon limits the size of the monitored value to generate
                 'diff' information from the limit set in the 'file_size' tag. For this purpose, the test
                 will monitor a key, create a testing value smaller than the 'file_size' and increase
                 its size on each test case. Finally, the test will verify that the compressed 'diff' file
                 has been created, and the related FIM event includes the 'content_changes' field if the
                 value size does not exceed the specified limit and vice versa.
<<<<<<< HEAD
                 - Case 1: small size - the size for the file is smaller than the file_size_limit. The diff_file 
                 is generated and the logs have content_changes data.
                 - Case 2: big size - when the size for the file is bigger than the file_size_limit. The diff_file 
                 is not generated and the logs should not have content_changes data.
=======
                - Case 1: small size - The file is smaller than the file_limit configured, the diff_file is 
                 generated and there is content_changes information
                 - Case 2: big size - The file is smaller than the file_limit configured,sp the diff_file is 
                 not generated and the logs should not have content_changes data.
>>>>>>> 12d88c86

    wazuh_min_version: 4.2.0

    parameters:
        - key:
            type: str
            brief: Path of the registry root key (HKEY_* constants).
        - subkey:
            type: str
            brief: The registry key being monitored by syscheck.
        - arch:
            type: str
            brief: Architecture of the registry.
        - value_name:
            type: str
            brief: Name of the testing value that will be created
        - size:
            type: int
            brief: Size of the content to write in the testing value.
        - get_configuration:
            type: fixture
            brief: Get configurations from the module.
        - configure_environment:
            type: fixture
            brief: Configure a custom environment for testing.
        - restart_syscheckd:
            type: fixture
            brief: Clear the Wazuh logs file and start a new monitor.
        - wait_for_fim_start:
            type: fixture
            brief: Wait for realtime start, whodata start, or end of initial FIM scan.

    assertions:
        - Verify that a 'diff' file is created when a monitored value does not exceed the 'file_size' limit.
        - Verify that no 'diff' file is created when a monitored value exceeds the 'file_size' limit.
        - Verify that FIM events include the 'content_changes' field when the monitored value
          does not exceed the 'file_size' limit.

    input_description: A test case (test_limits) is contained in external YAML file
                       (wazuh_registry_report_changes_limits_quota.yaml) which includes
                       configuration settings for the 'wazuh-syscheckd' daemon. That is
                       combined with the testing registry keys to be monitored defined
                       in this module.

    expected_output:
        - r'.*Sending FIM event: (.+)$' ('added', 'modified', and 'deleted' events)

    tags:
        - scheduled
    '''
    values = create_values_content(value_name, size)

    _, diff_file = calculate_registry_diff_paths(key, subkey, arch, value_name)

    def report_changes_validator_no_diff(event):
        """Validate content_changes attribute does not exist in the event"""
        assert not os.path.exists(diff_file), '{diff_file} exist, it shouldn\'t'
        assert event['data'].get('content_changes') is None, ERR_MSG_CONTENT_CHANGES_NOT_EMPTY

    def report_changes_validator_diff(event):
        """Validate content_changes attribute exists in the event"""
        assert os.path.exists(diff_file), '{diff_file} does not exist'
        assert event['data'].get('content_changes') is not None, ERR_MSG_CONTENT_CHANGES_EMPTY

    if size > SIZE_LIMIT_CONFIGURED_VALUE:
        callback_test = report_changes_validator_no_diff
    else:
        callback_test = report_changes_validator_diff
    
    # Create the value inside the key - we do it here because it key or arch is not known before the test launches
    registry_value_create(key, subkey, wazuh_log_monitor, arch=arch, value_list=values, wait_for_scan=True,
                          scan_delay=scan_delay, min_timeout=global_parameters.default_timeout, triggers_event=True)
    # Modify the value to check if the diff file is generated or not, as expected
    registry_value_update(key, subkey, wazuh_log_monitor, arch=arch, value_list=values, wait_for_scan=True,
                          scan_delay=scan_delay, min_timeout=global_parameters.default_timeout, triggers_event=True,
                          validators_after_update=[callback_test])
    # Delete the vaue created to clean up enviroment
    registry_value_delete(key, subkey, wazuh_log_monitor, arch=arch, value_list=values, wait_for_scan=True,
                          scan_delay=scan_delay, min_timeout=global_parameters.default_timeout, triggers_event=True)<|MERGE_RESOLUTION|>--- conflicted
+++ resolved
@@ -61,11 +61,7 @@
 from wazuh_testing.fim import (LOG_FILE_PATH, registry_value_create, registry_value_update, registry_value_delete,
                                KEY_WOW64_32KEY, KEY_WOW64_64KEY, generate_params, calculate_registry_diff_paths,
                                create_values_content)
-<<<<<<< HEAD
-from wazuh_testing.fim_module.fim_variables import (WINDOWS_HKEY_LOCAL_MACHINE, MONITORED_KEY, MONITORED_KEY_2,
-=======
 from wazuh_testing.fim_module import (WINDOWS_HKEY_LOCAL_MACHINE, MONITORED_KEY, MONITORED_KEY_2,
->>>>>>> 12d88c86
                                                     SIZE_LIMIT_CONFIGURED_VALUE, ERR_MSG_CONTENT_CHANGES_EMPTY,
                                                     ERR_MSG_CONTENT_CHANGES_NOT_EMPTY)
 from wazuh_testing.tools.configuration import load_wazuh_configurations
@@ -119,17 +115,10 @@
                  its size on each test case. Finally, the test will verify that the compressed 'diff' file
                  has been created, and the related FIM event includes the 'content_changes' field if the
                  value size does not exceed the specified limit and vice versa.
-<<<<<<< HEAD
-                 - Case 1: small size - the size for the file is smaller than the file_size_limit. The diff_file 
-                 is generated and the logs have content_changes data.
-                 - Case 2: big size - when the size for the file is bigger than the file_size_limit. The diff_file 
-                 is not generated and the logs should not have content_changes data.
-=======
                 - Case 1: small size - The file is smaller than the file_limit configured, the diff_file is 
                  generated and there is content_changes information
                  - Case 2: big size - The file is smaller than the file_limit configured,sp the diff_file is 
                  not generated and the logs should not have content_changes data.
->>>>>>> 12d88c86
 
     wazuh_min_version: 4.2.0
 
