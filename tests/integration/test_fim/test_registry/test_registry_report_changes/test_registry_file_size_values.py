'''
copyright: Copyright (C) 2015-2022, Wazuh Inc.

           Created by Wazuh, Inc. <info@wazuh.com>.

           This program is free software; you can redistribute it and/or modify it under the terms of GPLv2

type: integration

brief: File Integrity Monitoring (FIM) system watches selected files and triggering alerts when
       these files are modified. Specifically, these tests will check if FIM limits the size of
       the monitored value to generate 'diff' information to the limit set in the 'file_size' tag
       when the 'report_changes' option is enabled.
       The FIM capability is managed by the 'wazuh-syscheckd' daemon, which checks configured
       files for changes to the checksums, permissions, and ownership.

components:
    - fim

suite: registry_report_changes

targets:
    - agent

daemons:
    - wazuh-syscheckd

os_platform:
    - windows

os_version:
    - Windows 10
    - Windows 8
    - Windows 7
    - Windows Server 2019
    - Windows Server 2016
    - Windows Server 2012
    - Windows Server 2003
    - Windows XP

references:
    - https://documentation.wazuh.com/current/user-manual/capabilities/file-integrity/index.html
    - https://documentation.wazuh.com/current/user-manual/reference/ossec-conf/syscheck.html#file-size

pytest_args:
    - fim_mode:
        realtime: Enable real-time monitoring on Linux (using the 'inotify' system calls) and Windows systems.
        whodata: Implies real-time monitoring but adding the 'who-data' information.
    - tier:
        0: Only level 0 tests are performed, they check basic functionalities and are quick to perform.
        1: Only level 1 tests are performed, they check functionalities of medium complexity.
        2: Only level 2 tests are performed, they check advanced functionalities and are slow to perform.

tags:
    - fim_registry_report_changes
'''
import os

import pytest
from wazuh_testing import global_parameters
from wazuh_testing.fim import (LOG_FILE_PATH, registry_value_create, registry_value_update, registry_value_delete,
                               KEY_WOW64_32KEY, KEY_WOW64_64KEY, generate_params, calculate_registry_diff_paths,
                               create_values_content)
from wazuh_testing.fim_module import (WINDOWS_HKEY_LOCAL_MACHINE, MONITORED_KEY, MONITORED_KEY_2,
                                      SIZE_LIMIT_CONFIGURED_VALUE, ERR_MSG_CONTENT_CHANGES_EMPTY,
                                      ERR_MSG_CONTENT_CHANGES_NOT_EMPTY)
from wazuh_testing.tools.configuration import load_wazuh_configurations
from wazuh_testing.tools.monitoring import FileMonitor
from wazuh_testing.modules import WINDOWS, TIER1

# Marks

pytestmark = [WINDOWS, TIER1]

# Variables

test_regs = [os.path.join(WINDOWS_HKEY_LOCAL_MACHINE, MONITORED_KEY),
             os.path.join(WINDOWS_HKEY_LOCAL_MACHINE, MONITORED_KEY_2)]
test_data_path = os.path.join(os.path.dirname(os.path.realpath(__file__)), 'data')
wazuh_log_monitor = FileMonitor(LOG_FILE_PATH)
scan_delay = 2

# Configurations

params, metadata = generate_params(modes=['scheduled'], extra_params={'WINDOWS_REGISTRY_1': test_regs[0],
                                                                      'WINDOWS_REGISTRY_2': test_regs[1],
                                                                      'FILE_SIZE_ENABLED': 'yes',
                                                                      'FILE_SIZE_LIMIT': '10KB'})

configurations_path = os.path.join(test_data_path, 'wazuh_registry_file_size_values.yaml')

configurations = load_wazuh_configurations(configurations_path, __name__, params=params, metadata=metadata)


# Fixtures

@pytest.fixture(scope='module', params=configurations)
def get_configuration(request):
    """Get configurations from the module."""
    return request.param


@pytest.mark.parametrize('size', [(4096), (16384)])
@pytest.mark.parametrize('key, subkey, arch, value_name', [
    (WINDOWS_HKEY_LOCAL_MACHINE, MONITORED_KEY, KEY_WOW64_64KEY, "some_value"),
    (WINDOWS_HKEY_LOCAL_MACHINE, MONITORED_KEY, KEY_WOW64_32KEY, "some_value"),
    (WINDOWS_HKEY_LOCAL_MACHINE, MONITORED_KEY_2, KEY_WOW64_64KEY, "some_value")
])
def test_file_size_values(key, subkey, arch, value_name, size, get_configuration, configure_environment,
                          restart_syscheckd, wait_for_fim_start):
    '''
    description: Check if the 'wazuh-syscheckd' daemon limits the size of the monitored value to generate
                 'diff' information from the limit set in the 'file_size' tag. For this purpose, the test
                 will monitor a key, create a testing value smaller than the 'file_size' and increase
                 its size on each test case. Finally, the test will verify that the compressed 'diff' file
                 has been created, and the related FIM event includes the 'content_changes' field if the
                 value size does not exceed the specified limit and vice versa.
<<<<<<< HEAD
                - Case 1: small size - The file is smaller than the file_limit configured, the diff_file is
                 generated and there is content_changes information
                 - Case 2: big size - The file is smaller than the file_limit configured,sp the diff_file is
=======
                 - Case 1, small size - The file is smaller than the file_limit configured, the diff_file is 
                 generated and there is content_changes information
                 - Case 2, big size - The file is smaller than the file_limit configured,sp the diff_file is 
>>>>>>> 2fdb8bd8
                 not generated and the logs should not have content_changes data.

    wazuh_min_version: 4.2.0

    tier: 1

    parameters:
        - key:
            type: str
            brief: Path of the registry root key (HKEY_* constants).
        - subkey:
            type: str
            brief: The registry key being monitored by syscheck.
        - arch:
            type: str
            brief: Architecture of the registry.
        - value_name:
            type: str
            brief: Name of the testing value that will be created
        - size:
            type: int
            brief: Size of the content to write in the testing value.
        - get_configuration:
            type: fixture
            brief: Get configurations from the module.
        - configure_environment:
            type: fixture
            brief: Configure a custom environment for testing.
        - restart_syscheckd:
            type: fixture
            brief: Clear the Wazuh logs file and start a new monitor.
        - wait_for_fim_start:
            type: fixture
            brief: Wait for realtime start, whodata start, or end of initial FIM scan.

    assertions:
        - Verify that a 'diff' file is created when a monitored value does not exceed the 'file_size' limit.
        - Verify that no 'diff' file is created when a monitored value exceeds the 'file_size' limit.
        - Verify that FIM events include the 'content_changes' field when the monitored value
          does not exceed the 'file_size' limit.

    input_description: A test case (test_limits) is contained in external YAML file
                       (wazuh_registry_report_changes_limits_quota.yaml) which includes
                       configuration settings for the 'wazuh-syscheckd' daemon. That is
                       combined with the testing registry keys to be monitored defined
                       in this module.

    expected_output:
        - r'.*Sending FIM event: (.+)$' ('added', 'modified', and 'deleted' events)

    tags:
        - scheduled
    '''
    values = create_values_content(value_name, size)

    _, diff_file = calculate_registry_diff_paths(key, subkey, arch, value_name)

    def report_changes_validator_no_diff(event):
        """Validate content_changes attribute does not exist in the event"""
        assert not os.path.exists(diff_file), '{diff_file} exist, it shouldn\'t'
        assert event['data'].get('content_changes') is None, ERR_MSG_CONTENT_CHANGES_NOT_EMPTY

    def report_changes_validator_diff(event):
        """Validate content_changes attribute exists in the event"""
        assert os.path.exists(diff_file), '{diff_file} does not exist'
        assert event['data'].get('content_changes') is not None, ERR_MSG_CONTENT_CHANGES_EMPTY

    if size > SIZE_LIMIT_CONFIGURED_VALUE:
        callback_test = report_changes_validator_no_diff
    else:
        callback_test = report_changes_validator_diff

    # Create the value inside the key - we do it here because it key or arch is not known before the test launches
    registry_value_create(key, subkey, wazuh_log_monitor, arch=arch, value_list=values, wait_for_scan=True,
                          scan_delay=scan_delay, min_timeout=global_parameters.default_timeout, triggers_event=True)
    # Modify the value to check if the diff file is generated or not, as expected
    registry_value_update(key, subkey, wazuh_log_monitor, arch=arch, value_list=values, wait_for_scan=True,
                          scan_delay=scan_delay, min_timeout=global_parameters.default_timeout, triggers_event=True,
                          validators_after_update=[callback_test])
    # Delete the vaue created to clean up enviroment
    registry_value_delete(key, subkey, wazuh_log_monitor, arch=arch, value_list=values, wait_for_scan=True,
                          scan_delay=scan_delay, min_timeout=global_parameters.default_timeout, triggers_event=True)<|MERGE_RESOLUTION|>--- conflicted
+++ resolved
@@ -115,15 +115,9 @@
                  its size on each test case. Finally, the test will verify that the compressed 'diff' file
                  has been created, and the related FIM event includes the 'content_changes' field if the
                  value size does not exceed the specified limit and vice versa.
-<<<<<<< HEAD
-                - Case 1: small size - The file is smaller than the file_limit configured, the diff_file is
+                 - Case 1, small size - The file is smaller than the file_limit configured, the diff_file is
                  generated and there is content_changes information
-                 - Case 2: big size - The file is smaller than the file_limit configured,sp the diff_file is
-=======
-                 - Case 1, small size - The file is smaller than the file_limit configured, the diff_file is 
-                 generated and there is content_changes information
-                 - Case 2, big size - The file is smaller than the file_limit configured,sp the diff_file is 
->>>>>>> 2fdb8bd8
+                 - Case 2, big size - The file is smaller than the file_limit configured,sp the diff_file is
                  not generated and the logs should not have content_changes data.
 
     wazuh_min_version: 4.2.0
