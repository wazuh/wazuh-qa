--- conflicted
+++ resolved
@@ -61,11 +61,7 @@
 from wazuh_testing.fim import (LOG_FILE_PATH, registry_value_create, registry_value_update, registry_value_delete,
                                KEY_WOW64_32KEY, KEY_WOW64_64KEY, generate_params, calculate_registry_diff_paths,
                                create_values_content)
-<<<<<<< HEAD
 from wazuh_testing.fim_module import (WINDOWS_HKEY_LOCAL_MACHINE, MONITORED_KEY, MONITORED_KEY_2,
-=======
-from wazuh_testing.fim_module.fim_variables import (WINDOWS_HKEY_LOCAL_MACHINE, MONITORED_KEY, MONITORED_KEY_2,
->>>>>>> 3526d2ae
                                                     SIZE_LIMIT_CONFIGURED_VALUE, ERR_MSG_CONTENT_CHANGES_EMPTY,
                                                     ERR_MSG_CONTENT_CHANGES_NOT_EMPTY)
 from wazuh_testing.tools.configuration import load_wazuh_configurations
@@ -81,10 +77,6 @@
              os.path.join(WINDOWS_HKEY_LOCAL_MACHINE, MONITORED_KEY_2)]
 test_data_path = os.path.join(os.path.dirname(os.path.realpath(__file__)), 'data')
 wazuh_log_monitor = FileMonitor(LOG_FILE_PATH)
-<<<<<<< HEAD
-size_limit_configured = SIZE_LIMIT_CONFIGURED_VALUE
-=======
->>>>>>> 3526d2ae
 scan_delay = 2
 
 # Configurations
