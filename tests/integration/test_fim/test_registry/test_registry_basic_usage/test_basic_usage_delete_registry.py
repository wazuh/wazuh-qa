--- conflicted
+++ resolved
@@ -102,11 +102,7 @@
 
 
 # test
-<<<<<<< HEAD
-@pytest.mark.skip(sys.platform=='win32', reason="Blocked by #4077.")
-=======
 @pytest.mark.skipif(sys.platform == 'win32', reason="Blocked by #4077.")
->>>>>>> 226e09a2
 @pytest.mark.parametrize('key, subkey, arch, value_list', [
     (key, sub_key_1, KEY_WOW64_64KEY, ['value1', 'value2', 'value3']),
     (key, sub_key_2, KEY_WOW64_32KEY, ['value1', 'value2', 'value3']),
