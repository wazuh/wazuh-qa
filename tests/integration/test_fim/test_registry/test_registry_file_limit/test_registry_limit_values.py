'''
copyright: Copyright (C) 2015-2021, Wazuh Inc.

           Created by Wazuh, Inc. <info@wazuh.com>.

           This program is free software; you can redistribute it and/or modify it under the terms of GPLv2

type: integration

brief: File Integrity Monitoring (FIM) system watches selected files and triggering alerts
       when these files are modified. Specifically, these tests will check if the FIM event
       'maximum number of entries' has the correct value for the monitored entries limit of
       the 'file_limit' option.
       The FIM capability is managed by the 'wazuh-syscheckd' daemon, which checks configured
       files for changes to the checksums, permissions, and ownership.

tier: 1

modules:
    - fim

components:
    - agent

daemons:
    - wazuh-syscheckd

os_platform:
    - windows

os_version:
    - Windows 10
    - Windows 8
    - Windows 7
    - Windows Server 2019
    - Windows Server 2016
    - Windows Server 2012
    - Windows Server 2003
    - Windows XP

references:
    - https://documentation.wazuh.com/current/user-manual/capabilities/file-integrity/index.html
    - https://documentation.wazuh.com/current/user-manual/reference/ossec-conf/syscheck.html#file-limit

pytest_args:
    - fim_mode:
        realtime: Enable real-time monitoring on Linux (using the 'inotify' system calls) and Windows systems.
        whodata: Implies real-time monitoring but adding the 'who-data' information.
    - tier:
        0: Only level 0 tests are performed, they check basic functionalities and are quick to perform.
        1: Only level 1 tests are performed, they check functionalities of medium complexity.
        2: Only level 2 tests are performed, they check advanced functionalities and are slow to perform.

tags:
    - fim_registry_file_limit
'''
<<<<<<< HEAD
=======
import os
import sys
>>>>>>> b8ea5e77

import os, sys
import pytest
from wazuh_testing import global_parameters
from wazuh_testing.fim import (LOG_FILE_PATH, generate_params, modify_registry_value, registry_parser, KEY_WOW64_64KEY,
                               REG_SZ, KEY_ALL_ACCESS, RegOpenKeyEx, RegCloseKey, create_registry)
from wazuh_testing.fim_module.fim_variables import (WINDOWS_HKEY_LOCAL_MACHINE, MONITORED_KEY, CB_FILE_LIMIT_VALUE,
                                                    ERR_MSG_FILE_LIMIT_VALUES, CB_COUNT_REGISTRY_FIM_ENTRIES,
                                                    ERR_MSG_FIM_INODE_ENTRIES, ERR_MSG_WRONG_NUMBER_OF_ENTRIES,
                                                    ERR_MSG_WRONG_FILE_LIMIT_VALUE)
from wazuh_testing.tools.configuration import load_wazuh_configurations
from wazuh_testing.tools.monitoring import FileMonitor, generate_monitoring_callback

# Marks

pytestmark = [pytest.mark.win32, pytest.mark.tier(level=1)]

# Variables

test_regs = [os.path.join(WINDOWS_HKEY_LOCAL_MACHINE, MONITORED_KEY)]
test_data_path = os.path.join(os.path.dirname(os.path.realpath(__file__)), 'data')
wazuh_log_monitor = FileMonitor(LOG_FILE_PATH)
monitor_timeout = 40

# Configurations

file_limit_list = ['1', '1000']
conf_params = {'WINDOWS_REGISTRY': test_regs[0]}
params, metadata = generate_params(extra_params=conf_params,
                       apply_to_all=({'FILE_LIMIT': file_limit_elem} for file_limit_elem in file_limit_list),
                       modes=['scheduled'])

configurations_path = os.path.join(test_data_path, 'wazuh_conf.yaml')
configurations = load_wazuh_configurations(configurations_path, __name__, params=params, metadata=metadata)


# Fixtures

@pytest.fixture(scope='module', params=configurations)
def get_configuration(request):
    """Get configurations from the module."""
    return request.param


# Functions

def extra_configuration_before_yield():
    """Generate registry entries to fill database"""
    reg1_handle = create_registry(registry_parser[WINDOWS_HKEY_LOCAL_MACHINE], MONITORED_KEY, KEY_WOW64_64KEY)

    RegCloseKey(reg1_handle)


# Tests
<<<<<<< HEAD
@pytest.mark.skip(reason="Blocked by issue wazuh/wazuh #11819")
def test_file_limit_values(get_configuration, configure_environment, restart_syscheckd):
=======

@pytest.mark.skipif(sys.platform == 'win32', reason="Blocked by issue wazuh/wazuh #11819")
@pytest.mark.parametrize('tags_to_apply', [{'file_limit_registry_conf'}])
def test_file_limit_values(tags_to_apply, get_configuration, configure_environment, restart_syscheckd):
>>>>>>> b8ea5e77
    '''
    description: Check if the 'wazuh-syscheckd' daemon detects the value of the 'entries' tag, which corresponds to
                 the maximum number of entries to monitor from the 'file_limit' option of FIM. For this purpose,
                 the test will monitor a key in which multiple testing values will be added. Then, it will check if
                 the FIM event 'maximum number of entries' is generated and has the correct value. Finally, the test
                 will verify that, in the FIM 'entries' event, the number of entries and monitored values match.

    wazuh_min_version: 4.2.0

    parameters:
        - tags_to_apply:
            type: set
            brief: Run test if matches with a configuration identifier, skip otherwise.
        - get_configuration:
            type: fixture
            brief: Get configurations from the module.
        - configure_environment:
            type: fixture
            brief: Configure a custom environment for testing.
        - restart_syscheckd:
            type: fixture
            brief: Clear the Wazuh logs file and start a new monitor.

    assertions:
        - Verify that the FIM event 'maximum number of entries' has the correct value
          for the monitored entries limit of the 'file_limit' option.

    input_description: A test case (file_limit_registry_conf) is contained in external YAML file (wazuh_conf.yaml)
                       which includes configuration settings for the 'wazuh-syscheckd' daemon. That is combined
                       with the limits and the testing registry key to be monitored defined in this module.

    expected_output:
        - r'.*Maximum number of entries to be monitored'
        - r'.*Fim registry entries'

    tags:
        - scheduled
    '''
    file_limit = get_configuration['metadata']['file_limit']
    reg1_handle = RegOpenKeyEx(registry_parser[WINDOWS_HKEY_LOCAL_MACHINE], MONITORED_KEY, 0, KEY_ALL_ACCESS | KEY_WOW64_64KEY)
    # Add values to registry plus 10 values over the file limit
    for i in range(0, int(file_limit) + 10):
        modify_registry_value(reg1_handle, f'value_{i}', REG_SZ, 'added')
    
    # Look for the file limit value has been configured
    file_limit_value = wazuh_log_monitor.start(timeout=global_parameters.default_timeout,
                                               callback=generate_monitoring_callback(CB_FILE_LIMIT_VALUE),
                                               error_message=ERR_MSG_FILE_LIMIT_VALUES).result()
    # Compare that the value configured is correct
    assert file_limit_value == get_configuration['metadata']['file_limit'], ERR_MSG_WRONG_FILE_LIMIT_VALUE

    # Get the ammount of entries monitored and Assert they are the same as the limit and not over
    entries = wazuh_log_monitor.start(timeout=monitor_timeout,
                                      callback=generate_monitoring_callback(CB_COUNT_REGISTRY_FIM_ENTRIES),
                                      error_message=ERR_MSG_FIM_INODE_ENTRIES).result()

    assert entries == str(get_configuration['metadata']['file_limit']), ERR_MSG_WRONG_NUMBER_OF_ENTRIES<|MERGE_RESOLUTION|>--- conflicted
+++ resolved
@@ -54,11 +54,7 @@
 tags:
     - fim_registry_file_limit
 '''
-<<<<<<< HEAD
-=======
-import os
-import sys
->>>>>>> b8ea5e77
+
 
 import os, sys
 import pytest
@@ -113,15 +109,8 @@
 
 
 # Tests
-<<<<<<< HEAD
 @pytest.mark.skip(reason="Blocked by issue wazuh/wazuh #11819")
 def test_file_limit_values(get_configuration, configure_environment, restart_syscheckd):
-=======
-
-@pytest.mark.skipif(sys.platform == 'win32', reason="Blocked by issue wazuh/wazuh #11819")
-@pytest.mark.parametrize('tags_to_apply', [{'file_limit_registry_conf'}])
-def test_file_limit_values(tags_to_apply, get_configuration, configure_environment, restart_syscheckd):
->>>>>>> b8ea5e77
     '''
     description: Check if the 'wazuh-syscheckd' daemon detects the value of the 'entries' tag, which corresponds to
                  the maximum number of entries to monitor from the 'file_limit' option of FIM. For this purpose,
