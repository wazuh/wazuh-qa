--- conflicted
+++ resolved
@@ -58,21 +58,12 @@
 from sys import platform
 import pytest
 from wazuh_testing import global_parameters
-<<<<<<< HEAD
-from wazuh_testing.fim import LOG_FILE_PATH, generate_params, modify_registry_value,  check_time_travel, \
+from wazuh_testing.fim import LOG_FILE_PATH, generate_params, modify_registry_value, wait_for_scheduled_scan, \
     delete_registry_value, registry_parser, KEY_WOW64_64KEY, callback_detect_end_scan, REG_SZ, KEY_ALL_ACCESS, \
     RegOpenKeyEx, RegCloseKey
 from wazuh_testing.fim_module import (WINDOWS_HKEY_LOCAL_MACHINE, MONITORED_KEY, CB_FILE_LIMIT_CAPACITY, 
     ERR_MSG_DATABASE_PERCENTAGE_FULL_ALERT, ERR_MSG_FIM_INODE_ENTRIES, CB_FILE_LIMIT_BACK_TO_NORMAL, 
     ERR_MSG_DB_BACK_TO_NORMAL, CB_COUNT_REGISTRY_FIM_ENTRIES, ERR_MSG_WRONG_NUMBER_OF_ENTRIES)
-=======
-from wazuh_testing.fim import LOG_FILE_PATH, generate_params, modify_registry_value, wait_for_scheduled_scan, \
-    delete_registry_value, registry_parser, KEY_WOW64_64KEY, callback_detect_end_scan, REG_SZ, KEY_ALL_ACCESS, \
-    RegOpenKeyEx, RegCloseKey
-from wazuh_testing.fim_module.fim_variables import WINDOWS_HKEY_LOCAL_MACHINE, MONITORED_KEY, CB_FILE_LIMIT_CAPACITY, \
-    ERR_MSG_DATABASE_PERCENTAGE_FULL_ALERT, ERR_MSG_FIM_INODE_ENTRIES, CB_FILE_LIMIT_BACK_TO_NORMAL, \
-    ERR_MSG_DB_BACK_TO_NORMAL, CB_COUNT_REGISTRY_FIM_ENTRIES, ERR_MSG_WRONG_NUMBER_OF_ENTRIES
->>>>>>> 1fc90917
 from wazuh_testing.tools.configuration import load_wazuh_configurations
 from wazuh_testing.tools.monitoring import FileMonitor, generate_monitoring_callback
 if platform == 'win32':
@@ -84,14 +75,7 @@
 
 # Variables
 
-<<<<<<< HEAD
-KEY = WINDOWS_HKEY_LOCAL_MACHINE
-sub_key_1 = MONITORED_KEY
-
-test_regs = [os.path.join(KEY, sub_key_1)]
-=======
 test_regs = [os.path.join(WINDOWS_HKEY_LOCAL_MACHINE, MONITORED_KEY)]
->>>>>>> 1fc90917
 test_data_path = os.path.join(os.path.dirname(os.path.realpath(__file__)), 'data')
 wazuh_log_monitor = FileMonitor(LOG_FILE_PATH)
 scan_delay = 5
@@ -189,11 +173,7 @@
         for i in range(limit - 10):
             modify_registry_value(reg1_handle, f'value_{i}', REG_SZ, 'added')
 
-<<<<<<< HEAD
-        check_time_travel(True, monitor=wazuh_log_monitor)
-=======
         wait_for_scheduled_scan(wait_for_scan=True, interval=scan_delay, monitor=wazuh_log_monitor)
->>>>>>> 1fc90917
 
         wazuh_log_monitor.start(timeout=global_parameters.default_timeout,
                                 callback=callback_detect_end_scan,
@@ -209,11 +189,7 @@
 
     RegCloseKey(reg1_handle)
 
-<<<<<<< HEAD
-    check_time_travel(True, monitor=wazuh_log_monitor)
-=======
     wait_for_scheduled_scan(wait_for_scan=True, interval=scan_delay, monitor=wazuh_log_monitor)
->>>>>>> 1fc90917
 
     if percentage >= 80:  # Percentages 80 and 90
         wazuh_log_monitor.start(timeout=global_parameters.default_timeout,
