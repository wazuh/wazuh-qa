'''
copyright: Copyright (C) 2015-2022, Wazuh Inc.

           Created by Wazuh, Inc. <info@wazuh.com>.

           This program is free software; you can redistribute it and/or modify it under the terms of GPLv2

type: integration

brief: File Integrity Monitoring (FIM) system watches selected files and triggering alerts
       when these files are modified. Specifically, these tests will check that after having a
       limit configured for the 'registries' option for 'db_entry_limit' of syscheck, it will
       only monitor values up to the specified limit and any excess will not be monitored.

       The FIM capability is managed by the 'wazuh-syscheckd' daemon, which checks
       configured files for changes to the checksums, permissions, and ownership.

components:
    - fim

suite: registry_file_limit

targets:
    - agent

daemons:
    - wazuh-syscheckd

os_platform:
    - windows

os_version:
    - Windows 10
    - Windows 8
    - Windows 7
    - Windows Server 2019
    - Windows Server 2016
    - Windows Server 2012
    - Windows Server 2003
    - Windows XP

references:
    - https://documentation.wazuh.com/current/user-manual/capabilities/file-integrity/index.html
    - https://documentation.wazuh.com/current/user-manual/reference/ossec-conf/syscheck.html#file-limit

pytest_args:
    - fim_mode:
        scheduled: implies a scheduled scan
    - tier:
        0: Only level 0 tests are performed, they check basic functionalities and are quick to perform.
        1: Only level 1 tests are performed, they check functionalities of medium complexity.
        2: Only level 2 tests are performed, they check advanced functionalities and are slow to perform.

tags:
    - fim_registry_limit
'''

<<<<<<< HEAD

=======
>>>>>>> 98a9d74a
import os
import pytest

from wazuh_testing import global_parameters
from wazuh_testing.fim import (LOG_FILE_PATH, generate_params, modify_registry_value, registry_parser, KEY_WOW64_64KEY,
                               REG_SZ, KEY_ALL_ACCESS, RegOpenKeyEx, RegCloseKey, create_registry)
from wazuh_testing.modules.fim import (WINDOWS_HKEY_LOCAL_MACHINE, MONITORED_KEY, CB_REGISTRY_LIMIT_VALUE,
                                       ERR_MSG_REGISTRY_LIMIT_VALUES, CB_COUNT_REGISTRY_VALUE_ENTRIES,
                                       ERR_MSG_WRONG_NUMBER_OF_ENTRIES, ERR_MSG_WRONG_FILE_LIMIT_VALUE,
                                       ERR_MSG_FIM_REGISTRY_VALUE_ENTRIES)
from wazuh_testing.tools.configuration import load_wazuh_configurations
from wazuh_testing.tools.monitoring import FileMonitor, generate_monitoring_callback
from wazuh_testing.modules import WINDOWS, TIER1


# Marks
pytestmark = [WINDOWS, TIER1]


# Variables
test_regs = [os.path.join(WINDOWS_HKEY_LOCAL_MACHINE, MONITORED_KEY)]
test_data_path = os.path.join(os.path.dirname(os.path.realpath(__file__)), 'data')
wazuh_log_monitor = FileMonitor(LOG_FILE_PATH)
monitor_timeout = 40


# Configurations
registry_limit_list = [10]
conf_params = {'WINDOWS_REGISTRY': test_regs[0]}
params, metadata = generate_params(extra_params=conf_params,
                                   apply_to_all=({'REGISTRIES': registry_elem} for registry_elem
                                                 in registry_limit_list), modes=['scheduled'])
configurations_path = os.path.join(test_data_path, 'wazuh_conf.yaml')
configurations = load_wazuh_configurations(configurations_path, __name__, params=params, metadata=metadata)


# Fixtures
@pytest.fixture(scope='module', params=configurations)
def get_configuration(request):
    """Get configurations from the module."""
    return request.param


# Functions
def extra_configuration_before_yield():
    """Generate registry entries to fill database"""
    reg_handle = create_registry(registry_parser[WINDOWS_HKEY_LOCAL_MACHINE], MONITORED_KEY, KEY_WOW64_64KEY)
    reg_handle = RegOpenKeyEx(registry_parser[WINDOWS_HKEY_LOCAL_MACHINE], MONITORED_KEY, 0, KEY_ALL_ACCESS |
                              KEY_WOW64_64KEY)
    # Add values to registry plus 1 values over the registry limit
    for i in range(0, registry_limit_list[0] + 1):
        modify_registry_value(reg_handle, f'value_{i}', REG_SZ, 'added')
    RegCloseKey(reg_handle)


# Tests
def test_registry_limit_values(get_configuration, configure_environment, restart_syscheckd):
    '''
    description: Check if the 'wazuh-syscheckd' daemon detects the value of the 'registries' tag, which corresponds to
                 the maximum number of entries to monitor from the 'db_entry_limit' option of FIM. For this purpose,
                 the test will monitor a key in which multiple testing values will be added. Then, it will check if
                 the FIM event 'maximum number of entries' is generated and has the correct value. Finally, the test
                 will verify that, in the FIM 'values entries' event, the number of entries and monitored values match.

    wazuh_min_version: 4.2.0

    tier: 1

    parameters:
        - get_configuration:
            type: fixture
            brief: Get configurations from the module.
        - configure_environment:
            type: fixture
            brief: Configure a custom environment for testing.
        - restart_syscheckd:
            type: fixture
            brief: Clear the Wazuh logs file and start a new monitor.

    assertions:
        - Verify that the FIM event 'maximum number of entries' has the correct value
          for the monitored entries limit of the 'registries' option.

    input_description: A test case (fim_registry_limit) is contained in external YAML file (wazuh_conf.yaml)
                       which includes configuration settings for the 'wazuh-syscheckd' daemon. That is combined
                       with the limits and the testing registry key to be monitored defined in this module.

    expected_output:
        - r".*Maximum number of registry values to be monitored: '(\d+)'"
        - r".*Fim registry values entries count: '(\d+)'"

    tags:
        - scheduled
    '''
    registry_limit = get_configuration['metadata']['registries']

    # Look for the file limit value has been configured
    registry_limit_value = wazuh_log_monitor.start(timeout=global_parameters.default_timeout,
                                                   callback=generate_monitoring_callback(CB_REGISTRY_LIMIT_VALUE),
                                                   error_message=ERR_MSG_REGISTRY_LIMIT_VALUES).result()
    # Compare that the value configured is correct
    assert registry_limit_value == str(registry_limit), ERR_MSG_WRONG_FILE_LIMIT_VALUE

    # Get the ammount of entries monitored and assert they are the same as the limit and not over
    value_entries = wazuh_log_monitor.start(timeout=monitor_timeout,
                                            callback=generate_monitoring_callback(CB_COUNT_REGISTRY_VALUE_ENTRIES),
                                            error_message=ERR_MSG_FIM_REGISTRY_VALUE_ENTRIES).result()

    assert value_entries == str(registry_limit), ERR_MSG_WRONG_NUMBER_OF_ENTRIES<|MERGE_RESOLUTION|>--- conflicted
+++ resolved
@@ -55,10 +55,7 @@
     - fim_registry_limit
 '''
 
-<<<<<<< HEAD
 
-=======
->>>>>>> 98a9d74a
 import os
 import pytest
 
