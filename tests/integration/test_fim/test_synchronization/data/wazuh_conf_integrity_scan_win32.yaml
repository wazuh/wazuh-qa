--- conflicted
+++ resolved
@@ -13,17 +13,10 @@
             value: TEST_DIRECTORIES
             attributes:
               - FIM_MODE
-<<<<<<< HEAD
-    - windows_registry:
-        value: TEST_REGS
-        attributes:
-          - arch: both
-=======
         - windows_registry:
             value: TEST_REGS
             attributes:
               - arch: both
->>>>>>> 0ec80883
     - section: sca
       elements:
         - enabled:
