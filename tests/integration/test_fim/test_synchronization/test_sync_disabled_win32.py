'''
copyright: Copyright (C) 2015-2022, Wazuh Inc.

           Created by Wazuh, Inc. <info@wazuh.com>.

           This program is free software; you can redistribute it and/or modify it under the terms of GPLv2

type: integration

brief: File Integrity Monitoring (FIM) system watches selected files and triggering alerts when these
       files are modified. Specifically, these tests will check if FIM disables the synchronization
       of file/registry on Windows systems when the 'enabled' tag of the synchronization option is
       set to 'no'.
       The FIM capability is managed by the 'wazuh-syscheckd' daemon, which checks configured
       files for changes to the checksums, permissions, and ownership.

components:
    - fim

suite: synchronization

targets:
    - agent

daemons:
    - wazuh-syscheckd

os_platform:
    - windows

os_version:
    - Windows 10
    - Windows 8
    - Windows 7
    - Windows Server 2019
    - Windows Server 2016
    - Windows Server 2012
    - Windows Server 2003
    - Windows XP

references:
    - https://documentation.wazuh.com/current/user-manual/capabilities/file-integrity/index.html
    - https://documentation.wazuh.com/current/user-manual/reference/ossec-conf/syscheck.html#synchronization

pytest_args:
    - fim_mode:
        realtime: Enable real-time monitoring on Linux (using the 'inotify' system calls) and Windows systems.
        whodata: Implies real-time monitoring but adding the 'who-data' information.
    - tier:
        0: Only level 0 tests are performed, they check basic functionalities and are quick to perform.
        1: Only level 1 tests are performed, they check functionalities of medium complexity.
        2: Only level 2 tests are performed, they check advanced functionalities and are slow to perform.

tags:
    - fim_synchronization
'''
import os

import pytest
<<<<<<< HEAD
from wazuh_testing import global_parameters
from wazuh_testing.fim import LOG_FILE_PATH, generate_params, create_file, REGULAR
from wazuh_testing.tools import PREFIX
from wazuh_testing.tools.configuration import load_wazuh_configurations
from wazuh_testing.tools.monitoring import FileMonitor, generate_monitoring_callback
from wazuh_testing.wazuh_variables import DATA
from wazuh_testing.modules.fim import (TEST_DIR_1, WINDOWS_HKEY_LOCAL_MACHINE, MONITORED_KEY,
                                       YAML_CONF_SYNC_WIN32, TEST_DIRECTORIES, TEST_REGISTRIES,
                                       SYNCHRONIZATION_ENABLED, CB_INTEGRITY_CONTROL_MESSAGE,
                                       SYNCHRONIZATION_REGISTRY_ENABLED)
=======
from wazuh_testing import global_parameters, DATA
from wazuh_testing.fim import LOG_FILE_PATH, generate_params
from wazuh_testing.tools import PREFIX
from wazuh_testing.tools.configuration import load_wazuh_configurations
from wazuh_testing.tools.monitoring import FileMonitor, generate_monitoring_callback
from wazuh_testing.fim_module.fim_variables import (TEST_DIR_1, WINDOWS_HKEY_LOCAL_MACHINE, MONITORED_KEY,
                                                    YAML_CONF_SYNC_WIN32, TEST_DIRECTORIES, TEST_REGISTRIES,
                                                    SYNCHRONIZATION_ENABLED, CB_INTEGRITY_CONTROL_MESSAGE,
                                                    SYNCHRONIZATION_REGISTRY_ENABLED)
>>>>>>> 7094f3b1
# Marks

pytestmark = [pytest.mark.win32, pytest.mark.tier(level=1)]

# variables
test_data_path = os.path.join(os.path.dirname(os.path.realpath(__file__)), DATA)


configurations_path = os.path.join(test_data_path, YAML_CONF_SYNC_WIN32)

test_directories = [os.path.join(PREFIX, TEST_DIR_1)]
test_regs = [os.path.join(WINDOWS_HKEY_LOCAL_MACHINE, MONITORED_KEY)]

wazuh_log_monitor = FileMonitor(LOG_FILE_PATH)

conf_params = {TEST_DIRECTORIES: test_directories[0],
               TEST_REGISTRIES: test_regs[0],
               SYNCHRONIZATION_ENABLED: 'no',
               SYNCHRONIZATION_REGISTRY_ENABLED: 'no'}

# configurations

parameters, metadata = generate_params(extra_params=conf_params)

configurations = load_wazuh_configurations(configurations_path, __name__, params=parameters, metadata=metadata)


# fixtures
@pytest.fixture(scope='module', params=configurations)
def get_configuration(request):
    """Get configurations from the module."""
    return request.param


@pytest.fixture(scope='module')
def create_a_file(get_configuration):
    """Create a file previous to restart syscheckd"""
    create_file(REGULAR, test_directories[0], 'test_file.txt')


# Tests
def test_sync_disabled(get_configuration, configure_environment, create_a_file, restart_syscheckd,
                       wait_for_fim_start_sync):
    '''
    description: Check if the 'wazuh-syscheckd' daemon uses the value of the 'enabled' tag to start/stop
                 the file/registry synchronization. For this purpose, the test will monitor a directory/key.
                 Finally, it will verify that no FIM 'integrity' event is generated when the synchronization
                 is disablede.

    wazuh_min_version: 4.2.0

    tier: 1

    parameters:
        - get_configuration:
            type: fixture
            brief: Get configurations from the module.
        - configure_environment:
            type: fixture
            brief: Configure a custom environment for testing.
        - restart_syscheckd:
            type: fixture
            brief: Clear the 'ossec.log' file and start a new monitor.
        - wait_for_fim_start_sync:
            type: fixture
            brief: Wait for end of initial FIM scan.
    assertions:
        - Verify that no FIM 'integrity' events are generated when the value
          of the 'enabled' tag is set to 'no' (synchronization disabled).
    input_description: Different test cases are contained in external YAML file (wazuh_sync_conf_win32.yaml)
                       which includes configuration settings for the 'wazuh-syscheckd' daemon. That is combined with
                       the testing directory/key to be monitored defined in this module.
    expected_output:
        - r'.*Sending integrity control message'
    tags:
        - scheduled
        - time_travel
        - realtime
        - who_data
    '''
    # The file synchronization event shouldn't be triggered
    with pytest.raises(TimeoutError):
        event = wazuh_log_monitor.start(timeout=global_parameters.default_timeout,
                                        callback=generate_monitoring_callback(CB_INTEGRITY_CONTROL_MESSAGE),
                                        update_position=True).result()<|MERGE_RESOLUTION|>--- conflicted
+++ resolved
@@ -57,30 +57,18 @@
 import os
 
 import pytest
-<<<<<<< HEAD
-from wazuh_testing import global_parameters
-from wazuh_testing.fim import LOG_FILE_PATH, generate_params, create_file, REGULAR
+from wazuh_testing import global_parameters, LOG_FILE_PATH, REGULAR, DATA
 from wazuh_testing.tools import PREFIX
 from wazuh_testing.tools.configuration import load_wazuh_configurations
+from wazuh_testing.tools.file import create_file
 from wazuh_testing.tools.monitoring import FileMonitor, generate_monitoring_callback
-from wazuh_testing.wazuh_variables import DATA
 from wazuh_testing.modules.fim import (TEST_DIR_1, WINDOWS_HKEY_LOCAL_MACHINE, MONITORED_KEY,
                                        YAML_CONF_SYNC_WIN32, TEST_DIRECTORIES, TEST_REGISTRIES,
                                        SYNCHRONIZATION_ENABLED, CB_INTEGRITY_CONTROL_MESSAGE,
                                        SYNCHRONIZATION_REGISTRY_ENABLED)
-=======
-from wazuh_testing import global_parameters, DATA
-from wazuh_testing.fim import LOG_FILE_PATH, generate_params
-from wazuh_testing.tools import PREFIX
-from wazuh_testing.tools.configuration import load_wazuh_configurations
-from wazuh_testing.tools.monitoring import FileMonitor, generate_monitoring_callback
-from wazuh_testing.fim_module.fim_variables import (TEST_DIR_1, WINDOWS_HKEY_LOCAL_MACHINE, MONITORED_KEY,
-                                                    YAML_CONF_SYNC_WIN32, TEST_DIRECTORIES, TEST_REGISTRIES,
-                                                    SYNCHRONIZATION_ENABLED, CB_INTEGRITY_CONTROL_MESSAGE,
-                                                    SYNCHRONIZATION_REGISTRY_ENABLED)
->>>>>>> 7094f3b1
+from wazuh_testing.modules.fim.utils import generate_params
+
 # Marks
-
 pytestmark = [pytest.mark.win32, pytest.mark.tier(level=1)]
 
 # variables
