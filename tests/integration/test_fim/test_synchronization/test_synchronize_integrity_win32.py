--- conflicted
+++ resolved
@@ -54,7 +54,6 @@
     - fim_synchronization
 '''
 import os
-import time
 import pytest
 
 from wazuh_testing import global_parameters, LOG_FILE_PATH, REGULAR
@@ -66,11 +65,7 @@
 from wazuh_testing.modules.fim import (WINDOWS_HKEY_LOCAL_MACHINE, KEY_WOW64_64KEY, registry_parser,
                                        REG_SZ, MONITORED_KEY)
 from wazuh_testing.modules.fim.event_monitor import (callback_detect_event, callback_detect_file_added_event,
-<<<<<<< HEAD
                                                      callback_real_time_whodata_started, ERR_MSG_INTEGRITY_CHECK_EVENT,
-=======
-                                                     callback_real_time_whodata_started,
->>>>>>> 75b5e97a
                                                      callback_detect_synchronization, ERR_MSG_FIM_EVENT_NOT_RECIEVED,
                                                      ERR_MSG_INTEGRITY_OR_WHODATA_NOT_STARTED)
 from wazuh_testing.modules.fim.utils import create_registry, generate_params, modify_registry_value
@@ -201,22 +196,12 @@
     create_file(REGULAR, folder, file_name, content='')
     modify_registry_value(key_h, "test_value", REG_SZ, 'added')
 
-<<<<<<< HEAD
     sending_event = wazuh_log_monitor.start(timeout=global_parameters.default_timeout*3,
-=======
-    sending_event = wazuh_log_monitor.start(timeout=global_parameters.default_timeout*5,
->>>>>>> 75b5e97a
                                             callback=callback_detect_file_added_event,
                                             error_message=ERR_MSG_FIM_EVENT_NOT_RECIEVED).result()
     assert sending_event['data']['path'] == os.path.join(folder, file_name)
-
-<<<<<<< HEAD
     
     sending_event = wazuh_log_monitor.start(timeout=global_parameters.default_timeout*3,
-=======
-    time.sleep(global_parameters.default_timeout)
-    sending_event = wazuh_log_monitor.start(timeout=global_parameters.default_timeout*5,
->>>>>>> 75b5e97a
                                             callback=callback_detect_event,
                                             error_message=ERR_MSG_FIM_EVENT_NOT_RECIEVED).result()
     assert sending_event['data']['path'] == os.path.join(WINDOWS_HKEY_LOCAL_MACHINE, subkey)
