--- conflicted
+++ resolved
@@ -94,11 +94,7 @@
 
 
 # Tests
-<<<<<<< HEAD
-@pytest.mark.skip(reason="It will be blocked by #2174, when it was solve we can enable again this test")
-=======
 @pytest.mark.skip(reason="It will be blocked by #3992, when it was solve we can enable again this test")
->>>>>>> 41f3bdc9
 def test_sync_interval(get_configuration, configure_environment, restart_syscheckd, wait_for_fim_start):
     '''
     description: Check if the 'wazuh-syscheckd' daemon performs the file synchronization at the intervals
