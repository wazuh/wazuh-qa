'''
copyright: Copyright (C) 2015-2021, Wazuh Inc.

           Created by Wazuh, Inc. <info@wazuh.com>.

           This program is free software; you can redistribute it and/or modify it under the terms of GPLv2

type: integration

<<<<<<< HEAD
brief: These tests will check that the connection is finally made when there are delays
       between connection attempts to the server. The objective is to check how
       the `wazuh-agentd` daemon behaves when there are delays between connection
       attempts to `wazuh-remoted` using `TCP` and `UDP` protocols.
=======
brief: The 'wazuh-agentd' program is the client-side daemon that communicates with the server.
       The objective is to check how the 'wazuh-agentd' daemon behaves when there are delays
       between connection attempts to the 'wazuh-remoted' daemon using TCP and UDP protocols.
       The 'wazuh-remoted' program is the server side daemon that communicates with the agents.
>>>>>>> eb32b096

tier: 0

modules:
    - agentd

components:
    - agent

daemons:
    - wazuh-agentd
    - wazuh-authd
    - wazuh-remoted

os_platform:
    - linux
    - windows

os_version:
    - Arch Linux
    - Amazon Linux 2
    - Amazon Linux 1
    - CentOS 8
    - CentOS 7
    - CentOS 6
    - Ubuntu Focal
    - Ubuntu Bionic
    - Ubuntu Xenial
    - Ubuntu Trusty
    - Debian Buster
    - Debian Stretch
    - Debian Jessie
    - Debian Wheezy
    - Red Hat 8
    - Red Hat 7
    - Red Hat 6
    - Windows 10
    - Windows 8
    - Windows 7
<<<<<<< HEAD
    - Windows Server 2016
    - Windows server 2012
    - Windows server 2003
=======
    - Windows Server 2019
    - Windows Server 2016
    - Windows Server 2012
    - Windows Server 2003
    - Windows XP
>>>>>>> eb32b096

references:
    - https://documentation.wazuh.com/current/user-manual/registering/index.html

tags:
    - enrollment
'''
from datetime import datetime, timedelta
import os
import platform
import pytest
from time import sleep

from wazuh_testing.tools import WAZUH_PATH, LOG_FILE_PATH
from wazuh_testing.tools.authd_sim import AuthdSimulator
from wazuh_testing.tools.configuration import load_wazuh_configurations
from wazuh_testing.tools.file import truncate_file
from wazuh_testing.tools.monitoring import QueueMonitor, FileMonitor
from wazuh_testing.tools.remoted_sim import RemotedSimulator
from wazuh_testing.tools.services import control_service
from wazuh_testing.agent import CLIENT_KEYS_PATH, SERVER_CERT_PATH, SERVER_KEY_PATH

# Marks
pytestmark = [pytest.mark.linux, pytest.mark.win32, pytest.mark.tier(level=0), pytest.mark.agent]
test_data_path = os.path.join(os.path.dirname(os.path.realpath(__file__)), 'data')
configurations_path = os.path.join(test_data_path, 'wazuh_conf.yaml')

params = [
    # Different parameters on UDP
    {'PROTOCOL': 'udp', 'MAX_RETRIES': 1, 'RETRY_INTERVAL': 1, 'ENROLL': 'no'},
    {'PROTOCOL': 'udp', 'MAX_RETRIES': 5, 'RETRY_INTERVAL': 5, 'ENROLL': 'no'},
    {'PROTOCOL': 'udp', 'MAX_RETRIES': 10, 'RETRY_INTERVAL': 4, 'ENROLL': 'no'},
    {'PROTOCOL': 'udp', 'MAX_RETRIES': 3, 'RETRY_INTERVAL': 12, 'ENROLL': 'no'},
    # Different parameters on TCP
    {'PROTOCOL': 'tcp', 'MAX_RETRIES': 3, 'RETRY_INTERVAL': 3, 'ENROLL': 'no'},
    {'PROTOCOL': 'tcp', 'MAX_RETRIES': 5, 'RETRY_INTERVAL': 5, 'ENROLL': 'no'},
    {'PROTOCOL': 'tcp', 'MAX_RETRIES': 10, 'RETRY_INTERVAL': 10, 'ENROLL': 'no'},
    # Enrollment enabled
    {'PROTOCOL': 'udp', 'MAX_RETRIES': 2, 'RETRY_INTERVAL': 2, 'ENROLL': 'yes'},
    {'PROTOCOL': 'tcp', 'MAX_RETRIES': 5, 'RETRY_INTERVAL': 5, 'ENROLL': 'yes'},
]

case_ids = [f"{x['PROTOCOL']}_max-retry={x['MAX_RETRIES']}_interval={x['RETRY_INTERVAL']}_enroll={x['ENROLL']}".lower()
            for x in params]

metadata = params
configurations = load_wazuh_configurations(configurations_path, __name__, params=params, metadata=metadata)
log_monitor_paths = []
receiver_sockets_params = []
monitored_sockets_params = []
receiver_sockets, monitored_sockets, log_monitors = None, None, None  # Set in the fixtures
authd_server = AuthdSimulator('127.0.0.1', key_path=SERVER_KEY_PATH, cert_path=SERVER_CERT_PATH)
remoted_server = None


def teardown():
    global remoted_server
    if remoted_server is not None:
        remoted_server.stop()


def set_debug_mode():
    """Set debug2 for agentd in local internal options file."""
    if platform.system() == 'win32' or platform.system() == 'Windows':
        local_int_conf_path = os.path.join(WAZUH_PATH, 'local_internal_options.conf')
        debug_line = 'windows.debug=2\n'
    else:
        local_int_conf_path = os.path.join(WAZUH_PATH, 'etc', 'local_internal_options.conf')
        debug_line = 'agent.debug=2\n'
    with open(local_int_conf_path) as local_file_read:
        lines = local_file_read.readlines()
        for line in lines:
            if line == debug_line:
                return
    with open(local_int_conf_path, 'a') as local_file_write:
        local_file_write.write('\n' + debug_line)


set_debug_mode()


# fixtures
@pytest.fixture(scope="module", params=configurations, ids=case_ids)
def get_configuration(request):
    """Get configurations from the module."""
    return request.param


@pytest.fixture(scope="module")
def configure_authd_server(request):
    """Initialize a simulated authd connection."""
    authd_server.start()
    global monitored_sockets
    monitored_sockets = QueueMonitor(authd_server.queue)
    authd_server.clear()
    yield
    authd_server.shutdown()


@pytest.fixture(scope="function")
def start_authd(request):
    """Enable authd to accept connections and perform enrollments."""
    authd_server.set_mode("ACCEPT")
    authd_server.clear()


@pytest.fixture(scope="function")
def stop_authd(request):
    """Disable authd to accept connections and perform enrollments."""
    authd_server.set_mode("REJECT")


@pytest.fixture(scope="function")
def clean_keys(request):
    """Clear the agent's client.keys file."""
    truncate_file(CLIENT_KEYS_PATH)
    sleep(1)


@pytest.fixture(scope="function")
def delete_keys(request):
    """Remove the agent's client.keys file."""
    os.remove(CLIENT_KEYS_PATH)
    sleep(1)


@pytest.fixture(scope="function")
def set_keys(request):
    """Write to client.keys file the agent's enrollment details."""
    with open(CLIENT_KEYS_PATH, 'w+') as f:
        f.write("100 ubuntu-agent any TopSecret")
    sleep(1)


@pytest.fixture(scope="function")
def start_agent(request):
    """Start Wazuh's agent."""
    control_service('start')


@pytest.fixture(scope="function")
def stop_agent(request):
    """Stop Wazuh's agent."""
    control_service('stop')


def clean_logs():
    """Clear the log file."""
    truncate_file(LOG_FILE_PATH)


def wait_notify(line):
    """Callback function to wait for agent checkins to the manager."""
    if 'Sending keep alive:' in line:
        return line
    return None


def wait_server_rollback(line):
    """Callback function to wait until the agent cannot connect to any server."""
    if "Unable to connect to any server" in line:
        return line
    return None


def wait_connect(line):
    """Callback function to wait for the agent to try to connect to a server."""
    if 'Trying to connect to server' in line:
        return line
    return None


def count_retry_mesages():
    """Count number of attempts to connect to server and enrollments made from log file.

    Returns:
        (int , int): Tuple with connection attempts and enrollments.
    """
    connect = 0
    enroll = 0
    with open(LOG_FILE_PATH) as log_file:
        log_lines = log_file.read().splitlines()
        for line in log_lines:
            if 'Trying to connect to server' in line:
                connect += 1
            if 'Valid key received' in line:
                enroll += 1
            if "Unable to connect to any server" in line:
                return connect, enroll
    return connect, enroll


def wait_enrollment(line):
    """Callback function to wait for enrollment."""
    if 'Valid key received' in line:
        return line
    return None


def wait_unable_to_connect(line):
    """Callback function to wait until the agent cannot connect to a server."""
    if 'connect_server(): ERROR: (1216):' in line:
        return line
    return None


def change_timeout(new_value):
    """Set agent.recv_timeout for agentd in local internal options file.

    The above option sets the maximum number of seconds to wait
    for server response from the TCP client socket.

    Args:
        new_value (int): Number of seconds (between 1 and 600).
    """
    new_timeout = 'agent.recv_timeout=' + new_value
    if platform.system() == 'win32' or platform.system() == 'Windows':
        local_int_conf_path = os.path.join(WAZUH_PATH, 'local_internal_options.conf')
    else:
        local_int_conf_path = os.path.join(WAZUH_PATH, 'etc', 'local_internal_options.conf')
    with open(local_int_conf_path, 'r') as local_file_read:
        lines = local_file_read.readlines()
        for line in lines:
            if line == new_timeout:
                return
    with open(local_int_conf_path, 'a') as local_file_write:
        local_file_write.write('\n' + new_timeout)


change_timeout('5')


def parse_time_from_log_line(log_line):
    """Create a datetime object from a date in a string.

    Args:
        log_line (str): String with date.

    Returns:
        datetime: datetime object with the parsed time.
    """
    data = log_line.split(" ")
    (year, month, day) = data[0].split("/")
    (hour, minute, second) = data[1].split(":")
    log_time = datetime(year=int(year), month=int(month), day=int(day), hour=int(hour), minute=int(minute),
                        second=int(second))
    return log_time


# Tests
"""
This test covers different options of delays between server connection attempts:
-Different values of max_retries parameter
-Different values of retry_interval parameter
-UDP/TCP connection
-Enrollment between retries
"""


def test_agentd_parametrized_reconnections(configure_authd_server, start_authd, stop_agent, set_keys,
                                           configure_environment, get_configuration):
    '''
    description: Check how the agent behaves when there are delays between connection
                 attempts to the server. For this purpose, different values for
<<<<<<< HEAD
                 `max_retries` and `retry_interval` parameters are tested.

    wazuh_min_version: 4.2
=======
                 'max_retries' and 'retry_interval' parameters are tested.

    wazuh_min_version: 4.2.0
>>>>>>> eb32b096

    parameters:
        - configure_authd_server:
            type: fixture
<<<<<<< HEAD
            brief: Initializes a simulated `wazuh-authd` connection.
        - start_authd:
            type: fixture
            brief: Enable the `wazuh-authd` daemon to accept connections and perform enrollments.
=======
            brief: Initializes a simulated 'wazuh-authd' connection.
        - start_authd:
            type: fixture
            brief: Enable the 'wazuh-authd' daemon to accept connections and perform enrollments.
>>>>>>> eb32b096
        - stop_agent:
            type: fixture
            brief: Stop Wazuh's agent.
        - set_keys:
            type: fixture
<<<<<<< HEAD
            brief: Write to `client.keys` file the agent's enrollment details.
=======
            brief: Write to 'client.keys' file the agent's enrollment details.
>>>>>>> eb32b096
        - configure_environment:
            type: fixture
            brief: Configure a custom environment for testing.
        - get_configuration:
            type: fixture
            brief: Get configurations from the module.

    assertions:
<<<<<<< HEAD
        - Verify that when the `wazuh-agentd` daemon initializes, it connects to
          the `wazuh-remoted` daemon of the manager before reaching the maximum number of attempts.
        - Verify the successful enrollment of the agent if the auto-enrollment option is enabled.
        - Verify that the rollback feature of the server works correctly.

    input_description: Different test cases are found in the test module and include parameters
                       for the environment setup using the `TCP` and `UDP` protocols.
=======
        - Verify that when the 'wazuh-agentd' daemon initializes, it connects to
          the 'wazuh-remoted' daemon of the manager before reaching the maximum number of attempts.
        - Verify the successful enrollment of the agent if the auto-enrollment option is enabled.
        - Verify that the rollback feature of the server works correctly.

    input_description: An external YAML file (wazuh_conf.yaml) includes configuration settings for the agent.
                       Different test cases are found in the test module and include parameters
                       for the environment setup using the TCP and UDP protocols.
>>>>>>> eb32b096

    expected_output:
        - r'Valid key received'
        - r'Trying to connect to server'
        - r'Unable to connect to any server'

    tags:
        - simulator
        - ssl
        - keys
    '''
    DELTA = 1
    RECV_TIMEOUT = 5
    ENROLLMENT_SLEEP = 20
    LOG_TIMEOUT = 30

    global remoted_server

    PROTOCOL = protocol = get_configuration['metadata']['PROTOCOL']
    RETRIES = get_configuration['metadata']['MAX_RETRIES']
    INTERVAL = get_configuration['metadata']['RETRY_INTERVAL']
    ENROLL = get_configuration['metadata']['ENROLL']

    control_service('stop')
    clean_logs()
    log_monitor = FileMonitor(LOG_FILE_PATH)
    remoted_server = RemotedSimulator(protocol=PROTOCOL, client_keys=CLIENT_KEYS_PATH)
    control_service('start')

    # 2 Check for unsuccessful connection retries in Agentd initialization
    interval = INTERVAL
    if PROTOCOL == 'udp':
        interval += RECV_TIMEOUT

    if ENROLL == 'yes':
        total_retries = RETRIES + 1
    else:
        total_retries = RETRIES

    for retry in range(total_retries):
        # 3 If auto enrollment is enabled, retry check enrollment and retries after that
        if ENROLL == 'yes' and retry == total_retries - 1:
            # Wait successfully enrollment
            try:
                log_monitor.start(timeout=20, callback=wait_enrollment)
            except TimeoutError as err:
                raise AssertionError("No successful enrollment after retries!")
            last_log = parse_time_from_log_line(log_monitor.result())

            # Next retry will be after enrollment sleep
            interval = ENROLLMENT_SLEEP

        try:
            log_monitor.start(timeout=interval + LOG_TIMEOUT, callback=wait_connect)
        except TimeoutError as err:
            raise AssertionError("Connection attempts took too much!")
        actual_retry = parse_time_from_log_line(log_monitor.result())
        if retry > 0:
            delta_retry = actual_retry - last_log
            # Check if delay was applied
            assert delta_retry >= timedelta(seconds=interval - DELTA), "Retries to quick"
            assert delta_retry <= timedelta(seconds=interval + DELTA), "Retries to slow"
        last_log = actual_retry

    # 4 Wait for server rollback
    try:
        log_monitor.start(timeout=30, callback=wait_server_rollback)
    except TimeoutError as err:
        raise AssertionError("Server rollback took too much!")

    # 5 Check amount of retries and enrollment
    (connect, enroll) = count_retry_mesages()
    assert connect == total_retries
    if ENROLL == 'yes':
        assert enroll == 1
    else:
        assert enroll == 0

    return<|MERGE_RESOLUTION|>--- conflicted
+++ resolved
@@ -7,17 +7,10 @@
 
 type: integration
 
-<<<<<<< HEAD
-brief: These tests will check that the connection is finally made when there are delays
-       between connection attempts to the server. The objective is to check how
-       the `wazuh-agentd` daemon behaves when there are delays between connection
-       attempts to `wazuh-remoted` using `TCP` and `UDP` protocols.
-=======
 brief: The 'wazuh-agentd' program is the client-side daemon that communicates with the server.
        The objective is to check how the 'wazuh-agentd' daemon behaves when there are delays
        between connection attempts to the 'wazuh-remoted' daemon using TCP and UDP protocols.
        The 'wazuh-remoted' program is the server side daemon that communicates with the agents.
->>>>>>> eb32b096
 
 tier: 0
 
@@ -57,17 +50,11 @@
     - Windows 10
     - Windows 8
     - Windows 7
-<<<<<<< HEAD
-    - Windows Server 2016
-    - Windows server 2012
-    - Windows server 2003
-=======
     - Windows Server 2019
     - Windows Server 2016
     - Windows Server 2012
     - Windows Server 2003
     - Windows XP
->>>>>>> eb32b096
 
 references:
     - https://documentation.wazuh.com/current/user-manual/registering/index.html
@@ -332,40 +319,23 @@
     '''
     description: Check how the agent behaves when there are delays between connection
                  attempts to the server. For this purpose, different values for
-<<<<<<< HEAD
-                 `max_retries` and `retry_interval` parameters are tested.
-
-    wazuh_min_version: 4.2
-=======
                  'max_retries' and 'retry_interval' parameters are tested.
 
     wazuh_min_version: 4.2.0
->>>>>>> eb32b096
 
     parameters:
         - configure_authd_server:
             type: fixture
-<<<<<<< HEAD
-            brief: Initializes a simulated `wazuh-authd` connection.
-        - start_authd:
-            type: fixture
-            brief: Enable the `wazuh-authd` daemon to accept connections and perform enrollments.
-=======
             brief: Initializes a simulated 'wazuh-authd' connection.
         - start_authd:
             type: fixture
             brief: Enable the 'wazuh-authd' daemon to accept connections and perform enrollments.
->>>>>>> eb32b096
         - stop_agent:
             type: fixture
             brief: Stop Wazuh's agent.
         - set_keys:
             type: fixture
-<<<<<<< HEAD
-            brief: Write to `client.keys` file the agent's enrollment details.
-=======
             brief: Write to 'client.keys' file the agent's enrollment details.
->>>>>>> eb32b096
         - configure_environment:
             type: fixture
             brief: Configure a custom environment for testing.
@@ -374,15 +344,6 @@
             brief: Get configurations from the module.
 
     assertions:
-<<<<<<< HEAD
-        - Verify that when the `wazuh-agentd` daemon initializes, it connects to
-          the `wazuh-remoted` daemon of the manager before reaching the maximum number of attempts.
-        - Verify the successful enrollment of the agent if the auto-enrollment option is enabled.
-        - Verify that the rollback feature of the server works correctly.
-
-    input_description: Different test cases are found in the test module and include parameters
-                       for the environment setup using the `TCP` and `UDP` protocols.
-=======
         - Verify that when the 'wazuh-agentd' daemon initializes, it connects to
           the 'wazuh-remoted' daemon of the manager before reaching the maximum number of attempts.
         - Verify the successful enrollment of the agent if the auto-enrollment option is enabled.
@@ -391,7 +352,6 @@
     input_description: An external YAML file (wazuh_conf.yaml) includes configuration settings for the agent.
                        Different test cases are found in the test module and include parameters
                        for the environment setup using the TCP and UDP protocols.
->>>>>>> eb32b096
 
     expected_output:
         - r'Valid key received'
