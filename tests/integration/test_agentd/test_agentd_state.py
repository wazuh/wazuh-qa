'''
copyright: Copyright (C) 2015-2021, Wazuh Inc.

           Created by Wazuh, Inc. <info@wazuh.com>.

           This program is free software; you can redistribute it and/or modify it under the terms of GPLv2

type: integration

<<<<<<< HEAD
brief: These tests will check if the content of the `wazuh-agentd` daemon statistics file is valid.
=======
brief: The 'wazuh-agentd' program is the client-side daemon that communicates with the server.
       These tests will check if the content of the 'wazuh-agentd' daemon statistics file is valid.
>>>>>>> eb32b096
       The statistics files are documents that show real-time information about the Wazuh environment.

tier: 0

modules:
    - agentd

components:
    - agent

daemons:
    - wazuh-agentd
    - wazuh-remoted

os_platform:
    - linux
    - windows

os_version:
    - Arch Linux
    - Amazon Linux 2
    - Amazon Linux 1
    - CentOS 8
    - CentOS 7
    - CentOS 6
    - Ubuntu Focal
    - Ubuntu Bionic
    - Ubuntu Xenial
    - Ubuntu Trusty
    - Debian Buster
    - Debian Stretch
    - Debian Jessie
    - Debian Wheezy
    - Red Hat 8
    - Red Hat 7
    - Red Hat 6
    - Windows 10
    - Windows 8
    - Windows 7
<<<<<<< HEAD
    - Windows Server 2016
    - Windows server 2012
    - Windows server 2003
=======
    - Windows Server 2019
    - Windows Server 2016
    - Windows Server 2012
    - Windows Server 2003
    - Windows XP
>>>>>>> eb32b096

references:
    - https://documentation.wazuh.com/current/user-manual/reference/statistics-files/wazuh-agentd-state.html

tags:
    - stats_file
'''
import json
import os
import sys
from time import sleep
import pytest
import yaml

from wazuh_testing.fim import change_internal_options
from wazuh_testing.tools import LOG_FILE_PATH, WAZUH_PATH
from wazuh_testing.tools.configuration import load_wazuh_configurations
from wazuh_testing.tools.file import truncate_file
from wazuh_testing.tools.monitoring import FileMonitor
from wazuh_testing.tools.remoted_sim import RemotedSimulator
from wazuh_testing.tools.services import control_service
from wazuh_testing.agent import (CLIENT_KEYS_PATH, set_state_interval, callback_ack, callback_keepalive,
                                 callback_connected_to_server, callback_state_file_updated)

# Marks
pytestmark = [pytest.mark.linux, pytest.mark.win32, pytest.mark.tier(level=0), pytest.mark.agent]

# Configurations
test_data_path = os.path.join(os.path.dirname(os.path.realpath(__file__)), 'data')
test_data_file = os.path.join(test_data_path, 'wazuh_state_tests.yaml')
configurations_path = os.path.join(test_data_path, 'wazuh_conf.yaml')
configurations = load_wazuh_configurations(configurations_path, __name__)

# Open test cases description file
with open(test_data_file) as f:
    test_cases = yaml.safe_load(f)

# Global RemotedSimulator variable
remoted_server = None
# Global FileMonitor variable to watch ossec.log
wazuh_log_monitor = FileMonitor(LOG_FILE_PATH)

# Variables
if sys.platform == 'win32':
    state_file_path = os.path.join(WAZUH_PATH, 'wazuh-agent.state')
    internal_options = os.path.join(WAZUH_PATH, 'internal_options.conf')
else:
    state_file_path = os.path.join(WAZUH_PATH, 'var', 'run', 'wazuh-agentd.state')
    internal_options = os.path.join(WAZUH_PATH, 'etc', 'internal_options.conf')


# Fixtures
@pytest.fixture(scope="module", params=configurations, ids=[""])
def get_configuration(request):
    """Get configurations from the module"""
    return request.param


# Functions
def extra_configuration_before_yield():
    change_internal_options('agent.debug', '2')


def extra_configuration_after_yield():
    if remoted_server is not None:
        remoted_server.stop()

    # Set default values
    change_internal_options('agent.debug', '0')
    set_state_interval(5, internal_options)
    truncate_file(CLIENT_KEYS_PATH)


def add_custom_key():
    """Set test client.keys file"""
    with open(CLIENT_KEYS_PATH, 'w+') as client_keys:
        client_keys.write("100 ubuntu-agent any TopSecret")


# Tests
@pytest.mark.parametrize('test_case',
                         [test_case['test_case'] for test_case in test_cases],
                         ids=[test_case['name'] for test_case in test_cases])
def test_agentd_state(configure_environment, test_case: list):
    '''
<<<<<<< HEAD
    description: Check that the statistics file `wazuh-agentd.state` is created automatically
                 and verify that the content of its fields is correct.

    wazuh_min_version: 4.2
=======
    description: Check that the statistics file 'wazuh-agentd.state' is created automatically
                 and verify that the content of its fields is correct.

    wazuh_min_version: 4.2.0
>>>>>>> eb32b096

    parameters:
        - configure_environment:
            type: fixture
            brief: Configure a custom environment for testing.
        - test_case:
            type: list
            brief: List of tests to be performed.

    assertions:
<<<<<<< HEAD
        - Verify that the `wazuh-agentd.state` statistics file has been created.
        - Verify that the information stored in the `wazuh-agentd.state` statistics file
          is consistent with the connection status to the `wazuh-remoted` daemon.

    input_description: Different test cases that are contained in an external
                       `YAML` file (wazuh_state_tests.yaml) that includes
                       the parameters and their expected responses.
=======
        - Verify that the 'wazuh-agentd.state' statistics file has been created.
        - Verify that the information stored in the 'wazuh-agentd.state' statistics file
          is consistent with the connection status to the 'wazuh-remoted' daemon.

    input_description: An external YAML file (wazuh_conf.yaml) includes configuration settings for the agent.
                       Different test cases that are contained in an external YAML file (wazuh_state_tests.yaml)
                       that includes the parameters and their expected responses.
>>>>>>> eb32b096

    expected_output:
        - r'pending'
        - r'connected'
    '''
    global remoted_server
    if remoted_server is not None:
        remoted_server.stop()
    # Stop service
    control_service('stop')

    if 'interval' in test_case['input']:
        set_state_interval(test_case['input']['interval'], internal_options)
    else:
        set_state_interval(1, internal_options)

    # Truncate ossec.log in order to watch it correctly
    truncate_file(LOG_FILE_PATH)

    # Remove state file to check if agent behavior is as expected
    os.remove(state_file_path) if os.path.exists(state_file_path) else None

    # Add dummy key in order to communicate with RemotedSimulator
    add_custom_key()

    # Start service
    control_service('start')

    # Start RemotedSimulator if test case need it
    if 'remoted' in test_case['input'] and test_case['input']['remoted']:
        remoted_server = RemotedSimulator(protocol='tcp', mode='DUMMY_ACK', client_keys=CLIENT_KEYS_PATH)

    # Check fields for every expected output type
    for expected_output in test_case['output']:
        check_fields(expected_output)


def parse_state_file():
    """Parse state file

    Returns:
        state info
    """
    # Wait until state file is dumped
    wait_state_update()
    state = {}
    with open(state_file_path) as state_file:
        for line in state_file:
            line = line.rstrip('\n')
            # Remove empty lines or comments
            if not line or line.startswith('#'):
                continue
            (key, value) = line.split('=', 1)
            # Remove value's quotes
            state[key] = value.strip("'")

    return state


def remoted_get_state():
    """Get state via remoted

    Send getstate request to agent (via RemotedSimulator) and return state info as dict.

    Returns:
        state info
    """
    remoted_server.request('agent getstate')
    sleep(2)
    response = json.loads(remoted_server.request_answer)
    return response['data']


def check_fields(expected_output):
    """Check every field agains expected data

    Args:
        expected_output (dict): expected output block
    """
    checks = {
        'last_ack': {'handler': check_last_ack, 'precondition': [wait_ack]},
        'last_keepalive': {'handler': check_last_keepalive,
                           'precondition': [wait_keepalive]},
        'msg_count': {'handler': check_last_keepalive,
                      'precondition': [wait_keepalive]},
        'status': {'handler': check_status, 'precondition': []}
        }

    if expected_output['type'] == 'file':
        get_state = parse_state_file
    else:
        get_state = remoted_get_state

    for field, expected_value in expected_output['fields'].items():
        # Check if expected value is valiable and mandatory

        if expected_value != '':
            for precondition in checks[field].get('precondition'):
                precondition()
        assert checks[field].get('handler')(expected_value, get_state_callback=get_state)


def check_last_ack(expected_value=None, get_state_callback=None):
    """Check `field` status

    Args:
        expected_value (string, optional): value to check against.
                                           Defaults to None.
        get_state_callback (function, optional): callback to get state.
                                                 Defaults to None.

    Returns:
        boolean: `True` if check was successfull. `False` otherwise
    """
    if get_state_callback:
        current_value = get_state_callback()['last_ack']
        if expected_value == '':
            return expected_value == current_value

    received_msg = "Received message: '#!-agent ack '"

    with open(LOG_FILE_PATH) as log:
        for line in log:
            if current_value.replace('-', '/') in line and received_msg in line:
                return True
    return False


def check_last_keepalive(expected_value=None, get_state_callback=None):
    """Check `field` status

    Args:
        expected_value (string, optional): value to check against.
                                           Defaults to None.
        get_state_callback (function, optional): callback to get state.
                                                 Defaults to None.

    Returns:
        boolean: `True` if check was successfull. `False` otherwise
    """
    if get_state_callback:
        current_value = get_state_callback()['last_keepalive']
        if expected_value == '':
            return expected_value == current_value

    keep_alive_msg = 'Sending keep alive'
    agent_notification_msg = 'Sending agent notification'

    with open(LOG_FILE_PATH, 'r') as log:
        for line in log:
            if current_value.replace('-', '/') in line and (keep_alive_msg in line or agent_notification_msg in line):
                return True
    return False


def check_msg_count(expected_value=None, get_state_callback=None):
    """Check `field` status

    Args:
        expected_value (string, optional): value to check against.
                                           Defaults to None.
        get_state_callback (function, optional): callback to get state.
                                                 Defaults to None.

    Returns:
        boolean: `True` if check was successfull. `False` otherwise
    """
    if get_state_callback:
        current_value = get_state_callback()['msg_count']
        if expected_value == '':
            return expected_value == current_value

    sent_messages = 0

    with open(LOG_FILE_PATH, 'r') as log:
        for line in log:
            if 'Sending keep alive' in line:
                sent_messages += 1

    return sent_messages >= current_value


def check_status(expected_value=None, get_state_callback=None):
    """Check `field` status

    Args:
        expected_value (string, optional): value to check against.
                                           Defaults to None.
        get_state_callback (function, optional): callback to get state.
                                                 Defaults to None.

    Returns:
        boolean: `True` if check was successfull. `False` otherwise
    """
    if expected_value != 'pending':
        wait_keepalive(True)
        if get_state_callback == parse_state_file:
            wait_state_update(True)
    current_value = get_state_callback()['status']
    return expected_value == current_value


def wait_connect(update_position=False):
    """Watch ossec.conf until `callback_connected_to_server` is triggered

    Args:
        update_position (bool, optional): update position after reading.
                                          Defaults to False.
    """
    wazuh_log_monitor.start(timeout=240,
                            callback=callback_connected_to_server,
                            update_position=update_position,
                            error_message='Agent connected not found')


def wait_ack(update_position=False):
    """Watch ossec.conf until `callback_ack` is triggered

    Args:
        update_position (bool, optional): update position after reading.
                                          Defaults to False.
    """
    wazuh_log_monitor.start(timeout=240,
                            callback=callback_ack,
                            update_position=update_position,
                            error_message='Ack not found')


def wait_keepalive(update_position=False):
    """Watch ossec.conf until `callback_keepalive` is triggered

    Args:
        update_position (bool, optional): update position after reading.
                                          Defaults to False.
    """
    wazuh_log_monitor.start(timeout=240,
                            callback=callback_keepalive,
                            update_position=update_position,
                            error_message='Keepalive not found')


def wait_state_update(update_position=True):
    """Watch ossec.conf until `callback_state_file_updated` is triggered

    Args:
        update_position (bool, optional): update position after reading.
                                          Defaults to True.
    """
    wazuh_log_monitor.start(timeout=240,
                            callback=callback_state_file_updated,
                            update_position=update_position,
                            error_message='State file update not found')<|MERGE_RESOLUTION|>--- conflicted
+++ resolved
@@ -7,12 +7,8 @@
 
 type: integration
 
-<<<<<<< HEAD
-brief: These tests will check if the content of the `wazuh-agentd` daemon statistics file is valid.
-=======
 brief: The 'wazuh-agentd' program is the client-side daemon that communicates with the server.
        These tests will check if the content of the 'wazuh-agentd' daemon statistics file is valid.
->>>>>>> eb32b096
        The statistics files are documents that show real-time information about the Wazuh environment.
 
 tier: 0
@@ -52,17 +48,11 @@
     - Windows 10
     - Windows 8
     - Windows 7
-<<<<<<< HEAD
-    - Windows Server 2016
-    - Windows server 2012
-    - Windows server 2003
-=======
     - Windows Server 2019
     - Windows Server 2016
     - Windows Server 2012
     - Windows Server 2003
     - Windows XP
->>>>>>> eb32b096
 
 references:
     - https://documentation.wazuh.com/current/user-manual/reference/statistics-files/wazuh-agentd-state.html
@@ -148,17 +138,10 @@
                          ids=[test_case['name'] for test_case in test_cases])
 def test_agentd_state(configure_environment, test_case: list):
     '''
-<<<<<<< HEAD
-    description: Check that the statistics file `wazuh-agentd.state` is created automatically
-                 and verify that the content of its fields is correct.
-
-    wazuh_min_version: 4.2
-=======
     description: Check that the statistics file 'wazuh-agentd.state' is created automatically
                  and verify that the content of its fields is correct.
 
     wazuh_min_version: 4.2.0
->>>>>>> eb32b096
 
     parameters:
         - configure_environment:
@@ -169,15 +152,6 @@
             brief: List of tests to be performed.
 
     assertions:
-<<<<<<< HEAD
-        - Verify that the `wazuh-agentd.state` statistics file has been created.
-        - Verify that the information stored in the `wazuh-agentd.state` statistics file
-          is consistent with the connection status to the `wazuh-remoted` daemon.
-
-    input_description: Different test cases that are contained in an external
-                       `YAML` file (wazuh_state_tests.yaml) that includes
-                       the parameters and their expected responses.
-=======
         - Verify that the 'wazuh-agentd.state' statistics file has been created.
         - Verify that the information stored in the 'wazuh-agentd.state' statistics file
           is consistent with the connection status to the 'wazuh-remoted' daemon.
@@ -185,7 +159,6 @@
     input_description: An external YAML file (wazuh_conf.yaml) includes configuration settings for the agent.
                        Different test cases that are contained in an external YAML file (wazuh_state_tests.yaml)
                        that includes the parameters and their expected responses.
->>>>>>> eb32b096
 
     expected_output:
         - r'pending'
