'''
copyright: Copyright (C) 2015-2021, Wazuh Inc.

           Created by Wazuh, Inc. <info@wazuh.com>.

           This program is free software; you can redistribute it and/or modify it under the terms of GPLv2

type: integration

<<<<<<< HEAD
brief: These tests will check the agent's enrollment and connection to a manager in a multi-server environment.
       The objective is to check how the agent manages the connections to the servers depending on their status.
=======
brief: A Wazuh cluster is a group of Wazuh managers that work together to enhance the availability
       and scalability of the service. These tests will check the agent enrollment in a multi-server
       environment and how the agent manages the connections to the servers depending on their status.
>>>>>>> eb32b096

tier: 0

modules:
    - agentd

components:
    - agent

daemons:
    - wazuh-agentd
    - wazuh-authd
    - wazuh-remoted

os_platform:
    - linux
    - windows

os_version:
    - Arch Linux
    - Amazon Linux 2
    - Amazon Linux 1
    - CentOS 8
    - CentOS 7
    - CentOS 6
    - Ubuntu Focal
    - Ubuntu Bionic
    - Ubuntu Xenial
    - Ubuntu Trusty
    - Debian Buster
    - Debian Stretch
    - Debian Jessie
    - Debian Wheezy
    - Red Hat 8
    - Red Hat 7
    - Red Hat 6
    - Windows 10
    - Windows 8
    - Windows 7
<<<<<<< HEAD
    - Windows Server 2016
    - Windows server 2012
    - Windows server 2003
=======
    - Windows Server 2019
    - Windows Server 2016
    - Windows Server 2012
    - Windows Server 2003
    - Windows XP
>>>>>>> eb32b096

references:
    - https://documentation.wazuh.com/current/user-manual/registering/index.html

tags:
    - enrollment
'''
import os
import pytest
from time import sleep

from wazuh_testing.tools import LOG_FILE_PATH
from wazuh_testing.tools.authd_sim import AuthdSimulator
from wazuh_testing.tools.configuration import load_wazuh_configurations
from wazuh_testing.tools.file import truncate_file
from wazuh_testing.tools.monitoring import QueueMonitor, FileMonitor
from wazuh_testing.tools.remoted_sim import RemotedSimulator
from wazuh_testing.tools.services import control_service
from wazuh_testing.agent import CLIENT_KEYS_PATH, SERVER_CERT_PATH, SERVER_KEY_PATH

# Marks

SERVER_ADDRESS = '127.0.0.1'
REMOTED_PORTS = [1514, 1516, 1517]
SERVER_HOSTS = ['testServer1', 'testServer2', 'testServer3']

pytestmark = [pytest.mark.linux, pytest.mark.win32, pytest.mark.tier(level=0), pytest.mark.agent]

test_data_path = os.path.join(os.path.dirname(os.path.realpath(__file__)), 'data')
configurations_path = os.path.join(test_data_path, 'wazuh_conf.yaml')
"""
How does this test work:

    - PROTOCOL: tcp/udp
    - CLEAN_KEYS: whatever start with an empty client.keys file or not
    - SIMULATOR_NUMBERS: Number of simulator to be instantiated, this should match wazuh_conf.yaml
    - SIMULATOR MODES: for each number of simulator will define a list of "stages"
    that defines the state that remoted simulator should have in that state
    Length of the stages should be the same for all simulators.
    Authd simulator will only accept one enrollment for stage
    - LOG_MONITOR_STR: (list of lists) Expected string to be monitored in all stages
"""
metadata = [
    {
        # 1. 3 Servers - (TCP/UDP) protocol all servers will refuse the connection to remoted but will accept enrollment
        # Starting with an empty clients.key.
        # We should verify that the agent tries to connect and enroll to each one of them.
        'ID': 'refuse_remoted_accept_enrollment',
        'PROTOCOL': 'tcp',
        'CLEAN_KEYS': True,
        'SIMULATOR_NUMBER': 3,
        'SIMULATOR_MODES': {
            0: ['REJECT'],
            1: ['REJECT'],
            2: ['REJECT'],
            'AUTHD': ['ACCEPT'],
        },
        'LOG_MONITOR_STR': [
            [  # Stage 1
                f'Trying to connect to server ({SERVER_HOSTS[0]}/{SERVER_ADDRESS}:{REMOTED_PORTS[0]}',
                f'Requesting a key from server: {SERVER_HOSTS[0]}/{SERVER_ADDRESS}',
                f'Trying to connect to server ({SERVER_HOSTS[1]}/{SERVER_ADDRESS}:{REMOTED_PORTS[1]}',
                f'Requesting a key from server: {SERVER_HOSTS[1]}/{SERVER_ADDRESS}',
                f'Trying to connect to server ({SERVER_HOSTS[2]}/{SERVER_ADDRESS}:{REMOTED_PORTS[2]}',
                f'Requesting a key from server: {SERVER_HOSTS[2]}/{SERVER_ADDRESS}'
            ]
        ]
    },
    {
        # 2. 3 Servers - (TCP/UDP) protocol.
        # First server only has enrollment available and third server only has remoted available.
        # Agent should enroll to the first server and connect to the third one.
        'ID': 'only_enrollment_and_only_remoted',
        'PROTOCOL': 'tcp',
        'CLEAN_KEYS': True,
        'SIMULATOR_NUMBER': 3,
        'SIMULATOR_MODES': {
            0: ['REJECT', 'REJECT'],
            1: ['REJECT', 'REJECT'],
            2: ['CONTROLLED_ACK', 'CONTROLLED_ACK'],
            'AUTHD': ['ACCEPT', 'REJECT'],
        },
        'LOG_MONITOR_STR': [
            [  # Stage 1 - Enroll to first server
                f'Requesting a key from server: {SERVER_HOSTS[0]}',
                f'Valid key received',
                f'Trying to connect to server ({SERVER_HOSTS[0]}/{SERVER_ADDRESS}:{REMOTED_PORTS[0]}',
            ],
            [  # Stage 2 - Pass second server and connect to third
                f'Requesting a key from server: {SERVER_HOSTS[0]}',
                f'Trying to connect to server ({SERVER_HOSTS[1]}/{SERVER_ADDRESS}:{REMOTED_PORTS[1]}',
                f'Requesting a key from server: {SERVER_HOSTS[1]}/{SERVER_ADDRESS}',
                f'Trying to connect to server ({SERVER_HOSTS[2]}/{SERVER_ADDRESS}:{REMOTED_PORTS[2]}',
                f'Connected to the server ({SERVER_HOSTS[2]}/{SERVER_ADDRESS}:{REMOTED_PORTS[2]}',
                f"Received message: '#!-agent ack '"
            ]
        ]
    },
    {
        # 3. 3 Server - TCP protocol. Agent should enroll and connect to first server,
        # and then the first server will disconnect, agent should connect to the second server with the same key
        'ID': 'server_down_fallback_tcp',
        'PROTOCOL': 'tcp',
        'CLEAN_KEYS': True,
        'SIMULATOR_NUMBER': 3,
        'SIMULATOR_MODES': {
            0: ['CONTROLLED_ACK', 'CLOSE'],
            1: ['CONTROLLED_ACK', 'CONTROLLED_ACK'],
            2: ['CONTROLLED_ACK', 'CONTROLLED_ACK'],
            'AUTHD': ['ACCEPT', 'REJECT'],
        },
        'LOG_MONITOR_STR': [
            [  # Stage 1 - Enroll and connect to first server
                f'Requesting a key from server: {SERVER_HOSTS[0]}',
                f'Valid key received',
                f'Trying to connect to server ({SERVER_HOSTS[0]}/{SERVER_ADDRESS}:{REMOTED_PORTS[0]}',
                f'Connected to the server ({SERVER_HOSTS[0]}/{SERVER_ADDRESS}:{REMOTED_PORTS[0]}',
                f"Received message: '#!-agent ack '"
            ],
            [
                # f'Lost connection with manager. Setting lock.',
                f'Trying to connect to server ({SERVER_HOSTS[0]}/{SERVER_ADDRESS}:{REMOTED_PORTS[0]}',
                f'Trying to connect to server ({SERVER_HOSTS[1]}/{SERVER_ADDRESS}:{REMOTED_PORTS[1]}',
                f'Connected to the server ({SERVER_HOSTS[1]}/{SERVER_ADDRESS}:{REMOTED_PORTS[1]}',
                f"Received message: '#!-agent ack '",
            ]
        ]
    },
    {
        # 4. 3 Server - UDP protocol. Agent should enroll and connect to first server,
        # and then the first server will disconnect, agent should try to enroll to the first server again and then
        # after failure, move to the second server and connect.
        'ID': 'server_down_fallback_udp',
        'PROTOCOL': 'udp',
        'CLEAN_KEYS': True,
        'SIMULATOR_NUMBER': 3,
        'SIMULATOR_MODES': {
            0: ['CONTROLLED_ACK', 'REJECT'],
            1: ['CONTROLLED_ACK', 'CONTROLLED_ACK'],
            2: ['CONTROLLED_ACK', 'CONTROLLED_ACK'],
            'AUTHD': ['ACCEPT', 'REJECT'],
        },
        'LOG_MONITOR_STR': [
            [  # Stage 1 - Enroll and connect to first server
                f'Requesting a key from server: {SERVER_HOSTS[0]}',
                f'Valid key received',
                f'Trying to connect to server ({SERVER_HOSTS[0]}/{SERVER_ADDRESS}:{REMOTED_PORTS[0]}',
                f'Connected to the server ({SERVER_HOSTS[0]}/{SERVER_ADDRESS}:{REMOTED_PORTS[0]}',
                f"Received message: '#!-agent ack '"
            ],  # Stage 2 - Enroll and connect to second server after failed attempts to connect with server 1
            [
                f'Server unavailable. Setting lock.',
                f'Requesting a key from server: {SERVER_HOSTS[0]}',
                f'Trying to connect to server ({SERVER_HOSTS[1]}/{SERVER_ADDRESS}:{REMOTED_PORTS[1]}',
                f'Connected to the server ({SERVER_HOSTS[1]}/{SERVER_ADDRESS}:{REMOTED_PORTS[1]}',
                f"Received message: '#!-agent ack '",
            ]
        ]
    },
    {
        # 5. 3 Servers / (TCP/UDP) protocol only the last one is available.
        # Agent should enroll and connect to the last server.
        'ID': 'only_one_server_available',
        'PROTOCOL': 'tcp',
        'CLEAN_KEYS': False,
        'SIMULATOR_NUMBER': 3,
        'SIMULATOR_MODES': {
            0: ['CLOSE', 'CLOSE', 'CLOSE'],
            1: ['CLOSE', 'CLOSE', 'CLOSE'],
            2: ['CONTROLLED_ACK', 'CONTROLLED_ACK', 'CONTROLLED_ACK'],
            'AUTHD': ['REJECT', 'REJECT', 'ACCEPT'],
        },
        'LOG_MONITOR_STR': [
            [
                f'Trying to connect to server ({SERVER_HOSTS[0]}/{SERVER_ADDRESS}:{REMOTED_PORTS[0]}',
                f"Unable to connect to '{SERVER_ADDRESS}:{REMOTED_PORTS[0]}",
            ],
            [
                f'Trying to connect to server ({SERVER_HOSTS[1]}/{SERVER_ADDRESS}:{REMOTED_PORTS[1]}',
                f"Unable to connect to '{SERVER_ADDRESS}:{REMOTED_PORTS[1]}",
            ],
            [
                f'Connected to the server ({SERVER_HOSTS[2]}/{SERVER_ADDRESS}:{REMOTED_PORTS[2]}',
                f"Received message: '#!-agent ack '"
            ]
        ]
    },
    {
        # 6. 3 Servers / (TCP/UDP) protocol. Server 1 is available but it disconnects, 2 and 3 are not responding.
        # Agent on disconnection should try server 2 and 3 and go back to 1.
        'ID': 'unique_available_server_disconnects',
        'PROTOCOL': 'tcp',
        'CLEAN_KEYS': False,
        'SIMULATOR_NUMBER': 3,
        'SIMULATOR_MODES': {
            0: ['CONTROLLED_ACK', 'CLOSE', 'CONTROLLED_ACK'],
            1: ['CLOSE', 'CLOSE', 'CLOSE'],
            2: ['CLOSE', 'CLOSE', 'CLOSE'],
            'AUTHD': ['ACCEPT', 'ACCEPT', 'ACCEPT'],
        },
        'LOG_MONITOR_STR': [
            [
                f'Trying to connect to server ({SERVER_HOSTS[0]}/{SERVER_ADDRESS}:{REMOTED_PORTS[0]}',
                f'Connected to the server ({SERVER_HOSTS[0]}/{SERVER_ADDRESS}:{REMOTED_PORTS[0]}',
                f"Received message: '#!-agent ack '",
            ],
            [
                f'Trying to connect to server ({SERVER_HOSTS[1]}/{SERVER_ADDRESS}:{REMOTED_PORTS[1]}',
                f"Unable to connect to '{SERVER_ADDRESS}:{REMOTED_PORTS[1]}",
            ],
            [
                f'Trying to connect to server ({SERVER_HOSTS[2]}/{SERVER_ADDRESS}:{REMOTED_PORTS[2]}',
                f"Unable to connect to '{SERVER_ADDRESS}:{REMOTED_PORTS[2]}",
                f'Connected to the server ({SERVER_HOSTS[0]}/{SERVER_ADDRESS}:{REMOTED_PORTS[0]}',
                f'Server responded. Releasing lock.',
                f"Received message: '#!-agent ack '"
            ]
        ]
    },
]

case_ids = [x['ID'] for x in metadata]

# metadata = metadata[:] # 0,2 Run only one test

params = [
    {
        'SERVER_ADDRESS_1': SERVER_HOSTS[0],
        'SERVER_ADDRESS_2': SERVER_HOSTS[1],
        'SERVER_ADDRESS_3': SERVER_HOSTS[2],
        'REMOTED_PORT_1': REMOTED_PORTS[0],
        'REMOTED_PORT_2': REMOTED_PORTS[1],
        'REMOTED_PORT_3': REMOTED_PORTS[2],
        'PROTOCOL': test['PROTOCOL']
    } for test in metadata]

configurations = load_wazuh_configurations(configurations_path, __name__, params=params, metadata=metadata)

log_monitor_paths = []

receiver_sockets_params = []

monitored_sockets_params = []

receiver_sockets, monitored_sockets, log_monitors = None, None, None  # Set in the fixtures

authd_server = AuthdSimulator(SERVER_ADDRESS, key_path=SERVER_KEY_PATH, cert_path=SERVER_CERT_PATH)
remoted_servers = []


# fixtures
@pytest.fixture(scope="module", params=configurations, ids=case_ids)
def get_configuration(request):
    """Get configurations from the module"""
    return request.param


@pytest.fixture(scope="module")
def add_hostnames(request):
    """Add to OS hosts file, names and IP's of test servers."""
    HOSTFILE_PATH = os.path.join(os.environ['SystemRoot'], 'system32', 'drivers', 'etc', 'hosts') \
        if os.sys.platform == 'win32' else '/etc/hosts'
    hostfile = None
    with open(HOSTFILE_PATH, "r") as f:
        hostfile = f.read()
    for server in SERVER_HOSTS:
        if server not in hostfile:
            with open(HOSTFILE_PATH, "a") as f:
                f.write(f'{SERVER_ADDRESS}  {server}\n')
    yield

    with open(HOSTFILE_PATH, "w") as f:
        f.write(hostfile)


@pytest.fixture(scope="module")
def configure_authd_server(request, get_configuration):
    """Initialize multiple simulated remoted connections.

    Args:
        get_configuration (fixture): Get configurations from the module.
    """
    global monitored_sockets
    monitored_sockets = QueueMonitor(authd_server.queue)
    authd_server.start()
    authd_server.set_mode('REJECT')
    global remoted_servers
    for i in range(0, get_configuration['metadata']['SIMULATOR_NUMBER']):
        remoted_servers.append(RemotedSimulator(server_address=SERVER_ADDRESS, remoted_port=REMOTED_PORTS[i],
                                                protocol=get_configuration['metadata']['PROTOCOL'],
                                                mode='CONTROLLED_ACK', client_keys=CLIENT_KEYS_PATH))
        # Set simulator mode for that stage
        if get_configuration['metadata']['SIMULATOR_MODES'][i][0] != 'CLOSE':
            remoted_servers[i].set_mode(get_configuration['metadata']['SIMULATOR_MODES'][i][0])

    yield
    # hearing on enrollment server
    for i in range(0, get_configuration['metadata']['SIMULATOR_NUMBER']):
        remoted_servers[i].stop()
    remoted_servers = []
    authd_server.shutdown()


@pytest.fixture(scope="function")
def set_authd_id(request):
    """Set agent id to 101 in the authd simulated connection."""
    authd_server.agent_id = 101


@pytest.fixture(scope="function")
def clean_keys(request, get_configuration):
    """Clear the client.key file used by the simulated remoted connections.

    Args:
        get_configuration (fixture): Get configurations from the module.
    """
    if get_configuration['metadata'].get('CLEAN_KEYS', True):
        truncate_file(CLIENT_KEYS_PATH)
        sleep(1)
    else:
        with open(CLIENT_KEYS_PATH, 'w') as f:
            f.write("100 ubuntu-agent any TopSecret")
        sleep(1)


def restart_agentd():
    """Restart agentd daemon with debug mode active."""
    control_service('stop', daemon="wazuh-agentd")
    truncate_file(LOG_FILE_PATH)
    control_service('start', daemon="wazuh-agentd", debug_mode=True)


# Tests
def wait_until(x, log_str):
    """Callback function to wait for a message in a log file.

    Args:
        x (str): String containing message.
        log_str (str): Log file string.
    """
    return x if log_str in x else None


# @pytest.mark.parametrize('test_case', [case for case in tests])
def test_agentd_multi_server(add_hostnames, configure_authd_server, set_authd_id, clean_keys, configure_environment,
                             get_configuration):
    '''
    description: Check the agent's enrollment and connection to a manager in a multi-server environment.
                 Initialize an environment with multiple simulated servers in which the agent is forced to enroll
                 under different test conditions, verifying the agent's behavior through its log files.

<<<<<<< HEAD
    wazuh_min_version: 4.2
=======
    wazuh_min_version: 4.2.0
>>>>>>> eb32b096

    parameters:
        - add_hostnames:
            type: fixture
<<<<<<< HEAD
            brief: Adds to the `hosts` file the names and the IP addresses of the testing servers.
        - configure_authd_server:
            type: fixture
            brief: Initializes a simulated `wazuh-authd` connection.
        - set_authd_id:
            type: fixture
            brief: Sets the agent id to `101` in the `wazuh-authd` simulated connection.
        - clean_keys:
            type: fixture
            brief: Clears the `client.keys` file used by the simulated remote connections.
=======
            brief: Adds to the 'hosts' file the names and the IP addresses of the testing servers.
        - configure_authd_server:
            type: fixture
            brief: Initializes a simulated 'wazuh-authd' connection.
        - set_authd_id:
            type: fixture
            brief: Sets the agent id to '101' in the 'wazuh-authd' simulated connection.
        - clean_keys:
            type: fixture
            brief: Clears the 'client.keys' file used by the simulated remote connections.
>>>>>>> eb32b096
        - configure_environment:
            type: fixture
            brief: Configure a custom environment for testing.
        - get_configuration:
            type: fixture
            brief: Get configurations from the module.

    assertions:
<<<<<<< HEAD
        - Agent without keys. Verify that all servers will refuse the connection to the `wazuh-remoted` daemon
          but will accept enrollment. The agent should try to connect and enroll each of them.
        - Agent without keys. Verify that the first server only has enrollment available, and the third server
          only has the `wazuh-remoted` daemon available. The agent should enroll in the first server and
=======
        - Agent without keys. Verify that all servers will refuse the connection to the 'wazuh-remoted' daemon
          but will accept enrollment. The agent should try to connect and enroll each of them.
        - Agent without keys. Verify that the first server only has enrollment available, and the third server
          only has the 'wazuh-remoted' daemon available. The agent should enroll in the first server and
>>>>>>> eb32b096
          connect to the third one.
        - Agent without keys. Verify that the agent should enroll and connect to the first server, and then
          the first server will disconnect. The agent should connect to the second server with the same key.
        - Agent without keys. Verify that the agent should enroll and connect to the first server, and then
          the first server will disconnect. The agent should try to enroll in the first server again,
          and then after failure, move to the second server and connect.
        - Agent with keys. Verify that the agent should enroll and connect to the last server.
        - Agent with keys. Verify that the first server is available, but it disconnects, and the second and
          third servers are not responding. The agent on disconnection should try the second and third servers
          and go back finally to the first server.

<<<<<<< HEAD
    input_description: Different test cases are found in the test module and include
                       parameters for the environment setup, the requests
                       to be made, and the expected result.
=======
    input_description: An external YAML file (wazuh_conf.yaml) includes configuration settings for the agent.
                       Different test cases are found in the test module and include parameters for
                       the environment setup, the requests to be made, and the expected result.
>>>>>>> eb32b096

    expected_output:
        - r'Requesting a key from server'
        - r'Valid key received'
        - r'Trying to connect to server'
        - r'Connected to the server'
        - r'Received message'
        - r'Server responded. Releasing lock.'
        - r'Unable to connect to'

    tags:
        - simulator
        - ssl
        - keys
    '''
    log_monitor = FileMonitor(LOG_FILE_PATH)

    for stage in range(0, len(get_configuration['metadata']['LOG_MONITOR_STR'])):

        authd_server.set_mode(get_configuration['metadata']['SIMULATOR_MODES']['AUTHD'][stage])
        authd_server.clear()

        for i in range(0, get_configuration['metadata']['SIMULATOR_NUMBER']):
            # Set simulator mode for that stage
            if get_configuration['metadata']['SIMULATOR_MODES'][i][stage] != 'CLOSE':
                remoted_servers[i].set_mode(get_configuration['metadata']['SIMULATOR_MODES'][i][stage])
            else:
                remoted_servers[i].stop()

        if stage == 0:
            # Restart at beginning of test
            restart_agentd()

        for index, log_str in enumerate(get_configuration['metadata']['LOG_MONITOR_STR'][stage]):
            try:
                log_monitor.start(timeout=120, callback=lambda x: wait_until(x, log_str))
            except TimeoutError as err:
                assert False, f'Expected message {log_str} never arrived! Stage: {stage}, message number: {index}'

        for i in range(0, get_configuration['metadata']['SIMULATOR_NUMBER']):
            # Clean after every stage
            if get_configuration['metadata']['SIMULATOR_MODES'][i][stage] == 'CLOSE':
                remoted_servers[i].start()

        authd_server.clear()
    return<|MERGE_RESOLUTION|>--- conflicted
+++ resolved
@@ -7,14 +7,9 @@
 
 type: integration
 
-<<<<<<< HEAD
-brief: These tests will check the agent's enrollment and connection to a manager in a multi-server environment.
-       The objective is to check how the agent manages the connections to the servers depending on their status.
-=======
 brief: A Wazuh cluster is a group of Wazuh managers that work together to enhance the availability
        and scalability of the service. These tests will check the agent enrollment in a multi-server
        environment and how the agent manages the connections to the servers depending on their status.
->>>>>>> eb32b096
 
 tier: 0
 
@@ -54,17 +49,11 @@
     - Windows 10
     - Windows 8
     - Windows 7
-<<<<<<< HEAD
-    - Windows Server 2016
-    - Windows server 2012
-    - Windows server 2003
-=======
     - Windows Server 2019
     - Windows Server 2016
     - Windows Server 2012
     - Windows Server 2003
     - Windows XP
->>>>>>> eb32b096
 
 references:
     - https://documentation.wazuh.com/current/user-manual/registering/index.html
@@ -416,27 +405,11 @@
                  Initialize an environment with multiple simulated servers in which the agent is forced to enroll
                  under different test conditions, verifying the agent's behavior through its log files.
 
-<<<<<<< HEAD
-    wazuh_min_version: 4.2
-=======
     wazuh_min_version: 4.2.0
->>>>>>> eb32b096
 
     parameters:
         - add_hostnames:
             type: fixture
-<<<<<<< HEAD
-            brief: Adds to the `hosts` file the names and the IP addresses of the testing servers.
-        - configure_authd_server:
-            type: fixture
-            brief: Initializes a simulated `wazuh-authd` connection.
-        - set_authd_id:
-            type: fixture
-            brief: Sets the agent id to `101` in the `wazuh-authd` simulated connection.
-        - clean_keys:
-            type: fixture
-            brief: Clears the `client.keys` file used by the simulated remote connections.
-=======
             brief: Adds to the 'hosts' file the names and the IP addresses of the testing servers.
         - configure_authd_server:
             type: fixture
@@ -447,7 +420,6 @@
         - clean_keys:
             type: fixture
             brief: Clears the 'client.keys' file used by the simulated remote connections.
->>>>>>> eb32b096
         - configure_environment:
             type: fixture
             brief: Configure a custom environment for testing.
@@ -456,17 +428,10 @@
             brief: Get configurations from the module.
 
     assertions:
-<<<<<<< HEAD
-        - Agent without keys. Verify that all servers will refuse the connection to the `wazuh-remoted` daemon
-          but will accept enrollment. The agent should try to connect and enroll each of them.
-        - Agent without keys. Verify that the first server only has enrollment available, and the third server
-          only has the `wazuh-remoted` daemon available. The agent should enroll in the first server and
-=======
         - Agent without keys. Verify that all servers will refuse the connection to the 'wazuh-remoted' daemon
           but will accept enrollment. The agent should try to connect and enroll each of them.
         - Agent without keys. Verify that the first server only has enrollment available, and the third server
           only has the 'wazuh-remoted' daemon available. The agent should enroll in the first server and
->>>>>>> eb32b096
           connect to the third one.
         - Agent without keys. Verify that the agent should enroll and connect to the first server, and then
           the first server will disconnect. The agent should connect to the second server with the same key.
@@ -478,15 +443,9 @@
           third servers are not responding. The agent on disconnection should try the second and third servers
           and go back finally to the first server.
 
-<<<<<<< HEAD
-    input_description: Different test cases are found in the test module and include
-                       parameters for the environment setup, the requests
-                       to be made, and the expected result.
-=======
     input_description: An external YAML file (wazuh_conf.yaml) includes configuration settings for the agent.
                        Different test cases are found in the test module and include parameters for
                        the environment setup, the requests to be made, and the expected result.
->>>>>>> eb32b096
 
     expected_output:
         - r'Requesting a key from server'
