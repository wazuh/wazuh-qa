--- conflicted
+++ resolved
@@ -125,16 +125,10 @@
         ]
     },
     {
-<<<<<<< HEAD
         # 4. 3 Server - UDP protocol. Agent should enroll and connect to first server,
         # and then the first server will disconnect, agent should try to enroll to the first server again and then
         # after failure, move to the second server and connect.
         'ID': 'server_down_fallback_udp',
-=======
-        # 4. 3 Server - UDP protocol. Agent should enroll and connect to first server, and then the first server will
-        # disconnect, agent should try to enroll to the first server again and then after failure, move to the second
-        # server and connect.
->>>>>>> b7d88eba
         'PROTOCOL': 'udp',
         'CLEAN_KEYS': True,
         'SIMULATOR_NUMBER': 3,
@@ -336,16 +330,12 @@
 
 # Tests
 def wait_until(x, log_str):
-<<<<<<< HEAD
-=======
     """Callback function to wait for a message in a log file.
 
     Args:
         x (str): String containing message.
         log_str (str): Log file string.
     """
-    print(x)
->>>>>>> b7d88eba
     return x if log_str in x else None
 
 
