'''
copyright: Copyright (C) 2015-2021, Wazuh Inc.

           Created by Wazuh, Inc. <info@wazuh.com>.

           This program is free software; you can redistribute it and/or modify it under the terms of GPLv2

type: integration

<<<<<<< HEAD
brief: These tests will check if the configuration options related to the `wazuh-agentd` daemon
       statistics file are working properly. The statistics files are documents that
=======
brief: The 'wazuh-agentd' program is the client-side daemon that communicates with the server.
       These tests will check if the configuration options related to the statistics file of
       the 'wazuh-agentd' daemon are working properly. The statistics files are documents that
>>>>>>> eb32b096
       show real-time information about the Wazuh environment.

tier: 0

modules:
    - agentd

components:
    - agent

daemons:
    - wazuh-agentd

os_platform:
    - linux
    - windows

os_version:
    - Arch Linux
    - Amazon Linux 2
    - Amazon Linux 1
    - CentOS 8
    - CentOS 7
    - CentOS 6
    - Ubuntu Focal
    - Ubuntu Bionic
    - Ubuntu Xenial
    - Ubuntu Trusty
    - Debian Buster
    - Debian Stretch
    - Debian Jessie
    - Debian Wheezy
    - Red Hat 8
    - Red Hat 7
    - Red Hat 6
    - Windows 10
    - Windows 8
    - Windows 7
<<<<<<< HEAD
    - Windows Server 2016
    - Windows server 2012
    - Windows server 2003
=======
    - Windows Server 2019
    - Windows Server 2016
    - Windows Server 2012
    - Windows Server 2003
    - Windows XP
>>>>>>> eb32b096

references:
    - https://documentation.wazuh.com/current/user-manual/reference/statistics-files/wazuh-agentd-state.html

tags:
    - stats_file
'''
import os
import sys
import time

import pytest
import yaml
from wazuh_testing import global_parameters
from wazuh_testing.agent import (set_state_interval,
                                 callback_state_interval_not_valid,
                                 callback_state_interval_not_found,
                                 callback_state_file_enabled,
                                 callback_state_file_not_enabled)
from wazuh_testing.fim import (change_internal_options)
from wazuh_testing.tools import LOG_FILE_PATH, WAZUH_PATH
from wazuh_testing.tools.configuration import load_wazuh_configurations
from wazuh_testing.tools.file import truncate_file
from wazuh_testing.tools.monitoring import FileMonitor
from wazuh_testing.tools.services import control_service, check_if_process_is_running

# Marks
pytestmark = [pytest.mark.linux, pytest.mark.win32, pytest.mark.tier(level=0), pytest.mark.agent]

# Configurations
test_data_path = os.path.join(os.path.dirname(os.path.realpath(__file__)), 'data')
test_data_file = os.path.join(test_data_path, 'wazuh_state_config_tests.yaml')
configurations_path = os.path.join(test_data_path, 'wazuh_conf.yaml')
configurations = load_wazuh_configurations(configurations_path, __name__)

# Open test cases description file
with open(test_data_file) as f:
    test_cases = yaml.safe_load(f)

# Variables
wait_daemon_control = 1

if sys.platform == 'win32':
    state_file_path = os.path.join(WAZUH_PATH, 'wazuh-agent.state')
    internal_options = os.path.join(WAZUH_PATH, 'internal_options.conf')
else:
    state_file_path = os.path.join(WAZUH_PATH, 'var', 'run', 'wazuh-agentd.state')
    internal_options = os.path.join(WAZUH_PATH, 'etc', 'internal_options.conf')

# ossec.log watch callbacks
callbacks = {
    'interval_not_valid': callback_state_interval_not_valid,
    'interval_not_found': callback_state_interval_not_found,
    'file_enabled': callback_state_file_enabled,
    'file_not_enabled': callback_state_file_not_enabled
}


# Fixture
@pytest.fixture(scope='module')
def set_local_internal_options():
    """Set local internal options"""
    if sys.platform == 'win32':
        change_internal_options('windows.debug', '2')
    else:
        change_internal_options('agent.debug', '2')
        
    yield
    
    if sys.platform == 'win32':
        change_internal_options('windows.debug', '0')
    else:
        change_internal_options('agent.debug', '0')
        
    set_state_interval(5, internal_options)


@pytest.fixture(scope='module', params=configurations)
def get_configuration(request):
    """Get configurations from the module."""
    return request.param


@pytest.mark.parametrize('test_case',
                         [test_case['test_case'] for test_case in test_cases],
                         ids=[test_case['name'] for test_case in test_cases])
<<<<<<< HEAD
def test_agentd_state_config(configure_environment, test_case: list):
    '''
    description: Check that the `wazuh-agentd.state` statistics file is created
                 automatically and verify that it is updated at the set intervals.

    wazuh_min_version: 4.2
=======
@pytest.mark.skipif(sys.platform == 'win32', reason="It will be blocked by #1593 and wazuh/wazuh#8746.")
def test_agentd_state_config(test_case, set_local_internal_options):
    '''
    description: Check that the 'wazuh-agentd.state' statistics file is created
                 automatically and verify that it is updated at the set intervals.

    wazuh_min_version: 4.2.0
>>>>>>> eb32b096

    parameters:
        - configure_environment:
            type: fixture
            brief: Configure a custom environment for testing.
        - test_case:
            type: list
            brief: List of tests to be performed.

    assertions:
<<<<<<< HEAD
        - Verify that the `wazuh-agentd.state` statistics file has been created.
        - Verify that the `wazuh-agentd.state` statistics file is updated at the specified intervals.

    input_description: Different test cases that are contained in an external
                       `YAML` file (wazuh_state_config_tests.yaml) that includes
                       the parameters and their expected responses.
=======
        - Verify that the 'wazuh-agentd.state' statistics file has been created.
        - Verify that the 'wazuh-agentd.state' statistics file is updated at the specified intervals.

    input_description: An external YAML file (wazuh_conf.yaml) includes configuration settings for the agent.
                       Different test cases that are contained in an external YAML file (wazuh_state_config_tests.yaml)
                       that includes the parameters and their expected responses.
>>>>>>> eb32b096

    expected_output:
        - r'interval_not_found'
        - r'interval_not_valid'
        - r'file_enabled'
        - r'file_not_enabled'
    '''
    control_service('stop', 'wazuh-agentd')

    # Truncate ossec.log in order to watch it correctly
    truncate_file(LOG_FILE_PATH)

    # Remove state file to check if agent behavior is as expected
    os.remove(state_file_path) if os.path.exists(state_file_path) else None

    # Set state interval value according to test case specs
    set_state_interval(test_case['interval'], internal_options)

    if sys.platform == 'win32':
        if test_case['agentd_ends']:
            with pytest.raises(ValueError):
                control_service('start')
            assert (test_case['agentd_ends']
                    is not check_if_process_is_running('wazuh-agentd'))
        else:
            control_service('start')
    else:
        control_service('start', 'wazuh-agentd')
        # Sleep enough time to Wazuh load agent.state_interval configuration and
        # boot wazuh-agentd
        time.sleep(wait_daemon_control) 
        assert (test_case['agentd_ends']
                    is not check_if_process_is_running('wazuh-agentd'))
    
    # Check if the test requires checking state file existence
    if 'state_file_exist' in test_case:
        if test_case['state_file_exist']:
            # Wait until state file was dumped
            time.sleep(test_case['interval'])
        assert test_case['state_file_exist'] == os.path.exists(state_file_path)

    # Follow ossec.log to find desired messages by a callback
    wazuh_log_monitor = FileMonitor(LOG_FILE_PATH)
    wazuh_log_monitor.start(timeout=global_parameters.default_timeout,
                            callback=callbacks.get(test_case['log_expect']),
                            error_message='Event not found')
    assert wazuh_log_monitor.result()<|MERGE_RESOLUTION|>--- conflicted
+++ resolved
@@ -7,14 +7,9 @@
 
 type: integration
 
-<<<<<<< HEAD
-brief: These tests will check if the configuration options related to the `wazuh-agentd` daemon
-       statistics file are working properly. The statistics files are documents that
-=======
 brief: The 'wazuh-agentd' program is the client-side daemon that communicates with the server.
        These tests will check if the configuration options related to the statistics file of
        the 'wazuh-agentd' daemon are working properly. The statistics files are documents that
->>>>>>> eb32b096
        show real-time information about the Wazuh environment.
 
 tier: 0
@@ -53,17 +48,11 @@
     - Windows 10
     - Windows 8
     - Windows 7
-<<<<<<< HEAD
-    - Windows Server 2016
-    - Windows server 2012
-    - Windows server 2003
-=======
     - Windows Server 2019
     - Windows Server 2016
     - Windows Server 2012
     - Windows Server 2003
     - Windows XP
->>>>>>> eb32b096
 
 references:
     - https://documentation.wazuh.com/current/user-manual/reference/statistics-files/wazuh-agentd-state.html
@@ -150,14 +139,6 @@
 @pytest.mark.parametrize('test_case',
                          [test_case['test_case'] for test_case in test_cases],
                          ids=[test_case['name'] for test_case in test_cases])
-<<<<<<< HEAD
-def test_agentd_state_config(configure_environment, test_case: list):
-    '''
-    description: Check that the `wazuh-agentd.state` statistics file is created
-                 automatically and verify that it is updated at the set intervals.
-
-    wazuh_min_version: 4.2
-=======
 @pytest.mark.skipif(sys.platform == 'win32', reason="It will be blocked by #1593 and wazuh/wazuh#8746.")
 def test_agentd_state_config(test_case, set_local_internal_options):
     '''
@@ -165,7 +146,6 @@
                  automatically and verify that it is updated at the set intervals.
 
     wazuh_min_version: 4.2.0
->>>>>>> eb32b096
 
     parameters:
         - configure_environment:
@@ -176,21 +156,12 @@
             brief: List of tests to be performed.
 
     assertions:
-<<<<<<< HEAD
-        - Verify that the `wazuh-agentd.state` statistics file has been created.
-        - Verify that the `wazuh-agentd.state` statistics file is updated at the specified intervals.
-
-    input_description: Different test cases that are contained in an external
-                       `YAML` file (wazuh_state_config_tests.yaml) that includes
-                       the parameters and their expected responses.
-=======
         - Verify that the 'wazuh-agentd.state' statistics file has been created.
         - Verify that the 'wazuh-agentd.state' statistics file is updated at the specified intervals.
 
     input_description: An external YAML file (wazuh_conf.yaml) includes configuration settings for the agent.
                        Different test cases that are contained in an external YAML file (wazuh_state_config_tests.yaml)
                        that includes the parameters and their expected responses.
->>>>>>> eb32b096
 
     expected_output:
         - r'interval_not_found'
