'''
<<<<<<< HEAD
copyright:
    Copyright (C) 2015-2021, Wazuh Inc.

    Created by Wazuh, Inc. <info@wazuh.com>.

    This program is free software; you can redistribute it and/or modify it under the terms of GPLv2

type:
    integration

description:
    The statistics files are documents that show real-time information about the Wazuh environment.
    These tests will check if the configuration options related to the `wazuh-agentd`
    statistics file are working properly.

tiers:
    - 0

component:
    agent

path:
    tests/integration/test_agentd/

daemons:
    - agentd

os_support:
    - linux, rhel5
    - linux, rhel6
    - linux, rhel7
    - linux, rhel8
    - linux, amazon linux 1
    - linux, amazon linux 2
    - linux, debian buster
    - linux, debian stretch
    - linux, debian wheezy
    - linux, ubuntu bionic
    - linux, ubuntu xenial
    - linux, ubuntu trusty
    - linux, arch linux
    - windows, 7
    - windows, 8
    - windows, 10
    - windows, server 2003
    - windows, server 2012
    - windows, server 2016

coverage:

pytest_args:
=======
copyright: Copyright (C) 2015-2021, Wazuh Inc.

           Created by Wazuh, Inc. <info@wazuh.com>.

           This program is free software; you can redistribute it and/or modify it under the terms of GPLv2

type: integration

brief: The 'wazuh-agentd' program is the client-side daemon that communicates with the server.
       These tests will check if the configuration options related to the statistics file of
       the 'wazuh-agentd' daemon are working properly. The statistics files are documents that
       show real-time information about the Wazuh environment.

tier: 0

modules:
    - agentd

components:
    - agent

daemons:
    - wazuh-agentd

os_platform:
    - linux
    - windows

os_version:
    - Arch Linux
    - Amazon Linux 2
    - Amazon Linux 1
    - CentOS 8
    - CentOS 7
    - CentOS 6
    - Ubuntu Focal
    - Ubuntu Bionic
    - Ubuntu Xenial
    - Ubuntu Trusty
    - Debian Buster
    - Debian Stretch
    - Debian Jessie
    - Debian Wheezy
    - Red Hat 8
    - Red Hat 7
    - Red Hat 6
    - Windows 10
    - Windows 8
    - Windows 7
    - Windows Server 2019
    - Windows Server 2016
    - Windows Server 2012
    - Windows Server 2003
    - Windows XP

references:
    - https://documentation.wazuh.com/current/user-manual/reference/statistics-files/wazuh-agentd-state.html
>>>>>>> f94e15fb

tags:
    - stats_file
'''
import os
import sys
import time

import pytest
import yaml
from wazuh_testing import global_parameters
from wazuh_testing.agent import (set_state_interval,
                                 callback_state_interval_not_valid,
                                 callback_state_interval_not_found,
                                 callback_state_file_enabled,
                                 callback_state_file_not_enabled)
from wazuh_testing.fim import (change_internal_options)
from wazuh_testing.tools import LOG_FILE_PATH, WAZUH_PATH
from wazuh_testing.tools.configuration import load_wazuh_configurations
from wazuh_testing.tools.file import truncate_file
from wazuh_testing.tools.monitoring import FileMonitor
from wazuh_testing.tools.services import control_service, check_if_process_is_running

# Marks
pytestmark = [pytest.mark.linux, pytest.mark.win32, pytest.mark.tier(level=0), pytest.mark.agent]

# Configurations
test_data_path = os.path.join(os.path.dirname(os.path.realpath(__file__)), 'data')
test_data_file = os.path.join(test_data_path, 'wazuh_state_config_tests.yaml')
configurations_path = os.path.join(test_data_path, 'wazuh_conf.yaml')
configurations = load_wazuh_configurations(configurations_path, __name__)

# Open test cases description file
with open(test_data_file) as f:
    test_cases = yaml.safe_load(f)

# Variables
wait_daemon_control = 1

if sys.platform == 'win32':
    state_file_path = os.path.join(WAZUH_PATH, 'wazuh-agent.state')
    internal_options = os.path.join(WAZUH_PATH, 'internal_options.conf')
else:
    state_file_path = os.path.join(WAZUH_PATH, 'var', 'run', 'wazuh-agentd.state')
    internal_options = os.path.join(WAZUH_PATH, 'etc', 'internal_options.conf')

# ossec.log watch callbacks
callbacks = {
    'interval_not_valid': callback_state_interval_not_valid,
    'interval_not_found': callback_state_interval_not_found,
    'file_enabled': callback_state_file_enabled,
    'file_not_enabled': callback_state_file_not_enabled
}


# Fixture
@pytest.fixture(scope='module')
def set_local_internal_options():
    """Set local internal options"""
    if sys.platform == 'win32':
        change_internal_options('windows.debug', '2')
    else:
        change_internal_options('agent.debug', '2')
        
    yield
    
    if sys.platform == 'win32':
        change_internal_options('windows.debug', '0')
    else:
        change_internal_options('agent.debug', '0')
        
    set_state_interval(5, internal_options)


@pytest.fixture(scope='module', params=configurations)
def get_configuration(request):
    """Get configurations from the module."""
    return request.param


@pytest.mark.parametrize('test_case',
                         [test_case['test_case'] for test_case in test_cases],
                         ids=[test_case['name'] for test_case in test_cases])
<<<<<<< HEAD
def test_agentd_state_config(configure_environment, test_case: list):
    '''
    description:
        Check that the statistics file `wazuh-agentd.state` is created automatically
        and verify that the update intervals work properly.

    wazuh_min_version:
        4.2
=======
@pytest.mark.skipif(sys.platform == 'win32', reason="It will be blocked by #1593 and wazuh/wazuh#8746.")
def test_agentd_state_config(test_case, set_local_internal_options):
    '''
    description: Check that the 'wazuh-agentd.state' statistics file is created
                 automatically and verify that it is updated at the set intervals.

    wazuh_min_version: 4.2.0
>>>>>>> f94e15fb

    parameters:
        - configure_environment:
            type: fixture
            brief: Configure a custom environment for testing.
<<<<<<< HEAD

=======
>>>>>>> f94e15fb
        - test_case:
            type: list
            brief: List of tests to be performed.

    assertions:
<<<<<<< HEAD
        - Verify the creation of the statistics file.
        - Check update intervals of the statistics file.

    test_input:
        Different use cases that are contained in an external `YAML` file
        that includes the parameters and expected responses.

    logging:
        - ossec.log:
            - r"interval_not_found"
            - r"interval_not_valid"
            - r"file_enabled"
            - r"file_not_enabled"

    tags:

=======
        - Verify that the 'wazuh-agentd.state' statistics file has been created.
        - Verify that the 'wazuh-agentd.state' statistics file is updated at the specified intervals.

    input_description: An external YAML file (wazuh_conf.yaml) includes configuration settings for the agent.
                       Different test cases that are contained in an external YAML file (wazuh_state_config_tests.yaml)
                       that includes the parameters and their expected responses.

    expected_output:
        - r'interval_not_found'
        - r'interval_not_valid'
        - r'file_enabled'
        - r'file_not_enabled'
>>>>>>> f94e15fb
    '''
    control_service('stop', 'wazuh-agentd')

    # Truncate ossec.log in order to watch it correctly
    truncate_file(LOG_FILE_PATH)

    # Remove state file to check if agent behavior is as expected
    os.remove(state_file_path) if os.path.exists(state_file_path) else None

    # Set state interval value according to test case specs
    set_state_interval(test_case['interval'], internal_options)

    if sys.platform == 'win32':
        if test_case['agentd_ends']:
            with pytest.raises(ValueError):
                control_service('start')
            assert (test_case['agentd_ends']
                    is not check_if_process_is_running('wazuh-agentd'))
        else:
            control_service('start')
    else:
        control_service('start', 'wazuh-agentd')
        # Sleep enough time to Wazuh load agent.state_interval configuration and
        # boot wazuh-agentd
        time.sleep(wait_daemon_control) 
        assert (test_case['agentd_ends']
                    is not check_if_process_is_running('wazuh-agentd'))
    
    # Check if the test requires checking state file existence
    if 'state_file_exist' in test_case:
        if test_case['state_file_exist']:
            # Wait until state file was dumped
            time.sleep(test_case['interval'])
        assert test_case['state_file_exist'] == os.path.exists(state_file_path)

    # Follow ossec.log to find desired messages by a callback
    wazuh_log_monitor = FileMonitor(LOG_FILE_PATH)
    wazuh_log_monitor.start(timeout=global_parameters.default_timeout,
                            callback=callbacks.get(test_case['log_expect']),
                            error_message='Event not found')
    assert wazuh_log_monitor.result()<|MERGE_RESOLUTION|>--- conflicted
+++ resolved
@@ -1,57 +1,4 @@
 '''
-<<<<<<< HEAD
-copyright:
-    Copyright (C) 2015-2021, Wazuh Inc.
-
-    Created by Wazuh, Inc. <info@wazuh.com>.
-
-    This program is free software; you can redistribute it and/or modify it under the terms of GPLv2
-
-type:
-    integration
-
-description:
-    The statistics files are documents that show real-time information about the Wazuh environment.
-    These tests will check if the configuration options related to the `wazuh-agentd`
-    statistics file are working properly.
-
-tiers:
-    - 0
-
-component:
-    agent
-
-path:
-    tests/integration/test_agentd/
-
-daemons:
-    - agentd
-
-os_support:
-    - linux, rhel5
-    - linux, rhel6
-    - linux, rhel7
-    - linux, rhel8
-    - linux, amazon linux 1
-    - linux, amazon linux 2
-    - linux, debian buster
-    - linux, debian stretch
-    - linux, debian wheezy
-    - linux, ubuntu bionic
-    - linux, ubuntu xenial
-    - linux, ubuntu trusty
-    - linux, arch linux
-    - windows, 7
-    - windows, 8
-    - windows, 10
-    - windows, server 2003
-    - windows, server 2012
-    - windows, server 2016
-
-coverage:
-
-pytest_args:
-=======
 copyright: Copyright (C) 2015-2021, Wazuh Inc.
 
            Created by Wazuh, Inc. <info@wazuh.com>.
@@ -109,7 +56,6 @@
 
 references:
     - https://documentation.wazuh.com/current/user-manual/reference/statistics-files/wazuh-agentd-state.html
->>>>>>> f94e15fb
 
 tags:
     - stats_file
@@ -193,16 +139,6 @@
 @pytest.mark.parametrize('test_case',
                          [test_case['test_case'] for test_case in test_cases],
                          ids=[test_case['name'] for test_case in test_cases])
-<<<<<<< HEAD
-def test_agentd_state_config(configure_environment, test_case: list):
-    '''
-    description:
-        Check that the statistics file `wazuh-agentd.state` is created automatically
-        and verify that the update intervals work properly.
-
-    wazuh_min_version:
-        4.2
-=======
 @pytest.mark.skipif(sys.platform == 'win32', reason="It will be blocked by #1593 and wazuh/wazuh#8746.")
 def test_agentd_state_config(test_case, set_local_internal_options):
     '''
@@ -210,39 +146,16 @@
                  automatically and verify that it is updated at the set intervals.
 
     wazuh_min_version: 4.2.0
->>>>>>> f94e15fb
 
     parameters:
         - configure_environment:
             type: fixture
             brief: Configure a custom environment for testing.
-<<<<<<< HEAD
-
-=======
->>>>>>> f94e15fb
         - test_case:
             type: list
             brief: List of tests to be performed.
 
     assertions:
-<<<<<<< HEAD
-        - Verify the creation of the statistics file.
-        - Check update intervals of the statistics file.
-
-    test_input:
-        Different use cases that are contained in an external `YAML` file
-        that includes the parameters and expected responses.
-
-    logging:
-        - ossec.log:
-            - r"interval_not_found"
-            - r"interval_not_valid"
-            - r"file_enabled"
-            - r"file_not_enabled"
-
-    tags:
-
-=======
         - Verify that the 'wazuh-agentd.state' statistics file has been created.
         - Verify that the 'wazuh-agentd.state' statistics file is updated at the specified intervals.
 
@@ -255,7 +168,6 @@
         - r'interval_not_valid'
         - r'file_enabled'
         - r'file_not_enabled'
->>>>>>> f94e15fb
     '''
     control_service('stop', 'wazuh-agentd')
 
