# Copyright (C) 2015-2021, Wazuh Inc.
# Created by Wazuh, Inc. <info@wazuh.com>.
# This program is free software; you can redistribute it and/or modify it under the terms of GPLv2

from datetime import datetime, timedelta
import os
import platform
import pytest
from time import sleep

<<<<<<< HEAD
import pytest
=======
from wazuh_testing.tools import WAZUH_PATH, LOG_FILE_PATH
>>>>>>> b7d88eba
from wazuh_testing.tools.authd_sim import AuthdSimulator
from wazuh_testing.tools.configuration import load_wazuh_configurations
from wazuh_testing.tools.file import truncate_file
from wazuh_testing.tools.monitoring import QueueMonitor
from wazuh_testing.tools.remoted_sim import RemotedSimulator
from wazuh_testing.tools.services import control_service
from wazuh_testing.agent import CLIENT_KEYS_PATH, SERVER_CERT_PATH, SERVER_KEY_PATH

# Marks

pytestmark = [pytest.mark.linux, pytest.mark.win32, pytest.mark.tier(level=0), pytest.mark.agent]

test_data_path = os.path.join(os.path.dirname(os.path.realpath(__file__)), 'data')
configurations_path = os.path.join(test_data_path, 'wazuh_conf.yaml')

params = [
    {
        'SERVER_ADDRESS': '127.0.0.1',
        'REMOTED_PORT': 1514,
        'PROTOCOL': 'tcp',
    },
    {
        'SERVER_ADDRESS': '127.0.0.1',
        'REMOTED_PORT': 1514,
        'PROTOCOL': 'udp',
    }
]
metadata = [
    {'PROTOCOL': 'tcp'},
    {'PROTOCOL': 'udp'}
]

config_ids = ['tcp', 'udp']

configurations = load_wazuh_configurations(configurations_path, __name__, params=params, metadata=metadata)

log_monitor_paths = []

receiver_sockets_params = []

monitored_sockets_params = []

receiver_sockets, monitored_sockets, log_monitors = None, None, None  # Set in the fixtures

authd_server = AuthdSimulator(params[0]['SERVER_ADDRESS'], key_path=SERVER_KEY_PATH, cert_path=SERVER_CERT_PATH)

remoted_server = None


def teardown():
    global remoted_server
    if remoted_server is not None:
        remoted_server.stop()


def set_debug_mode():
    """Set debug2 for agentd in local internal options file."""
    if platform.system() == 'win32' or platform.system() == 'Windows':
        local_int_conf_path = os.path.join(WAZUH_PATH, 'local_internal_options.conf')
        debug_line = 'windows.debug=2\nagent.recv_timeout=5\n'
    else:
        local_int_conf_path = os.path.join(WAZUH_PATH, 'etc', 'local_internal_options.conf')
        debug_line = 'agent.debug=2\nagent.recv_timeout=5\n'

    with open(local_int_conf_path, 'r') as local_file_read:
        lines = local_file_read.readlines()
        for line in lines:
            if line == debug_line:
                return
    with open(local_int_conf_path, 'a') as local_file_write:
        local_file_write.write('\n' + debug_line)


set_debug_mode()


# fixtures
@pytest.fixture(scope="module", params=configurations, ids=config_ids)
def get_configuration(request):
    """Get configurations from the module"""
    return request.param


@pytest.fixture(scope="function")
def configure_authd_server(request):
    """Initialize a simulated authd connection."""
    authd_server.start()
    global monitored_sockets
    monitored_sockets = QueueMonitor(authd_server.queue)
    authd_server.clear()
    yield
    authd_server.shutdown()


<<<<<<< HEAD
def start_authd():
=======
@pytest.fixture(scope="function")
def start_authd(request):
    """Enable authd to accept connections and perform enrollments."""
>>>>>>> b7d88eba
    authd_server.set_mode("ACCEPT")
    authd_server.clear()


<<<<<<< HEAD
def stop_authd():
    authd_server.set_mode("REJECT")


def set_authd_id():
    authd_server.agent_id = 101


def clean_keys():
=======
@pytest.fixture(scope="function")
def stop_authd(request):
    """Disable authd to accept connections and perform enrollments."""
    authd_server.set_mode("REJECT")


@pytest.fixture(scope="function")
def set_authd_id(request):
    """Set agent id to 101 in the authd simulated connection."""
    authd_server.agent_id = 101


@pytest.fixture(scope="function")
def clean_keys(request):
    """Clear the agent's client.keys file."""
>>>>>>> b7d88eba
    truncate_file(CLIENT_KEYS_PATH)
    sleep(1)


<<<<<<< HEAD
def delete_keys():
=======
@pytest.fixture(scope="function")
def delete_keys(request):
    """Remove the agent's client.keys file."""
>>>>>>> b7d88eba
    os.remove(CLIENT_KEYS_PATH)
    sleep(1)


<<<<<<< HEAD
def set_keys():
=======
@pytest.fixture(scope="function")
def set_keys(request):
    """Write to client.keys file the agent's enrollment details."""
>>>>>>> b7d88eba
    with open(CLIENT_KEYS_PATH, 'w+') as f:
        f.write("100 ubuntu-agent any TopSecret")
    sleep(1)

def wait_notify(line):
    """Callback function to wait for agent checkins to the manager."""
    if 'Sending keep alive:' in line:
        return line
    return None


def wait_enrollment(line):
    """Callback function to wait for enrollment."""
    if 'Valid key received' in line:
        return line
    return None


def wait_enrollment_try(line):
    """Callback function to wait for enrollment attempt."""
    if 'Requesting a key' in line:
        return line
    return None


def search_error_messages():
    """Retrieve the line of the log file where first error is found.

    Returns:
          str: String where the error is found or None if errors are not found.
    """
    with open(LOG_FILE_PATH, 'r') as log_file:
        lines = log_file.readlines()
        for line in lines:
            if f"ERROR:" in line:
                return line
    return None


# Tests
"""
This test covers the scenario of Agent starting with keys,
when misses communication with Remoted and a new enrollment is sent to Authd.
"""


<<<<<<< HEAD
def test_agentd_reconection_enrollment_with_keys(configure_authd_server, configure_environment, get_configuration):
=======
def test_agentd_reconection_enrollment_with_keys(configure_authd_server, start_authd, set_authd_id, set_keys,
                                                 configure_environment, get_configuration):
    """Check how the agent behaves when losing communication with remoted and a new enrollment is sent to authd.

    In this case, the agent starts with keys.

    Args:
        configure_authd_server (fixture): Initialize a simulated authd connection.
        start_authd (fixture): Enable authd to accept connections and perform enrollments.
        set_authd_id (fixture): Set agent id to 101 in the authd simulated connection.
        set_keys (fixture): Write to client.keys file the agent's enrollment details.
        configure_environment (fixture): Configure a custom environment for testing.
        get_configuration (fixture): Get configurations from the module.
    """
>>>>>>> b7d88eba
    global remoted_server

    remoted_server = RemotedSimulator(protocol=get_configuration['metadata']['PROTOCOL'], mode='CONTROLLED_ACK',
                                      client_keys=CLIENT_KEYS_PATH)

    # Stop target Agent
    control_service('stop')
    # Clean logs
    log_monitor = FileMonitor(LOG_FILE_PATH)
    truncate_file(LOG_FILE_PATH)
    # Prepare test
    start_authd()
    set_authd_id()
    set_keys()
    # Start whole Agent service to check other daemons status after initialization
    control_service('start')
    # hearing on enrollment server
    authd_server.clear()

    # Wait until Agent is notifying Manager
    try:
        log_monitor.start(timeout=120, callback=wait_notify)
    except TimeoutError:
        remoted_server.stop()
        raise AssertionError("Notify message from agent was never sent!")

    assert "aes" in remoted_server.last_message_ctx, "Incorrect Secure Message"

    # Start rejecting Agent
    remoted_server.set_mode('REJECT')
    # hearing on enrollment server
    authd_server.clear()
    # Wait until Agent asks a new key to enrollment
    try:
        log_monitor.start(timeout=180, callback=wait_enrollment)
    except TimeoutError:
        remoted_server.stop()
        raise AssertionError("Agent never enrolled after rejecting connection!")

    # Start responding to Agent
    remoted_server.set_mode('CONTROLLED_ACK')
<<<<<<< HEAD
    # Wait until Agent is notifing Manager
    log_monitor.start(timeout=120, callback=wait_notify, error_message="Notify message from agent was never sent!")
=======
    # Wait until Agent is notifying Manager
    try:
        log_monitor.start(timeout=120, callback=wait_notify)
    except TimeoutError as err:
        raise AssertionError("Notify message from agent was never sent!")
>>>>>>> b7d88eba
    assert "aes" in remoted_server.last_message_ctx, "Incorrect Secure Message"

    return


"""
This test covers the scenario of Agent starting without client.keys file
and an enrollment is sent to Authd to start communicating with Remoted
"""


<<<<<<< HEAD
def test_agentd_reconection_enrollment_no_keys_file(configure_authd_server, configure_environment, get_configuration):
=======
def test_agentd_reconection_enrollment_no_keys_file(configure_authd_server, start_authd, set_authd_id, delete_keys,
                                                    configure_environment, get_configuration):
    """Check how the agent behaves when losing communication with remoted and a new enrollment is sent to authd.

    In this case, the agent doesn't have client.keys file.

    Args:
        configure_authd_server (fixture): Initialize a simulated authd connection.
        start_authd (fixture): Enable authd to accept connections and perform enrollments.
        set_authd_id (fixture): Set agent id to 101 in the authd simulated connection.
        delete_keys (fixture): Remove the agent's client.keys file.
        configure_environment (fixture): Configure a custom environment for testing.
        get_configuration (fixture): Get configurations from the module.
    """
>>>>>>> b7d88eba
    global remoted_server

    remoted_server = RemotedSimulator(protocol=get_configuration['metadata']['PROTOCOL'], mode='CONTROLLED_ACK',
                                      client_keys=CLIENT_KEYS_PATH)

    # Stop target Agent
    control_service('stop')
    # Clean logs
    truncate_file(LOG_FILE_PATH)
    # Prepare test
    start_authd()
    set_authd_id()
    delete_keys()
    # Start whole Agent service to check other daemons status after initialization
    control_service('start')
    # start hearing logs
    log_monitor = FileMonitor(LOG_FILE_PATH)
    # hearing on enrollment server
    authd_server.clear()

    # Wait until Agent asks keys for the first time
    log_monitor.start(timeout=50, callback=wait_enrollment,
                      error_message="Agent never enrolled for the first time.")

<<<<<<< HEAD
    # Wait until Agent is notifing Manager
    log_monitor.start(timeout=50, callback=wait_notify, error_message="Notify message from agent was never sent!")

=======
    # Wait until Agent is notifying Manager
    try:
        log_monitor.start(timeout=120, callback=wait_notify)
    except TimeoutError as err:
        raise AssertionError("Notify message from agent was never sent!")
>>>>>>> b7d88eba
    assert "aes" in remoted_server.last_message_ctx, "Incorrect Secure Message"

    # Start rejecting Agent
    remoted_server.set_mode('REJECT')
    # hearing on enrollment server
    authd_server.clear()
    # Wait until Agent asks a new key to enrollment
    log_monitor.start(timeout=180, callback=wait_enrollment,
                      error_message="Agent never enrolled after rejecting connection!")

    # Start responding to Agent
    remoted_server.set_mode('CONTROLLED_ACK')
<<<<<<< HEAD
    # Wait until Agent is notifing Manager
    log_monitor.start(timeout=120, callback=wait_notify, error_message="Notify message from agent was never sent!")

=======
    # Wait until Agent is notifying Manager
    try:
        log_monitor.start(timeout=120, callback=wait_notify)
    except TimeoutError as err:
        raise AssertionError("Notify message from agent was never sent!")
>>>>>>> b7d88eba
    assert "aes" in remoted_server.last_message_ctx, "Incorrect Secure Message"

    return


"""
This test covers the scenario of Agent starting without keys in client.keys file
and an enrollment is sent to Authd to start communicating with Remoted
"""


<<<<<<< HEAD
def test_agentd_reconection_enrollment_no_keys(configure_authd_server, configure_environment, get_configuration):
=======
def test_agentd_reconection_enrollment_no_keys(configure_authd_server, start_authd, set_authd_id, clean_keys,
                                               configure_environment, get_configuration):
    """Check how the agent behaves when losing communication with remoted and a new enrollment is sent to authd.

    In this case, the agent has its client.keys file empty.

    Args:
        configure_authd_server (fixture): Initialize a simulated authd connection.
        start_authd (fixture): Enable authd to accept connections and perform enrollments.
        set_authd_id (fixture): Set agent id to 101 in the authd simulated connection.
        clean_keys (fixture): Clear the agent's client.keys file.
        configure_environment (fixture): Configure a custom environment for testing.
        get_configuration (fixture): Get configurations from the module.
    """
>>>>>>> b7d88eba
    global remoted_server

    remoted_server = RemotedSimulator(protocol=get_configuration['metadata']['PROTOCOL'], mode='CONTROLLED_ACK',
                                      client_keys=CLIENT_KEYS_PATH)

    # Stop target Agent
    control_service('stop')
    # Clean logs
    truncate_file(LOG_FILE_PATH)
    # Prepare test
    start_authd()
    set_authd_id()
    clean_keys()
    # Start whole Agent service to check other daemons status after initialization
    control_service('start')
    # start hearing logs
    log_monitor = FileMonitor(LOG_FILE_PATH)
    # hearing on enrollment server
    authd_server.clear()

    # Wait until Agent asks keys for the first time
    try:
        log_monitor.start(timeout=120, callback=wait_enrollment)
    except TimeoutError:
        raise AssertionError("Agent never enrolled for the first time rejecting connection!")

    # Wait until Agent is notifying Manager
    try:
        log_monitor.start(timeout=120, callback=wait_notify)
    except TimeoutError:
        raise AssertionError("Notify message from agent was never sent!")
    assert "aes" in remoted_server.last_message_ctx, "Incorrect Secure Message"

    # Start rejecting Agent
    remoted_server.set_mode('REJECT')
    # hearing on enrollment server
    authd_server.clear()
    # Wait until Agent asks a new key to enrollment
    try:
        log_monitor.start(timeout=180, callback=wait_enrollment)
    except TimeoutError:
        raise AssertionError("Agent never enrolled after rejecting connection!")

    # Start responding to Agent
    remoted_server.set_mode('CONTROLLED_ACK')
    # Wait until Agent is notifying Manager
    try:
        log_monitor.start(timeout=120, callback=wait_notify)
    except TimeoutError:
        raise AssertionError("Notify message from agent was never sent!")
    assert "aes" in remoted_server.last_message_ctx, "Incorrect Secure Message"

    return


"""
This test covers and check the scenario of Agent starting without keys
and multiple retries are required until the new key is obtained to start communicating with Remoted
"""


<<<<<<< HEAD
def test_agentd_initial_enrollment_retries(configure_authd_server, configure_environment, get_configuration):
=======
def test_agentd_initial_enrollment_retries(configure_authd_server, stop_authd, set_authd_id, clean_keys,
                                           configure_environment, get_configuration):
    """Check how the agent behaves when it makes multiple enrollment attempts before getting its key.

    For this, the agent starts without keys and perform multiple enrollment requests
    to authd before getting the new key to communicate with remoted.

    Args:
        configure_authd_server (fixture): Initialize a simulated authd connection.
        stop_authd (fixture): Disable authd to accept connections and perform enrollments.
        set_authd_id (fixture): Set agent id to 101 in the authd simulated connection.
        clean_keys (fixture): Clear the agent's client.keys file.
        configure_environment (fixture): Configure a custom environment for testing.
        get_configuration (fixture): Get configurations from the module.
    """
>>>>>>> b7d88eba
    global remoted_server

    remoted_server = RemotedSimulator(protocol=get_configuration['metadata']['PROTOCOL'], mode='CONTROLLED_ACK',
                                      client_keys=CLIENT_KEYS_PATH)

    # Stop target Agent
    control_service('stop')
    # Clean logs
    truncate_file(LOG_FILE_PATH)
    # Preapre test
    stop_authd()
    set_authd_id()
    clean_keys()
    # Start whole Agent service to check other daemons status after initialization
    control_service('start')

    # Start hearing logs
    log_monitor = FileMonitor(LOG_FILE_PATH)

    start_time = datetime.now()
    # Check for unsuccessful enrollment retries in Agentd initialization
    retries = 0
    while retries < 4:
        retries += 1
        log_monitor.start(timeout=retries * 5 + 20, callback=wait_enrollment_try,
                          error_message="Enrollment retry was not sent!")
    stop_time = datetime.now()
    expected_time = start_time + timedelta(seconds=retries * 5 - 2)
    # Check if delay was applied
    assert stop_time > expected_time, "Retries too quick"

    # Enable authd
    authd_server.clear()
    authd_server.set_mode("ACCEPT")
<<<<<<< HEAD
    # Wait succesfull enrollment
    log_monitor.start(timeout=70, callback=wait_enrollment, error_message="No succesful enrollment after reties!")

    # Wait until Agent is notifing Manager
    log_monitor.start(timeout=120, callback=wait_notify, error_message="Notify message from agent was never sent!")
=======
    # Wait successfully enrollment
    try:
        log_monitor.start(timeout=70, callback=wait_enrollment)
    except TimeoutError as err:
        raise AssertionError("No successful enrollment after retries!")

    # Wait until Agent is notifying Manager
    try:
        log_monitor.start(timeout=120, callback=wait_notify)
    except TimeoutError as err:
        raise AssertionError("Notify message from agent was never sent!")
>>>>>>> b7d88eba
    assert "aes" in remoted_server.last_message_ctx, "Incorrect Secure Message"

    # Check if no Wazuh module stopped due to Agentd Initialization
    with open(LOG_FILE_PATH) as log_file:
        log_lines = log_file.read().splitlines()
        for line in log_lines:
            if "Unable to access queue:" in line:
                raise AssertionError("A Wazuh module stopped because of Agentd initialization!")

    return


"""
This test covers and check the scenario of Agent starting with keys but Remoted is not reachable during some seconds
and multiple connection retries are required prior to requesting a new enrollment
"""


def test_agentd_connection_retries_pre_enrollment(configure_authd_server, configure_environment,
                                                  get_configuration):
    """Check how the agent behaves when Remoted is not available and performs multiple connection attempts to it.

    For this, the agent starts with keys but Remoted is not available for several seconds,
    then the agent performs multiple connection retries before requesting a new enrollment.

    Args:
        configure_authd_server (fixture): Initialize a simulated authd connection.
        stop_authd (fixture): Disable authd to accept connections and perform enrollments.
        set_keys (fixture): Write to client.keys file the agent's enrollment details.
        configure_environment (fixture): Configure a custom environment for testing.
        get_configuration (fixture): Get configurations from the module.
    """
    global remoted_server

    REMOTED_KEYS_SYNC_TIME = 10

    # Start Remoted mock
    remoted_server = RemotedSimulator(protocol=get_configuration['metadata']['PROTOCOL'], client_keys=CLIENT_KEYS_PATH)

    # Stop target Agent
    control_service('stop')
    # Clean logs
    truncate_file(LOG_FILE_PATH)
    # Prepare test
    stop_authd()
    set_keys()
    # Start whole Agent service to check other daemons status after initialization
    control_service('start')

    # Start hearing logs
    log_monitor = FileMonitor(LOG_FILE_PATH)

    # Simulate time of Remoted to synchronize keys by waiting previous to start responding
    remoted_server.set_mode('CONTROLLED_ACK')
    sleep(REMOTED_KEYS_SYNC_TIME)

<<<<<<< HEAD
    # Stop target Agent
    control_service('stop')
    # Clean logs
    truncate_file(LOG_FILE_PATH)
    # Start whole Agent service to check other daemons status after initialization
    control_service('start')
=======
    # Check Agentd is finally communicating
    try:
        log_monitor.start(timeout=120, callback=wait_notify)
    except TimeoutError as err:
        raise AssertionError("Notify message from agent was never sent!")

    log_errors = search_error_messages()
    assert log_errors is None, "Error found in logs: " + log_errors
>>>>>>> b7d88eba

    log_monitor.start(timeout=120, callback=wait_notify, error_message='Notify message from agent was never sent!')<|MERGE_RESOLUTION|>--- conflicted
+++ resolved
@@ -8,11 +8,8 @@
 import pytest
 from time import sleep
 
-<<<<<<< HEAD
 import pytest
-=======
 from wazuh_testing.tools import WAZUH_PATH, LOG_FILE_PATH
->>>>>>> b7d88eba
 from wazuh_testing.tools.authd_sim import AuthdSimulator
 from wazuh_testing.tools.configuration import load_wazuh_configurations
 from wazuh_testing.tools.file import truncate_file
@@ -107,18 +104,11 @@
     authd_server.shutdown()
 
 
-<<<<<<< HEAD
 def start_authd():
-=======
-@pytest.fixture(scope="function")
-def start_authd(request):
-    """Enable authd to accept connections and perform enrollments."""
->>>>>>> b7d88eba
     authd_server.set_mode("ACCEPT")
     authd_server.clear()
 
 
-<<<<<<< HEAD
 def stop_authd():
     authd_server.set_mode("REJECT")
 
@@ -128,45 +118,16 @@
 
 
 def clean_keys():
-=======
-@pytest.fixture(scope="function")
-def stop_authd(request):
-    """Disable authd to accept connections and perform enrollments."""
-    authd_server.set_mode("REJECT")
-
-
-@pytest.fixture(scope="function")
-def set_authd_id(request):
-    """Set agent id to 101 in the authd simulated connection."""
-    authd_server.agent_id = 101
-
-
-@pytest.fixture(scope="function")
-def clean_keys(request):
-    """Clear the agent's client.keys file."""
->>>>>>> b7d88eba
     truncate_file(CLIENT_KEYS_PATH)
     sleep(1)
 
 
-<<<<<<< HEAD
 def delete_keys():
-=======
-@pytest.fixture(scope="function")
-def delete_keys(request):
-    """Remove the agent's client.keys file."""
->>>>>>> b7d88eba
     os.remove(CLIENT_KEYS_PATH)
     sleep(1)
 
 
-<<<<<<< HEAD
 def set_keys():
-=======
-@pytest.fixture(scope="function")
-def set_keys(request):
-    """Write to client.keys file the agent's enrollment details."""
->>>>>>> b7d88eba
     with open(CLIENT_KEYS_PATH, 'w+') as f:
         f.write("100 ubuntu-agent any TopSecret")
     sleep(1)
@@ -213,11 +174,7 @@
 """
 
 
-<<<<<<< HEAD
 def test_agentd_reconection_enrollment_with_keys(configure_authd_server, configure_environment, get_configuration):
-=======
-def test_agentd_reconection_enrollment_with_keys(configure_authd_server, start_authd, set_authd_id, set_keys,
-                                                 configure_environment, get_configuration):
     """Check how the agent behaves when losing communication with remoted and a new enrollment is sent to authd.
 
     In this case, the agent starts with keys.
@@ -230,7 +187,6 @@
         configure_environment (fixture): Configure a custom environment for testing.
         get_configuration (fixture): Get configurations from the module.
     """
->>>>>>> b7d88eba
     global remoted_server
 
     remoted_server = RemotedSimulator(protocol=get_configuration['metadata']['PROTOCOL'], mode='CONTROLLED_ACK',
@@ -272,16 +228,8 @@
 
     # Start responding to Agent
     remoted_server.set_mode('CONTROLLED_ACK')
-<<<<<<< HEAD
     # Wait until Agent is notifing Manager
     log_monitor.start(timeout=120, callback=wait_notify, error_message="Notify message from agent was never sent!")
-=======
-    # Wait until Agent is notifying Manager
-    try:
-        log_monitor.start(timeout=120, callback=wait_notify)
-    except TimeoutError as err:
-        raise AssertionError("Notify message from agent was never sent!")
->>>>>>> b7d88eba
     assert "aes" in remoted_server.last_message_ctx, "Incorrect Secure Message"
 
     return
@@ -293,11 +241,7 @@
 """
 
 
-<<<<<<< HEAD
 def test_agentd_reconection_enrollment_no_keys_file(configure_authd_server, configure_environment, get_configuration):
-=======
-def test_agentd_reconection_enrollment_no_keys_file(configure_authd_server, start_authd, set_authd_id, delete_keys,
-                                                    configure_environment, get_configuration):
     """Check how the agent behaves when losing communication with remoted and a new enrollment is sent to authd.
 
     In this case, the agent doesn't have client.keys file.
@@ -310,7 +254,6 @@
         configure_environment (fixture): Configure a custom environment for testing.
         get_configuration (fixture): Get configurations from the module.
     """
->>>>>>> b7d88eba
     global remoted_server
 
     remoted_server = RemotedSimulator(protocol=get_configuration['metadata']['PROTOCOL'], mode='CONTROLLED_ACK',
@@ -335,17 +278,9 @@
     log_monitor.start(timeout=50, callback=wait_enrollment,
                       error_message="Agent never enrolled for the first time.")
 
-<<<<<<< HEAD
     # Wait until Agent is notifing Manager
     log_monitor.start(timeout=50, callback=wait_notify, error_message="Notify message from agent was never sent!")
 
-=======
-    # Wait until Agent is notifying Manager
-    try:
-        log_monitor.start(timeout=120, callback=wait_notify)
-    except TimeoutError as err:
-        raise AssertionError("Notify message from agent was never sent!")
->>>>>>> b7d88eba
     assert "aes" in remoted_server.last_message_ctx, "Incorrect Secure Message"
 
     # Start rejecting Agent
@@ -358,17 +293,9 @@
 
     # Start responding to Agent
     remoted_server.set_mode('CONTROLLED_ACK')
-<<<<<<< HEAD
     # Wait until Agent is notifing Manager
     log_monitor.start(timeout=120, callback=wait_notify, error_message="Notify message from agent was never sent!")
 
-=======
-    # Wait until Agent is notifying Manager
-    try:
-        log_monitor.start(timeout=120, callback=wait_notify)
-    except TimeoutError as err:
-        raise AssertionError("Notify message from agent was never sent!")
->>>>>>> b7d88eba
     assert "aes" in remoted_server.last_message_ctx, "Incorrect Secure Message"
 
     return
@@ -380,11 +307,7 @@
 """
 
 
-<<<<<<< HEAD
 def test_agentd_reconection_enrollment_no_keys(configure_authd_server, configure_environment, get_configuration):
-=======
-def test_agentd_reconection_enrollment_no_keys(configure_authd_server, start_authd, set_authd_id, clean_keys,
-                                               configure_environment, get_configuration):
     """Check how the agent behaves when losing communication with remoted and a new enrollment is sent to authd.
 
     In this case, the agent has its client.keys file empty.
@@ -397,7 +320,6 @@
         configure_environment (fixture): Configure a custom environment for testing.
         get_configuration (fixture): Get configurations from the module.
     """
->>>>>>> b7d88eba
     global remoted_server
 
     remoted_server = RemotedSimulator(protocol=get_configuration['metadata']['PROTOCOL'], mode='CONTROLLED_ACK',
@@ -459,11 +381,7 @@
 """
 
 
-<<<<<<< HEAD
 def test_agentd_initial_enrollment_retries(configure_authd_server, configure_environment, get_configuration):
-=======
-def test_agentd_initial_enrollment_retries(configure_authd_server, stop_authd, set_authd_id, clean_keys,
-                                           configure_environment, get_configuration):
     """Check how the agent behaves when it makes multiple enrollment attempts before getting its key.
 
     For this, the agent starts without keys and perform multiple enrollment requests
@@ -477,7 +395,6 @@
         configure_environment (fixture): Configure a custom environment for testing.
         get_configuration (fixture): Get configurations from the module.
     """
->>>>>>> b7d88eba
     global remoted_server
 
     remoted_server = RemotedSimulator(protocol=get_configuration['metadata']['PROTOCOL'], mode='CONTROLLED_ACK',
@@ -512,25 +429,11 @@
     # Enable authd
     authd_server.clear()
     authd_server.set_mode("ACCEPT")
-<<<<<<< HEAD
     # Wait succesfull enrollment
     log_monitor.start(timeout=70, callback=wait_enrollment, error_message="No succesful enrollment after reties!")
 
     # Wait until Agent is notifing Manager
     log_monitor.start(timeout=120, callback=wait_notify, error_message="Notify message from agent was never sent!")
-=======
-    # Wait successfully enrollment
-    try:
-        log_monitor.start(timeout=70, callback=wait_enrollment)
-    except TimeoutError as err:
-        raise AssertionError("No successful enrollment after retries!")
-
-    # Wait until Agent is notifying Manager
-    try:
-        log_monitor.start(timeout=120, callback=wait_notify)
-    except TimeoutError as err:
-        raise AssertionError("Notify message from agent was never sent!")
->>>>>>> b7d88eba
     assert "aes" in remoted_server.last_message_ctx, "Incorrect Secure Message"
 
     # Check if no Wazuh module stopped due to Agentd Initialization
@@ -587,22 +490,12 @@
     remoted_server.set_mode('CONTROLLED_ACK')
     sleep(REMOTED_KEYS_SYNC_TIME)
 
-<<<<<<< HEAD
     # Stop target Agent
     control_service('stop')
     # Clean logs
     truncate_file(LOG_FILE_PATH)
     # Start whole Agent service to check other daemons status after initialization
     control_service('start')
-=======
-    # Check Agentd is finally communicating
-    try:
-        log_monitor.start(timeout=120, callback=wait_notify)
-    except TimeoutError as err:
-        raise AssertionError("Notify message from agent was never sent!")
-
-    log_errors = search_error_messages()
-    assert log_errors is None, "Error found in logs: " + log_errors
->>>>>>> b7d88eba
+
 
     log_monitor.start(timeout=120, callback=wait_notify, error_message='Notify message from agent was never sent!')