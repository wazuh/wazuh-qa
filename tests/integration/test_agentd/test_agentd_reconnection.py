'''
<<<<<<< HEAD
copyright:
    Copyright (C) 2015-2021, Wazuh Inc.

    Created by Wazuh, Inc. <info@wazuh.com>.

    This program is free software; you can redistribute it and/or modify it under the terms of GPLv2

type:
    integration

description:
    These tests will check if, during enrollment, the agent re-establishes communication with the manager
    under different situations that interrupt it.
    The objective is to check that, with different states in the `clients.key` file, the agent
    successfully enrolls after losing connection with remoted.

tiers:
    - 0

component:
    agent

path:
    tests/integration/test_agentd/

daemons:
    - agentd
    - remoted

os_support:
    - linux, rhel5
    - linux, rhel6
    - linux, rhel7
    - linux, rhel8
    - linux, amazon linux 1
    - linux, amazon linux 2
    - linux, debian buster
    - linux, debian stretch
    - linux, debian wheezy
    - linux, ubuntu bionic
    - linux, ubuntu xenial
    - linux, ubuntu trusty
    - linux, arch linux
    - windows, 7
    - windows, 8
    - windows, 10
    - windows, server 2003
    - windows, server 2012
    - windows, server 2016

coverage:

pytest_args:
=======
copyright: Copyright (C) 2015-2021, Wazuh Inc.

           Created by Wazuh, Inc. <info@wazuh.com>.

           This program is free software; you can redistribute it and/or modify it under the terms of GPLv2

type: integration

brief: The 'wazuh-agentd' program is the client-side daemon that communicates with the server.
       The objective is to check that, with different states in the 'clients.keys' file,
       the agent successfully enrolls after losing connection with the 'wazuh-remoted' daemon.
       The wazuh-remoted program is the server side daemon that communicates with the agents.

tier: 0

modules:
    - agentd

components:
    - agent

daemons:
    - wazuh-agentd
    - wazuh-authd
    - wazuh-remoted

os_platform:
    - linux
    - windows

os_version:
    - Arch Linux
    - Amazon Linux 2
    - Amazon Linux 1
    - CentOS 8
    - CentOS 7
    - CentOS 6
    - Ubuntu Focal
    - Ubuntu Bionic
    - Ubuntu Xenial
    - Ubuntu Trusty
    - Debian Buster
    - Debian Stretch
    - Debian Jessie
    - Debian Wheezy
    - Red Hat 8
    - Red Hat 7
    - Red Hat 6
    - Windows 10
    - Windows 8
    - Windows 7
    - Windows Server 2019
    - Windows Server 2016
    - Windows Server 2012
    - Windows Server 2003
    - Windows XP

references:
    - https://documentation.wazuh.com/current/user-manual/registering/index.html
>>>>>>> f94e15fb

tags:
    - enrollment
'''
import os
import platform
from time import sleep

import pytest
from datetime import datetime, timedelta
from wazuh_testing.agent import CLIENT_KEYS_PATH, SERVER_CERT_PATH, SERVER_KEY_PATH
from wazuh_testing.tools import WAZUH_PATH, LOG_FILE_PATH
from wazuh_testing.tools.authd_sim import AuthdSimulator
from wazuh_testing.tools.configuration import load_wazuh_configurations
from wazuh_testing.tools.file import truncate_file
from wazuh_testing.tools.monitoring import QueueMonitor, FileMonitor
from wazuh_testing.tools.remoted_sim import RemotedSimulator
from wazuh_testing.tools.services import control_service

# Marks

pytestmark = [pytest.mark.linux, pytest.mark.win32, pytest.mark.tier(level=0), pytest.mark.agent]

test_data_path = os.path.join(os.path.dirname(os.path.realpath(__file__)), 'data')
configurations_path = os.path.join(test_data_path, 'wazuh_conf.yaml')

params = [
    {
        'SERVER_ADDRESS': '127.0.0.1',
        'REMOTED_PORT': 1514,
        'PROTOCOL': 'tcp',
    },
    {
        'SERVER_ADDRESS': '127.0.0.1',
        'REMOTED_PORT': 1514,
        'PROTOCOL': 'udp',
    }
]
metadata = [
    {'PROTOCOL': 'tcp'},
    {'PROTOCOL': 'udp'}
]

config_ids = ['tcp', 'udp']

configurations = load_wazuh_configurations(configurations_path, __name__, params=params, metadata=metadata)

log_monitor_paths = []

receiver_sockets_params = []

monitored_sockets_params = []

receiver_sockets, monitored_sockets, log_monitors = None, None, None  # Set in the fixtures

authd_server = AuthdSimulator(params[0]['SERVER_ADDRESS'], key_path=SERVER_KEY_PATH, cert_path=SERVER_CERT_PATH)

remoted_server = None


def teardown():
    global remoted_server
    if remoted_server is not None:
        remoted_server.stop()


def set_debug_mode():
    """Set debug2 for agentd in local internal options file."""
    if platform.system() == 'win32' or platform.system() == 'Windows':
        local_int_conf_path = os.path.join(WAZUH_PATH, 'local_internal_options.conf')
        debug_line = 'windows.debug=2\nagent.recv_timeout=5\n'
    else:
        local_int_conf_path = os.path.join(WAZUH_PATH, 'etc', 'local_internal_options.conf')
        debug_line = 'agent.debug=2\nagent.recv_timeout=5\n'

    with open(local_int_conf_path, 'r') as local_file_read:
        lines = local_file_read.readlines()
        for line in lines:
            if line == debug_line:
                return
    with open(local_int_conf_path, 'a') as local_file_write:
        local_file_write.write('\n' + debug_line)


set_debug_mode()


# fixtures
@pytest.fixture(scope="module", params=configurations, ids=config_ids)
def get_configuration(request):
    """Get configurations from the module"""
    return request.param


@pytest.fixture(scope="function")
def configure_authd_server(request):
    """Initialize a simulated authd connection."""
    authd_server.start()
    global monitored_sockets
    monitored_sockets = QueueMonitor(authd_server.queue)
    authd_server.clear()
    yield
    authd_server.shutdown()


def start_authd():
    """Enable authd to accept connections and perform enrollments."""
    authd_server.set_mode("ACCEPT")
    authd_server.clear()


def stop_authd():
    """Disable authd to accept connections and perform enrollments."""
    authd_server.set_mode("REJECT")


def set_authd_id():
    """Set agent id to 101 in the authd simulated connection."""
    authd_server.agent_id = 101


def clean_keys():
    """Clear the agent's client.keys file."""
    truncate_file(CLIENT_KEYS_PATH)
    sleep(1)


def delete_keys():
    """Remove the agent's client.keys file."""
    os.remove(CLIENT_KEYS_PATH)
    sleep(1)


def set_keys():
    """Write to client.keys file the agent's enrollment details."""
    with open(CLIENT_KEYS_PATH, 'w+') as f:
        f.write("100 ubuntu-agent any TopSecret")
    sleep(1)


def wait_notify(line):
    """Callback function to wait for agent checkins to the manager."""
    if 'Sending keep alive:' in line:
        return line
    return None


def wait_enrollment(line):
    """Callback function to wait for enrollment."""
    if 'Valid key received' in line:
        return line
    return None


def wait_enrollment_try(line):
    """Callback function to wait for enrollment attempt."""
    if 'Requesting a key' in line:
        return line
    return None


def search_error_messages():
    """Retrieve the line of the log file where first error is found.

    Returns:
          str: String where the error is found or None if errors are not found.
    """
    with open(LOG_FILE_PATH, 'r') as log_file:
        lines = log_file.readlines()
        for line in lines:
            if f"ERROR:" in line:
                return line
    return None


# Tests
"""
This test covers the scenario of Agent starting with keys,
when misses communication with Remoted and a new enrollment is sent to Authd.
"""


def test_agentd_reconection_enrollment_with_keys(configure_authd_server, configure_environment, get_configuration):
    '''
<<<<<<< HEAD
    description:
        Check how the agent behaves when losing communication with remoted and a new enrollment is sent to authd.
        In this case, the agent starts with keys.

    wazuh_min_version:
        4.1
=======
    description: Check how the agent behaves when losing communication with
                 the 'wazuh-remoted' daemon and a new enrollment is sent to
                 the 'wazuh-authd' daemon.
                 In this case, the agent starts with keys.

    wazuh_min_version: 4.2.0
>>>>>>> f94e15fb

    parameters:
        - configure_authd_server:
            type: fixture
<<<<<<< HEAD
            brief: Initializes a simulated authd connection.

        - configure_environment:
            type: fixture
            brief: Configure a custom environment for testing.

=======
            brief: Initializes a simulated wazuh-authd connection.
        - configure_environment:
            type: fixture
            brief: Configure a custom environment for testing.
>>>>>>> f94e15fb
        - get_configuration:
            type: fixture
            brief: Get configurations from the module.

    assertions:
        - Verify that the agent enrollment is successful.

<<<<<<< HEAD
    test_input:
        An IP address and port are used for the server using the `TCP` and `UDP` protocols.

    logging:
        - ossec.log:
            - r"Valid key received"
            - r"Sending keep alive"

    tags:
        - enrollment
        - simulator
=======
    input_description: An external YAML file (wazuh_conf.yaml) includes configuration settings for the agent.
                       Two test cases are found in the test module and include parameters
                       for the environment setup using the TCP and UDP protocols.

    expected_output:
        - r'Valid key received'
        - r'Sending keep alive'

    tags:
        - simulator
        - ssl
        - keys
>>>>>>> f94e15fb
    '''
    global remoted_server

    remoted_server = RemotedSimulator(protocol=get_configuration['metadata']['PROTOCOL'], mode='CONTROLLED_ACK',
                                      client_keys=CLIENT_KEYS_PATH)

    # Stop target Agent
    control_service('stop')
    # Prepare test
    start_authd()
    set_authd_id()
    set_keys()
    # Clean logs
    truncate_file(LOG_FILE_PATH)
    # Start target Agent
    control_service('start')

    # Start hearing logs
    truncate_file(LOG_FILE_PATH)
    log_monitor = FileMonitor(LOG_FILE_PATH)

    # hearing on enrollment server
    authd_server.clear()

    # Wait until Agent is notifying Manager
    log_monitor.start(timeout=120, callback=wait_notify, error_message="Notify message from agent was never sent!")

    # Start rejecting Agent
    remoted_server.set_mode('REJECT')
    # hearing on enrollment server
    authd_server.clear()
    # Wait until Agent asks a new key to enrollment
    log_monitor.start(timeout=180, callback=wait_enrollment,
                      error_message="Agent never enrolled after rejecting connection!")

    # Start responding to Agent
    remoted_server.set_mode('CONTROLLED_ACK')
    # Wait until Agent is notifying Manager
    log_monitor.start(timeout=120, callback=wait_notify, error_message="Notify message from agent was never sent!")
    assert "aes" in remoted_server.last_message_ctx, "Incorrect Secure Message"


"""
This test covers the scenario of Agent starting without client.keys file
and an enrollment is sent to Authd to start communicating with Remoted
"""


def test_agentd_reconection_enrollment_no_keys_file(configure_authd_server, configure_environment, get_configuration):
    '''
<<<<<<< HEAD
    description:
        Check how the agent behaves when losing communication with remoted and a new enrollment is sent to authd.
        In this case, the agent doesn't have client.keys file.

    wazuh_min_version:
        4.1
=======
    description: Check how the agent behaves when losing communication with
                 the 'wazuh-remoted' daemon and a new enrollment is sent to
                 the 'wazuh-authd' daemon.
                 In this case, the agent doesn't have the 'client.keys' file.

    wazuh_min_version: 4.2.0
>>>>>>> f94e15fb

    parameters:
        - configure_authd_server:
            type: fixture
<<<<<<< HEAD
            brief: Initializes a simulated authd connection.

        - configure_environment:
            type: fixture
            brief: Configure a custom environment for testing.

=======
            brief: Initializes a simulated 'wazuh-authd' connection.
        - configure_environment:
            type: fixture
            brief: Configure a custom environment for testing.
>>>>>>> f94e15fb
        - get_configuration:
            type: fixture
            brief: Get configurations from the module.

    assertions:
        - Verify that the agent enrollment is successful.

<<<<<<< HEAD
    test_input:
        An IP address and port are used for the server using the `TCP` and `UDP` protocols.

    logging:
        - ossec.log:
            - r"Valid key received"
            - r"Sending keep alive"

    tags:
        - enrollment
        - simulator
=======
    input_description: An external YAML file (wazuh_conf.yaml) includes configuration settings for the agent.
                       Two test cases are found in the test module and include parameters
                       for the environment setup using the TCP and UDP protocols.

    expected_output:
        - r'Valid key received'
        - r'Sending keep alive'

    tags:
        - simulator
        - ssl
        - keys
>>>>>>> f94e15fb
    '''
    global remoted_server

    remoted_server = RemotedSimulator(protocol=get_configuration['metadata']['PROTOCOL'], mode='CONTROLLED_ACK',
                                      client_keys=CLIENT_KEYS_PATH)

    # Stop target Agent
    control_service('stop')
    # Clean logs
    truncate_file(LOG_FILE_PATH)
    # Prepare test
    start_authd()
    set_authd_id()
    delete_keys()
    # Start target Agent
    control_service('start')

    # start hearing logs
    log_monitor = FileMonitor(LOG_FILE_PATH)

    # hearing on enrollment server
    authd_server.clear()

    # Wait until Agent asks keys for the first time
    log_monitor.start(timeout=50, callback=wait_enrollment,
                      error_message="Agent never enrolled for the first time.")

    # Wait until Agent is notifing Manager
    log_monitor.start(timeout=50, callback=wait_notify, error_message="Notify message from agent was never sent!")

    # Start rejecting Agent
    remoted_server.set_mode('REJECT')
    # hearing on enrollment server
    authd_server.clear()
    # Wait until Agent asks a new key to enrollment
    log_monitor.start(timeout=180, callback=wait_enrollment,
                      error_message="Agent never enrolled after rejecting connection!")

    # Start responding to Agent
    remoted_server.set_mode('CONTROLLED_ACK')
    # Wait until Agent is notifing Manager
    log_monitor.start(timeout=120, callback=wait_notify, error_message="Notify message from agent was never sent!")
    assert "aes" in remoted_server.last_message_ctx, "Incorrect Secure Message"


"""
This test covers the scenario of Agent starting without keys in client.keys file
and an enrollment is sent to Authd to start communicating with Remoted
"""


def test_agentd_reconection_enrollment_no_keys(configure_authd_server, configure_environment, get_configuration):
    '''
<<<<<<< HEAD
    description:
        Check how the agent behaves when losing communication with remoted and a new enrollment is sent to authd.
        In this case, the agent has its client.keys file empty.

    wazuh_min_version:
        4.1
=======
    description: Check how the agent behaves when losing communication with
                 the 'wazuh-remoted' daemon and a new enrollment is sent to
                 the 'wazuh-authd' daemon.
                 In this case, the agent has its 'client.keys' file empty.

    wazuh_min_version: 4.2.0
>>>>>>> f94e15fb

    parameters:
        - configure_authd_server:
            type: fixture
<<<<<<< HEAD
            brief: Initializes a simulated authd connection.

        - configure_environment:
            type: fixture
            brief: Configure a custom environment for testing.

=======
            brief: Initializes a simulated 'wazuh-authd' connection.
        - configure_environment:
            type: fixture
            brief: Configure a custom environment for testing.
>>>>>>> f94e15fb
        - get_configuration:
            type: fixture
            brief: Get configurations from the module.

    assertions:
        - Verify that the agent enrollment is successful.

<<<<<<< HEAD
    test_input:
        An IP address and port are used for the server using the `TCP` and `UDP` protocols.

    logging:
        - ossec.log:
            - r"Valid key received"
            - r"Sending keep alive"

    tags:
        - enrollment
        - simulator
=======
    input_description: An external YAML file (wazuh_conf.yaml) includes configuration settings for the agent.
                       Two test cases are found in the test module and include parameters
                       for the environment setup using the TCP and UDP protocols.

    expected_output:
        - r'Valid key received'
        - r'Sending keep alive'

    tags:
        - simulator
        - ssl
        - keys
>>>>>>> f94e15fb
    '''
    global remoted_server

    remoted_server = RemotedSimulator(protocol=get_configuration['metadata']['PROTOCOL'], mode='CONTROLLED_ACK',
                                      client_keys=CLIENT_KEYS_PATH)

    # Stop target Agent
    control_service('stop')
    # Clean logs
    truncate_file(LOG_FILE_PATH)
    # Prepare test
    start_authd()
    set_authd_id()
    clean_keys()
    # Start target Agent
    control_service('start')

    # start hearing logs
    log_monitor = FileMonitor(LOG_FILE_PATH)

    # hearing on enrollment server
    authd_server.clear()

    # Wait until Agent asks keys for the first time
    log_monitor.start(timeout=120, callback=wait_enrollment,
                      error_message="Agent never enrolled for the first time rejecting connection!")

    # Wait until Agent is notifying Manager
    log_monitor.start(timeout=120, callback=wait_notify, error_message="Notify message from agent was never sent!")
    assert "aes" in remoted_server.last_message_ctx, "Incorrect Secure Message"

    # Start rejecting Agent
    remoted_server.set_mode('REJECT')
    # hearing on enrollment server
    authd_server.clear()
    # Wait until Agent asks a new key to enrollment
    log_monitor.start(timeout=180, callback=wait_enrollment,
                      error_message="Agent never enrolled after rejecting connection!")

    # Start responding to Agent
    remoted_server.set_mode('CONTROLLED_ACK')
    # Wait until Agent is notifying Manager
    log_monitor.start(timeout=120, callback=wait_notify, error_message="Notify message from agent was never sent!")
    assert "aes" in remoted_server.last_message_ctx, "Incorrect Secure Message"


"""
This test covers and check the scenario of Agent starting without keys
and multiple retries are required until the new key is obtained to start communicating with Remoted
"""


def test_agentd_initial_enrollment_retries(configure_authd_server, configure_environment, get_configuration):
    '''
<<<<<<< HEAD
    description:
        Check how the agent behaves when it makes multiple enrollment attempts before getting its key.
        For this, the agent starts without keys and perform multiple enrollment requests
        to authd before getting the new key to communicate with remoted.

    wazuh_min_version:
        4.1
=======
    description: Check how the agent behaves when it makes multiple enrollment attempts
                 before getting its key. For this, the agent starts without keys and
                 performs multiple enrollment requests to the 'wazuh-authd' daemon before
                 getting the new key to communicate with the 'wazuh-remoted' daemon.

    wazuh_min_version: 4.2.0
>>>>>>> f94e15fb

    parameters:
        - configure_authd_server:
            type: fixture
<<<<<<< HEAD
            brief: Initializes a simulated authd connection.

        - configure_environment:
            type: fixture
            brief: Configure a custom environment for testing.

=======
            brief: Initializes a simulated 'wazuh-authd' connection.
        - configure_environment:
            type: fixture
            brief: Configure a custom environment for testing.
>>>>>>> f94e15fb
        - get_configuration:
            type: fixture
            brief: Get configurations from the module.

    assertions:
        - Verify that the agent enrollment is successful.

<<<<<<< HEAD
    test_input:
        An IP address and port are used for the server using the `TCP` and `UDP` protocols.

    logging:
        - ossec.log:
            - r"Requesting a key"
            - r"Valid key received"
            - r"Sending keep alive"

    tags:
        - enrollment
        - simulator
=======
    input_description: An external YAML file (wazuh_conf.yaml) includes configuration settings for the agent.
                       Two test cases are found in the test module and include parameters
                       for the environment setup using the 'TCP' and 'UDP' protocols.

    expected_output:
        - r'Requesting a key'
        - r'Valid key received'
        - r'Sending keep alive'

    tags:
        - simulator
        - ssl
        - keys
>>>>>>> f94e15fb
    '''
    global remoted_server

    remoted_server = RemotedSimulator(protocol=get_configuration['metadata']['PROTOCOL'], mode='CONTROLLED_ACK',
                                      client_keys=CLIENT_KEYS_PATH)

    # Stop target Agent
    control_service('stop')
    # Clean logs
    truncate_file(LOG_FILE_PATH)
    # Preapre test
    stop_authd()
    set_authd_id()
    clean_keys()
    # Start whole Agent service to check other daemons status after initialization
    control_service('start')

    # Start hearing logs
    log_monitor = FileMonitor(LOG_FILE_PATH)

    start_time = datetime.now()
    # Check for unsuccessful enrollment retries in Agentd initialization
    retries = 0
    while retries < 4:
        retries += 1
        log_monitor.start(timeout=retries * 5 + 20, callback=wait_enrollment_try,
                          error_message="Enrollment retry was not sent!")
    stop_time = datetime.now()
    expected_time = start_time + timedelta(seconds=retries * 5 - 2)
    # Check if delay was applied
    assert stop_time > expected_time, "Retries too quick"

    # Enable authd
    authd_server.clear()
    authd_server.set_mode("ACCEPT")
    # Wait successfully enrollment
    # Wait succesfull enrollment
    log_monitor.start(timeout=70, callback=wait_enrollment, error_message="No succesful enrollment after reties!")

    # Wait until Agent is notifying Manager
    log_monitor.start(timeout=120, callback=wait_notify, error_message="Notify message from agent was never sent!")

    # Check if no Wazuh module stopped due to Agentd Initialization
    with open(LOG_FILE_PATH) as log_file:
        log_lines = log_file.read().splitlines()
        for line in log_lines:
            if "Unable to access queue:" in line:
                raise AssertionError("A Wazuh module stopped because of Agentd initialization!")


"""
This test covers and check the scenario of Agent starting with keys but Remoted is not reachable during some seconds
and multiple connection retries are required prior to requesting a new enrollment
"""


def test_agentd_connection_retries_pre_enrollment(configure_authd_server, configure_environment, get_configuration):
    '''
<<<<<<< HEAD
    description:
        Check how the agent behaves when Remoted is not available and performs multiple connection attempts to it.
        For this, the agent starts with keys but `remoted` is not available for several seconds,
        then the agent performs multiple connection retries before requesting a new enrollment.

    wazuh_min_version:
        4.1
=======
    description: Check how the agent behaves when the 'wazuh-remoted' daemon is not available
                 and performs multiple connection attempts to it. For this, the agent starts
                 with keys but the 'wazuh-remoted' daemon is not available for several seconds,
                 then the agent performs multiple connection retries before requesting a new enrollment.

    wazuh_min_version: 4.2.0
>>>>>>> f94e15fb

    parameters:
        - configure_authd_server:
            type: fixture
<<<<<<< HEAD
            brief: Initializes a simulated authd connection.

        - configure_environment:
            type: fixture
            brief: Configure a custom environment for testing.

=======
            brief: Initializes a simulated 'wazuh-authd' connection.
        - configure_environment:
            type: fixture
            brief: Configure a custom environment for testing.
>>>>>>> f94e15fb
        - get_configuration:
            type: fixture
            brief: Get configurations from the module.

    assertions:
        - Verify that the agent enrollment is successful.

<<<<<<< HEAD
    test_input:
        An IP address and port are used for the server using the `TCP` and `UDP` protocols.

    logging:
        - ossec.log:
            - r"Sending keep alive"

    tags:
        - enrollment
        - simulator
=======
    input_description: An external YAML file (wazuh_conf.yaml) includes configuration settings for the agent.
                       Two test cases are found in the test module and include parameters
                       for the environment setup using the TCP and UDP protocols.

    expected_output:
        - r'Sending keep alive'

    tags:
        - simulator
        - ssl
        - keys
>>>>>>> f94e15fb
    '''
    global remoted_server
    REMOTED_KEYS_SYNC_TIME = 10

    # Start Remoted mock
    remoted_server = RemotedSimulator(protocol=get_configuration['metadata']['PROTOCOL'], mode='CONTROLLED_ACK',
                                      client_keys=CLIENT_KEYS_PATH)
    # Stop target Agent
    control_service('stop')
    # Clean logs
    truncate_file(LOG_FILE_PATH)
    # Prepare test
    stop_authd()
    set_keys()
    # Start hearing logs
    log_monitor = FileMonitor(LOG_FILE_PATH)
    # Start whole Agent service to check other daemons status after initialization
    control_service('start')

    # Check Agentd is finally communicating
    log_monitor.start(timeout=120, callback=wait_notify, error_message="Notify message from agent was never sent!")<|MERGE_RESOLUTION|>--- conflicted
+++ resolved
@@ -1,59 +1,4 @@
 '''
-<<<<<<< HEAD
-copyright:
-    Copyright (C) 2015-2021, Wazuh Inc.
-
-    Created by Wazuh, Inc. <info@wazuh.com>.
-
-    This program is free software; you can redistribute it and/or modify it under the terms of GPLv2
-
-type:
-    integration
-
-description:
-    These tests will check if, during enrollment, the agent re-establishes communication with the manager
-    under different situations that interrupt it.
-    The objective is to check that, with different states in the `clients.key` file, the agent
-    successfully enrolls after losing connection with remoted.
-
-tiers:
-    - 0
-
-component:
-    agent
-
-path:
-    tests/integration/test_agentd/
-
-daemons:
-    - agentd
-    - remoted
-
-os_support:
-    - linux, rhel5
-    - linux, rhel6
-    - linux, rhel7
-    - linux, rhel8
-    - linux, amazon linux 1
-    - linux, amazon linux 2
-    - linux, debian buster
-    - linux, debian stretch
-    - linux, debian wheezy
-    - linux, ubuntu bionic
-    - linux, ubuntu xenial
-    - linux, ubuntu trusty
-    - linux, arch linux
-    - windows, 7
-    - windows, 8
-    - windows, 10
-    - windows, server 2003
-    - windows, server 2012
-    - windows, server 2016
-
-coverage:
-
-pytest_args:
-=======
 copyright: Copyright (C) 2015-2021, Wazuh Inc.
 
            Created by Wazuh, Inc. <info@wazuh.com>.
@@ -113,7 +58,6 @@
 
 references:
     - https://documentation.wazuh.com/current/user-manual/registering/index.html
->>>>>>> f94e15fb
 
 tags:
     - enrollment
@@ -298,38 +242,20 @@
 
 def test_agentd_reconection_enrollment_with_keys(configure_authd_server, configure_environment, get_configuration):
     '''
-<<<<<<< HEAD
-    description:
-        Check how the agent behaves when losing communication with remoted and a new enrollment is sent to authd.
-        In this case, the agent starts with keys.
-
-    wazuh_min_version:
-        4.1
-=======
     description: Check how the agent behaves when losing communication with
                  the 'wazuh-remoted' daemon and a new enrollment is sent to
                  the 'wazuh-authd' daemon.
                  In this case, the agent starts with keys.
 
     wazuh_min_version: 4.2.0
->>>>>>> f94e15fb
 
     parameters:
         - configure_authd_server:
             type: fixture
-<<<<<<< HEAD
-            brief: Initializes a simulated authd connection.
-
-        - configure_environment:
-            type: fixture
-            brief: Configure a custom environment for testing.
-
-=======
             brief: Initializes a simulated wazuh-authd connection.
         - configure_environment:
             type: fixture
             brief: Configure a custom environment for testing.
->>>>>>> f94e15fb
         - get_configuration:
             type: fixture
             brief: Get configurations from the module.
@@ -337,19 +263,6 @@
     assertions:
         - Verify that the agent enrollment is successful.
 
-<<<<<<< HEAD
-    test_input:
-        An IP address and port are used for the server using the `TCP` and `UDP` protocols.
-
-    logging:
-        - ossec.log:
-            - r"Valid key received"
-            - r"Sending keep alive"
-
-    tags:
-        - enrollment
-        - simulator
-=======
     input_description: An external YAML file (wazuh_conf.yaml) includes configuration settings for the agent.
                        Two test cases are found in the test module and include parameters
                        for the environment setup using the TCP and UDP protocols.
@@ -362,7 +275,6 @@
         - simulator
         - ssl
         - keys
->>>>>>> f94e15fb
     '''
     global remoted_server
 
@@ -413,38 +325,20 @@
 
 def test_agentd_reconection_enrollment_no_keys_file(configure_authd_server, configure_environment, get_configuration):
     '''
-<<<<<<< HEAD
-    description:
-        Check how the agent behaves when losing communication with remoted and a new enrollment is sent to authd.
-        In this case, the agent doesn't have client.keys file.
-
-    wazuh_min_version:
-        4.1
-=======
     description: Check how the agent behaves when losing communication with
                  the 'wazuh-remoted' daemon and a new enrollment is sent to
                  the 'wazuh-authd' daemon.
                  In this case, the agent doesn't have the 'client.keys' file.
 
     wazuh_min_version: 4.2.0
->>>>>>> f94e15fb
 
     parameters:
         - configure_authd_server:
             type: fixture
-<<<<<<< HEAD
-            brief: Initializes a simulated authd connection.
-
-        - configure_environment:
-            type: fixture
-            brief: Configure a custom environment for testing.
-
-=======
             brief: Initializes a simulated 'wazuh-authd' connection.
         - configure_environment:
             type: fixture
             brief: Configure a custom environment for testing.
->>>>>>> f94e15fb
         - get_configuration:
             type: fixture
             brief: Get configurations from the module.
@@ -452,19 +346,6 @@
     assertions:
         - Verify that the agent enrollment is successful.
 
-<<<<<<< HEAD
-    test_input:
-        An IP address and port are used for the server using the `TCP` and `UDP` protocols.
-
-    logging:
-        - ossec.log:
-            - r"Valid key received"
-            - r"Sending keep alive"
-
-    tags:
-        - enrollment
-        - simulator
-=======
     input_description: An external YAML file (wazuh_conf.yaml) includes configuration settings for the agent.
                        Two test cases are found in the test module and include parameters
                        for the environment setup using the TCP and UDP protocols.
@@ -477,7 +358,6 @@
         - simulator
         - ssl
         - keys
->>>>>>> f94e15fb
     '''
     global remoted_server
 
@@ -531,38 +411,20 @@
 
 def test_agentd_reconection_enrollment_no_keys(configure_authd_server, configure_environment, get_configuration):
     '''
-<<<<<<< HEAD
-    description:
-        Check how the agent behaves when losing communication with remoted and a new enrollment is sent to authd.
-        In this case, the agent has its client.keys file empty.
-
-    wazuh_min_version:
-        4.1
-=======
     description: Check how the agent behaves when losing communication with
                  the 'wazuh-remoted' daemon and a new enrollment is sent to
                  the 'wazuh-authd' daemon.
                  In this case, the agent has its 'client.keys' file empty.
 
     wazuh_min_version: 4.2.0
->>>>>>> f94e15fb
 
     parameters:
         - configure_authd_server:
             type: fixture
-<<<<<<< HEAD
-            brief: Initializes a simulated authd connection.
-
-        - configure_environment:
-            type: fixture
-            brief: Configure a custom environment for testing.
-
-=======
             brief: Initializes a simulated 'wazuh-authd' connection.
         - configure_environment:
             type: fixture
             brief: Configure a custom environment for testing.
->>>>>>> f94e15fb
         - get_configuration:
             type: fixture
             brief: Get configurations from the module.
@@ -570,19 +432,6 @@
     assertions:
         - Verify that the agent enrollment is successful.
 
-<<<<<<< HEAD
-    test_input:
-        An IP address and port are used for the server using the `TCP` and `UDP` protocols.
-
-    logging:
-        - ossec.log:
-            - r"Valid key received"
-            - r"Sending keep alive"
-
-    tags:
-        - enrollment
-        - simulator
-=======
     input_description: An external YAML file (wazuh_conf.yaml) includes configuration settings for the agent.
                        Two test cases are found in the test module and include parameters
                        for the environment setup using the TCP and UDP protocols.
@@ -595,7 +444,6 @@
         - simulator
         - ssl
         - keys
->>>>>>> f94e15fb
     '''
     global remoted_server
 
@@ -650,39 +498,20 @@
 
 def test_agentd_initial_enrollment_retries(configure_authd_server, configure_environment, get_configuration):
     '''
-<<<<<<< HEAD
-    description:
-        Check how the agent behaves when it makes multiple enrollment attempts before getting its key.
-        For this, the agent starts without keys and perform multiple enrollment requests
-        to authd before getting the new key to communicate with remoted.
-
-    wazuh_min_version:
-        4.1
-=======
     description: Check how the agent behaves when it makes multiple enrollment attempts
                  before getting its key. For this, the agent starts without keys and
                  performs multiple enrollment requests to the 'wazuh-authd' daemon before
                  getting the new key to communicate with the 'wazuh-remoted' daemon.
 
     wazuh_min_version: 4.2.0
->>>>>>> f94e15fb
 
     parameters:
         - configure_authd_server:
             type: fixture
-<<<<<<< HEAD
-            brief: Initializes a simulated authd connection.
-
-        - configure_environment:
-            type: fixture
-            brief: Configure a custom environment for testing.
-
-=======
             brief: Initializes a simulated 'wazuh-authd' connection.
         - configure_environment:
             type: fixture
             brief: Configure a custom environment for testing.
->>>>>>> f94e15fb
         - get_configuration:
             type: fixture
             brief: Get configurations from the module.
@@ -690,20 +519,6 @@
     assertions:
         - Verify that the agent enrollment is successful.
 
-<<<<<<< HEAD
-    test_input:
-        An IP address and port are used for the server using the `TCP` and `UDP` protocols.
-
-    logging:
-        - ossec.log:
-            - r"Requesting a key"
-            - r"Valid key received"
-            - r"Sending keep alive"
-
-    tags:
-        - enrollment
-        - simulator
-=======
     input_description: An external YAML file (wazuh_conf.yaml) includes configuration settings for the agent.
                        Two test cases are found in the test module and include parameters
                        for the environment setup using the 'TCP' and 'UDP' protocols.
@@ -717,7 +532,6 @@
         - simulator
         - ssl
         - keys
->>>>>>> f94e15fb
     '''
     global remoted_server
 
@@ -776,39 +590,20 @@
 
 def test_agentd_connection_retries_pre_enrollment(configure_authd_server, configure_environment, get_configuration):
     '''
-<<<<<<< HEAD
-    description:
-        Check how the agent behaves when Remoted is not available and performs multiple connection attempts to it.
-        For this, the agent starts with keys but `remoted` is not available for several seconds,
-        then the agent performs multiple connection retries before requesting a new enrollment.
-
-    wazuh_min_version:
-        4.1
-=======
     description: Check how the agent behaves when the 'wazuh-remoted' daemon is not available
                  and performs multiple connection attempts to it. For this, the agent starts
                  with keys but the 'wazuh-remoted' daemon is not available for several seconds,
                  then the agent performs multiple connection retries before requesting a new enrollment.
 
     wazuh_min_version: 4.2.0
->>>>>>> f94e15fb
 
     parameters:
         - configure_authd_server:
             type: fixture
-<<<<<<< HEAD
-            brief: Initializes a simulated authd connection.
-
-        - configure_environment:
-            type: fixture
-            brief: Configure a custom environment for testing.
-
-=======
             brief: Initializes a simulated 'wazuh-authd' connection.
         - configure_environment:
             type: fixture
             brief: Configure a custom environment for testing.
->>>>>>> f94e15fb
         - get_configuration:
             type: fixture
             brief: Get configurations from the module.
@@ -816,18 +611,6 @@
     assertions:
         - Verify that the agent enrollment is successful.
 
-<<<<<<< HEAD
-    test_input:
-        An IP address and port are used for the server using the `TCP` and `UDP` protocols.
-
-    logging:
-        - ossec.log:
-            - r"Sending keep alive"
-
-    tags:
-        - enrollment
-        - simulator
-=======
     input_description: An external YAML file (wazuh_conf.yaml) includes configuration settings for the agent.
                        Two test cases are found in the test module and include parameters
                        for the environment setup using the TCP and UDP protocols.
@@ -839,7 +622,6 @@
         - simulator
         - ssl
         - keys
->>>>>>> f94e15fb
     '''
     global remoted_server
     REMOTED_KEYS_SYNC_TIME = 10
