'''
copyright: Copyright (C) 2015-2021, Wazuh Inc.

           Created by Wazuh, Inc. <info@wazuh.com>.

           This program is free software; you can redistribute it and/or modify it under the terms of GPLv2

type: integration

<<<<<<< HEAD
brief: These tests will check if, during enrollment, the agent re-establishes communication
       with the manager under different situations that interrupt it. The objective is
       to check that, with different states in the `clients.keys` file, the agent
       successfully enrolls after losing connection with the `wazuh-remoted` daemon.
=======
brief: The 'wazuh-agentd' program is the client-side daemon that communicates with the server.
       The objective is to check that, with different states in the 'clients.keys' file,
       the agent successfully enrolls after losing connection with the 'wazuh-remoted' daemon.
       The wazuh-remoted program is the server side daemon that communicates with the agents.
>>>>>>> eb32b096

tier: 0

modules:
    - agentd

components:
    - agent

daemons:
    - wazuh-agentd
    - wazuh-authd
    - wazuh-remoted

os_platform:
    - linux
    - windows

os_version:
    - Arch Linux
    - Amazon Linux 2
    - Amazon Linux 1
    - CentOS 8
    - CentOS 7
    - CentOS 6
    - Ubuntu Focal
    - Ubuntu Bionic
    - Ubuntu Xenial
    - Ubuntu Trusty
    - Debian Buster
    - Debian Stretch
    - Debian Jessie
    - Debian Wheezy
    - Red Hat 8
    - Red Hat 7
    - Red Hat 6
    - Windows 10
    - Windows 8
    - Windows 7
<<<<<<< HEAD
    - Windows Server 2016
    - Windows server 2012
    - Windows server 2003
=======
    - Windows Server 2019
    - Windows Server 2016
    - Windows Server 2012
    - Windows Server 2003
    - Windows XP
>>>>>>> eb32b096

references:
    - https://documentation.wazuh.com/current/user-manual/registering/index.html

tags:
    - enrollment
'''
import os
import platform
from time import sleep

import pytest
from datetime import datetime, timedelta
from wazuh_testing.agent import CLIENT_KEYS_PATH, SERVER_CERT_PATH, SERVER_KEY_PATH
from wazuh_testing.tools import WAZUH_PATH, LOG_FILE_PATH
from wazuh_testing.tools.authd_sim import AuthdSimulator
from wazuh_testing.tools.configuration import load_wazuh_configurations
from wazuh_testing.tools.file import truncate_file
from wazuh_testing.tools.monitoring import QueueMonitor, FileMonitor
from wazuh_testing.tools.remoted_sim import RemotedSimulator
from wazuh_testing.tools.services import control_service

# Marks

pytestmark = [pytest.mark.linux, pytest.mark.win32, pytest.mark.tier(level=0), pytest.mark.agent]

test_data_path = os.path.join(os.path.dirname(os.path.realpath(__file__)), 'data')
configurations_path = os.path.join(test_data_path, 'wazuh_conf.yaml')

params = [
    {
        'SERVER_ADDRESS': '127.0.0.1',
        'REMOTED_PORT': 1514,
        'PROTOCOL': 'tcp',
    },
    {
        'SERVER_ADDRESS': '127.0.0.1',
        'REMOTED_PORT': 1514,
        'PROTOCOL': 'udp',
    }
]
metadata = [
    {'PROTOCOL': 'tcp'},
    {'PROTOCOL': 'udp'}
]

config_ids = ['tcp', 'udp']

configurations = load_wazuh_configurations(configurations_path, __name__, params=params, metadata=metadata)

log_monitor_paths = []

receiver_sockets_params = []

monitored_sockets_params = []

receiver_sockets, monitored_sockets, log_monitors = None, None, None  # Set in the fixtures

authd_server = AuthdSimulator(params[0]['SERVER_ADDRESS'], key_path=SERVER_KEY_PATH, cert_path=SERVER_CERT_PATH)

remoted_server = None


def teardown():
    global remoted_server
    if remoted_server is not None:
        remoted_server.stop()


def set_debug_mode():
    """Set debug2 for agentd in local internal options file."""
    if platform.system() == 'win32' or platform.system() == 'Windows':
        local_int_conf_path = os.path.join(WAZUH_PATH, 'local_internal_options.conf')
        debug_line = 'windows.debug=2\nagent.recv_timeout=5\n'
    else:
        local_int_conf_path = os.path.join(WAZUH_PATH, 'etc', 'local_internal_options.conf')
        debug_line = 'agent.debug=2\nagent.recv_timeout=5\n'

    with open(local_int_conf_path, 'r') as local_file_read:
        lines = local_file_read.readlines()
        for line in lines:
            if line == debug_line:
                return
    with open(local_int_conf_path, 'a') as local_file_write:
        local_file_write.write('\n' + debug_line)


set_debug_mode()


# fixtures
@pytest.fixture(scope="module", params=configurations, ids=config_ids)
def get_configuration(request):
    """Get configurations from the module"""
    return request.param


@pytest.fixture(scope="function")
def configure_authd_server(request):
    """Initialize a simulated authd connection."""
    authd_server.start()
    global monitored_sockets
    monitored_sockets = QueueMonitor(authd_server.queue)
    authd_server.clear()
    yield
    authd_server.shutdown()


def start_authd():
    """Enable authd to accept connections and perform enrollments."""
    authd_server.set_mode("ACCEPT")
    authd_server.clear()


def stop_authd():
    """Disable authd to accept connections and perform enrollments."""
    authd_server.set_mode("REJECT")


def set_authd_id():
    """Set agent id to 101 in the authd simulated connection."""
    authd_server.agent_id = 101


def clean_keys():
    """Clear the agent's client.keys file."""
    truncate_file(CLIENT_KEYS_PATH)
    sleep(1)


def delete_keys():
    """Remove the agent's client.keys file."""
    os.remove(CLIENT_KEYS_PATH)
    sleep(1)


def set_keys():
    """Write to client.keys file the agent's enrollment details."""
    with open(CLIENT_KEYS_PATH, 'w+') as f:
        f.write("100 ubuntu-agent any TopSecret")
    sleep(1)


def wait_notify(line):
    """Callback function to wait for agent checkins to the manager."""
    if 'Sending keep alive:' in line:
        return line
    return None


def wait_enrollment(line):
    """Callback function to wait for enrollment."""
    if 'Valid key received' in line:
        return line
    return None


def wait_enrollment_try(line):
    """Callback function to wait for enrollment attempt."""
    if 'Requesting a key' in line:
        return line
    return None


def search_error_messages():
    """Retrieve the line of the log file where first error is found.

    Returns:
          str: String where the error is found or None if errors are not found.
    """
    with open(LOG_FILE_PATH, 'r') as log_file:
        lines = log_file.readlines()
        for line in lines:
            if f"ERROR:" in line:
                return line
    return None


# Tests
"""
This test covers the scenario of Agent starting with keys,
when misses communication with Remoted and a new enrollment is sent to Authd.
"""


def test_agentd_reconection_enrollment_with_keys(configure_authd_server, configure_environment, get_configuration):
    '''
    description: Check how the agent behaves when losing communication with
<<<<<<< HEAD
                 the `wazuh-remoted` daemon and a new enrollment is sent to
                 the `wazuh-authd` daemon.
                 In this case, the agent starts with keys.

    wazuh_min_version: 4.2
=======
                 the 'wazuh-remoted' daemon and a new enrollment is sent to
                 the 'wazuh-authd' daemon.
                 In this case, the agent starts with keys.

    wazuh_min_version: 4.2.0
>>>>>>> eb32b096

    parameters:
        - configure_authd_server:
            type: fixture
<<<<<<< HEAD
            brief: Initializes a simulated `wazuh-authd` connection.
=======
            brief: Initializes a simulated wazuh-authd connection.
>>>>>>> eb32b096
        - configure_environment:
            type: fixture
            brief: Configure a custom environment for testing.
        - get_configuration:
            type: fixture
            brief: Get configurations from the module.

    assertions:
        - Verify that the agent enrollment is successful.

<<<<<<< HEAD
    input_description: Two test cases are found in the test module and include parameters
                       for the environment setup using the `TCP` and `UDP` protocols.
=======
    input_description: An external YAML file (wazuh_conf.yaml) includes configuration settings for the agent.
                       Two test cases are found in the test module and include parameters
                       for the environment setup using the TCP and UDP protocols.
>>>>>>> eb32b096

    expected_output:
        - r'Valid key received'
        - r'Sending keep alive'

    tags:
        - simulator
        - ssl
        - keys
    '''
    global remoted_server

    remoted_server = RemotedSimulator(protocol=get_configuration['metadata']['PROTOCOL'], mode='CONTROLLED_ACK',
                                      client_keys=CLIENT_KEYS_PATH)

    # Stop target Agent
    control_service('stop')
    # Prepare test
    start_authd()
    set_authd_id()
    set_keys()
    # Clean logs
    truncate_file(LOG_FILE_PATH)
    # Start target Agent
    control_service('start')

    # Start hearing logs
    truncate_file(LOG_FILE_PATH)
    log_monitor = FileMonitor(LOG_FILE_PATH)

    # hearing on enrollment server
    authd_server.clear()

    # Wait until Agent is notifying Manager
    log_monitor.start(timeout=120, callback=wait_notify, error_message="Notify message from agent was never sent!")

    # Start rejecting Agent
    remoted_server.set_mode('REJECT')
    # hearing on enrollment server
    authd_server.clear()
    # Wait until Agent asks a new key to enrollment
    log_monitor.start(timeout=180, callback=wait_enrollment,
                      error_message="Agent never enrolled after rejecting connection!")

    # Start responding to Agent
    remoted_server.set_mode('CONTROLLED_ACK')
    # Wait until Agent is notifying Manager
    log_monitor.start(timeout=120, callback=wait_notify, error_message="Notify message from agent was never sent!")
    assert "aes" in remoted_server.last_message_ctx, "Incorrect Secure Message"


"""
This test covers the scenario of Agent starting without client.keys file
and an enrollment is sent to Authd to start communicating with Remoted
"""


def test_agentd_reconection_enrollment_no_keys_file(configure_authd_server, configure_environment, get_configuration):
    '''
    description: Check how the agent behaves when losing communication with
<<<<<<< HEAD
                 the `wazuh-remoted` daemon and a new enrollment is sent to
                 the `wazuh-authd` daemon.
                 In this case, the agent doesn't have the `client.keys` file.

    wazuh_min_version: 4.2
=======
                 the 'wazuh-remoted' daemon and a new enrollment is sent to
                 the 'wazuh-authd' daemon.
                 In this case, the agent doesn't have the 'client.keys' file.

    wazuh_min_version: 4.2.0
>>>>>>> eb32b096

    parameters:
        - configure_authd_server:
            type: fixture
<<<<<<< HEAD
            brief: Initializes a simulated `wazuh-authd` connection.
=======
            brief: Initializes a simulated 'wazuh-authd' connection.
>>>>>>> eb32b096
        - configure_environment:
            type: fixture
            brief: Configure a custom environment for testing.
        - get_configuration:
            type: fixture
            brief: Get configurations from the module.

    assertions:
        - Verify that the agent enrollment is successful.

<<<<<<< HEAD
    input_description: Two test cases are found in the test module and include parameters
                       for the environment setup using the `TCP` and `UDP` protocols.
=======
    input_description: An external YAML file (wazuh_conf.yaml) includes configuration settings for the agent.
                       Two test cases are found in the test module and include parameters
                       for the environment setup using the TCP and UDP protocols.
>>>>>>> eb32b096

    expected_output:
        - r'Valid key received'
        - r'Sending keep alive'

    tags:
        - simulator
        - ssl
        - keys
    '''
    global remoted_server

    remoted_server = RemotedSimulator(protocol=get_configuration['metadata']['PROTOCOL'], mode='CONTROLLED_ACK',
                                      client_keys=CLIENT_KEYS_PATH)

    # Stop target Agent
    control_service('stop')
    # Clean logs
    truncate_file(LOG_FILE_PATH)
    # Prepare test
    start_authd()
    set_authd_id()
    delete_keys()
    # Start target Agent
    control_service('start')

    # start hearing logs
    log_monitor = FileMonitor(LOG_FILE_PATH)

    # hearing on enrollment server
    authd_server.clear()

    # Wait until Agent asks keys for the first time
    log_monitor.start(timeout=50, callback=wait_enrollment,
                      error_message="Agent never enrolled for the first time.")

    # Wait until Agent is notifing Manager
    log_monitor.start(timeout=50, callback=wait_notify, error_message="Notify message from agent was never sent!")

    # Start rejecting Agent
    remoted_server.set_mode('REJECT')
    # hearing on enrollment server
    authd_server.clear()
    # Wait until Agent asks a new key to enrollment
    log_monitor.start(timeout=180, callback=wait_enrollment,
                      error_message="Agent never enrolled after rejecting connection!")

    # Start responding to Agent
    remoted_server.set_mode('CONTROLLED_ACK')
    # Wait until Agent is notifing Manager
    log_monitor.start(timeout=120, callback=wait_notify, error_message="Notify message from agent was never sent!")
    assert "aes" in remoted_server.last_message_ctx, "Incorrect Secure Message"


"""
This test covers the scenario of Agent starting without keys in client.keys file
and an enrollment is sent to Authd to start communicating with Remoted
"""


def test_agentd_reconection_enrollment_no_keys(configure_authd_server, configure_environment, get_configuration):
    '''
    description: Check how the agent behaves when losing communication with
<<<<<<< HEAD
                 the `wazuh-remoted` daemon and a new enrollment is sent to
                 the `wazuh-authd` daemon.
                 In this case, the agent has its `client.keys` file empty.

    wazuh_min_version: 4.2
=======
                 the 'wazuh-remoted' daemon and a new enrollment is sent to
                 the 'wazuh-authd' daemon.
                 In this case, the agent has its 'client.keys' file empty.

    wazuh_min_version: 4.2.0
>>>>>>> eb32b096

    parameters:
        - configure_authd_server:
            type: fixture
<<<<<<< HEAD
            brief: Initializes a simulated `wazuh-authd` connection.
=======
            brief: Initializes a simulated 'wazuh-authd' connection.
>>>>>>> eb32b096
        - configure_environment:
            type: fixture
            brief: Configure a custom environment for testing.
        - get_configuration:
            type: fixture
            brief: Get configurations from the module.

    assertions:
        - Verify that the agent enrollment is successful.

<<<<<<< HEAD
    input_description: Two test cases are found in the test module and include parameters
                       for the environment setup using the `TCP` and `UDP` protocols.
=======
    input_description: An external YAML file (wazuh_conf.yaml) includes configuration settings for the agent.
                       Two test cases are found in the test module and include parameters
                       for the environment setup using the TCP and UDP protocols.
>>>>>>> eb32b096

    expected_output:
        - r'Valid key received'
        - r'Sending keep alive'

    tags:
        - simulator
        - ssl
        - keys
    '''
    global remoted_server

    remoted_server = RemotedSimulator(protocol=get_configuration['metadata']['PROTOCOL'], mode='CONTROLLED_ACK',
                                      client_keys=CLIENT_KEYS_PATH)

    # Stop target Agent
    control_service('stop')
    # Clean logs
    truncate_file(LOG_FILE_PATH)
    # Prepare test
    start_authd()
    set_authd_id()
    clean_keys()
    # Start target Agent
    control_service('start')

    # start hearing logs
    log_monitor = FileMonitor(LOG_FILE_PATH)

    # hearing on enrollment server
    authd_server.clear()

    # Wait until Agent asks keys for the first time
    log_monitor.start(timeout=120, callback=wait_enrollment,
                      error_message="Agent never enrolled for the first time rejecting connection!")

    # Wait until Agent is notifying Manager
    log_monitor.start(timeout=120, callback=wait_notify, error_message="Notify message from agent was never sent!")
    assert "aes" in remoted_server.last_message_ctx, "Incorrect Secure Message"

    # Start rejecting Agent
    remoted_server.set_mode('REJECT')
    # hearing on enrollment server
    authd_server.clear()
    # Wait until Agent asks a new key to enrollment
    log_monitor.start(timeout=180, callback=wait_enrollment,
                      error_message="Agent never enrolled after rejecting connection!")

    # Start responding to Agent
    remoted_server.set_mode('CONTROLLED_ACK')
    # Wait until Agent is notifying Manager
    log_monitor.start(timeout=120, callback=wait_notify, error_message="Notify message from agent was never sent!")
    assert "aes" in remoted_server.last_message_ctx, "Incorrect Secure Message"


"""
This test covers and check the scenario of Agent starting without keys
and multiple retries are required until the new key is obtained to start communicating with Remoted
"""


def test_agentd_initial_enrollment_retries(configure_authd_server, configure_environment, get_configuration):
    '''
    description: Check how the agent behaves when it makes multiple enrollment attempts
                 before getting its key. For this, the agent starts without keys and
<<<<<<< HEAD
                 performs multiple enrollment requests to the `wazuh-authd` daemon before
                 getting the new key to communicate with the `wazuh-remoted` daemon.

    wazuh_min_version: 4.2
=======
                 performs multiple enrollment requests to the 'wazuh-authd' daemon before
                 getting the new key to communicate with the 'wazuh-remoted' daemon.

    wazuh_min_version: 4.2.0
>>>>>>> eb32b096

    parameters:
        - configure_authd_server:
            type: fixture
<<<<<<< HEAD
            brief: Initializes a simulated `wazuh-authd` connection.
=======
            brief: Initializes a simulated 'wazuh-authd' connection.
>>>>>>> eb32b096
        - configure_environment:
            type: fixture
            brief: Configure a custom environment for testing.
        - get_configuration:
            type: fixture
            brief: Get configurations from the module.

    assertions:
        - Verify that the agent enrollment is successful.

<<<<<<< HEAD
    input_description: Two test cases are found in the test module and include parameters
                       for the environment setup using the `TCP` and `UDP` protocols.
=======
    input_description: An external YAML file (wazuh_conf.yaml) includes configuration settings for the agent.
                       Two test cases are found in the test module and include parameters
                       for the environment setup using the 'TCP' and 'UDP' protocols.
>>>>>>> eb32b096

    expected_output:
        - r'Requesting a key'
        - r'Valid key received'
        - r'Sending keep alive'

    tags:
        - simulator
        - ssl
        - keys
    '''
    global remoted_server

    remoted_server = RemotedSimulator(protocol=get_configuration['metadata']['PROTOCOL'], mode='CONTROLLED_ACK',
                                      client_keys=CLIENT_KEYS_PATH)

    # Stop target Agent
    control_service('stop')
    # Clean logs
    truncate_file(LOG_FILE_PATH)
    # Preapre test
    stop_authd()
    set_authd_id()
    clean_keys()
    # Start whole Agent service to check other daemons status after initialization
    control_service('start')

    # Start hearing logs
    log_monitor = FileMonitor(LOG_FILE_PATH)

    start_time = datetime.now()
    # Check for unsuccessful enrollment retries in Agentd initialization
    retries = 0
    while retries < 4:
        retries += 1
        log_monitor.start(timeout=retries * 5 + 20, callback=wait_enrollment_try,
                          error_message="Enrollment retry was not sent!")
    stop_time = datetime.now()
    expected_time = start_time + timedelta(seconds=retries * 5 - 2)
    # Check if delay was applied
    assert stop_time > expected_time, "Retries too quick"

    # Enable authd
    authd_server.clear()
    authd_server.set_mode("ACCEPT")
    # Wait successfully enrollment
    # Wait succesfull enrollment
    log_monitor.start(timeout=70, callback=wait_enrollment, error_message="No succesful enrollment after reties!")

    # Wait until Agent is notifying Manager
    log_monitor.start(timeout=120, callback=wait_notify, error_message="Notify message from agent was never sent!")

    # Check if no Wazuh module stopped due to Agentd Initialization
    with open(LOG_FILE_PATH) as log_file:
        log_lines = log_file.read().splitlines()
        for line in log_lines:
            if "Unable to access queue:" in line:
                raise AssertionError("A Wazuh module stopped because of Agentd initialization!")


"""
This test covers and check the scenario of Agent starting with keys but Remoted is not reachable during some seconds
and multiple connection retries are required prior to requesting a new enrollment
"""


def test_agentd_connection_retries_pre_enrollment(configure_authd_server, configure_environment, get_configuration):
    '''
<<<<<<< HEAD
    description: Check how the agent behaves when the `wazuh-remoted` daemon is not available
                 and performs multiple connection attempts to it. For this, the agent starts
                 with keys but the `wazuh-remoted` daemon is not available for several seconds,
                 then the agent performs multiple connection retries before requesting a new enrollment.

    wazuh_min_version: 4.2
=======
    description: Check how the agent behaves when the 'wazuh-remoted' daemon is not available
                 and performs multiple connection attempts to it. For this, the agent starts
                 with keys but the 'wazuh-remoted' daemon is not available for several seconds,
                 then the agent performs multiple connection retries before requesting a new enrollment.

    wazuh_min_version: 4.2.0
>>>>>>> eb32b096

    parameters:
        - configure_authd_server:
            type: fixture
<<<<<<< HEAD
            brief: Initializes a simulated `wazuh-authd` connection.
=======
            brief: Initializes a simulated 'wazuh-authd' connection.
>>>>>>> eb32b096
        - configure_environment:
            type: fixture
            brief: Configure a custom environment for testing.
        - get_configuration:
            type: fixture
            brief: Get configurations from the module.

    assertions:
        - Verify that the agent enrollment is successful.

<<<<<<< HEAD
    input_description: Two test cases are found in the test module and include parameters
                       for the environment setup using the `TCP` and `UDP` protocols.
=======
    input_description: An external YAML file (wazuh_conf.yaml) includes configuration settings for the agent.
                       Two test cases are found in the test module and include parameters
                       for the environment setup using the TCP and UDP protocols.
>>>>>>> eb32b096

    expected_output:
        - r'Sending keep alive'

    tags:
        - simulator
        - ssl
        - keys
    '''
    global remoted_server
    REMOTED_KEYS_SYNC_TIME = 10

    # Start Remoted mock
    remoted_server = RemotedSimulator(protocol=get_configuration['metadata']['PROTOCOL'], mode='CONTROLLED_ACK',
                                      client_keys=CLIENT_KEYS_PATH)
    # Stop target Agent
    control_service('stop')
    # Clean logs
    truncate_file(LOG_FILE_PATH)
    # Prepare test
    stop_authd()
    set_keys()
    # Start hearing logs
    log_monitor = FileMonitor(LOG_FILE_PATH)
    # Start whole Agent service to check other daemons status after initialization
    control_service('start')

    # Check Agentd is finally communicating
    log_monitor.start(timeout=120, callback=wait_notify, error_message="Notify message from agent was never sent!")<|MERGE_RESOLUTION|>--- conflicted
+++ resolved
@@ -7,17 +7,10 @@
 
 type: integration
 
-<<<<<<< HEAD
-brief: These tests will check if, during enrollment, the agent re-establishes communication
-       with the manager under different situations that interrupt it. The objective is
-       to check that, with different states in the `clients.keys` file, the agent
-       successfully enrolls after losing connection with the `wazuh-remoted` daemon.
-=======
 brief: The 'wazuh-agentd' program is the client-side daemon that communicates with the server.
        The objective is to check that, with different states in the 'clients.keys' file,
        the agent successfully enrolls after losing connection with the 'wazuh-remoted' daemon.
        The wazuh-remoted program is the server side daemon that communicates with the agents.
->>>>>>> eb32b096
 
 tier: 0
 
@@ -57,17 +50,11 @@
     - Windows 10
     - Windows 8
     - Windows 7
-<<<<<<< HEAD
-    - Windows Server 2016
-    - Windows server 2012
-    - Windows server 2003
-=======
     - Windows Server 2019
     - Windows Server 2016
     - Windows Server 2012
     - Windows Server 2003
     - Windows XP
->>>>>>> eb32b096
 
 references:
     - https://documentation.wazuh.com/current/user-manual/registering/index.html
@@ -256,28 +243,16 @@
 def test_agentd_reconection_enrollment_with_keys(configure_authd_server, configure_environment, get_configuration):
     '''
     description: Check how the agent behaves when losing communication with
-<<<<<<< HEAD
-                 the `wazuh-remoted` daemon and a new enrollment is sent to
-                 the `wazuh-authd` daemon.
-                 In this case, the agent starts with keys.
-
-    wazuh_min_version: 4.2
-=======
                  the 'wazuh-remoted' daemon and a new enrollment is sent to
                  the 'wazuh-authd' daemon.
                  In this case, the agent starts with keys.
 
     wazuh_min_version: 4.2.0
->>>>>>> eb32b096
 
     parameters:
         - configure_authd_server:
             type: fixture
-<<<<<<< HEAD
-            brief: Initializes a simulated `wazuh-authd` connection.
-=======
             brief: Initializes a simulated wazuh-authd connection.
->>>>>>> eb32b096
         - configure_environment:
             type: fixture
             brief: Configure a custom environment for testing.
@@ -288,14 +263,9 @@
     assertions:
         - Verify that the agent enrollment is successful.
 
-<<<<<<< HEAD
-    input_description: Two test cases are found in the test module and include parameters
-                       for the environment setup using the `TCP` and `UDP` protocols.
-=======
     input_description: An external YAML file (wazuh_conf.yaml) includes configuration settings for the agent.
                        Two test cases are found in the test module and include parameters
                        for the environment setup using the TCP and UDP protocols.
->>>>>>> eb32b096
 
     expected_output:
         - r'Valid key received'
@@ -356,28 +326,16 @@
 def test_agentd_reconection_enrollment_no_keys_file(configure_authd_server, configure_environment, get_configuration):
     '''
     description: Check how the agent behaves when losing communication with
-<<<<<<< HEAD
-                 the `wazuh-remoted` daemon and a new enrollment is sent to
-                 the `wazuh-authd` daemon.
-                 In this case, the agent doesn't have the `client.keys` file.
-
-    wazuh_min_version: 4.2
-=======
                  the 'wazuh-remoted' daemon and a new enrollment is sent to
                  the 'wazuh-authd' daemon.
                  In this case, the agent doesn't have the 'client.keys' file.
 
     wazuh_min_version: 4.2.0
->>>>>>> eb32b096
 
     parameters:
         - configure_authd_server:
             type: fixture
-<<<<<<< HEAD
-            brief: Initializes a simulated `wazuh-authd` connection.
-=======
             brief: Initializes a simulated 'wazuh-authd' connection.
->>>>>>> eb32b096
         - configure_environment:
             type: fixture
             brief: Configure a custom environment for testing.
@@ -388,14 +346,9 @@
     assertions:
         - Verify that the agent enrollment is successful.
 
-<<<<<<< HEAD
-    input_description: Two test cases are found in the test module and include parameters
-                       for the environment setup using the `TCP` and `UDP` protocols.
-=======
     input_description: An external YAML file (wazuh_conf.yaml) includes configuration settings for the agent.
                        Two test cases are found in the test module and include parameters
                        for the environment setup using the TCP and UDP protocols.
->>>>>>> eb32b096
 
     expected_output:
         - r'Valid key received'
@@ -459,28 +412,16 @@
 def test_agentd_reconection_enrollment_no_keys(configure_authd_server, configure_environment, get_configuration):
     '''
     description: Check how the agent behaves when losing communication with
-<<<<<<< HEAD
-                 the `wazuh-remoted` daemon and a new enrollment is sent to
-                 the `wazuh-authd` daemon.
-                 In this case, the agent has its `client.keys` file empty.
-
-    wazuh_min_version: 4.2
-=======
                  the 'wazuh-remoted' daemon and a new enrollment is sent to
                  the 'wazuh-authd' daemon.
                  In this case, the agent has its 'client.keys' file empty.
 
     wazuh_min_version: 4.2.0
->>>>>>> eb32b096
 
     parameters:
         - configure_authd_server:
             type: fixture
-<<<<<<< HEAD
-            brief: Initializes a simulated `wazuh-authd` connection.
-=======
             brief: Initializes a simulated 'wazuh-authd' connection.
->>>>>>> eb32b096
         - configure_environment:
             type: fixture
             brief: Configure a custom environment for testing.
@@ -491,14 +432,9 @@
     assertions:
         - Verify that the agent enrollment is successful.
 
-<<<<<<< HEAD
-    input_description: Two test cases are found in the test module and include parameters
-                       for the environment setup using the `TCP` and `UDP` protocols.
-=======
     input_description: An external YAML file (wazuh_conf.yaml) includes configuration settings for the agent.
                        Two test cases are found in the test module and include parameters
                        for the environment setup using the TCP and UDP protocols.
->>>>>>> eb32b096
 
     expected_output:
         - r'Valid key received'
@@ -564,26 +500,15 @@
     '''
     description: Check how the agent behaves when it makes multiple enrollment attempts
                  before getting its key. For this, the agent starts without keys and
-<<<<<<< HEAD
-                 performs multiple enrollment requests to the `wazuh-authd` daemon before
-                 getting the new key to communicate with the `wazuh-remoted` daemon.
-
-    wazuh_min_version: 4.2
-=======
                  performs multiple enrollment requests to the 'wazuh-authd' daemon before
                  getting the new key to communicate with the 'wazuh-remoted' daemon.
 
     wazuh_min_version: 4.2.0
->>>>>>> eb32b096
 
     parameters:
         - configure_authd_server:
             type: fixture
-<<<<<<< HEAD
-            brief: Initializes a simulated `wazuh-authd` connection.
-=======
             brief: Initializes a simulated 'wazuh-authd' connection.
->>>>>>> eb32b096
         - configure_environment:
             type: fixture
             brief: Configure a custom environment for testing.
@@ -594,14 +519,9 @@
     assertions:
         - Verify that the agent enrollment is successful.
 
-<<<<<<< HEAD
-    input_description: Two test cases are found in the test module and include parameters
-                       for the environment setup using the `TCP` and `UDP` protocols.
-=======
     input_description: An external YAML file (wazuh_conf.yaml) includes configuration settings for the agent.
                        Two test cases are found in the test module and include parameters
                        for the environment setup using the 'TCP' and 'UDP' protocols.
->>>>>>> eb32b096
 
     expected_output:
         - r'Requesting a key'
@@ -670,30 +590,17 @@
 
 def test_agentd_connection_retries_pre_enrollment(configure_authd_server, configure_environment, get_configuration):
     '''
-<<<<<<< HEAD
-    description: Check how the agent behaves when the `wazuh-remoted` daemon is not available
-                 and performs multiple connection attempts to it. For this, the agent starts
-                 with keys but the `wazuh-remoted` daemon is not available for several seconds,
-                 then the agent performs multiple connection retries before requesting a new enrollment.
-
-    wazuh_min_version: 4.2
-=======
     description: Check how the agent behaves when the 'wazuh-remoted' daemon is not available
                  and performs multiple connection attempts to it. For this, the agent starts
                  with keys but the 'wazuh-remoted' daemon is not available for several seconds,
                  then the agent performs multiple connection retries before requesting a new enrollment.
 
     wazuh_min_version: 4.2.0
->>>>>>> eb32b096
 
     parameters:
         - configure_authd_server:
             type: fixture
-<<<<<<< HEAD
-            brief: Initializes a simulated `wazuh-authd` connection.
-=======
             brief: Initializes a simulated 'wazuh-authd' connection.
->>>>>>> eb32b096
         - configure_environment:
             type: fixture
             brief: Configure a custom environment for testing.
@@ -704,14 +611,9 @@
     assertions:
         - Verify that the agent enrollment is successful.
 
-<<<<<<< HEAD
-    input_description: Two test cases are found in the test module and include parameters
-                       for the environment setup using the `TCP` and `UDP` protocols.
-=======
     input_description: An external YAML file (wazuh_conf.yaml) includes configuration settings for the agent.
                        Two test cases are found in the test module and include parameters
                        for the environment setup using the TCP and UDP protocols.
->>>>>>> eb32b096
 
     expected_output:
         - r'Sending keep alive'
