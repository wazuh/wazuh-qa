# Copyright (C) 2015-2021, Wazuh Inc.
# Created by Wazuh, Inc. <info@wazuh.com>.
# This program is free software; you can redistribute it and/or modify it under the terms of GPLv2

import datetime
import os
import pytest
import yaml

import wazuh_testing.agent as ag
from wazuh_testing.tools import LOG_FILE_PATH, WAZUH_PATH
from wazuh_testing.tools.authd_sim import AuthdSimulator
from wazuh_testing.tools.configuration import load_wazuh_configurations
from wazuh_testing.tools.configuration import set_section_wazuh_conf, write_wazuh_conf
from wazuh_testing.tools.monitoring import QueueMonitor, FileMonitor
from wazuh_testing.tools.remoted_sim import RemotedSimulator
from wazuh_testing.tools.services import control_service

# Marks

pytestmark = [pytest.mark.linux, pytest.mark.win32, pytest.mark.tier(level=0), pytest.mark.agent]

SERVER_ADDRESS = '127.0.0.1'
REMOTED_PORT = 1514
PROTOCOL = 'tcp'
INSTALLATION_FOLDER = WAZUH_PATH


def load_tests(path):
    """Load a yaml file from a path.

    Args:
        path (str): File location.

    Returns:
        dict: dictionary with the info from the YAML.
    """
    with open(path) as f:
        return yaml.safe_load(f)


test_data_path = os.path.join(os.path.dirname(os.path.realpath(__file__)), 'data')
configurations_path = os.path.join(test_data_path, 'wazuh_conf.yaml')
tests = load_tests(os.path.join(test_data_path, 'wazuh_enrollment_tests.yaml'))

# params = [{'SERVER_ADDRESS': SERVER_ADDRESS,}, {'PORT': REMOTED_PORT,},]

params = [{'SERVER_ADDRESS': SERVER_ADDRESS, }]
metadata = [{}]
configurations = load_wazuh_configurations(configurations_path, __name__, params=params, metadata=metadata)

authd_server = AuthdSimulator(server_address=SERVER_ADDRESS, key_path=ag.SERVER_KEY_PATH, cert_path=ag.SERVER_CERT_PATH)

receiver_sockets, monitored_sockets, log_monitors = None, None, None  # Set in the fixtures

remoted_server = None


def teardown():
    """End simulated remoted connection."""
    global remoted_server
    if remoted_server is not None:
        remoted_server.stop()


# fixtures
@pytest.fixture(scope="module", params=configurations, ids=[''])
def get_configuration(request):
    """Get configurations from the module."""
    return request.param


@pytest.fixture(scope="module")
def configure_authd_server(request):
    """Initialize a simulated authd connection."""
    authd_server.start()
    global monitored_sockets
    monitored_sockets = QueueMonitor(authd_server.queue)

    yield

    authd_server.shutdown()


def clean_log_file():
    """Clear the log file located in LOG_FILE_PATH."""
<<<<<<< HEAD
    client_file = open(LOG_FILE_PATH, 'w')
    client_file.close()
=======
    open(LOG_FILE_PATH, 'w').close()
>>>>>>> fefbf388


def override_wazuh_conf(configuration):
    """Apply custom settings on ossec.conf file.

    Settings are obtained from values located under "configuration" section of tests found in a YAML file.
    For this purpose, it stops the wazuh-agentd service, applies the settings and starts it again.

    Args:
        configuration (dict): New parameters to be applied.

    Raises:
        ValueError: If wazuh-agentd daemon cannot be started again.
    """
    # Stop Wazuh
    control_service('stop', daemon='wazuh-agentd')

    # Configuration for testing
    temp = get_temp_yaml(configuration)
    conf = load_wazuh_configurations(temp, __name__, )
    os.remove(temp)

    test_config = set_section_wazuh_conf(conf[0]['sections'])
    # Set new configuration
    write_wazuh_conf(test_config)

    # reset_client_keys
    ag.clean_client_keys_file()
    clean_log_file()
    ag.clean_password_file()
    if configuration.get('password'):
        parser = ag.AgentAuthParser()
        parser.add_password(password=configuration['password']['value'], isFile=True,
                            path=configuration.get('authorization_pass_path'))

    # Start Wazuh
    control_service('start', daemon='wazuh-agentd')


def get_temp_yaml(param):
    """Generate a new YAML configuration file by applying new parameters to it.

    Args:
        param (dict): New parameters to be applied.

    Returns:
        str: YAML stream with new configuration.
    """
    temp = os.path.join(test_data_path, 'temp.yaml')
    with open(configurations_path, 'r') as conf_file:
        enroll_conf = {'enrollment': {'elements': []}}
        for elem in param:
            if elem == 'password':
                continue
            enroll_conf['enrollment']['elements'].append({elem: {'value': param[elem]}})
        print(enroll_conf)
        temp_conf_file = yaml.safe_load(conf_file)
        temp_conf_file[0]['sections'][0]['elements'].append(enroll_conf)
    with open(temp, 'w') as temp_file:
        yaml.safe_dump(temp_conf_file, temp_file)
    return temp


def check_time_to_connect(timeout):
    """Wait until client try connect.

    Args:
        timeout (int, optional): Maximum timeout. Default `-1`

    Returns:
        int: Integer with elapsed time in seconds.
    """
    def wait_connect(line):
        if 'Trying to connect to server' in line:
            return line
        return None

    log_monitor = FileMonitor(LOG_FILE_PATH)
    try:
        log_monitor.start(timeout=timeout + 2, callback=wait_connect)
    except TimeoutError:
        return -1

    final_line = log_monitor.result()
    initial_line = None
    elapsed_time = None

    with open(LOG_FILE_PATH, 'r') as log_file:
        lines = log_file.readlines()
        # find enrollment end
        for line in lines:
            if "INFO: Valid key received" in line:
                initial_line = line
                break

    if initial_line is not None and final_line is not None:
        form = '%H:%M:%S'
        initial_time = datetime.datetime.strptime(initial_line.split()[1], form).time()
        final_time = datetime.datetime.strptime(final_line.split()[1], form).time()
        initial_delta = datetime.timedelta(hours=initial_time.hour, minutes=initial_time.minute,
                                           seconds=initial_time.second)
        final_delta = datetime.timedelta(hours=final_time.hour, minutes=final_time.minute, seconds=final_time.second)
        elapsed_time = (final_delta - initial_delta).total_seconds()

    return elapsed_time


def check_log_error_conf(msg):
    """Check if a certain message has been written to the log files.

    Args:
        msg (str): string with the message.

    Returns:
        str: string with the complete line where the message is located or None if it is not found.
    """
    with open(LOG_FILE_PATH, 'r') as log_file:
        lines = log_file.readlines()
        for line in lines:
            if msg in line:
                return line
    return None


@pytest.mark.parametrize('test_case', tests, ids=[case['description'] for case in tests])
def test_agent_agentd_enrollment(configure_authd_server, configure_environment, test_case: list):
    """Test different situations that can occur on the wazuh-agentd daemon during agent enrollment.

    Args:
        configure_authd_server (fixture): Initializes a simulated authd connection.
        configure_environment (fixture): Configure a custom environment for testing.
        test_case (list): List of tests to be performed.
    """
    global remoted_server
    print(f'Test: {test_case["name"]}')
    if 'wazuh-agentd' in test_case.get("skips", []):
        pytest.skip("This test does not apply to wazuh-agentd")

    remoted_server = RemotedSimulator(protocol=PROTOCOL, mode='CONTROLLED_ACK', client_keys=ag.CLIENT_KEYS_PATH)

    configuration = test_case.get('configuration', {})
    ag.parse_configuration_string(configuration)
    ag.configure_enrollment(test_case.get('enrollment'), authd_server, configuration.get('agent_name'))
    try:
        override_wazuh_conf(configuration)
    except Exception:
        if test_case.get('expected_error') and not test_case.get('enrollment', {}).get('response'):
            # Expected to happen
            assert check_log_error_conf(test_case.get('expected_error')) is not None, \
                'Expected configuration error at agent.conf file, fail log_check'
            return
        else:
            raise AssertionError(f'Configuration error at agent.conf file')

    results = monitored_sockets.get_results(callback=(lambda y: [x.decode() for x in y]), timeout=20, accum_results=1)
    if test_case.get('enrollment') and test_case['enrollment'].get('response'):
        assert results[0] == ag.build_expected_request(configuration), \
            'Expected enrollment request message does not match'
        assert results[1] == test_case['enrollment']['response'].format(**ag.DEFAULT_VALUES), \
            'Expected response message does not match'
        assert results[1] == ag.check_client_keys_file(), 'Client key does not match'
    else:
        # Expected to happen
        assert check_log_error_conf(test_case.get('expected_error')) is not None, \
            'Expected configuration error at agent.conf file, fail log_check'
        assert len(results) == 0, 'Enrollment message was not expected!'

    if configuration.get('delay_after_enrollment') and test_case.get('enrollment', {}).get('response'):
        time_delay = configuration.get('delay_after_enrollment')
        elapsed = check_time_to_connect(time_delay)
        assert ((time_delay - 2) < elapsed) and (elapsed < (time_delay + 2)), \
            f'Expected elapsed time between enrollment and connect does not match, should be around {time_delay} sec'

    return<|MERGE_RESOLUTION|>--- conflicted
+++ resolved
@@ -84,12 +84,7 @@
 
 def clean_log_file():
     """Clear the log file located in LOG_FILE_PATH."""
-<<<<<<< HEAD
-    client_file = open(LOG_FILE_PATH, 'w')
-    client_file.close()
-=======
     open(LOG_FILE_PATH, 'w').close()
->>>>>>> fefbf388
 
 
 def override_wazuh_conf(configuration):
