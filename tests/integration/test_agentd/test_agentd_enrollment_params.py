# Copyright (C) 2015-2021, Wazuh Inc.
# Created by Wazuh, Inc. <info@wazuh.com>.
# This program is free software; you can redistribute it and/or modify it under the terms of GPLv2

import datetime
import os
import pytest
import yaml

import wazuh_testing.agent as ag
from wazuh_testing.tools import LOG_FILE_PATH, WAZUH_PATH
from wazuh_testing.tools.authd_sim import AuthdSimulator
from wazuh_testing.tools.configuration import load_wazuh_configurations
from wazuh_testing.tools.configuration import set_section_wazuh_conf, write_wazuh_conf
from wazuh_testing.tools.monitoring import QueueMonitor, FileMonitor
from wazuh_testing.tools.remoted_sim import RemotedSimulator
from wazuh_testing.tools.services import control_service

# Marks

pytestmark = [pytest.mark.linux, pytest.mark.win32, pytest.mark.tier(level=0), pytest.mark.agent]

SERVER_ADDRESS = '127.0.0.1'
REMOTED_PORT = 1514
PROTOCOL = 'tcp'
INSTALLATION_FOLDER = WAZUH_PATH


def load_tests(path):
    """Load a yaml file from a path.

    Args:
        path (str): File location.

    Returns:
        dict: dictionary with the info from the YAML.
    """
    with open(path) as f:
        return yaml.safe_load(f)


test_data_path = os.path.join(os.path.dirname(os.path.realpath(__file__)), 'data')
configurations_path = os.path.join(test_data_path, 'wazuh_conf.yaml')
tests = load_tests(os.path.join(test_data_path, 'wazuh_enrollment_tests.yaml'))

# params = [{'SERVER_ADDRESS': SERVER_ADDRESS,}, {'PORT': REMOTED_PORT,},]

params = [{'SERVER_ADDRESS': SERVER_ADDRESS, }]
metadata = [{}]
configurations = load_wazuh_configurations(configurations_path, __name__, params=params, metadata=metadata)

authd_server = AuthdSimulator(server_address=SERVER_ADDRESS, key_path=ag.SERVER_KEY_PATH, cert_path=ag.SERVER_CERT_PATH)

receiver_sockets, monitored_sockets, log_monitors = None, None, None  # Set in the fixtures

remoted_server = None


def teardown():
    """End simulated remoted connection."""
    global remoted_server
    if remoted_server is not None:
        remoted_server.stop()


# fixtures
@pytest.fixture(scope="module", params=configurations)
def get_configuration(request):
    """Get configurations from the module."""
    return request.param


@pytest.fixture(scope="module")
def configure_authd_server(request):
    """Initialize a simulated authd connection."""
    authd_server.start()
    global monitored_sockets
    monitored_sockets = QueueMonitor(authd_server.queue)

    yield

    authd_server.shutdown()


def clean_log_file():
    """Clear the log file located in LOG_FILE_PATH."""
    try:
        client_file = open(LOG_FILE_PATH, 'w')
        client_file.close()
    except IOError as exception:
        raise


def override_wazuh_conf(configuration):
    """Apply custom settings on ossec.conf file.

    Settings are obtained from values located under "configuration" section of tests found in a YAML file.
    For this purpose, it stops the wazuh-agentd service, applies the settings and starts it again.

    Args:
        configuration (dict): New parameters to be applied.

    Raises:
        ValueError: If wazuh-agentd daemon cannot be started again.
    """
    # Stop Wazuh
    control_service('stop', daemon='wazuh-agentd')

    # Configuration for testing
    temp = get_temp_yaml(configuration)
    conf = load_wazuh_configurations(temp, __name__, )
    os.remove(temp)

    test_config = set_section_wazuh_conf(conf[0]['sections'])
    # Set new configuration
    write_wazuh_conf(test_config)

    # reset_client_keys
    ag.clean_client_keys_file()
    clean_log_file()
    ag.clean_password_file()
    if configuration.get('password'):
        parser = ag.AgentAuthParser()
        parser.add_password(password=configuration['password']['value'], isFile=True,
                            path=configuration.get('authorization_pass_path'))

    # Start Wazuh
    control_service('start', daemon='wazuh-agentd')


def get_temp_yaml(param):
    """Generate a new YAML configuration file by applying new parameters to it.

    Args:
        param (dict): New parameters to be applied.

    Returns:
        str: YAML stream with new configuration.
    """
    temp = os.path.join(test_data_path, 'temp.yaml')
    with open(configurations_path, 'r') as conf_file:
        enroll_conf = {'enrollment': {'elements': []}}
        for elem in param:
            if elem == 'password':
                continue
            enroll_conf['enrollment']['elements'].append({elem: {'value': param[elem]}})
        print(enroll_conf)
        temp_conf_file = yaml.safe_load(conf_file)
        temp_conf_file[0]['sections'][0]['elements'].append(enroll_conf)
    with open(temp, 'w') as temp_file:
        yaml.safe_dump(temp_conf_file, temp_file)
    return temp


def check_time_to_connect(timeout):
    """Wait until client try connect.

    Args:
        timeout (int, optional): Maximum timeout. Default `-1`

    Returns:
        int: Integer with elapsed time in seconds.
    """
    def wait_connect(line):
        if 'Trying to connect to server' in line:
            return line
        return None

    log_monitor = FileMonitor(LOG_FILE_PATH)
    try:
        log_monitor.start(timeout=timeout + 2, callback=wait_connect)
    except TimeoutError:
        return -1

    final_line = log_monitor.result()
    initial_line = None
    elapsed_time = None

    with open(LOG_FILE_PATH, 'r') as log_file:
        lines = log_file.readlines()
        # find enrollment end
        for line in lines:
            if "INFO: Valid key received" in line:
                initial_line = line
                break

    if initial_line is not None and final_line is not None:
        form = '%H:%M:%S'
        initial_time = datetime.datetime.strptime(initial_line.split()[1], form).time()
        final_time = datetime.datetime.strptime(final_line.split()[1], form).time()
        initial_delta = datetime.timedelta(hours=initial_time.hour, minutes=initial_time.minute,
                                           seconds=initial_time.second)
        final_delta = datetime.timedelta(hours=final_time.hour, minutes=final_time.minute, seconds=final_time.second)
        elapsed_time = (final_delta - initial_delta).total_seconds()

    return elapsed_time


def check_log_error_conf(msg):
    """Check if a certain message has been written to the log files.

    Args:
        msg (str): string with the message.

    Returns:
        str: string with the complete line where the message is located or None if it is not found.
    """
    with open(LOG_FILE_PATH, 'r') as log_file:
        lines = log_file.readlines()
        for line in lines:
            if msg in line:
                return line
    return None


@pytest.mark.parametrize('test_case', [case for case in tests])
def test_agent_agentd_enrollment(configure_authd_server, configure_environment, test_case: list):
    """Test different situations that can occur on the wazuh-agentd daemon during agent enrollment.

    Args:
        configure_authd_server (fixture): Initializes a simulated authd connection.
        configure_environment (fixture): Configure a custom environment for testing.
        test_case (list): List of tests to be performed.
    """
    global remoted_server
    print(f'Test: {test_case["name"]}')
    if 'wazuh-agentd' in test_case.get("skips", []):
        pytest.skip("This test does not apply to wazuh-agentd")

    remoted_server = RemotedSimulator(protocol=PROTOCOL, mode='CONTROLLED_ACK', client_keys=ag.CLIENT_KEYS_PATH)

    configuration = test_case.get('configuration', {})
    ag.parse_configuration_string(configuration)
    ag.configure_enrollment(test_case.get('enrollment'), authd_server, configuration.get('agent_name'))
    try:
        override_wazuh_conf(configuration)
    except Exception as err:
        if test_case.get('expected_error') and not test_case.get('enrollment', {}).get('response'):
            # Expected to happen
<<<<<<< HEAD
            assert check_log_error_conf(test_case.get('expected_error')) != None, \
                'Expected configuration error at agent.conf file, fail log_check'
=======
            assert check_log_error_conf(test_case.get('expected_error')) is not None, \
                'Expected configuration error at ossec.conf file, fail log_check'
>>>>>>> 0b5cdd9e
            return
        else:
            raise AssertionError(f'Configuration error at agent.conf file')

    results = monitored_sockets.get_results(callback=(lambda y: [x.decode() for x in y]), timeout=20, accum_results=1)
    if test_case.get('enrollment') and test_case['enrollment'].get('response'):
        assert results[0] == ag.build_expected_request(configuration), \
            'Expected enrollment request message does not match'
        assert results[1] == test_case['enrollment']['response'].format(**ag.DEFAULT_VALUES), \
            'Expected response message does not match'
        assert results[1] == ag.check_client_keys_file(), 'Client key does not match'
    else:
        # Expected to happen
<<<<<<< HEAD
        assert check_log_error_conf(test_case.get('expected_error')) != None, \
            'Expected configuration error at agent.conf file, fail log_check'
=======
        assert check_log_error_conf(test_case.get('expected_error')) is not None, \
            'Expected configuration error at ossec.conf file, fail log_check'
>>>>>>> 0b5cdd9e
        assert len(results) == 0, 'Enrollment message was not expected!'

    if configuration.get('delay_after_enrollment') and test_case.get('enrollment', {}).get('response'):
        time_delay = configuration.get('delay_after_enrollment')
        elapsed = check_time_to_connect(time_delay)
        assert ((time_delay - 2) < elapsed) and (elapsed < (time_delay + 2)), \
            f'Expected elapsed time between enrollment and connect does not match, should be around {time_delay} sec'

    return<|MERGE_RESOLUTION|>--- conflicted
+++ resolved
@@ -84,11 +84,8 @@
 
 def clean_log_file():
     """Clear the log file located in LOG_FILE_PATH."""
-    try:
-        client_file = open(LOG_FILE_PATH, 'w')
-        client_file.close()
-    except IOError as exception:
-        raise
+    client_file = open(LOG_FILE_PATH, 'w')
+    client_file.close()
 
 
 def override_wazuh_conf(configuration):
@@ -237,13 +234,8 @@
     except Exception as err:
         if test_case.get('expected_error') and not test_case.get('enrollment', {}).get('response'):
             # Expected to happen
-<<<<<<< HEAD
-            assert check_log_error_conf(test_case.get('expected_error')) != None, \
+            assert check_log_error_conf(test_case.get('expected_error')) is not None, \
                 'Expected configuration error at agent.conf file, fail log_check'
-=======
-            assert check_log_error_conf(test_case.get('expected_error')) is not None, \
-                'Expected configuration error at ossec.conf file, fail log_check'
->>>>>>> 0b5cdd9e
             return
         else:
             raise AssertionError(f'Configuration error at agent.conf file')
@@ -257,13 +249,8 @@
         assert results[1] == ag.check_client_keys_file(), 'Client key does not match'
     else:
         # Expected to happen
-<<<<<<< HEAD
-        assert check_log_error_conf(test_case.get('expected_error')) != None, \
+        assert check_log_error_conf(test_case.get('expected_error')) is not None, \
             'Expected configuration error at agent.conf file, fail log_check'
-=======
-        assert check_log_error_conf(test_case.get('expected_error')) is not None, \
-            'Expected configuration error at ossec.conf file, fail log_check'
->>>>>>> 0b5cdd9e
         assert len(results) == 0, 'Enrollment message was not expected!'
 
     if configuration.get('delay_after_enrollment') and test_case.get('enrollment', {}).get('response'):
