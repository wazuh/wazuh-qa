'''
copyright: Copyright (C) 2015-2021, Wazuh Inc.

           Created by Wazuh, Inc. <info@wazuh.com>.

           This program is free software; you can redistribute it and/or modify it under the terms of GPLv2

type: integration

brief: Wazuh-db is the daemon in charge of the databases with all the Wazuh persistent information, exposing a socket
       to receive requests and provide information. The Wazuh core uses list-based databases to store information
       related to agent keys, and FIM/Rootcheck event data.
       Wazuh-db confirms that is able to save, update and erase the necessary information into the corresponding
       databases, using the proper commands and response strings.

tier: 0

modules:
    - wazuh_db

components:
    - manager

daemons:
    - wazuh-db

os_platform:
    - linux

os_version:
    - Arch Linux
    - Amazon Linux 2
    - Amazon Linux 1
    - CentOS 8
    - CentOS 7
    - CentOS 6
    - Ubuntu Focal
    - Ubuntu Bionic
    - Ubuntu Xenial
    - Ubuntu Trusty
    - Debian Buster
    - Debian Stretch
    - Debian Jessie
    - Debian Wheezy
    - Red Hat 8
    - Red Hat 7
    - Red Hat 6

references:
    - https://documentation.wazuh.com/current/user-manual/reference/daemons/wazuh-db.html

tags:
    - wazuh_db
'''
import os
import re
import time
import pytest
import yaml
import json
import random
from wazuh_testing.tools import WAZUH_PATH
from wazuh_testing.tools.monitoring import make_callback, WAZUH_DB_PREFIX
from wazuh_testing.wazuh_db import query_wdb
from wazuh_testing.tools.services import control_service, delete_dbs
from wazuh_testing.tools.wazuh_manager import remove_all_agents

# Marks

pytestmark = [pytest.mark.linux, pytest.mark.tier(level=0), pytest.mark.server]

# Configurations

test_data_path = os.path.join(os.path.dirname(os.path.realpath(__file__)), 'data')
agent_message_files = os.path.join(test_data_path, 'agent')
global_message_files = os.path.join(test_data_path, 'global')

agent_module_tests = []
global_module_tests = []

for file in os.listdir(agent_message_files):
    with open(os.path.join(agent_message_files, file)) as f:
        agent_module_tests.append((yaml.safe_load(f), file.split('_')[0]))

for file in os.listdir(global_message_files):
    with open(os.path.join(global_message_files, file)) as f:
        global_module_tests.append((yaml.safe_load(f), file.split('_')[0]))

# Variables
log_monitor_paths = []
wdb_path = os.path.join(os.path.join(WAZUH_PATH, 'queue', 'db', 'wdb'))
receiver_sockets_params = [(wdb_path, 'AF_UNIX', 'TCP')]
WAZUH_DB_CHECKSUM_CALCULUS_TIMEOUT = 20

# mitm_analysisd = ManInTheMiddle(address=analysis_path, family='AF_UNIX', connection_protocol='UDP')
# monitored_sockets_params is a List of daemons to start with optional ManInTheMiddle to monitor
# List items -> (wazuh_daemon: str,(
#                mitm: ManInTheMiddle
#                daemon_first: bool))
# Example1 -> ('wazuh-clusterd', None)              Only start wazuh-clusterd with no MITM
# Example2 -> ('wazuh-clusterd', (my_mitm, True))   Start MITM and then wazuh-clusterd
monitored_sockets_params = [('wazuh-db', None, True)]

receiver_sockets, monitored_sockets, log_monitors = None, None, None  # Set in the fixtures


def regex_match(regex, string):
    regex = regex.replace('*', '.*')
    regex = regex.replace('[', '')
    regex = regex.replace(']', '')
    regex = regex.replace('(', '')
    regex = regex.replace(')', '')
    string = string.replace('[', '')
    string = string.replace(']', '')
    string = string.replace('(', '')
    string = string.replace(')', '')
    return re.match(regex, string)


@pytest.fixture(scope='module')
def clean_registered_agents():
    remove_all_agents('wazuhdb')
    time.sleep(5)


@pytest.fixture(scope='module')
def wait_range_checksum_avoided(line):
    """Callback function to wait until the manager avoided the checksum calculus by using the last saved one."""
    if 'range checksum avoided' in line:
        return line
    return None


def wait_range_checksum_calculated(line):
    """Callback function to wait until the manager calculates the new checksum."""
    if 'range checksum: Time: ' in line:
        return line
    return None


@pytest.fixture(scope='function')
def prepare_range_checksum_data():
    AGENT_ID = 1
    insert_agent(AGENT_ID)
    command = f"agent {AGENT_ID} syscheck save2 "
    payload = {'path': "file",
               'timestamp': 1575421292,
               'attributes': {
                   'type': 'file',
                   'size': 0,
                   'perm': 'rw-r--r--',
                   'uid': '0',
                   'gid': '0',
                   'user_name': 'root',
                   'group_name': 'root',
                   'inode': 16879,
                   'mtime': 1575421292,
                   'hash_md5': 'd41d8cd98f00b204e9800998ecf8427e',
                   'hash_sha1': 'da39a3ee5e6b4b0d3255bfef95601890afd80709',
                   'hash_sha256': 'e3b0c44298fc1c149afbf4c8996fb92427ae41e4649b934ca495991b7852b855',
                   'checksum': 'f65b9f66c5ef257a7566b98e862732640d502b6f'}}

    payload['path'] = '/home/test/file1'
    execute_wazuh_db_query(command+json.dumps(payload))
    payload['path'] = '/home/test/file2'
    execute_wazuh_db_query(command+json.dumps(payload))

    yield

    remove_agent(AGENT_ID)


@pytest.fixture(scope='function')
def pre_insert_agents():
    """Insert agents. Only used for the global queries."""
    AGENTS_CANT = 14000
    AGENTS_OFFSET = 20
    for id in range(AGENTS_OFFSET, AGENTS_OFFSET + AGENTS_CANT):
        insert_agent(id)

    yield

    for id in range(AGENTS_OFFSET, AGENTS_OFFSET + AGENTS_CANT):
        remove_agent(id)


@pytest.fixture(scope='function')
def insert_agents_test():
    """Insert agents. Only used for the agent queries"""
    agent_list = [1, 2, 3]
    for agent in agent_list:
        insert_agent(agent)

    yield

    for agent in agent_list:
        remove_agent(agent)


@pytest.fixture(scope='module')
def restart_wazuh(request):
    control_service('start')
    yield

    delete_dbs()
    control_service('stop')


def execute_wazuh_db_query(command, single_response=True):
    """Function to send a command to the wazuh-db socket.

    Args:
        command(str): Message to send to the socket.
<<<<<<< HEAD
        single_response(bool): If set to False, all the 'due' responses
                               will be appended to a response array
=======

>>>>>>> 8df834be
    Returns:
        str: A response from the socket
    """
    receiver_sockets[0].send(command, size=True)
    if single_response == True:
        return receiver_sockets[0].receive(size=True).decode()
    else:
        response_array = []
        while True:
            response = receiver_sockets[0].receive(size=True).decode()
            response_array.append(response)
            status = response.split()[0]
            if status != 'due':
                break

        return response_array[0] if len(response_array) == 1 else response_array


def validate_wazuh_db_response(expected_output, response):
<<<<<<< HEAD
    """ Method to validate the Wazuh-DB response.
    Args:
        expected_output(str/list): the desired response from the test case
        response(str/list): the actual response from the socket
    Returns:
        bool: The result fo comparing the expected output with the actual response
    """
=======
>>>>>>> 8df834be
    if isinstance(response, list):
        if len(expected_output) != len(response):
            return False

        result = True
        for index, item in enumerate(response):
            if expected_output[index] != item:
                result = False
        return result
    else:
        return expected_output == response


def insert_agent(agent_id, agent_name='TestName'):
    """Function that wraps the needed queries to register an agent.

    Args:
        agent_id(int): Unique identifier of an agent.

    Raises:
        AssertionError: If the agent couldn't be inserted in the DB
    """
    insert_data = json.dumps({'id': agent_id,
                              'name': f"{agent_name}{agent_id}",
                              'date_add': 1599223378
                              })

    update_data = json.dumps({'id': agent_id,
                              'sync_status': 'syncreq',
                              'connection_status': 'active'
                              })

    command = f"global insert-agent {insert_data}"
    data = execute_wazuh_db_query(command).split()
    assert data[0] == 'ok', f"Unable to add agent {agent_id} - {data[1]}"

    command = f"global update-keepalive {update_data}"
    data = execute_wazuh_db_query(command).split()
    assert data[0] == 'ok', f"Unable to update agent {agent_id} - {data[1]}"


def remove_agent(agent_id):
    """Function that wraps the needed queries to remove an agent.

    Args:
        agent_id(int): Unique identifier of an agent
    """
    data = execute_wazuh_db_query(f"global delete-agent {agent_id}").split()
    assert data[0] == 'ok', f"Unable to remove agent {agent_id} - {data[1]}"


@pytest.fixture(scope='function')
def pre_set_sync_info():
    """Assign the last_attempt value to last_completion in sync_info table to force the synced status"""

    command = "agent 000 sql UPDATE sync_info SET last_completion = 10, last_attempt = 10 " \
              "where component = 'syscollector-packages'"
    receiver_sockets[0].send(command, size=True)
    response = receiver_sockets[0].receive(size=True).decode()
    data = response.split()
    assert data[0] == 'ok', 'Unable to set sync_info table'


@pytest.fixture(scope='function')
def pre_insert_packages():
    """Insert a set of dummy packages into sys_programs table"""

    PACKAGES_NUMBER = 20000
    for pkg_n in range(PACKAGES_NUMBER):
        command = f"agent 000 sql INSERT OR REPLACE INTO sys_programs \
        (scan_id,scan_time,format,name,priority,section,size,vendor,install_time,version,\
        architecture,multiarch,source,description,location,triaged,cpe,msu_name,checksum,item_id)\
        VALUES(0,'2021/04/07 22:00:00','deb','test_package_{pkg_n}','optional','utils',{random.randint(200,1000)},\
        'Wazuh wazuh@wazuh.com',NULL,'{random.randint(1,10)}.0.0','all',NULL,NULL,'Test package {pkg_n}',\
        NULL,0,NULL,NULL,'{random.getrandbits(128)}','{random.getrandbits(128)}')"
        receiver_sockets[0].send(command, size=True)
        response = receiver_sockets[0].receive(size=True).decode()
        data = response.split()
        assert data[0] == 'ok', f"Unable to insert package {pkg_n}"


@pytest.mark.parametrize('test_case',
                         [case['test_case'] for module_data in agent_module_tests for case in module_data[0]],
                         ids=[f"{module_name}: {case['name']}"
                              for module_data, module_name in agent_module_tests
                              for case in module_data]
                         )
def test_wazuh_db_messages_agent(restart_wazuh, clean_registered_agents, configure_sockets_environment,
                                 connect_to_sockets_module, insert_agents_test, test_case):
    '''
    description: Check that every input agent message in wazuh-db socket generates the proper output to wazuh-db
                 socket. To do this, it performs a query to the socket with a command taken from the input list of
                 stages (test_case, input field) and compare the result with the input list of stages (test_case,
                 output field).

    wazuh_min_version: 4.2.0

    parameters:
        - restart_wazuh:
            type: fixture
            brief: Reset the 'ossec.log' file and start a new monitor.
        - clean_registered_agents:
            type: fixture
            brief: Remove all agents of wazuhdb.
        - configure_sockets_environment:
            type: fixture
            brief: Configure environment for sockets and MITM.
        - connect_to_sockets_module:
            type: fixture
            brief: Module scope version of 'connect_to_sockets' fixture.
        - insert_agents_test:
            type: fixture
            brief: Insert agents. Only used for the agent queries.
        - test_case:
            type: fixture
            brief: List of test_case stages (dicts with input, output and stage keys).

    assertions:
        - Verify that the socket response matches the expected output.

    input_description:
        - Test cases are defined in the agent_messages.yaml file. This file contains the command to insert and clear
          information of registered agents in the database. Also, it contains a case to check messages from not
          registered agents.

    expected_output:
        - r'Failed test case stage .*'
        - r'Error when executing .* in daemon'
        - 'Unable to add agent'
        - 'Unable to upgrade agent'

    tags:
        - wazuh_db
        - wdb_socket
    '''
    for index, stage in enumerate(test_case):
        if 'ignore' in stage and stage['ignore'] == 'yes':
            continue

        command = stage['input']
        expected_output = stage['output']

        response = execute_wazuh_db_query(command, False)

        if 'use_regex' in stage and stage['use_regex'] == 'yes':
            match = True if regex_match(expected_output, response) else False
        else:
            match = validate_wazuh_db_response(expected_output, response)
        assert match, 'Failed test case stage {}: {}. Expected: {}. Response: {}' \
            .format(index + 1, stage['stage'], expected_output, response)


@pytest.mark.parametrize('test_case',
                         [case['test_case'] for module_data in global_module_tests for case in module_data[0]],
                         ids=[f"{module_name}: {case['name']}"
                              for module_data, module_name in global_module_tests
                              for case in module_data]
                         )
def test_wazuh_db_messages_global(connect_to_sockets_module, restart_wazuh, test_case):
    '''
    description: Check that every global input message in wazuh-db socket generates the proper output to wazuh-db
                 socket. To do this, it performs a query to the socket with a command taken from the input list of
                 stages (test_case, input field) and compare the result with the input list of stages (test_case,
                 output field).

    wazuh_min_version: 4.2.0

    parameters:
        - restart_wazuh:
            type: fixture
            brief: Reset the 'ossec.log' file and start a new monitor.
        - connect_to_sockets_module:
            type: fixture
            brief: Module scope version of 'connect_to_sockets' fixture.
        - test_case:
            type: fixture
            brief: List of test_case stages (dicts with input, output and stage keys).

    assertions:
        - Verify that the socket response matches the expected output of the yaml input file.

    input_description:
        - Test cases are defined in the global_messages.yaml file. This file contains cases to insert, upgrade, label,
          select, get-all-agents, sync-agent-info-get, sync-agent-info-set, belongs table, reset connection status,
          get-agents-by-connection-status, disconnect-agents, delete and keepalive commands in global database.

    expected_output:
        - r'Failed test case stage .*'
        - r'Error when executing * in daemon'

    tags:
        - wazuh_db
        - wdb_socket
    '''
    for index, stage in enumerate(test_case):
        if 'ignore' in stage and stage['ignore'] == 'yes':
            continue

        command = stage['input']
        expected_output = stage['output']

        response = execute_wazuh_db_query(command, False)

        if 'use_regex' in stage and stage['use_regex'] == 'yes':
            match = True if regex_match(expected_output, response) else False
        else:
            match = validate_wazuh_db_response(expected_output, response)
        assert match, 'Failed test case stage {}: {}. Expected: {}. Response: {}' \
            .format(index + 1, stage['stage'], expected_output, response)


@pytest.mark.skip(reason="It will be blocked by #2217, when it is solved we can enable again this test")
def test_wazuh_db_chunks(restart_wazuh, configure_sockets_environment, clean_registered_agents,
                         connect_to_sockets_module, pre_insert_agents):
    '''
    description: Check that commands by chunks work properly when the agents' amount exceeds the response maximum size.
                 To do this, it sends a command to the wazuh-db socket and checks the response from the socket.

    wazuh_min_version: 4.2.0

    parameters:
        - restart_wazuh:
            type: fixture
            brief: Reset the 'ossec.log' file and start a new monitor.
        - configure_sockets_environment:
            type: fixture
            brief: Configure environment for sockets and MITM.
        - clean_registered_agents:
            type: fixture
            brief: Remove all agents of wazuhdb.
        - connect_to_sockets_module:
            type: fixture
            brief: Module scope version of 'connect_to_sockets' fixture.
        - pre_insert_agents:
            type: fixture
            brief: Insert agents. Only used for the global queries.

    assertions:
        - Verify that the socket status response matches with 'due' to fail.

    input_description:
        - Test cases are defined in the global_messages.yaml file. Status response is expected from 'global
          get-all-agents last_id 0', 'global sync-agent-info-get last_id 0', 'global get-agents-by-connection-status 0
          active' and r'global disconnect-agents 0 .* syncreq' commands.

    expected_output:
        - r'Failed chunks check on .*'

    tags:
        - wazuh_db
        - wdb_socket
    '''
    def send_chunk_command(command):
        response = execute_wazuh_db_query(command)
        status = response.split()[0]

        assert status == 'due', 'Failed chunks check on < {} >. Expected: {}. Response: {}' \
            .format(command, 'due', status)

    # Check get-all-agents chunk limit
    send_chunk_command('global get-all-agents last_id 0')
    # Check sync-agent-info-get chunk limit
    send_chunk_command('global sync-agent-info-get last_id 0')
    # Check get-agents-by-connection-status chunk limit
    send_chunk_command('global get-agents-by-connection-status 0 active')
    # Check disconnect-agents chunk limit
    send_chunk_command('global disconnect-agents 0 {} syncreq'.format(str(int(time.time()) + 1)))


def test_wazuh_db_range_checksum(restart_wazuh, configure_sockets_environment, connect_to_sockets_module,
                                 prepare_range_checksum_data, file_monitoring, request):
    '''
    description: Calculates the checksum range during the synchronization of the DBs the first time and avoids the
                 checksum range the next time. To do this, it performs a query to the database with the command that
                 contains agent checksum information and calculates the checksum range.

    wazuh_min_version: 4.2.0

    parameters:
        - restart_wazuh:
            type: fixture
            brief: Reset the 'ossec.log' file and start a new monitor.
        - configure_sockets_environment:
            type: fixture
            brief: Configure environment for sockets and MITM.
        - connect_to_sockets_module:
            type: fixture
            brief: Module scope version of 'connect_to_sockets' fixture.
        - prepare_range_checksum_data:
            type: fixture
            brief: Execute syscheck command with a specific payload to query the database.
        - file_monitoring:
            type: fixture
            brief:  Handle the monitoring of a specified file.
        - request:
            type: fixture
            brief:  Provide information of the requesting test function.

    assertions:
        - Verify that the checksum range can be calculated the first time and the checksum range was avoid the second
          time.

    input_description:
        - The input of this test is the agent payload defined in the prepare_range_checksum_data fixture.

    expected_output:
        - r'range checksum Time:  .*'
        - 'Checksum Range wasn´t calculated the first time'
        - 'range checksum avoided'
        - 'Checksum Range wasn´t avoided the second time'

    tags:
        - wazuh_db
        - wdb_socket
    '''
    command = """agent 1 syscheck integrity_check_global {\"begin\":\"/home/test/file1\",\"end\":\"/home/test/file2\",
                 \"checksum\":\"2a41be94762b4dc57d98e8262e85f0b90917d6be\",\"id\":1}"""
    log_monitor = request.module.log_monitor
    # Checksum Range calculus expected the first time
    execute_wazuh_db_query(command)
    log_monitor.start(timeout=WAZUH_DB_CHECKSUM_CALCULUS_TIMEOUT,
                      callback=make_callback('range checksum: Time: ', prefix=WAZUH_DB_PREFIX,
                                             escape=True),
                      error_message='Checksum Range wasn´t calculated the first time')

    # Checksum Range avoid expected the next times
    execute_wazuh_db_query(command)
    log_monitor.start(timeout=WAZUH_DB_CHECKSUM_CALCULUS_TIMEOUT,
                      callback=make_callback('range checksum avoided', prefix=WAZUH_DB_PREFIX,
                                             escape=True),
                      error_message='Checksum Range wasn´t avoided the second time')


def test_wazuh_db_timeout(configure_sockets_environment,
                          connect_to_sockets_module,
                          pre_insert_packages,
                          pre_set_sync_info):
    """Check that effectively the socket is closed after timeout is reached"""
    wazuh_db_send_sleep = 2
    command = 'agent 000 package get'
    receiver_sockets[0].send(command, size=True)

    # Waiting Wazuh-DB to process command
    time.sleep(wazuh_db_send_sleep)

    socket_closed = False
    cmd_counter = 0
    status = 'due'
    while not socket_closed and status == 'due':
        cmd_counter += 1
        response = receiver_sockets[0].receive(size=True).decode()
        if response == '':
            socket_closed = True
        else:
            status = response.split()[0]

    assert socket_closed, f"Socket never closed. Received {cmd_counter} commands. Last command: {response}"<|MERGE_RESOLUTION|>--- conflicted
+++ resolved
@@ -211,12 +211,8 @@
 
     Args:
         command(str): Message to send to the socket.
-<<<<<<< HEAD
         single_response(bool): If set to False, all the 'due' responses
                                will be appended to a response array
-=======
-
->>>>>>> 8df834be
     Returns:
         str: A response from the socket
     """
@@ -236,16 +232,15 @@
 
 
 def validate_wazuh_db_response(expected_output, response):
-<<<<<<< HEAD
     """ Method to validate the Wazuh-DB response.
+
     Args:
         expected_output(str/list): the desired response from the test case
         response(str/list): the actual response from the socket
+
     Returns:
         bool: The result fo comparing the expected output with the actual response
     """
-=======
->>>>>>> 8df834be
     if isinstance(response, list):
         if len(expected_output) != len(response):
             return False
