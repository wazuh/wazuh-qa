--- conflicted
+++ resolved
@@ -41,12 +41,6 @@
 
 
 # Test
-<<<<<<< HEAD
-def test_remove_old_session_for_inactivity(get_configuration, configure_environment,
-                                           configure_local_internal_options_module, restart_wazuh, connect_to_sockets_function):
-    """
-    Create more sessions than allowed and wait session_timeout seconds,
-=======
 
 def test_remove_old_session_for_inactivity(configure_local_internal_options_module,
                                            get_configuration,
@@ -56,7 +50,6 @@
                                            wait_for_logtest_startup,
                                            connect_to_sockets_function):
     """Create more sessions than allowed and wait session_timeout seconds,
->>>>>>> 4fe83bd5
     then check Wazuh-logtest has removed session for inactivity.
     """
 
