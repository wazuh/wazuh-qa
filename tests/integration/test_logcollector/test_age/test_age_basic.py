--- conflicted
+++ resolved
@@ -157,10 +157,9 @@
 
 
 @pytest.mark.xfail(reason='Expected error. Issue https://github.com/wazuh/wazuh/issues/8438')
-<<<<<<< HEAD
-def test_configuration_age_basic(get_local_internal_options, configure_local_internal_options,
-                                 get_files_list, create_file_structure_function, get_configuration,
-                                 configure_environment, restart_logcollector):
+def test_configuration_age_basic(configure_local_internal_options_module, get_files_list,
+                                 create_file_structure_function, get_configuration, configure_environment,
+                                 file_monitoring, restart_logcollector):
     '''
     description: Check if the 'wazuh-logcollector' daemon ignores the monitored files that have not been modified
                  for a time greater than the value set in the 'age' tag. For this purpose, the test will create a
@@ -173,12 +172,9 @@
     wazuh_min_version: 4.2.0
 
     parameters:
-        - get_local_internal_options:
-            type: fixture
-            brief: Get local internal options from the module.
-        - configure_local_internal_options:
-            type: fixture
-            brief: Configure the Wazuh local internal options.
+        - configure_local_internal_options_module:
+            type: fixture
+            brief: Configure the Wazuh local internal options file.
         - get_files_list:
             type: fixture
             brief: Get file list to create from the module.
@@ -191,6 +187,9 @@
         - configure_environment:
             type: fixture
             brief: Configure a custom environment for testing.
+        - file_monitoring:
+            type: fixture
+            brief: Handle the monitoring of a specified file.
         - restart_logcollector:
             type: fixture
             brief: Clear the 'ossec.log' file and start a new monitor.
@@ -215,21 +214,6 @@
     tags:
         - logs
     '''
-=======
-def test_configuration_age_basic(configure_local_internal_options_module, get_files_list,
-                                 create_file_structure_function, get_configuration, configure_environment,
-                                 file_monitoring, restart_logcollector):
-    """Check if logcollector works correctly and uses the specified age value.
-
-    Check that those files that have not been modified for a time greater than age value, are ignored for logcollector.
-    Otherwise, files should not be ignored. Also, it checks logcollector detect modification time changes in monitored
-    files and catch new logs from ignored and not ignored files.
-
-    Raises:
-        TimeoutError: If the expected callbacks are not generated.
-    """
-
->>>>>>> 45e74cbe
     cfg = get_configuration['metadata']
     age_seconds = time_to_seconds(cfg['age'])
 
