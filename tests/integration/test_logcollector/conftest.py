--- conflicted
+++ resolved
@@ -1,10 +1,6 @@
 # Copyright (C) 2015-2021, Wazuh Inc.
 # Created by Wazuh, Inc. <info@wazuh.com>.
 # This program is free software; you can redistribute it and/or modify it under the terms of GPLv2
-<<<<<<< HEAD
-=======
-
->>>>>>> e5d60203
 import pytest
 import wazuh_testing.tools.configuration as conf
 from wazuh_testing.logcollector import LOGCOLLECTOR_DEFAULT_LOCAL_INTERNAL_OPTIONS
@@ -31,7 +27,6 @@
     control_service('start', daemon=DAEMON_NAME)
 
 
-<<<<<<< HEAD
 @pytest.fixture(scope='module')
 def init_authd_remote_simulator(get_connection_configuration, request):
     """Initialize authd and remoted simulator
@@ -72,7 +67,8 @@
 
     remoted_simulator.stop()
     authd_simulator.shutdown()
-=======
+
+
 @pytest.fixture(scope="package", autouse=True)
 def configure_local_internal_options_logcollector():
     """Configure Wazuh with local internal options required for logcollector tests."""
@@ -90,5 +86,4 @@
 
         control_service('restart')
     else:
-        yield
->>>>>>> e5d60203
+        yield