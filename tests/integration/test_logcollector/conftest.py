# Copyright (C) 2015-2021, Wazuh Inc.
# Created by Wazuh, Inc. <info@wazuh.com>.
# This program is free software; you can redistribute it and/or modify it under the terms of GPLv2
<<<<<<< HEAD
import pytest
from shutil import copyfile
=======

import pytest
import wazuh_testing.tools.configuration as conf
from wazuh_testing.logcollector import LOGCOLLECTOR_DEFAULT_LOCAL_INTERNAL_OPTIONS
>>>>>>> e5d60203
from wazuh_testing.tools import LOG_FILE_PATH
from wazuh_testing.tools.file import truncate_file
from wazuh_testing.tools.monitoring import FileMonitor
from wazuh_testing.tools.services import control_service
from wazuh_testing.tools.remoted_sim import RemotedSimulator
from wazuh_testing.tools.authd_sim import AuthdSimulator
from wazuh_testing.tools import CLIENT_CUSTOM_KEYS_PATH, CLIENT_CUSTOM_CERT_PATH

DAEMON_NAME = "wazuh-logcollector"


@pytest.fixture(scope='module')
def restart_logcollector(get_configuration, request):
    """Reset log file and start a new monitor."""
    control_service('stop', daemon=DAEMON_NAME)
    truncate_file(LOG_FILE_PATH)
    file_monitor = FileMonitor(LOG_FILE_PATH)
    setattr(request.module, 'wazuh_log_monitor', file_monitor)
    control_service('start', daemon=DAEMON_NAME)


<<<<<<< HEAD
@pytest.fixture(scope='module')
def init_authd_remote_simulator(get_connection_configuration, request):
    """Initialize authd and remoted simulator

    Args:
        get_connection_configuration (fixture): Dictionary with authd and remoted parameters.
        request (fixture): Provide information on the executing test function.
    """
    authd_remoted_simulator_configuration = get_connection_configuration

    # Write custom manager keys and certs in specified paths

    copyfile(CLIENT_CUSTOM_KEYS_PATH, authd_remoted_simulator_configuration['server_keys'])
    copyfile(CLIENT_CUSTOM_CERT_PATH, authd_remoted_simulator_configuration['server_cert'])

    authd_simulator = AuthdSimulator(authd_remoted_simulator_configuration['ip_address'],
                                     enrollment_port=authd_remoted_simulator_configuration['authd_port'],
                                     key_path=authd_remoted_simulator_configuration['server_keys'],
                                     cert_path=authd_remoted_simulator_configuration['server_cert'])
    authd_simulator.start()

    remoted_simulator = RemotedSimulator(server_address=authd_remoted_simulator_configuration['ip_address'],
                                         remoted_port=authd_remoted_simulator_configuration['remoted_port'],
                                         protocol=authd_remoted_simulator_configuration['protocol'],
                                         mode=authd_remoted_simulator_configuration['remoted_mode'],
                                         start_on_init=True,
                                         client_keys=authd_remoted_simulator_configuration['client_keys'])

    setattr(request.module, 'remoted_simulator', remoted_simulator)
    setattr(request.module, 'authd_simulator', authd_simulator)

    truncate_file(authd_remoted_simulator_configuration['client_keys'])

    control_service('restart')

    yield

    remoted_simulator.stop()
    authd_simulator.shutdown()
=======
@pytest.fixture(scope="package", autouse=True)
def configure_local_internal_options_logcollector():
    """Configure Wazuh with local internal options required for logcollector tests."""
    backup_options_lines = conf.get_wazuh_local_internal_options()
    backup_options_dict = conf.local_internal_options_to_dict(backup_options_lines)

    if backup_options_dict != LOGCOLLECTOR_DEFAULT_LOCAL_INTERNAL_OPTIONS:
        conf.add_wazuh_local_internal_options(LOGCOLLECTOR_DEFAULT_LOCAL_INTERNAL_OPTIONS)

        control_service('restart')

        yield

        conf.set_wazuh_local_internal_options(backup_options_lines)

        control_service('restart')
    else:
        yield
>>>>>>> e5d60203
<|MERGE_RESOLUTION|>--- conflicted
+++ resolved
@@ -1,15 +1,12 @@
 # Copyright (C) 2015-2021, Wazuh Inc.
 # Created by Wazuh, Inc. <info@wazuh.com>.
 # This program is free software; you can redistribute it and/or modify it under the terms of GPLv2
-<<<<<<< HEAD
 import pytest
 from shutil import copyfile
-=======
 
 import pytest
 import wazuh_testing.tools.configuration as conf
 from wazuh_testing.logcollector import LOGCOLLECTOR_DEFAULT_LOCAL_INTERNAL_OPTIONS
->>>>>>> e5d60203
 from wazuh_testing.tools import LOG_FILE_PATH
 from wazuh_testing.tools.file import truncate_file
 from wazuh_testing.tools.monitoring import FileMonitor
@@ -31,7 +28,6 @@
     control_service('start', daemon=DAEMON_NAME)
 
 
-<<<<<<< HEAD
 @pytest.fixture(scope='module')
 def init_authd_remote_simulator(get_connection_configuration, request):
     """Initialize authd and remoted simulator
@@ -71,7 +67,8 @@
 
     remoted_simulator.stop()
     authd_simulator.shutdown()
-=======
+
+
 @pytest.fixture(scope="package", autouse=True)
 def configure_local_internal_options_logcollector():
     """Configure Wazuh with local internal options required for logcollector tests."""
@@ -89,5 +86,4 @@
 
         control_service('restart')
     else:
-        yield
->>>>>>> e5d60203
+        yield