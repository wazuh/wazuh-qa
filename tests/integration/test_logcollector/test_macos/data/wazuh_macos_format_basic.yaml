- tags:
  - test_macos_format_basic
<<<<<<< HEAD
  - test_macos_multiline_values
  apply_to_modules:
  - test_macos_format_basic
  - test_macos_multiline_values
=======
  - test_macos_log_process
  apply_to_modules:
  - test_macos_format_basic
  - test_macos_log_process
>>>>>>> 35cbb6a9
  sections:
  - section: localfile
    elements:
      - location:
          value: 'macos'
      - log_format:
          value: 'macos'<|MERGE_RESOLUTION|>--- conflicted
+++ resolved
@@ -1,20 +1,16 @@
 - tags:
+  - test_macos_log_process
   - test_macos_format_basic
-<<<<<<< HEAD
   - test_macos_multiline_values
   apply_to_modules:
   - test_macos_format_basic
+  - test_macos_log_process
   - test_macos_multiline_values
-=======
-  - test_macos_log_process
-  apply_to_modules:
-  - test_macos_format_basic
-  - test_macos_log_process
->>>>>>> 35cbb6a9
   sections:
   - section: localfile
     elements:
       - location:
           value: 'macos'
       - log_format:
-          value: 'macos'+          value: 'macos'
+     