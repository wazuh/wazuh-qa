- tags:
  - test_macos_log_process
  - test_macos_format_basic
  - test_macos_multiline_values
  apply_to_modules:
  - test_macos_format_basic
  - test_macos_log_process
  - test_macos_multiline_values
  sections:
  - section: localfile
    elements:
      - location:
          value: 'macos'
      - log_format:
          value: 'macos'
<<<<<<< HEAD
      - query:
         value: 'process=="custom_log" OR process=="logger"'
=======
     
>>>>>>> 5ebea733
<|MERGE_RESOLUTION|>--- conflicted
+++ resolved
@@ -13,9 +13,6 @@
           value: 'macos'
       - log_format:
           value: 'macos'
-<<<<<<< HEAD
       - query:
          value: 'process=="custom_log" OR process=="logger"'
-=======
-     
->>>>>>> 5ebea733
+     