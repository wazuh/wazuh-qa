--- conflicted
+++ resolved
@@ -346,10 +346,9 @@
     return logcollector.DEFAULT_AUTHD_REMOTED_SIMULATOR_CONFIGURATION
 
 
-<<<<<<< HEAD
-def test_macos_format_query(restart_logcollector_required_daemons_package, get_configuration,
-                            configure_environment, get_connection_configuration,
-                            init_authd_remote_simulator, restart_logcollector):
+def test_macos_format_query(configure_local_internal_options_module, restart_logcollector_required_daemons_package, 
+                            get_configuration, configure_environment, get_connection_configuration, file_monitoring,
+                            restart_logcollector):
     '''
     description: Check if the 'query' option together with its attributes ('type' and 'level') is properly used
                  by the 'wazuh-logcollector' when using the macOS unified logging system (ULS) events. For this
@@ -362,6 +361,9 @@
     wazuh_min_version: 4.2.0
 
     parameters:
+        - configure_local_internal_options_module:
+            type: fixture
+            brief: Set internal configuration for testing.
         - restart_logcollector_required_daemons_package:
             type: fixture
             brief: Restart the 'wazuh-agentd', 'wazuh-logcollector', and 'wazuh-modulesd' daemons.
@@ -374,9 +376,9 @@
         - get_connection_configuration:
             type: fixture
             brief: Get configurations from the module.
-        - init_authd_remote_simulator:
-            type: fixture
-            brief: Initialize the 'authd' and 'remoted' simulators.
+        - file_monitoring:
+            type: fixture
+            brief: Handle the monitoring of a specified file.
         - restart_logcollector:
             type: fixture
             brief: Reset the 'ossec.log' file and start a new monitor.
@@ -398,19 +400,7 @@
     tags:
         - logs
     '''
-    sleep(10)
-=======
-def test_macos_format_query(configure_local_internal_options_module, restart_logcollector_required_daemons_package, 
-                            get_configuration, configure_environment, get_connection_configuration, file_monitoring,
-                            restart_logcollector):
-    """Check if logcollector use correctly query option using macos log format.
-
-    Raises:
-        TimeoutError: If the expected callback is not generated.
-    """
-
     sleep(1)
->>>>>>> 45e74cbe
 
     cfg = get_configuration['metadata']
 
@@ -418,12 +408,7 @@
     wazuh_log_monitor.start(timeout=30, callback=macos_logcollector_monitored,
                             error_message=logcollector.GENERIC_CALLBACK_ERROR_ANALYZING_MACOS)
 
-<<<<<<< HEAD
     # Generate macOS log messages
-
-=======
-    ## Generate macOS log messages
->>>>>>> 45e74cbe
     for macos_log in macos_log_list:
         log_message_command = macos_log['program_name']
 
