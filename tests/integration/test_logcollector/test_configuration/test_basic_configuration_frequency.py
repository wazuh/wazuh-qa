# Copyright (C) 2015-2021, Wazuh Inc.
# Created by Wazuh, Inc. <info@wazuh.com>.
# This program is free software; you can redistribute it and/or modify it under the terms of GPLv2

import os
import pytest
import sys
import wazuh_testing.api as api
import wazuh_testing.logcollector as logcollector
from wazuh_testing.tools.configuration import load_wazuh_configurations
from wazuh_testing.tools.monitoring import LOG_COLLECTOR_DETECTOR_PREFIX, AGENT_DETECTOR_PREFIX, FileMonitor
import wazuh_testing.generic_callbacks as gc
from wazuh_testing.tools import get_service, LOG_FILE_PATH
from wazuh_testing.tools.file import truncate_file
from wazuh_testing.tools.services import control_service

import subprocess as sb


LOGCOLLECTOR_DAEMON = "wazuh-logcollector"

# Marks
pytestmark = pytest.mark.tier(level=0)

# Configuration

test_data_path = os.path.join(os.path.dirname(os.path.realpath(__file__)), 'data')
configurations_path = os.path.join(test_data_path, 'wazuh_basic_configuration.yaml')

local_internal_options = {'logcollector.remote_commands': '1', 'logcollector.debug': '2'}

wazuh_component = get_service()


if sys.platform == 'win32':
    no_restart_windows_after_configuration_set = True
    force_restart_after_restoring = True
    command = 'tasklist'
    wazuh_configuration = 'ossec.conf'
    prefix = AGENT_DETECTOR_PREFIX

else:
    command = 'ps -aux'
    prefix = LOG_COLLECTOR_DETECTOR_PREFIX
    wazuh_configuration = 'etc/ossec.conf'

parameters = [
    {'LOG_FORMAT': 'command', 'COMMAND': f'{command}', 'FREQUENCY': '3'},
    {'LOG_FORMAT': 'command', 'COMMAND': f'{command}', 'FREQUENCY': '10'},
    {'LOG_FORMAT': 'command', 'COMMAND': f'{command}', 'FREQUENCY': '100000'},
    {'LOG_FORMAT': 'command', 'COMMAND': f'{command}', 'FREQUENCY': '3s'},
    {'LOG_FORMAT': 'command', 'COMMAND': f'{command}', 'FREQUENCY': 'Testing'},
    {'LOG_FORMAT': 'command', 'COMMAND': f'{command}', 'FREQUENCY': '3Testing'},
    {'LOG_FORMAT': 'command', 'COMMAND': f'{command}', 'FREQUENCY': '3s5m'},
    {'LOG_FORMAT': 'command', 'COMMAND': f'{command}', 'FREQUENCY': 'Testing3'},
    {'LOG_FORMAT': 'full_command', 'COMMAND': f'{command}', 'FREQUENCY': '3'},
    {'LOG_FORMAT': 'full_command', 'COMMAND': f'{command}', 'FREQUENCY': '10'},
    {'LOG_FORMAT': 'full_command', 'COMMAND': f'{command}', 'FREQUENCY': '100000'},
    {'LOG_FORMAT': 'full_command', 'COMMAND': f'{command}', 'FREQUENCY': '3s'},
    {'LOG_FORMAT': 'full_command', 'COMMAND': f'{command}', 'FREQUENCY': 'Testing'},
    {'LOG_FORMAT': 'full_command', 'COMMAND': f'{command}', 'FREQUENCY': '3Testing'},
    {'LOG_FORMAT': 'full_command', 'COMMAND': f'{command}', 'FREQUENCY': '3s5m'},
    {'LOG_FORMAT': 'full_command', 'COMMAND': f'{command}', 'FREQUENCY': 'Testing3'},

]

metadata = [
    {'log_format': 'command', 'command': f'{command}', 'frequency': '3', 'valid_value': True},
    {'log_format': 'command', 'command': f'{command}', 'frequency': '10', 'valid_value': True},
    {'log_format': 'command', 'command': f'{command}', 'frequency': '100000', 'valid_value': True},
    {'log_format': 'command', 'command': f'{command}', 'frequency': '3s', 'valid_value': False},
    {'log_format': 'command', 'command': f'{command}', 'frequency': 'Testing', 'valid_value': False},
    {'log_format': 'command', 'command': f'{command}', 'frequency': '3Testing', 'valid_value': False},
    {'log_format': 'command', 'command': f'{command}', 'frequency': '3s5m', 'valid_value': False},
    {'log_format': 'command', 'command': f'{command}', 'frequency': 'Testing3', 'valid_value': False},
    {'log_format': 'full_command', 'command': f'{command}', 'frequency': '3', 'valid_value': True},
    {'log_format': 'full_command', 'command': f'{command}', 'frequency': '10', 'valid_value': True},
    {'log_format': 'full_command', 'command': f'{command}', 'frequency': '100000', 'valid_value': True},
    {'log_format': 'full_command', 'command': f'{command}', 'frequency': '3s', 'valid_value': False},
    {'log_format': 'full_command', 'command': f'{command}', 'frequency': 'Testing', 'valid_value': False},
    {'log_format': 'full_command', 'command': f'{command}', 'frequency': '3Testing', 'valid_value': False},
    {'log_format': 'full_command', 'command': f'{command}', 'frequency': '3s5m', 'valid_value': False},
    {'log_format': 'full_command', 'command': f'{command}', 'frequency': 'Testing3', 'valid_value': False},
]

problematic_values = ['3s', '3s5m', '3Testing']

configurations = load_wazuh_configurations(configurations_path, __name__,
                                           params=parameters,
                                           metadata=metadata)
configuration_ids = [f"{x['log_format']}_{x['command']}_{x['frequency']}" for x in metadata]


def check_configuration_frequency_valid(cfg):
    """Check if the Wazuh module runs correctly and that analyze the desired file.

    Ensure logcollector is running with the specified configuration, analyzing the designated file and,
    in the case of the Wazuh server, check if the API answer for localfile configuration block coincides
    the selected configuration.

    Args:
        cfg (dict): Dictionary with the localfile configuration.

    Raises:
        TimeoutError: If the "Analyzing file" callback is not generated.
        AssertError: In the case of a server instance, the API response is different than the real configuration.
    """
    wazuh_log_monitor = FileMonitor(LOG_FILE_PATH)

    log_callback = logcollector.callback_monitoring_command(cfg['log_format'], cfg['command'])
    wazuh_log_monitor.start(timeout=5, callback=log_callback,
                            error_message=logcollector.GENERIC_CALLBACK_ERROR_COMMAND_MONITORING)

    real_configuration = cfg.copy()
    real_configuration.pop('valid_value')
    if wazuh_component == 'wazuh-manager':
        api.wait_until_api_ready()
        api.compare_config_api_response([real_configuration], 'localfile')


def check_configuration_frequency_invalid(cfg):
    """Check if the Wazuh fails because an invalid frequency configuration value.

    Args:
        cfg (dict): Dictionary with the localfile configuration.

    Raises:
        TimeoutError: If error callbacks are not generated.
    """

    wazuh_log_monitor = FileMonitor(LOG_FILE_PATH)

    if cfg['frequency'] in problematic_values:
        pytest.xfail("Logcolector accepts invalid values. Issue: https://github.com/wazuh/wazuh/issues/8158")

    log_callback = gc.callback_invalid_value('frequency', cfg['frequency'], prefix)
    wazuh_log_monitor.start(timeout=5, callback=log_callback,
                            error_message=gc.GENERIC_CALLBACK_ERROR_MESSAGE)

    log_callback = gc.callback_error_in_configuration('ERROR', prefix,
                                                      conf_path=f'{wazuh_configuration}')
    wazuh_log_monitor.start(timeout=5, callback=log_callback,
                            error_message=gc.GENERIC_CALLBACK_ERROR_MESSAGE)

    if sys.platform != 'win32':

        log_callback = gc.callback_error_in_configuration('CRITICAL', prefix,
                                                          conf_path=f'{wazuh_configuration}')
        wazuh_log_monitor.start(timeout=5, callback=log_callback,
                                error_message=gc.GENERIC_CALLBACK_ERROR_MESSAGE)


# fixtures
@pytest.fixture(scope="module", params=configurations, ids=configuration_ids)
def get_configuration(request):
    """Get configurations from the module."""
    return request.param


<<<<<<< HEAD
@pytest.fixture(scope="module")
def get_local_internal_options():
    """Get configurations from the module."""
    return local_internal_options


@pytest.mark.filterwarnings('ignore::urllib3.exceptions.InsecureRequestWarning')
def test_configuration_frequency(get_local_internal_options, configure_local_internal_options,
=======
def test_configuration_frequency(configure_local_internal_options_module,
>>>>>>> 8eb901bf
                                 get_configuration, configure_environment):
    """Check if the Wazuh frequency field of logcollector works properly.

    Ensure Wazuh component fails in case of invalid values and works properly in case of valid frequency values.

    Raises:
        TimeoutError: If expected callbacks are not generated.
    """
    cfg = get_configuration['metadata']

    control_service('stop', daemon=LOGCOLLECTOR_DAEMON)
    truncate_file(LOG_FILE_PATH)

    if cfg['valid_value']:
        control_service('start', daemon=LOGCOLLECTOR_DAEMON)
        check_configuration_frequency_valid(cfg)
    else:
        if sys.platform == 'win32':
            expected_exception = ValueError
        else:
            expected_exception = sb.CalledProcessError

        with pytest.raises(expected_exception):
            control_service('start', daemon=LOGCOLLECTOR_DAEMON)
            check_configuration_frequency_invalid(cfg)<|MERGE_RESOLUTION|>--- conflicted
+++ resolved
@@ -157,18 +157,8 @@
     return request.param
 
 
-<<<<<<< HEAD
-@pytest.fixture(scope="module")
-def get_local_internal_options():
-    """Get configurations from the module."""
-    return local_internal_options
-
-
 @pytest.mark.filterwarnings('ignore::urllib3.exceptions.InsecureRequestWarning')
-def test_configuration_frequency(get_local_internal_options, configure_local_internal_options,
-=======
 def test_configuration_frequency(configure_local_internal_options_module,
->>>>>>> 8eb901bf
                                  get_configuration, configure_environment):
     """Check if the Wazuh frequency field of logcollector works properly.
 
