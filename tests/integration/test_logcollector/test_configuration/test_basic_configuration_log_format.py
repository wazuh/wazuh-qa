--- conflicted
+++ resolved
@@ -231,12 +231,8 @@
                                 error_message=gc.GENERIC_CALLBACK_ERROR_MESSAGE)
 
 
-<<<<<<< HEAD
 @pytest.mark.filterwarnings('ignore::urllib3.exceptions.InsecureRequestWarning')
 def test_log_format(get_local_internal_options, configure_local_internal_options, get_configuration,
-=======
-def test_log_format(configure_local_internal_options_module, get_configuration,
->>>>>>> 8eb901bf
                     configure_environment):
     """Check if Wazuh log format field of logcollector works properly.
 
