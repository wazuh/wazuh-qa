--- conflicted
+++ resolved
@@ -1,210 +1,194 @@
-# Copyright (C) 2015-2021, Wazuh Inc.
-# Created by Wazuh, Inc. <info@wazuh.com>.
-# This program is free software; you can redistribute it and/or modify it under the terms of GPLv2
-
-import datetime
-import os
-import sys
-import tempfile
-
-import pytest
-from wazuh_testing import logcollector
-from wazuh_testing.tools import LOG_FILE_PATH
-from wazuh_testing.tools.configuration import load_wazuh_configurations
-from wazuh_testing.tools.monitoring import FileMonitor
-
-# Marks
-
-pytestmark = pytest.mark.tier(level=0)
-
-# Configuration
-test_data_path = os.path.join(os.path.dirname(os.path.realpath(__file__)), 'data', 'configuration')
-configurations_path = os.path.join(test_data_path, 'wazuh_location.yaml')
-<<<<<<< HEAD
-
-=======
->>>>>>> 8eb901bf
-local_internal_options = {'logcollector.debug': '2'}
-
-temp_dir = tempfile.gettempdir()
-date = datetime.date.today().strftime("%Y-%m-%d")
-
-file_structure = [
-    {
-        'folder_path': os.path.join(temp_dir, 'wazuh-testing'),
-        'filename': ['test.txt', 'foo.txt', 'bar.log', 'test.yaml', 'ñ.txt', 'Testing white spaces', 'test.log',
-                     'c1test.txt', 'c2test.txt', 'c3test.txt', f'file.log-{date}'],
-        'content': f'Content of testing_file\n'
-    },
-    {
-        'folder_path':  os.path.join(temp_dir, 'wazuh-testing', 'depth1'),
-        'filename': ['depth_test.txt'],
-        'content': f'Content of testing_file\n'
-    },
-    {
-        'folder_path': os.path.join(temp_dir, 'wazuh-testing', 'depth1', 'depth2'),
-        'filename': ['depth_test.txt'],
-        'content': f'Content of testing_file\n'
-    },
-    {
-        'folder_path': os.path.join(temp_dir, 'wazuh-testing', 'duplicated'),
-        'filename': ['duplicated.txt'],
-        'content': f'Content of testing_file\n'
-    },
-    {
-        'folder_path': os.path.join(temp_dir, 'wazuh-testing', 'multiple-logs'),
-        'filename': [],
-        'content': f'Content of testing_file\n'
-    }
-]
-
-parameters = [
-    {'LOCATION': os.path.join(temp_dir, 'wazuh-testing', 'depth1', 'test.txt'), 'LOG_FORMAT': 'syslog'},
-    {'LOCATION': os.path.join(temp_dir, 'wazuh-testing', 'depth1', ' depth_test.txt'), 'LOG_FORMAT': 'syslog'},
-    {'LOCATION': os.path.join(temp_dir, 'wazuh-testing', 'depth1', 'depth2', 'depth_test.txt'),
-     'LOG_FORMAT': 'syslog'},
-    {'LOCATION': os.path.join(temp_dir, 'wazuh-testing', 'non-existent.txt'), 'LOG_FORMAT': 'syslog'},
-    {'LOCATION': os.path.join(temp_dir, 'wazuh-testing', '*'), 'LOG_FORMAT': 'syslog'},
-    {'LOCATION': os.path.join(temp_dir, 'wazuh-testing', 'Testing white spaces'), 'LOG_FORMAT': 'syslog'},
-    {'LOCATION': os.path.join(temp_dir, 'wazuh-testing', 'test.*'), 'LOG_FORMAT': 'syslog'},
-    {'LOCATION': os.path.join(temp_dir, 'wazuh-testing', 'c*test.txt'), 'LOG_FORMAT': 'syslog'},
-    {'LOCATION': os.path.join(temp_dir, 'wazuh-testing', 'duplicated', 'duplicated.txt'),
-     'LOG_FORMAT': 'syslog', 'PATH_2': os.path.join(temp_dir, 'wazuh-testing', 'duplicated', 'duplicated.txt')},
-    {'LOCATION': os.path.join(temp_dir, 'wazuh-testing', 'file.log-%Y-%m-%d'), 'LOG_FORMAT': 'syslog'},
-    {'LOCATION': os.path.join(temp_dir, 'wazuh-testing', 'multiple-logs', '*'), 'LOG_FORMAT': 'syslog'}
-]
-
-metadata = [
-    {'location': os.path.join(temp_dir, 'wazuh-testing', 'depth1', 'test.txt'),
-     'files': [os.path.join(temp_dir, 'wazuh-testing', 'depth1', 'test.txt')],
-     'log_format': 'syslog', 'file_type': 'single_file'},
-    {'location': os.path.join(temp_dir, 'wazuh-testing', 'depth1', ' depth_test.txt'),
-     'files': [os.path.join(temp_dir, 'wazuh-testing', 'depth1', ' depth_test.txt')],
-     'log_format': 'syslog', 'file_type': 'single_file'},
-    {'location': os.path.join(temp_dir, 'wazuh-testing', 'depth1', 'depth2', 'depth_test.txt'),
-     'files': [os.path.join(temp_dir, 'wazuh-testing', 'depth1', 'depth2', 'depth_test.txt')],
-     'log_format': 'syslog', 'file_type': 'single_file'},
-    {'location': os.path.join(temp_dir, 'wazuh-testing', 'non-existent.txt'),
-     'files': [os.path.join(temp_dir, 'wazuh-testing', 'non-existent.txt')],
-     'log_format': 'syslog', 'file_type': 'non_existent_file'},
-    {'location': os.path.join(temp_dir, 'wazuh-testing', '*'),
-     'files': [os.path.join(temp_dir, 'wazuh-testing', 'foo.txt'),
-               os.path.join(temp_dir, 'wazuh-testing', 'bar.log'),
-               os.path.join(temp_dir, 'wazuh-testing', 'test.yaml'),
-               os.path.join(temp_dir, 'wazuh-testing', 'ñ.txt')],
-     'log_format': 'syslog', 'file_type': 'wildcard_file'},
-    {'location': os.path.join(temp_dir, 'wazuh-testing', 'Testing white spaces'),
-     'files': [os.path.join(temp_dir, 'wazuh-testing', 'Testing white spaces')], 'log_format': 'syslog',
-     'file_type': 'single_file'},
-    {'location': os.path.join(temp_dir, 'wazuh-testing', 'test.*'),
-     'files': [os.path.join(temp_dir, 'wazuh-testing', 'test.txt'),
-               os.path.join(temp_dir, 'wazuh-testing', 'test.log')],
-     'log_format': 'syslog', 'file_type': 'wildcard_file'},
-    {'location': os.path.join(temp_dir, 'wazuh-testing', 'c*test.txt'),
-     'files': [os.path.join(temp_dir, 'wazuh-testing', 'c1test.txt'),
-               os.path.join(temp_dir, 'wazuh-testing', 'c2test.txt'),
-               os.path.join(temp_dir, 'wazuh-testing', 'c3test.txt')], 'log_format': 'syslog',
-     'file_type': 'wildcard_file'},
-    {'location': os.path.join(temp_dir, 'wazuh-testing', 'duplicated', 'duplicated.txt'),
-     'files': [os.path.join(temp_dir, 'wazuh-testing', 'duplicated', 'duplicated.txt')],
-     'log_format': 'syslog', 'path_2': os.path.join(temp_dir, 'wazuh-testing', 'duplicated', 'duplicated.txt'),
-     'file_type': 'duplicated_file'},
-    {'location': os.path.join(temp_dir, 'wazuh-testing', 'file.log-%Y-%m-%d'),
-     'files': [os.path.join(temp_dir, 'wazuh-testing',f'file.log-{date}')], 'log_format': 'syslog',
-     'file_type': 'single_file'},
-    {'location': os.path.join(temp_dir, 'wazuh-testing', 'multiple-logs', '*'),
-     'files': [os.path.join(temp_dir, 'wazuh-testing', 'multiple-logs', 'multiple')],
-     'log_format': 'syslog', 'file_type': 'multiple_logs'}
-]
-
-if sys.platform != 'win32':
-    for case in metadata:
-        if case['location'] == os.path.join(temp_dir, 'wazuh-testing', '*'):
-            for value in file_structure:
-                if value['folder_path'] == os.path.join(temp_dir, 'wazuh-testing'):
-                    value['filename'].append('テスト.txt')
-                    value['filename'].append('ИСПЫТАНИЕ.txt')
-                    value['filename'].append('测试.txt')
-                    value['filename'].append( 'اختبار.txt')
-            case['files'].append(os.path.join(temp_dir, 'wazuh-testing', 'テスト.txt'))
-            case['files'].append(os.path.join(temp_dir, 'wazuh-testing', 'ИСПЫТАНИЕ.txt'))
-            case['files'].append(os.path.join(temp_dir, 'wazuh-testing', '测试.txt'))
-            case['files'].append(os.path.join(temp_dir, 'wazuh-testing', 'اختبار.txt'))
-
-for value in file_structure:
-    if value['folder_path'] == os.path.join(temp_dir, 'wazuh-testing', 'multiple-logs'):
-        for i in range(2000):
-            value['filename'].append(f'multiple{i}.txt')
-
-
-# Configuration data
-configurations = load_wazuh_configurations(configurations_path, __name__, params=parameters, metadata=metadata)
-configuration_ids = [f"{x['LOCATION']}_{x['LOG_FORMAT']}" for x in parameters]
-wazuh_log_monitor = FileMonitor(LOG_FILE_PATH)
-
-
-# Fixtures
-@pytest.fixture(scope="module", params=configurations, ids=configuration_ids)
-def get_configuration(request):
-    """Get configurations from the module."""
-    return request.param
-
-
-@pytest.fixture(scope="module")
-def get_files_list():
-    """Get file list to create from the module."""
-    return file_structure
-
-
-def test_location(get_files_list, create_file_structure_module, get_configuration, configure_environment,
-<<<<<<< HEAD
-                  configure_local_internal_options_module, file_monitoring, restart_logcollector):
-=======
-                  configure_local_internal_options_module, restart_logcollector):
->>>>>>> 8eb901bf
-    """Check if logcollector is running properly with the specified configuration.
-
-    Raises:
-        TimeoutError: If the expected callback is not generated.
-    """
-    file_type = get_configuration['metadata']['file_type']
-    files = get_configuration['metadata']['files']
-
-    for file_location in sorted(files):
-        if file_type == 'single_file':
-            log_callback = logcollector.callback_analyzing_file(file_location)
-            log_monitor.start(timeout=logcollector.LOG_COLLECTOR_GLOBAL_TIMEOUT, callback=log_callback,
-                              error_message="The expected 'Analyzing file' message has not been produced")
-        elif file_type == 'wildcard_file':
-            pattern = get_configuration['metadata']['location']
-            log_callback = logcollector.callback_match_pattern_file(pattern, file_location)
-            log_monitor.start(timeout=logcollector.LOG_COLLECTOR_GLOBAL_TIMEOUT, callback=log_callback,
-                              error_message=f"The expected 'New file that matches the '{pattern}' "
-                              f"pattern: '{file_location}' message has not been produced")
-        elif file_type == 'non_existent_file':
-            log_callback = logcollector.callback_non_existent_file(file_location)
-            log_monitor.start(timeout=logcollector.LOG_COLLECTOR_GLOBAL_TIMEOUT, callback=log_callback,
-                              error_message="The expected 'Could not open file' message has not been produced")
-        elif file_type == 'duplicated_file':
-            log_callback = logcollector.callback_duplicated_file(file_location)
-            log_monitor.start(timeout=logcollector.LOG_COLLECTOR_GLOBAL_TIMEOUT, callback=log_callback,
-                              error_message=f"The expected 'Log file '{file_location}' is duplicated' "
-                              f"message has not been produced")
-        elif file_type == 'multiple_logs':
-            log_callback = logcollector.callback_file_limit()
-<<<<<<< HEAD
-            log_monitor.start(timeout=logcollector.LOG_COLLECTOR_GLOBAL_TIMEOUT, callback=log_callback,
-                              error_message=f"The expected 'File limit has been reached' "
-                              f"message has not been produced")
-
-=======
-
-            try:
-                wazuh_log_monitor.start(timeout=logcollector.LOG_COLLECTOR_GLOBAL_TIMEOUT, callback=log_callback,
-                                    error_message=f"The expected 'File limit has been reached' "
-                                                  f"message has not been produced")
-            except:                                      
-                if sys.platform == 'sunos5':
-                    pytest.xfail(reason='Xfail due to issue: https://github.com/wazuh/wazuh/issues/10751')
-
->>>>>>> 8eb901bf
+# Copyright (C) 2015-2021, Wazuh Inc.
+# Created by Wazuh, Inc. <info@wazuh.com>.
+# This program is free software; you can redistribute it and/or modify it under the terms of GPLv2
+
+import datetime
+import os
+import sys
+import tempfile
+
+import pytest
+from wazuh_testing import logcollector
+from wazuh_testing.tools import LOG_FILE_PATH
+from wazuh_testing.tools.configuration import load_wazuh_configurations
+from wazuh_testing.tools.monitoring import FileMonitor
+
+# Marks
+
+pytestmark = pytest.mark.tier(level=0)
+
+# Configuration
+test_data_path = os.path.join(os.path.dirname(os.path.realpath(__file__)), 'data', 'configuration')
+configurations_path = os.path.join(test_data_path, 'wazuh_location.yaml')
+local_internal_options = {'logcollector.debug': '2'}
+
+temp_dir = tempfile.gettempdir()
+date = datetime.date.today().strftime("%Y-%m-%d")
+
+file_structure = [
+    {
+        'folder_path': os.path.join(temp_dir, 'wazuh-testing'),
+        'filename': ['test.txt', 'foo.txt', 'bar.log', 'test.yaml', 'ñ.txt', 'Testing white spaces', 'test.log',
+                     'c1test.txt', 'c2test.txt', 'c3test.txt', f'file.log-{date}'],
+        'content': f'Content of testing_file\n'
+    },
+    {
+        'folder_path':  os.path.join(temp_dir, 'wazuh-testing', 'depth1'),
+        'filename': ['depth_test.txt'],
+        'content': f'Content of testing_file\n'
+    },
+    {
+        'folder_path': os.path.join(temp_dir, 'wazuh-testing', 'depth1', 'depth2'),
+        'filename': ['depth_test.txt'],
+        'content': f'Content of testing_file\n'
+    },
+    {
+        'folder_path': os.path.join(temp_dir, 'wazuh-testing', 'duplicated'),
+        'filename': ['duplicated.txt'],
+        'content': f'Content of testing_file\n'
+    },
+    {
+        'folder_path': os.path.join(temp_dir, 'wazuh-testing', 'multiple-logs'),
+        'filename': [],
+        'content': f'Content of testing_file\n'
+    }
+]
+
+parameters = [
+    {'LOCATION': os.path.join(temp_dir, 'wazuh-testing', 'depth1', 'test.txt'), 'LOG_FORMAT': 'syslog'},
+    {'LOCATION': os.path.join(temp_dir, 'wazuh-testing', 'depth1', ' depth_test.txt'), 'LOG_FORMAT': 'syslog'},
+    {'LOCATION': os.path.join(temp_dir, 'wazuh-testing', 'depth1', 'depth2', 'depth_test.txt'),
+     'LOG_FORMAT': 'syslog'},
+    {'LOCATION': os.path.join(temp_dir, 'wazuh-testing', 'non-existent.txt'), 'LOG_FORMAT': 'syslog'},
+    {'LOCATION': os.path.join(temp_dir, 'wazuh-testing', '*'), 'LOG_FORMAT': 'syslog'},
+    {'LOCATION': os.path.join(temp_dir, 'wazuh-testing', 'Testing white spaces'), 'LOG_FORMAT': 'syslog'},
+    {'LOCATION': os.path.join(temp_dir, 'wazuh-testing', 'test.*'), 'LOG_FORMAT': 'syslog'},
+    {'LOCATION': os.path.join(temp_dir, 'wazuh-testing', 'c*test.txt'), 'LOG_FORMAT': 'syslog'},
+    {'LOCATION': os.path.join(temp_dir, 'wazuh-testing', 'duplicated', 'duplicated.txt'),
+     'LOG_FORMAT': 'syslog', 'PATH_2': os.path.join(temp_dir, 'wazuh-testing', 'duplicated', 'duplicated.txt')},
+    {'LOCATION': os.path.join(temp_dir, 'wazuh-testing', 'file.log-%Y-%m-%d'), 'LOG_FORMAT': 'syslog'},
+    {'LOCATION': os.path.join(temp_dir, 'wazuh-testing', 'multiple-logs', '*'), 'LOG_FORMAT': 'syslog'}
+]
+
+metadata = [
+    {'location': os.path.join(temp_dir, 'wazuh-testing', 'depth1', 'test.txt'),
+     'files': [os.path.join(temp_dir, 'wazuh-testing', 'depth1', 'test.txt')],
+     'log_format': 'syslog', 'file_type': 'single_file'},
+    {'location': os.path.join(temp_dir, 'wazuh-testing', 'depth1', ' depth_test.txt'),
+     'files': [os.path.join(temp_dir, 'wazuh-testing', 'depth1', ' depth_test.txt')],
+     'log_format': 'syslog', 'file_type': 'single_file'},
+    {'location': os.path.join(temp_dir, 'wazuh-testing', 'depth1', 'depth2', 'depth_test.txt'),
+     'files': [os.path.join(temp_dir, 'wazuh-testing', 'depth1', 'depth2', 'depth_test.txt')],
+     'log_format': 'syslog', 'file_type': 'single_file'},
+    {'location': os.path.join(temp_dir, 'wazuh-testing', 'non-existent.txt'),
+     'files': [os.path.join(temp_dir, 'wazuh-testing', 'non-existent.txt')],
+     'log_format': 'syslog', 'file_type': 'non_existent_file'},
+    {'location': os.path.join(temp_dir, 'wazuh-testing', '*'),
+     'files': [os.path.join(temp_dir, 'wazuh-testing', 'foo.txt'),
+               os.path.join(temp_dir, 'wazuh-testing', 'bar.log'),
+               os.path.join(temp_dir, 'wazuh-testing', 'test.yaml'),
+               os.path.join(temp_dir, 'wazuh-testing', 'ñ.txt')],
+     'log_format': 'syslog', 'file_type': 'wildcard_file'},
+    {'location': os.path.join(temp_dir, 'wazuh-testing', 'Testing white spaces'),
+     'files': [os.path.join(temp_dir, 'wazuh-testing', 'Testing white spaces')], 'log_format': 'syslog',
+     'file_type': 'single_file'},
+    {'location': os.path.join(temp_dir, 'wazuh-testing', 'test.*'),
+     'files': [os.path.join(temp_dir, 'wazuh-testing', 'test.txt'),
+               os.path.join(temp_dir, 'wazuh-testing', 'test.log')],
+     'log_format': 'syslog', 'file_type': 'wildcard_file'},
+    {'location': os.path.join(temp_dir, 'wazuh-testing', 'c*test.txt'),
+     'files': [os.path.join(temp_dir, 'wazuh-testing', 'c1test.txt'),
+               os.path.join(temp_dir, 'wazuh-testing', 'c2test.txt'),
+               os.path.join(temp_dir, 'wazuh-testing', 'c3test.txt')], 'log_format': 'syslog',
+     'file_type': 'wildcard_file'},
+    {'location': os.path.join(temp_dir, 'wazuh-testing', 'duplicated', 'duplicated.txt'),
+     'files': [os.path.join(temp_dir, 'wazuh-testing', 'duplicated', 'duplicated.txt')],
+     'log_format': 'syslog', 'path_2': os.path.join(temp_dir, 'wazuh-testing', 'duplicated', 'duplicated.txt'),
+     'file_type': 'duplicated_file'},
+    {'location': os.path.join(temp_dir, 'wazuh-testing', 'file.log-%Y-%m-%d'),
+     'files': [os.path.join(temp_dir, 'wazuh-testing',f'file.log-{date}')], 'log_format': 'syslog',
+     'file_type': 'single_file'},
+    {'location': os.path.join(temp_dir, 'wazuh-testing', 'multiple-logs', '*'),
+     'files': [os.path.join(temp_dir, 'wazuh-testing', 'multiple-logs', 'multiple')],
+     'log_format': 'syslog', 'file_type': 'multiple_logs'}
+]
+
+if sys.platform != 'win32':
+    for case in metadata:
+        if case['location'] == os.path.join(temp_dir, 'wazuh-testing', '*'):
+            for value in file_structure:
+                if value['folder_path'] == os.path.join(temp_dir, 'wazuh-testing'):
+                    value['filename'].append('テスト.txt')
+                    value['filename'].append('ИСПЫТАНИЕ.txt')
+                    value['filename'].append('测试.txt')
+                    value['filename'].append( 'اختبار.txt')
+            case['files'].append(os.path.join(temp_dir, 'wazuh-testing', 'テスト.txt'))
+            case['files'].append(os.path.join(temp_dir, 'wazuh-testing', 'ИСПЫТАНИЕ.txt'))
+            case['files'].append(os.path.join(temp_dir, 'wazuh-testing', '测试.txt'))
+            case['files'].append(os.path.join(temp_dir, 'wazuh-testing', 'اختبار.txt'))
+
+for value in file_structure:
+    if value['folder_path'] == os.path.join(temp_dir, 'wazuh-testing', 'multiple-logs'):
+        for i in range(2000):
+            value['filename'].append(f'multiple{i}.txt')
+
+
+# Configuration data
+configurations = load_wazuh_configurations(configurations_path, __name__, params=parameters, metadata=metadata)
+configuration_ids = [f"{x['LOCATION']}_{x['LOG_FORMAT']}" for x in parameters]
+wazuh_log_monitor = FileMonitor(LOG_FILE_PATH)
+
+
+# Fixtures
+@pytest.fixture(scope="module", params=configurations, ids=configuration_ids)
+def get_configuration(request):
+    """Get configurations from the module."""
+    return request.param
+
+
+@pytest.fixture(scope="module")
+def get_files_list():
+    """Get file list to create from the module."""
+    return file_structure
+
+
+def test_location(get_files_list, create_file_structure_module, get_configuration, configure_environment,
+                  configure_local_internal_options_module, file_monitoring, restart_logcollector):
+    """Check if logcollector is running properly with the specified configuration.
+
+    Raises:
+        TimeoutError: If the expected callback is not generated.
+    """
+    file_type = get_configuration['metadata']['file_type']
+    files = get_configuration['metadata']['files']
+
+    for file_location in sorted(files):
+        if file_type == 'single_file':
+            log_callback = logcollector.callback_analyzing_file(file_location)
+            log_monitor.start(timeout=logcollector.LOG_COLLECTOR_GLOBAL_TIMEOUT, callback=log_callback,
+                              error_message="The expected 'Analyzing file' message has not been produced")
+        elif file_type == 'wildcard_file':
+            pattern = get_configuration['metadata']['location']
+            log_callback = logcollector.callback_match_pattern_file(pattern, file_location)
+            log_monitor.start(timeout=logcollector.LOG_COLLECTOR_GLOBAL_TIMEOUT, callback=log_callback,
+                              error_message=f"The expected 'New file that matches the '{pattern}' "
+                              f"pattern: '{file_location}' message has not been produced")
+        elif file_type == 'non_existent_file':
+            log_callback = logcollector.callback_non_existent_file(file_location)
+            log_monitor.start(timeout=logcollector.LOG_COLLECTOR_GLOBAL_TIMEOUT, callback=log_callback,
+                              error_message="The expected 'Could not open file' message has not been produced")
+        elif file_type == 'duplicated_file':
+            log_callback = logcollector.callback_duplicated_file(file_location)
+            log_monitor.start(timeout=logcollector.LOG_COLLECTOR_GLOBAL_TIMEOUT, callback=log_callback,
+                              error_message=f"The expected 'Log file '{file_location}' is duplicated' "
+                              f"message has not been produced")
+        elif file_type == 'multiple_logs':
+            log_callback = logcollector.callback_file_limit()
+
+            try:
+                wazuh_log_monitor.start(timeout=logcollector.LOG_COLLECTOR_GLOBAL_TIMEOUT, callback=log_callback,
+                                    error_message=f"The expected 'File limit has been reached' "
+                                                  f"message has not been produced")
+            except:                                      
+                if sys.platform == 'sunos5':
+                    pytest.xfail(reason='Xfail due to issue: https://github.com/wazuh/wazuh/issues/10751')