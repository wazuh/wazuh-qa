--- conflicted
+++ resolved
@@ -1,191 +1,171 @@
-# Copyright (C) 2015-2021, Wazuh Inc.
-# Created by Wazuh, Inc. <info@wazuh.com>.
-# This program is free software; you can redistribute it and/or modify it under the terms of GPLv2
-import fnmatch
-import os
-import tempfile
-
-import pytest
-from wazuh_testing import logcollector
-from wazuh_testing.tools import LOG_FILE_PATH
-from wazuh_testing.tools.configuration import load_wazuh_configurations
-from wazuh_testing.tools.monitoring import FileMonitor
-
-# Marks
-
-pytestmark = pytest.mark.tier(level=0)
-
-# Configuration
-test_data_path = os.path.join(os.path.dirname(os.path.realpath(__file__)), 'data', 'configuration')
-configurations_path = os.path.join(test_data_path, 'wazuh_location.yaml')
-
-temp_dir = tempfile.gettempdir()
-
-file_structure = [
-    {
-        'folder_path': os.path.join(temp_dir, 'wazuh-testing'),
-        'filename': ['test.txt', 'test1.log', 'test2.log', '1test.txt', '2test.txt', '1test1.txt', '1test1.log',
-                     '2test2.log', 'test1.txt', 'test2.txt'],
-        'content': f'Content of testing_file\n'
-    },
-]
-
-parameters = [
-    {'LOCATION': os.path.join(temp_dir, 'wazuh-testing', 'test*'), 'LOG_FORMAT': 'syslog',
-     'EXCLUDE': os.path.join(temp_dir, 'wazuh-testing', '*.log')},
-    {'LOCATION': os.path.join(temp_dir, 'wazuh-testing', '*test.txt'), 'LOG_FORMAT': 'syslog',
-     'EXCLUDE': os.path.join(temp_dir, 'wazuh-testing', '*test.txt')},
-    {'LOCATION': os.path.join(temp_dir, 'wazuh-testing', '*test*'), 'LOG_FORMAT': 'syslog',
-     'EXCLUDE': os.path.join(temp_dir, 'wazuh-testing', '*.log')},
-    {'LOCATION': os.path.join(temp_dir, 'wazuh-testing', 'test*'), 'LOG_FORMAT': 'syslog',
-     'EXCLUDE': os.path.join(temp_dir, 'wazuh-testing', 'test*')},
-    {'LOCATION': os.path.join(temp_dir, 'wazuh-testing', '*test.txt'), 'LOG_FORMAT': 'syslog',
-     'EXCLUDE': os.path.join(temp_dir, 'wazuh-testing', 'test*')},
-    {'LOCATION': os.path.join(temp_dir, 'wazuh-testing', '*test*'), 'LOG_FORMAT': 'syslog',
-     'EXCLUDE': os.path.join(temp_dir, 'wazuh-testing', 'test*')},
-    {'LOCATION': os.path.join(temp_dir, 'wazuh-testing', 'test*'), 'LOG_FORMAT': 'syslog',
-     'EXCLUDE': os.path.join(temp_dir, 'wazuh-testing', '*test*')},
-    {'LOCATION': os.path.join(temp_dir, 'wazuh-testing', '*test.txt'), 'LOG_FORMAT': 'syslog',
-     'EXCLUDE': os.path.join(temp_dir, 'wazuh-testing', '*test*')},
-    {'LOCATION': os.path.join(temp_dir, 'wazuh-testing', '*test*'), 'LOG_FORMAT': 'syslog',
-     'EXCLUDE': os.path.join(temp_dir, 'wazuh-testing', '*test*')},
-    {'LOCATION': os.path.join(temp_dir, 'wazuh-testing', '*'), 'LOG_FORMAT': 'syslog',
-     'EXCLUDE': os.path.join(temp_dir, 'wazuh-testing', '*')}
-]
-
-metadata = [
-    {'location': os.path.join(temp_dir, 'wazuh-testing', 'test*'),
-     'files': [os.path.join(temp_dir, 'wazuh-testing', 'test.txt'),
-               os.path.join(temp_dir, 'wazuh-testing', 'test1.log'),
-               os.path.join(temp_dir, 'wazuh-testing', 'test2.log')],
-     'log_format': 'syslog', 'exclude': os.path.join(temp_dir, 'wazuh-testing', '*.log'),
-     'expected_matches': [os.path.join(temp_dir, 'wazuh-testing', 'test.txt')],
-     'description': 'Testing right wildcard, left exclude'},
-    {'location': os.path.join(temp_dir, 'wazuh-testing', '*test.txt'),
-     'files': [os.path.join(temp_dir, 'wazuh-testing', '1test.txt'),
-               os.path.join(temp_dir, 'wazuh-testing', '2test.txt'),
-               os.path.join(temp_dir, 'wazuh-testing', 'test.txt')],
-     'log_format': 'syslog', 'exclude': os.path.join(temp_dir, 'wazuh-testing', '*test.txt'),
-     'expected_matches': ['none'],
-     'description': 'Testing left wildcard, left exclude'},
-    {'location': os.path.join(temp_dir, 'wazuh-testing', '*test*'),
-     'files': [os.path.join(temp_dir, 'wazuh-testing', '1test1.txt'),
-               os.path.join(temp_dir, 'wazuh-testing', '1test1.log'),
-               os.path.join(temp_dir, 'wazuh-testing', '2test2.log')],
-     'log_format': 'syslog', 'exclude': os.path.join(temp_dir, 'wazuh-testing','*.log'),
-     'expected_matches': [os.path.join(temp_dir, 'wazuh-testing', '1test1.txt')],
-     'description': 'Testing right and left wildcard, left exclude'},
-    {'location': os.path.join(temp_dir, 'wazuh-testing', 'test*'),
-     'files': [os.path.join(temp_dir, 'wazuh-testing', 'test1.txt'),
-               os.path.join(temp_dir, 'wazuh-testing', 'test1.log'),
-               os.path.join(temp_dir, 'wazuh-testing', 'test2.log')],
-     'log_format': 'syslog', 'exclude':os.path.join(temp_dir, 'wazuh-testing', 'test*'),
-     'expected_matches': ['none'],
-     'description': 'Testing right wildcard, right exclude'},
-    {'location': os.path.join(temp_dir, 'wazuh-testing', '*test.txt'),
-     'files': [os.path.join(temp_dir, 'wazuh-testing', '1test.txt'),
-               os.path.join(temp_dir, 'wazuh-testing', '2test.txt'),
-               os.path.join(temp_dir, 'wazuh-testing', 'test.txt')],
-     'log_format': 'syslog', 'exclude': os.path.join(temp_dir, 'wazuh-testing', 'test*'),
-     'expected_matches': [os.path.join(temp_dir, 'wazuh-testing',' 1test.txt'),
-                          os.path.join(temp_dir, 'wazuh-testing', '2test.txt')],
-     'description': 'Testing left wildcard, right exclude'},
-    {'location': os.path.join(temp_dir, 'wazuh-testing', '*test*'),
-     'files': [os.path.join(temp_dir, 'wazuh-testing', '1test1.txt'),
-               os.path.join(temp_dir, 'wazuh-testing', '1test1.log'),
-               os.path.join(temp_dir, 'wazuh-testing', '2test2.log'),
-               os.path.join(temp_dir, 'wazuh-testing', 'test2.txt')],
-     'log_format': 'syslog', 'exclude':os.path.join(temp_dir, 'wazuh-testing', 'test*'),
-     'expected_matches': [os.path.join(temp_dir, 'wazuh-testing', '1test1.txt'),
-                          os.path.join(temp_dir, 'wazuh-testing', '1test1.log'),
-                          os.path.join(temp_dir, 'wazuh-testing', '2test2.log')],
-     'description': 'Testing right and left wildcard, right exclude'},
-    {'location': os.path.join(temp_dir, 'wazuh-testing', 'test*'),
-     'files': [os.path.join(temp_dir, 'wazuh-testing', 'test1.txt'),
-               os.path.join(temp_dir, 'wazuh-testing', 'test1.log'),
-               os.path.join(temp_dir, 'wazuh-testing', 'test2.log')],
-     'log_format': 'syslog', 'exclude': os.path.join(temp_dir, 'wazuh-testing', '*test*'),
-     'expected_matches': ['none'],
-     'description': 'Testing right wildcard, right and left exclude'},
-    {'location': os.path.join(temp_dir, 'wazuh-testing', '*test.txt'),
-     'files': [os.path.join(temp_dir, 'wazuh-testing', '1test.txt'),
-               os.path.join(temp_dir, 'wazuh-testing', '2test.txt')],
-     'log_format': 'syslog', 'exclude': os.path.join(temp_dir, 'wazuh-testing', '*test*'),
-     'expected_matches': ['none'],
-     'description': 'Testing left wildcard, right and left exclude'},
-    {'location': os.path.join(temp_dir, 'wazuh-testing', '*test*'),
-     'files': [os.path.join(temp_dir, 'wazuh-testing', '1test1.txt'),
-               os.path.join(temp_dir, 'wazuh-testing', '1test1.log'),
-               os.path.join(temp_dir, 'wazuh-testing', '2test2.log'),
-               os.path.join(temp_dir, 'wazuh-testing', 'test2.txt')],
-     'log_format': 'syslog', 'exclude': os.path.join(temp_dir, 'wazuh-testing', '*test*'),
-     'expected_matches': ['none'],
-     'description': 'Testing right and left wildcard, right and left exclude'},
-    {'location': os.path.join(temp_dir, 'wazuh-testing', '*'),
-     'files': [os.path.join(temp_dir, 'wazuh-testing', '1test1.txt'),
-               os.path.join(temp_dir, 'wazuh-testing', '1test1.log'),
-               os.path.join(temp_dir, 'wazuh-testing', '2test2.log'),
-               os.path.join(temp_dir, 'wazuh-testing', 'test2.txt')],
-     'log_format': 'syslog', 'exclude': os.path.join(temp_dir, 'wazuh-testing', '*'),
-     'expected_matches': ['none'],
-     'description': 'Testing wildcard location'}
-
-]
-
-# Configuration data
-configurations = load_wazuh_configurations(configurations_path, __name__, params=parameters, metadata=metadata)
-configuration_ids = [f"{x['LOCATION']}_{x['LOG_FORMAT']}" for x in parameters]
-wazuh_log_monitor = FileMonitor(LOG_FILE_PATH)
-
-
-# Fixtures
-@pytest.fixture(scope="module", params=configurations, ids=configuration_ids)
-def get_configuration(request):
-    """Get configurations from the module."""
-    return request.param
-
-
-
-<<<<<<< HEAD
-@pytest.fixture(scope='module')
-def create_files(get_configuration):
-    """Create expected files."""
-    files = get_configuration['metadata']['files']
-
-    for file_location in files:
-        open(file_location, 'w').close()
-
-    yield
-
-    for file_location in files:
-        if os.path.exists(file_location):
-            os.remove(file_location)
-
-
-def test_location_exclude(create_directory, create_files, get_configuration, configure_environment,
-                          restart_logcollector):
-=======
-@pytest.fixture(scope="module")
-def get_files_list():
-    """Get file list to create from the module."""
-    return file_structure
-
-
-def test_location_exclude(get_local_internal_options, configure_local_internal_options, get_files_list,
-                          create_file_structure_module, get_configuration, configure_environment, restart_logcollector):
->>>>>>> 0b8938cf
-    """Check if logcollector is excluding specified files.
-
-    Raises:
-        TimeoutError: If the expected callback is not generated.
-    """
-    files = get_configuration['metadata']['files']
-    excluded = get_configuration['metadata']['exclude']
-
-    for file_location in sorted(files):
-        match = fnmatch.fnmatch(file_location, excluded)
-        if match:
-            log_callback = logcollector.callback_excluded_file(file_location)
-            wazuh_log_monitor.start(timeout=logcollector.LOG_COLLECTOR_GLOBAL_TIMEOUT, callback=log_callback, error_message=f"The expected 'File excluded: "
-                                                                                     f"'{file_location}' message has "
-                                                                                     f"not been produced")
+# Copyright (C) 2015-2021, Wazuh Inc.
+# Created by Wazuh, Inc. <info@wazuh.com>.
+# This program is free software; you can redistribute it and/or modify it under the terms of GPLv2
+import fnmatch
+import os
+import tempfile
+
+import pytest
+from wazuh_testing import logcollector
+from wazuh_testing.tools import LOG_FILE_PATH
+from wazuh_testing.tools.configuration import load_wazuh_configurations
+from wazuh_testing.tools.monitoring import FileMonitor
+
+# Marks
+
+pytestmark = pytest.mark.tier(level=0)
+
+# Configuration
+test_data_path = os.path.join(os.path.dirname(os.path.realpath(__file__)), 'data', 'configuration')
+configurations_path = os.path.join(test_data_path, 'wazuh_location.yaml')
+
+temp_dir = tempfile.gettempdir()
+
+file_structure = [
+    {
+        'folder_path': os.path.join(temp_dir, 'wazuh-testing'),
+        'filename': ['test.txt', 'test1.log', 'test2.log', '1test.txt', '2test.txt', '1test1.txt', '1test1.log',
+                     '2test2.log', 'test1.txt', 'test2.txt'],
+        'content': f'Content of testing_file\n'
+    },
+]
+
+parameters = [
+    {'LOCATION': os.path.join(temp_dir, 'wazuh-testing', 'test*'), 'LOG_FORMAT': 'syslog',
+     'EXCLUDE': os.path.join(temp_dir, 'wazuh-testing', '*.log')},
+    {'LOCATION': os.path.join(temp_dir, 'wazuh-testing', '*test.txt'), 'LOG_FORMAT': 'syslog',
+     'EXCLUDE': os.path.join(temp_dir, 'wazuh-testing', '*test.txt')},
+    {'LOCATION': os.path.join(temp_dir, 'wazuh-testing', '*test*'), 'LOG_FORMAT': 'syslog',
+     'EXCLUDE': os.path.join(temp_dir, 'wazuh-testing', '*.log')},
+    {'LOCATION': os.path.join(temp_dir, 'wazuh-testing', 'test*'), 'LOG_FORMAT': 'syslog',
+     'EXCLUDE': os.path.join(temp_dir, 'wazuh-testing', 'test*')},
+    {'LOCATION': os.path.join(temp_dir, 'wazuh-testing', '*test.txt'), 'LOG_FORMAT': 'syslog',
+     'EXCLUDE': os.path.join(temp_dir, 'wazuh-testing', 'test*')},
+    {'LOCATION': os.path.join(temp_dir, 'wazuh-testing', '*test*'), 'LOG_FORMAT': 'syslog',
+     'EXCLUDE': os.path.join(temp_dir, 'wazuh-testing', 'test*')},
+    {'LOCATION': os.path.join(temp_dir, 'wazuh-testing', 'test*'), 'LOG_FORMAT': 'syslog',
+     'EXCLUDE': os.path.join(temp_dir, 'wazuh-testing', '*test*')},
+    {'LOCATION': os.path.join(temp_dir, 'wazuh-testing', '*test.txt'), 'LOG_FORMAT': 'syslog',
+     'EXCLUDE': os.path.join(temp_dir, 'wazuh-testing', '*test*')},
+    {'LOCATION': os.path.join(temp_dir, 'wazuh-testing', '*test*'), 'LOG_FORMAT': 'syslog',
+     'EXCLUDE': os.path.join(temp_dir, 'wazuh-testing', '*test*')},
+    {'LOCATION': os.path.join(temp_dir, 'wazuh-testing', '*'), 'LOG_FORMAT': 'syslog',
+     'EXCLUDE': os.path.join(temp_dir, 'wazuh-testing', '*')}
+]
+
+metadata = [
+    {'location': os.path.join(temp_dir, 'wazuh-testing', 'test*'),
+     'files': [os.path.join(temp_dir, 'wazuh-testing', 'test.txt'),
+               os.path.join(temp_dir, 'wazuh-testing', 'test1.log'),
+               os.path.join(temp_dir, 'wazuh-testing', 'test2.log')],
+     'log_format': 'syslog', 'exclude': os.path.join(temp_dir, 'wazuh-testing', '*.log'),
+     'expected_matches': [os.path.join(temp_dir, 'wazuh-testing', 'test.txt')],
+     'description': 'Testing right wildcard, left exclude'},
+    {'location': os.path.join(temp_dir, 'wazuh-testing', '*test.txt'),
+     'files': [os.path.join(temp_dir, 'wazuh-testing', '1test.txt'),
+               os.path.join(temp_dir, 'wazuh-testing', '2test.txt'),
+               os.path.join(temp_dir, 'wazuh-testing', 'test.txt')],
+     'log_format': 'syslog', 'exclude': os.path.join(temp_dir, 'wazuh-testing', '*test.txt'),
+     'expected_matches': ['none'],
+     'description': 'Testing left wildcard, left exclude'},
+    {'location': os.path.join(temp_dir, 'wazuh-testing', '*test*'),
+     'files': [os.path.join(temp_dir, 'wazuh-testing', '1test1.txt'),
+               os.path.join(temp_dir, 'wazuh-testing', '1test1.log'),
+               os.path.join(temp_dir, 'wazuh-testing', '2test2.log')],
+     'log_format': 'syslog', 'exclude': os.path.join(temp_dir, 'wazuh-testing','*.log'),
+     'expected_matches': [os.path.join(temp_dir, 'wazuh-testing', '1test1.txt')],
+     'description': 'Testing right and left wildcard, left exclude'},
+    {'location': os.path.join(temp_dir, 'wazuh-testing', 'test*'),
+     'files': [os.path.join(temp_dir, 'wazuh-testing', 'test1.txt'),
+               os.path.join(temp_dir, 'wazuh-testing', 'test1.log'),
+               os.path.join(temp_dir, 'wazuh-testing', 'test2.log')],
+     'log_format': 'syslog', 'exclude':os.path.join(temp_dir, 'wazuh-testing', 'test*'),
+     'expected_matches': ['none'],
+     'description': 'Testing right wildcard, right exclude'},
+    {'location': os.path.join(temp_dir, 'wazuh-testing', '*test.txt'),
+     'files': [os.path.join(temp_dir, 'wazuh-testing', '1test.txt'),
+               os.path.join(temp_dir, 'wazuh-testing', '2test.txt'),
+               os.path.join(temp_dir, 'wazuh-testing', 'test.txt')],
+     'log_format': 'syslog', 'exclude': os.path.join(temp_dir, 'wazuh-testing', 'test*'),
+     'expected_matches': [os.path.join(temp_dir, 'wazuh-testing',' 1test.txt'),
+                          os.path.join(temp_dir, 'wazuh-testing', '2test.txt')],
+     'description': 'Testing left wildcard, right exclude'},
+    {'location': os.path.join(temp_dir, 'wazuh-testing', '*test*'),
+     'files': [os.path.join(temp_dir, 'wazuh-testing', '1test1.txt'),
+               os.path.join(temp_dir, 'wazuh-testing', '1test1.log'),
+               os.path.join(temp_dir, 'wazuh-testing', '2test2.log'),
+               os.path.join(temp_dir, 'wazuh-testing', 'test2.txt')],
+     'log_format': 'syslog', 'exclude':os.path.join(temp_dir, 'wazuh-testing', 'test*'),
+     'expected_matches': [os.path.join(temp_dir, 'wazuh-testing', '1test1.txt'),
+                          os.path.join(temp_dir, 'wazuh-testing', '1test1.log'),
+                          os.path.join(temp_dir, 'wazuh-testing', '2test2.log')],
+     'description': 'Testing right and left wildcard, right exclude'},
+    {'location': os.path.join(temp_dir, 'wazuh-testing', 'test*'),
+     'files': [os.path.join(temp_dir, 'wazuh-testing', 'test1.txt'),
+               os.path.join(temp_dir, 'wazuh-testing', 'test1.log'),
+               os.path.join(temp_dir, 'wazuh-testing', 'test2.log')],
+     'log_format': 'syslog', 'exclude': os.path.join(temp_dir, 'wazuh-testing', '*test*'),
+     'expected_matches': ['none'],
+     'description': 'Testing right wildcard, right and left exclude'},
+    {'location': os.path.join(temp_dir, 'wazuh-testing', '*test.txt'),
+     'files': [os.path.join(temp_dir, 'wazuh-testing', '1test.txt'),
+               os.path.join(temp_dir, 'wazuh-testing', '2test.txt')],
+     'log_format': 'syslog', 'exclude': os.path.join(temp_dir, 'wazuh-testing', '*test*'),
+     'expected_matches': ['none'],
+     'description': 'Testing left wildcard, right and left exclude'},
+    {'location': os.path.join(temp_dir, 'wazuh-testing', '*test*'),
+     'files': [os.path.join(temp_dir, 'wazuh-testing', '1test1.txt'),
+               os.path.join(temp_dir, 'wazuh-testing', '1test1.log'),
+               os.path.join(temp_dir, 'wazuh-testing', '2test2.log'),
+               os.path.join(temp_dir, 'wazuh-testing', 'test2.txt')],
+     'log_format': 'syslog', 'exclude': os.path.join(temp_dir, 'wazuh-testing', '*test*'),
+     'expected_matches': ['none'],
+     'description': 'Testing right and left wildcard, right and left exclude'},
+    {'location': os.path.join(temp_dir, 'wazuh-testing', '*'),
+     'files': [os.path.join(temp_dir, 'wazuh-testing', '1test1.txt'),
+               os.path.join(temp_dir, 'wazuh-testing', '1test1.log'),
+               os.path.join(temp_dir, 'wazuh-testing', '2test2.log'),
+               os.path.join(temp_dir, 'wazuh-testing', 'test2.txt')],
+     'log_format': 'syslog', 'exclude': os.path.join(temp_dir, 'wazuh-testing', '*'),
+     'expected_matches': ['none'],
+     'description': 'Testing wildcard location'}
+
+]
+
+# Configuration data
+configurations = load_wazuh_configurations(configurations_path, __name__, params=parameters, metadata=metadata)
+configuration_ids = [f"{x['LOCATION']}_{x['LOG_FORMAT']}" for x in parameters]
+wazuh_log_monitor = FileMonitor(LOG_FILE_PATH)
+
+
+# Fixtures
+@pytest.fixture(scope="module", params=configurations, ids=configuration_ids)
+def get_configuration(request):
+    """Get configurations from the module."""
+    return request.param
+
+
+
+@pytest.fixture(scope="module")
+def get_files_list():
+    """Get file list to create from the module."""
+    return file_structure
+
+
+def test_location_exclude(get_files_list, create_file_structure_module, get_configuration, configure_environment,
+                          restart_logcollector):
+    """Check if logcollector is excluding specified files.
+
+    Raises:
+        TimeoutError: If the expected callback is not generated.
+    """
+    files = get_configuration['metadata']['files']
+    excluded = get_configuration['metadata']['exclude']
+
+    for file_location in sorted(files):
+        match = fnmatch.fnmatch(file_location, excluded)
+        if match:
+            log_callback = logcollector.callback_excluded_file(file_location)
+            wazuh_log_monitor.start(timeout=logcollector.LOG_COLLECTOR_GLOBAL_TIMEOUT, callback=log_callback, error_message=f"The expected 'File excluded: "
+                                                                                     f"'{file_location}' message has "
+                                                                                     f"not been produced")