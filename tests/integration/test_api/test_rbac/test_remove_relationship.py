--- conflicted
+++ resolved
@@ -7,15 +7,9 @@
 
 type: integration
 
-<<<<<<< HEAD
-brief: These tests will check if the `RBAC` (Role-Based Access Control) feature of the API is working properly.
-       Specifically, they will verify that the different relationships between users-roles-policies can be
-       correctly removed. The `RBAC` capability allows users accessing the API to be assigned a role
-=======
 brief: These tests will check if the 'RBAC' (Role-Based Access Control) feature of the API is working properly.
        Specifically, they will verify that the different relationships between users-roles-policies can be
        correctly removed. The 'RBAC' capability allows users accessing the API to be assigned a role
->>>>>>> eb32b096
        that will define the privileges they have.
 
 tier: 0
@@ -108,11 +102,7 @@
     '''
     description: Check if the user and role still exist after removing their relationship.
 
-<<<<<<< HEAD
-    wazuh_min_version: 4.2
-=======
     wazuh_min_version: 4.2.0
->>>>>>> eb32b096
 
     parameters:
         - set_security_resources:
@@ -128,19 +118,6 @@
         - Verify that the user and the role still exist independently.
 
     inputs:
-<<<<<<< HEAD
-        - The testing `user_id` as a module attribute.
-        - The testing `role_id` as a module attribute.
-
-    input_description: From the `set_security_resources` fixture information is obtained
-                       to perform the test, concretely the `user_id` and `role_id`.
-
-    expected_output:
-        - A `JSON` string in the response body with information of the user-role relationship.
-        - r'200' (`OK` HTTP status code when deleting the user-role relationship)
-        - A `JSON` string in the response body with information of the role.
-        - A `JSON` string in the response body with information of the user.
-=======
         - The testing 'user_id' as a module attribute.
         - The testing 'role_id' as a module attribute.
 
@@ -152,7 +129,6 @@
         - r'200' ('OK' HTTP status code when deleting the user-role relationship)
         - A 'JSON' string in the response body with information of the role.
         - A 'JSON' string in the response body with information of the user.
->>>>>>> eb32b096
 
     tags:
         - rbac
@@ -171,11 +147,7 @@
     '''
     description: Check if the role and policy still exist after removing their relationship.
 
-<<<<<<< HEAD
-    wazuh_min_version: 4.2
-=======
     wazuh_min_version: 4.2.0
->>>>>>> eb32b096
 
     parameters:
         - set_security_resources:
@@ -191,19 +163,6 @@
         - Verify that the role and the policy still exists independently.
 
     inputs:
-<<<<<<< HEAD
-        - The testing `role_id` as a module attribute.
-        - The testing `policy_id` as a module attribute.
-
-    input_description: From the `set_security_resources` fixture information is obtained
-                       to perform the test, concretely the `role_id` and `policy_id`.
-
-    expected_output:
-        - A `JSON` string in the response body with information of the role-policy relationship.
-        - r'200' (`OK` HTTP status code when deleting the role-policy relationship)
-        - A `JSON` string in the response body with information of the role.
-        - A `JSON` string in the response body with information of the policy.
-=======
         - The testing 'role_id' as a module attribute.
         - The testing 'policy_id' as a module attribute.
 
@@ -215,7 +174,6 @@
         - r'200' ('OK' HTTP status code when deleting the role-policy relationship)
         - A 'JSON' string in the response body with information of the role.
         - A 'JSON' string in the response body with information of the policy.
->>>>>>> eb32b096
 
     tags:
         - rbac
@@ -234,11 +192,7 @@
     '''
     description: Check if the role and rule still exist after removing their relationship.
 
-<<<<<<< HEAD
-    wazuh_min_version: 4.2
-=======
     wazuh_min_version: 4.2.0
->>>>>>> eb32b096
 
     parameters:
         - set_security_resources:
@@ -254,19 +208,6 @@
         - Verify that the role and the rule still exists independently.
 
     inputs:
-<<<<<<< HEAD
-        - The testing `role_id` as a module attribute.
-        - The testing `rule_id` as a module attribute.
-
-    input_description: From the `set_security_resources` fixture information is obtained
-                       to perform the test, concretely the `role_id` and `rule_id`.
-
-    expected_output:
-        - A `JSON` string in the response body with information of the role-rule relationship.
-        - r'200' (`OK` HTTP status code when deleting the role-rule relationship)
-        - A `JSON` string in the response body with information of the role.
-        - A `JSON` string in the response body with information of the rule.
-=======
         - The testing 'role_id' as a module attribute.
         - The testing 'rule_id' as a module attribute.
 
@@ -278,7 +219,6 @@
         - r'200' ('OK' HTTP status code when deleting the role-rule relationship)
         - A 'JSON' string in the response body with information of the role.
         - A 'JSON' string in the response body with information of the rule.
->>>>>>> eb32b096
 
     tags:
         - rbac
