'''
copyright: Copyright (C) 2015-2021, Wazuh Inc.

           Created by Wazuh, Inc. <info@wazuh.com>.

           This program is free software; you can redistribute it and/or modify it under the terms of GPLv2

type: integration

<<<<<<< HEAD
brief: These tests will check if the `RBAC` (Role-Based Access Control) feature of the API is working properly.
       Specifically, they will verify that the different security resources (users, roles, policies, and rules)
       can be correctly removed. The `RBAC` capability allows users accessing the API to be assigned a role that
=======
brief: These tests will check if the 'RBAC' (Role-Based Access Control) feature of the API is working properly.
       Specifically, they will verify that the different security resources (users, roles, policies, and rules)
       can be correctly removed. The 'RBAC' capability allows users accessing the API to be assigned a role that
>>>>>>> eb32b096
       will define the privileges they have.

tier: 0

modules:
    - api

components:
    - manager

daemons:
    - wazuh-apid
    - wazuh-analysisd
    - wazuh-syscheckd
    - wazuh-db

os_platform:
    - linux

os_version:
    - Arch Linux
    - Amazon Linux 2
    - Amazon Linux 1
    - CentOS 8
    - CentOS 7
    - CentOS 6
    - Ubuntu Focal
    - Ubuntu Bionic
    - Ubuntu Xenial
    - Ubuntu Trusty
    - Debian Buster
    - Debian Stretch
    - Debian Jessie
    - Debian Wheezy
    - Red Hat 8
    - Red Hat 7
    - Red Hat 6

references:
    - https://documentation.wazuh.com/current/user-manual/api/getting-started.html
    - https://documentation.wazuh.com/current/user-manual/api/reference.html#tag/Security
    - https://en.wikipedia.org/wiki/Role-based_access_control

tags:
    - api
'''
import requests
import pytest
from wazuh_testing.api import get_security_resource_information

# Variables
user_id, role_id, policy_id, rule_id = None, None, None, None


# Functions
def check_relationships(original_relationships, new_relationships, deleted_relationship):
    """Check if the relationships stay the same after removing security resources.

    Parameters
    ----------
    original_relationships : dict
        Original relationships.
    new_relationships : dict
        Relationships after removing a security resource.
    deleted_relationship : str
        Security resource that was deleted.
    """
    original_relationships[deleted_relationship] = []
    assert original_relationships == new_relationships, f'Some relationships were deleted. ' \
                                                        f'\nOriginal: {original_relationships}\n' \
                                                        f'New: {new_relationships}'


def check_resources(deleted_resource, resource_id):
    """Check if the security resources stay the same.

    Parameters
    ----------
    deleted_resource : str
        Name of the deleted resource.
    resource_id : int
        ID of the resource.
    """
    resources = {
        'users': 'user_ids',
        'roles': 'role_ids',
        'policies': 'policy_ids',
        'rules': 'rule_ids'
    }
    del resources[deleted_resource]
    # Check that the rest of resources still exists
    for param in resources.values():
        assert get_security_resource_information(**{param: resource_id})


# Tests
@pytest.mark.filterwarnings('ignore::urllib3.exceptions.InsecureRequestWarning')
def test_remove_rule(set_security_resources, get_api_details):
    '''
    description: Check if relationships between security resources stay the same
                 after removing the linked rule.

<<<<<<< HEAD
    wazuh_min_version: 4.2
=======
    wazuh_min_version: 4.2.0
>>>>>>> eb32b096

    parameters:
        - set_security_resources:
            type: fixture
            brief: Creates a set of role-based security resources along with a user for testing.
        - get_api_details:
            type: fixture
            brief: Get API information.

    assertions:
        - Verify that the role-based relationships exist.
        - Verify that the request to delete the linked rule is done correctly.
        - Verify that the role-based security relationships still exist.
        - Verify that the remaining security resources still exist (user, role, and policy).
        - Verify that the remaining role-based security relationships still exist.

    inputs:
<<<<<<< HEAD
        - The testing `role_id` as a module attribute.
        - The testing `rule_id` as a module attribute.

    input_description: From the `set_security_resources` fixture information is obtained
                       to perform the test, concretely the `role_id` and the `rule_id`.

    expected_output:
        - A `JSON` string in the response body with information of the role-based relationships.
        - r'200' (`OK` HTTP status code when deleting the linked rule)
=======
        - The testing 'role_id' as a module attribute.
        - The testing 'rule_id' as a module attribute.

    input_description: From the 'set_security_resources' fixture information is obtained
                       to perform the test, concretely the 'role_id' and the 'rule_id'.

    expected_output:
        - A 'JSON' string in the response body with information of the role-based relationships.
        - r'200' ('OK' HTTP status code when deleting the linked rule)
>>>>>>> eb32b096

    tags:
        - rbac
    '''
    api_details = get_api_details()
    relationships = get_security_resource_information(role_ids=role_id)
    assert relationships, 'There are not relationships'

    delete_endpoint = api_details['base_url'] + f'/security/rules?rule_ids={rule_id}'
    response = requests.delete(delete_endpoint, headers=api_details['auth_headers'], verify=False)
    assert response.status_code == 200, f'Status code was not 200. Response: {response.text}'

    new_relationships = get_security_resource_information(role_ids=role_id)
    assert new_relationships, 'There are not relationships'

    check_resources('rules', rule_id)
    check_relationships(relationships, new_relationships, 'rules')


@pytest.mark.filterwarnings('ignore::urllib3.exceptions.InsecureRequestWarning')
def test_remove_policy(set_security_resources, get_api_details):
    '''
    description: Check if relationships between security resources stay the same
                 after removing the linked policy.

<<<<<<< HEAD
    wazuh_min_version: 4.2
=======
    wazuh_min_version: 4.2.0
>>>>>>> eb32b096

    parameters:
        - set_security_resources:
            type: fixture
            brief: Creates a set of role-based security resources along with a user for testing.
        - get_api_details:
            type: fixture
            brief: Get API information.

    assertions:
        - Verify that the role-based relationships exist.
        - Verify that the request to delete the linked policy is done correctly.
        - Verify that the role-based security relationships still exist.
        - Verify that the remaining security resources still exist (user, role, and rule).
        - Verify that the remaining role-based security relationships still exist.

    inputs:
<<<<<<< HEAD
        - The testing `role_id` as a module attribute.
        - The testing `policy_id` as a module attribute.

    input_description: From the `set_security_resources` fixture information is obtained
                       to perform the test, concretely the `role_id` and the `policy_id`.

    expected_output:
        - A `JSON` string in the response body with information of the role-based relationships.
        - r'200' (`OK` HTTP status code when deleting the linked policy)
=======
        - The testing 'role_id' as a module attribute.
        - The testing 'policy_id' as a module attribute.

    input_description: From the 'set_security_resources' fixture information is obtained
                       to perform the test, concretely the 'role_id' and the 'policy_id'.

    expected_output:
        - A 'JSON' string in the response body with information of the role-based relationships.
        - r'200' ('OK' HTTP status code when deleting the linked policy)
>>>>>>> eb32b096

    tags:
        - rbac
    '''
    api_details = get_api_details()
    relationships = get_security_resource_information(role_ids=role_id)
    assert relationships, 'There are not relationships'

    delete_endpoint = api_details['base_url'] + f'/security/policies?policy_ids={policy_id}'
    response = requests.delete(delete_endpoint, headers=api_details['auth_headers'], verify=False)
    assert response.status_code == 200, f'Status code was not 200. Response: {response.text}'

    new_relationships = get_security_resource_information(role_ids=role_id)
    assert new_relationships, 'There are not relationships'

    check_resources('policies', policy_id)
    check_relationships(relationships, new_relationships, 'policies')


@pytest.mark.filterwarnings('ignore::urllib3.exceptions.InsecureRequestWarning')
def test_remove_user(set_security_resources, get_api_details):
    '''
    description: Check if relationships between security resources stay the same
                 after removing the linked user.

<<<<<<< HEAD
    wazuh_min_version: 4.2
=======
    wazuh_min_version: 4.2.0
>>>>>>> eb32b096

    parameters:
        - set_security_resources:
            type: fixture
            brief: Creates a set of role-based security resources along with a user for testing.
        - get_api_details:
            type: fixture
            brief: Get API information.

    assertions:
        - Verify that the role-based relationships exist.
        - Verify that the request to delete the linked user is done correctly.
        - Verify that the role-based security relationships still exist.
        - Verify that the remaining security resources still exist (policy, role, and rule).
        - Verify that the remaining role-based security relationships still exist.

    inputs:
<<<<<<< HEAD
        - The testing `role_id` as a module attribute.
        - The testing `user_id` as a module attribute.

    input_description: From the `set_security_resources` fixture information is obtained
                       to perform the test, concretely the `role_id` and the `user_id`.

    expected_output:
        - A `JSON` string in the response body with information of the role-based relationships.
        - r'200' (`OK` HTTP status code when deleting the linked user)
=======
        - The testing 'role_id' as a module attribute.
        - The testing 'user_id' as a module attribute.

    input_description: From the 'set_security_resources' fixture information is obtained
                       to perform the test, concretely the 'role_id' and the 'user_id'.

    expected_output:
        - A 'JSON' string in the response body with information of the role-based relationships.
        - r'200' ('OK' HTTP status code when deleting the linked user)
>>>>>>> eb32b096

    tags:
        - rbac
    '''
    api_details = get_api_details()
    relationships = get_security_resource_information(role_ids=role_id)
    assert relationships, 'There are not relationships'

    delete_endpoint = api_details['base_url'] + f'/security/users?user_ids={user_id}'
    response = requests.delete(delete_endpoint, headers=api_details['auth_headers'], verify=False)
    assert response.status_code == 200, f'Status code was not 200. Response: {response.text}'

    new_relationships = get_security_resource_information(role_ids=role_id)
    assert new_relationships, 'There are not relationships'

    check_resources('users', user_id)
    check_relationships(relationships, new_relationships, 'users')


@pytest.mark.filterwarnings('ignore::urllib3.exceptions.InsecureRequestWarning')
def test_remove_role(set_security_resources, get_api_details):
    '''
    description: Check if relationships between security resources stay the same
                 after removing the linked role.

<<<<<<< HEAD
    wazuh_min_version: 4.2
=======
    wazuh_min_version: 4.2.0
>>>>>>> eb32b096

    parameters:
        - set_security_resources:
            type: fixture
            brief: Creates a set of role-based security resources along with a user for testing.
        - get_api_details:
            type: fixture
            brief: Get API information.

    assertions:
        - Verify that the role-based relationships exist.
        - Verify that the request to delete the linked role is done correctly.
        - Verify that the role-based security relationships still exist.
        - Verify that the remaining security resources still exist (policy, user, and rule).
        - Verify that the remaining role-based security relationships still exist.

    inputs:
<<<<<<< HEAD
        - The testing `user_id` as a module attribute.
        - The testing `role_id` as a module attribute.

    input_description: From the `set_security_resources` fixture information is obtained
                       to perform the test, concretely the `user_id` and the `role_id`.

    expected_output:
        - A `JSON` string in the response body with information of the role-based relationships.
        - r'200' (`OK` HTTP status code when deleting the linked role)
=======
        - The testing 'user_id' as a module attribute.
        - The testing 'role_id' as a module attribute.

    input_description: From the 'set_security_resources' fixture information is obtained
                       to perform the test, concretely the 'user_id' and the 'role_id'.

    expected_output:
        - A 'JSON' string in the response body with information of the role-based relationships.
        - r'200' ('OK' HTTP status code when deleting the linked role)
>>>>>>> eb32b096

    tags:
        - rbac
    '''
    api_details = get_api_details()
    relationships = get_security_resource_information(user_ids=user_id)
    assert relationships, 'There are not relationships'

    delete_endpoint = api_details['base_url'] + f'/security/roles?role_ids={role_id}'
    response = requests.delete(delete_endpoint, headers=api_details['auth_headers'], verify=False)
    assert response.status_code == 200, f'Status code was not 200. Response: {response.text}'

    new_relationships = get_security_resource_information(user_ids=user_id)
    assert new_relationships, 'There are not relationships'

    check_resources('roles', role_id)
    check_relationships(relationships, new_relationships, 'roles')<|MERGE_RESOLUTION|>--- conflicted
+++ resolved
@@ -7,15 +7,9 @@
 
 type: integration
 
-<<<<<<< HEAD
-brief: These tests will check if the `RBAC` (Role-Based Access Control) feature of the API is working properly.
-       Specifically, they will verify that the different security resources (users, roles, policies, and rules)
-       can be correctly removed. The `RBAC` capability allows users accessing the API to be assigned a role that
-=======
 brief: These tests will check if the 'RBAC' (Role-Based Access Control) feature of the API is working properly.
        Specifically, they will verify that the different security resources (users, roles, policies, and rules)
        can be correctly removed. The 'RBAC' capability allows users accessing the API to be assigned a role that
->>>>>>> eb32b096
        will define the privileges they have.
 
 tier: 0
@@ -118,11 +112,7 @@
     description: Check if relationships between security resources stay the same
                  after removing the linked rule.
 
-<<<<<<< HEAD
-    wazuh_min_version: 4.2
-=======
     wazuh_min_version: 4.2.0
->>>>>>> eb32b096
 
     parameters:
         - set_security_resources:
@@ -140,17 +130,6 @@
         - Verify that the remaining role-based security relationships still exist.
 
     inputs:
-<<<<<<< HEAD
-        - The testing `role_id` as a module attribute.
-        - The testing `rule_id` as a module attribute.
-
-    input_description: From the `set_security_resources` fixture information is obtained
-                       to perform the test, concretely the `role_id` and the `rule_id`.
-
-    expected_output:
-        - A `JSON` string in the response body with information of the role-based relationships.
-        - r'200' (`OK` HTTP status code when deleting the linked rule)
-=======
         - The testing 'role_id' as a module attribute.
         - The testing 'rule_id' as a module attribute.
 
@@ -160,7 +139,6 @@
     expected_output:
         - A 'JSON' string in the response body with information of the role-based relationships.
         - r'200' ('OK' HTTP status code when deleting the linked rule)
->>>>>>> eb32b096
 
     tags:
         - rbac
@@ -186,11 +164,7 @@
     description: Check if relationships between security resources stay the same
                  after removing the linked policy.
 
-<<<<<<< HEAD
-    wazuh_min_version: 4.2
-=======
     wazuh_min_version: 4.2.0
->>>>>>> eb32b096
 
     parameters:
         - set_security_resources:
@@ -208,17 +182,6 @@
         - Verify that the remaining role-based security relationships still exist.
 
     inputs:
-<<<<<<< HEAD
-        - The testing `role_id` as a module attribute.
-        - The testing `policy_id` as a module attribute.
-
-    input_description: From the `set_security_resources` fixture information is obtained
-                       to perform the test, concretely the `role_id` and the `policy_id`.
-
-    expected_output:
-        - A `JSON` string in the response body with information of the role-based relationships.
-        - r'200' (`OK` HTTP status code when deleting the linked policy)
-=======
         - The testing 'role_id' as a module attribute.
         - The testing 'policy_id' as a module attribute.
 
@@ -228,7 +191,6 @@
     expected_output:
         - A 'JSON' string in the response body with information of the role-based relationships.
         - r'200' ('OK' HTTP status code when deleting the linked policy)
->>>>>>> eb32b096
 
     tags:
         - rbac
@@ -254,11 +216,7 @@
     description: Check if relationships between security resources stay the same
                  after removing the linked user.
 
-<<<<<<< HEAD
-    wazuh_min_version: 4.2
-=======
     wazuh_min_version: 4.2.0
->>>>>>> eb32b096
 
     parameters:
         - set_security_resources:
@@ -276,17 +234,6 @@
         - Verify that the remaining role-based security relationships still exist.
 
     inputs:
-<<<<<<< HEAD
-        - The testing `role_id` as a module attribute.
-        - The testing `user_id` as a module attribute.
-
-    input_description: From the `set_security_resources` fixture information is obtained
-                       to perform the test, concretely the `role_id` and the `user_id`.
-
-    expected_output:
-        - A `JSON` string in the response body with information of the role-based relationships.
-        - r'200' (`OK` HTTP status code when deleting the linked user)
-=======
         - The testing 'role_id' as a module attribute.
         - The testing 'user_id' as a module attribute.
 
@@ -296,7 +243,6 @@
     expected_output:
         - A 'JSON' string in the response body with information of the role-based relationships.
         - r'200' ('OK' HTTP status code when deleting the linked user)
->>>>>>> eb32b096
 
     tags:
         - rbac
@@ -322,11 +268,7 @@
     description: Check if relationships between security resources stay the same
                  after removing the linked role.
 
-<<<<<<< HEAD
-    wazuh_min_version: 4.2
-=======
     wazuh_min_version: 4.2.0
->>>>>>> eb32b096
 
     parameters:
         - set_security_resources:
@@ -344,17 +286,6 @@
         - Verify that the remaining role-based security relationships still exist.
 
     inputs:
-<<<<<<< HEAD
-        - The testing `user_id` as a module attribute.
-        - The testing `role_id` as a module attribute.
-
-    input_description: From the `set_security_resources` fixture information is obtained
-                       to perform the test, concretely the `user_id` and the `role_id`.
-
-    expected_output:
-        - A `JSON` string in the response body with information of the role-based relationships.
-        - r'200' (`OK` HTTP status code when deleting the linked role)
-=======
         - The testing 'user_id' as a module attribute.
         - The testing 'role_id' as a module attribute.
 
@@ -364,7 +295,6 @@
     expected_output:
         - A 'JSON' string in the response body with information of the role-based relationships.
         - r'200' ('OK' HTTP status code when deleting the linked role)
->>>>>>> eb32b096
 
     tags:
         - rbac
