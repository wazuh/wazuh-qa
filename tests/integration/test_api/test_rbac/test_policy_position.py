'''
copyright: Copyright (C) 2015-2021, Wazuh Inc.

           Created by Wazuh, Inc. <info@wazuh.com>.

           This program is free software; you can redistribute it and/or modify it under the terms of GPLv2

type: integration

<<<<<<< HEAD
brief: These tests will check if the `RBAC` (Role-Based Access Control) feature of the API is working properly.
       Specifically, they will verify that that the policies are applied to the roles in the right order.
       The `RBAC` capability allows users accessing the API to be assigned a role
=======
brief: These tests will check if the 'RBAC' (Role-Based Access Control) feature of the API is working properly.
       Specifically, they will verify that that the policies are applied to the roles in the right order.
       The 'RBAC' capability allows users accessing the API to be assigned a role
>>>>>>> eb32b096
       that will define the privileges they have.

tier: 0

modules:
    - api

components:
    - manager

daemons:
    - wazuh-apid
    - wazuh-analysisd
    - wazuh-syscheckd
    - wazuh-db

os_platform:
    - linux

os_version:
    - Arch Linux
    - Amazon Linux 2
    - Amazon Linux 1
    - CentOS 8
    - CentOS 7
    - CentOS 6
    - Ubuntu Focal
    - Ubuntu Bionic
    - Ubuntu Xenial
    - Ubuntu Trusty
    - Debian Buster
    - Debian Stretch
    - Debian Jessie
    - Debian Wheezy
    - Red Hat 8
    - Red Hat 7
    - Red Hat 6

references:
    - https://documentation.wazuh.com/current/user-manual/api/getting-started.html
    - https://documentation.wazuh.com/current/user-manual/api/reference.html#tag/Security
    - https://en.wikipedia.org/wiki/Role-based_access_control

tags:
    - api
'''
import pytest
import requests
from wazuh_testing.api import get_security_resource_information

# Variables
user_id, role_id, policy_id, rule_id = None, None, None, None
policy_positions = list()


@pytest.fixture(scope='function')
def add_new_policies(get_api_details):
    """Create new policies and relationships between them and the testing role."""
    api_details = get_api_details()
    # Add first policy to list
    policy_positions.append(policy_id)
    for position in range(1, 4):
        # Create new policy
        response = requests.post(api_details['base_url'] + '/security/policies',
                                 json={'name': f'test_policy_position_{position}',
                                       'policy': {
                                           'actions': ['agent:read'],
                                           'resources': [f'agent:id:{position}'],
                                           'effect': 'allow'
                                       }},
                                 headers=api_details['auth_headers'], verify=False)
        assert response.status_code == 200, 'Expected status code was 200. Full response: ' \
                                            f'{response.text}'
        p_id = response.json()['data']['affected_items'][0]['id']

        # Create Role-Policy
        response = requests.post(f"{api_details['base_url']}/security/roles/{role_id}/policies?policy_ids={p_id}"
                                 f"&position={position}",
                                 headers=api_details['auth_headers'], verify=False)
        assert response.status_code == 200, 'Expected status code was 200. Full response: ' \
                                            f'{response.text}'
        policy_positions.insert(position, p_id)


# Functions
def remove_role_policy(api_details, p_id):
    """Remove a role-policy relationship and update the relationships reference list.

    Parameters
    ----------
    p_id : int
        Policy ID.
    """
    response = requests.delete(f"{api_details['base_url']}/security/roles/{role_id}/policies?policy_ids={p_id}",
                               headers=api_details['auth_headers'], verify=False)
    assert response.status_code == 200, f'Expected status code was 200. Full response: {response.text}'
    policy_positions.remove(p_id)
    assert get_security_resource_information(role_ids=role_id)['policies'] == policy_positions, 'Positions do not match'


def add_role_policy(api_details, p_id, position):
    """Add a role-policy relationship and update the relationships reference list.

    Parameters
    ----------
    p_id : int
        Policy ID.
    position : int
        Relationship position.
    """
    response = requests.post(f"{api_details['base_url']}/security/roles/{role_id}/policies?policy_ids={p_id}"
                             f"&position={position}", headers=api_details['auth_headers'], verify=False)
    assert response.status_code == 200, f'Expected status code was 200. Full response: {response.text}'
    policy_positions.insert(position, p_id)
    assert get_security_resource_information(role_ids=role_id)['policies'] == policy_positions, 'Positions do not match'


# Tests
@pytest.mark.filterwarnings('ignore::urllib3.exceptions.InsecureRequestWarning')
def test_policy_position(set_security_resources, add_new_policies, get_api_details):
    '''
    description: Check if the correct order between role-policy relationships remain after
<<<<<<< HEAD
                 removing some of them and adding others using the `position` parameter.

    wazuh_min_version: 4.2
=======
                 removing some of them and adding others using the 'position' parameter.

    wazuh_min_version: 4.2.0
>>>>>>> eb32b096

    parameters:
        - set_security_resources:
            type: fixture
            brief: Creates a set of role-based security resources along with a user for testing.
        - add_new_policies:
            type: fixture
            brief: Create new policies and relationships between them and the testing role.
        - get_api_details:
            type: fixture
            brief: Get API information.

    assertions:
        - Verify that the request to add or delete a role-policy is done correctly.
        - Verify that the role-policy positions are kept in order when deleting or adding a role-policy.

    inputs:
<<<<<<< HEAD
        - The testing `policy_ids` array as a module variable.

    input_description: From the `add_new_policies`, `remove_role_policy` and `add_role_policy` fixtures
                       information is obtained to perform the test, concretely the `policy_ids` array.

    expected_output:
        - r'200' (`OK` HTTP status code when deleting or adding a role-policy)
=======
        - The testing 'policy_ids' array as a module variable.

    input_description: From the 'add_new_policies', 'remove_role_policy' and 'add_role_policy' fixtures
                       information is obtained to perform the test, concretely the 'policy_ids' array.

    expected_output:
        - r'200' ('OK' HTTP status code when deleting or adding a role-policy)
>>>>>>> eb32b096
        - An integer array with the role-policy positions.

    tags:
        - rbac
    '''
    api_details = get_api_details()

    # Remove and add in the same position
    pol_id = policy_positions[2]
    remove_role_policy(api_details, pol_id)
    add_role_policy(api_details, pol_id, 2)

    # Remove and add in different positions
    pol_id = policy_positions[3]
    remove_role_policy(api_details, pol_id)
    add_role_policy(api_details, pol_id, 0)

    # Remove and add in the same position after changing the initial state
    pol_id = policy_positions[1]
    remove_role_policy(api_details, pol_id)
    add_role_policy(api_details, pol_id, 1)<|MERGE_RESOLUTION|>--- conflicted
+++ resolved
@@ -7,15 +7,9 @@
 
 type: integration
 
-<<<<<<< HEAD
-brief: These tests will check if the `RBAC` (Role-Based Access Control) feature of the API is working properly.
-       Specifically, they will verify that that the policies are applied to the roles in the right order.
-       The `RBAC` capability allows users accessing the API to be assigned a role
-=======
 brief: These tests will check if the 'RBAC' (Role-Based Access Control) feature of the API is working properly.
        Specifically, they will verify that that the policies are applied to the roles in the right order.
        The 'RBAC' capability allows users accessing the API to be assigned a role
->>>>>>> eb32b096
        that will define the privileges they have.
 
 tier: 0
@@ -138,15 +132,9 @@
 def test_policy_position(set_security_resources, add_new_policies, get_api_details):
     '''
     description: Check if the correct order between role-policy relationships remain after
-<<<<<<< HEAD
-                 removing some of them and adding others using the `position` parameter.
-
-    wazuh_min_version: 4.2
-=======
                  removing some of them and adding others using the 'position' parameter.
 
     wazuh_min_version: 4.2.0
->>>>>>> eb32b096
 
     parameters:
         - set_security_resources:
@@ -164,15 +152,6 @@
         - Verify that the role-policy positions are kept in order when deleting or adding a role-policy.
 
     inputs:
-<<<<<<< HEAD
-        - The testing `policy_ids` array as a module variable.
-
-    input_description: From the `add_new_policies`, `remove_role_policy` and `add_role_policy` fixtures
-                       information is obtained to perform the test, concretely the `policy_ids` array.
-
-    expected_output:
-        - r'200' (`OK` HTTP status code when deleting or adding a role-policy)
-=======
         - The testing 'policy_ids' array as a module variable.
 
     input_description: From the 'add_new_policies', 'remove_role_policy' and 'add_role_policy' fixtures
@@ -180,7 +159,6 @@
 
     expected_output:
         - r'200' ('OK' HTTP status code when deleting or adding a role-policy)
->>>>>>> eb32b096
         - An integer array with the role-policy positions.
 
     tags:
