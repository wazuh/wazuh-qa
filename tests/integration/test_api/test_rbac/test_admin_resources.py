--- conflicted
+++ resolved
@@ -132,10 +132,6 @@
 
 # Tests
 @pytest.mark.filterwarnings('ignore::urllib3.exceptions.InsecureRequestWarning')
-<<<<<<< HEAD
-def test_admin_users(restart_api, wait_for_start, get_api_details):
-    """Test if admin security users can be removed."""
-=======
 def test_admin_users(restart_api, get_api_details):
     '''
     description: Check if the admin security users can be removed. For this purpose,
@@ -171,7 +167,6 @@
     tags:
         - rbac
     '''
->>>>>>> 5b772b24
     api_details = get_api_details()
 
     endpoint = '/security/users'
@@ -181,10 +176,6 @@
 
 
 @pytest.mark.filterwarnings('ignore::urllib3.exceptions.InsecureRequestWarning')
-<<<<<<< HEAD
-def test_admin_roles(restart_api, wait_for_start, get_api_details):
-    """Test if admin security roles can be removed."""
-=======
 def test_admin_roles(restart_api, get_api_details):
     '''
     description: Check if the admin security roles can be removed. For this purpose,
@@ -220,7 +211,6 @@
     tags:
         - rbac
     '''
->>>>>>> 5b772b24
     api_details = get_api_details()
 
     endpoint = '/security/roles'
@@ -233,10 +223,6 @@
 
 
 @pytest.mark.filterwarnings('ignore::urllib3.exceptions.InsecureRequestWarning')
-<<<<<<< HEAD
-def test_admin_policies(restart_api, wait_for_start, get_api_details):
-    """Test if admin security policies can be removed."""
-=======
 def test_admin_policies(restart_api, get_api_details):
     '''
     description: Check if the admin security policies can be removed. For this purpose,
@@ -272,7 +258,6 @@
     tags:
         - rbac
     '''
->>>>>>> 5b772b24
     api_details = get_api_details()
 
     endpoint = '/security/policies'
@@ -286,10 +271,6 @@
 
 
 @pytest.mark.filterwarnings('ignore::urllib3.exceptions.InsecureRequestWarning')
-<<<<<<< HEAD
-def test_admin_rules(restart_api, wait_for_start, get_api_details):
-    """Test if admin security rules can be removed."""
-=======
 def test_admin_rules(restart_api, get_api_details):
     '''
     description: Check if the admin security rules can be removed. For this purpose,
@@ -325,7 +306,6 @@
     tags:
         - rbac
     '''
->>>>>>> 5b772b24
     api_details = get_api_details()
 
     endpoint = '/security/rules'
