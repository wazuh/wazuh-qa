--- conflicted
+++ resolved
@@ -9,11 +9,7 @@
 
 from wazuh_testing.api import callback_detect_api_start, get_base_url, get_token_login_api, API_HOST, \
     API_LOGIN_ENDPOINT, API_PASS, API_PORT, API_USER, API_PROTOCOL
-<<<<<<< HEAD
-from wazuh_testing.tools import API_LOG_FILE_PATH, WAZUH_PATH, WAZUH_API_CONF, WAZUH_SECURITY_CONF
-=======
 from wazuh_testing.tools import API_LOG_FILE_PATH, WAZUH_API_CONF, WAZUH_SECURITY_CONF
->>>>>>> 5cb10b2d
 from wazuh_testing.tools.configuration import get_api_conf, write_api_conf, write_security_conf
 from wazuh_testing.tools.file import truncate_file
 from wazuh_testing.tools.monitoring import FileMonitor
@@ -113,4 +109,5 @@
                 'Authorization': f'Bearer {get_token_login_api(protocol, host, port, user, password, login_endpoint, timeout)}'
             }
         }
+
     return _get_api_details