'''
copyright: Copyright (C) 2015-2021, Wazuh Inc.

           Created by Wazuh, Inc. <info@wazuh.com>.

           This program is free software; you can redistribute it and/or modify it under the terms of GPLv2

type: integration

<<<<<<< HEAD
brief: These tests will check if the cache feature of the API handled by the `wazuh-apid` daemon
       is working properly. The Wazuh API is an open source `RESTful` API that allows for interaction
       with the Wazuh manager from a web browser, command line tool like `cURL` or any script
=======
brief: These tests will check if the cache feature of the API handled by the 'wazuh-apid' daemon
       is working properly. The Wazuh API is an open source 'RESTful' API that allows for interaction
       with the Wazuh manager from a web browser, command line tool like 'cURL' or any script
>>>>>>> 5b772b24
       or program that can make web requests.

tier: 0

modules:
    - api

components:
    - manager

daemons:
    - wazuh-apid
    - wazuh-analysisd
    - wazuh-syscheckd
    - wazuh-db

os_platform:
    - linux

os_version:
    - Arch Linux
    - Amazon Linux 2
    - Amazon Linux 1
    - CentOS 8
    - CentOS 7
    - CentOS 6
    - Ubuntu Focal
    - Ubuntu Bionic
    - Ubuntu Xenial
    - Ubuntu Trusty
    - Debian Buster
    - Debian Stretch
    - Debian Jessie
    - Debian Wheezy
    - Red Hat 8
    - Red Hat 7
    - Red Hat 6

references:
    - https://documentation.wazuh.com/current/user-manual/api/getting-started.html
    - https://documentation.wazuh.com/current/user-manual/api/configuration.html#cache

tags:
    - api
'''
import os
import time

import pytest
import requests
from wazuh_testing.fim import create_file, delete_file, REGULAR, WAZUH_PATH
from wazuh_testing.tools.configuration import check_apply_test, get_api_conf

# Marks

pytestmark = pytest.mark.server

# Variables

rules_directory = os.path.join(WAZUH_PATH, 'ruleset', 'rules')
test_file = 'api_test.xml'

# Configurations

test_data_path = os.path.join(os.path.dirname(os.path.realpath(__file__)), 'data')
configurations_path = os.path.join(test_data_path, 'conf.yaml')
configuration = get_api_conf(configurations_path)


# Fixtures

@pytest.fixture(scope='module', params=configuration)
def get_configuration(request):
    """Get configurations from the module."""
    return request.param


# Functions
def extra_configuration_before_yield():
    # Delete file before running the test if it exists.
    delete_file(rules_directory, test_file)


def extra_configuration_after_yield():
    # Delete file created in the test.
    delete_file(rules_directory, test_file)


# Tests

@pytest.mark.parametrize('tags_to_apply', [
    {'cache_enabled'},
    {'cache_disabled'}
])
@pytest.mark.filterwarnings('ignore::urllib3.exceptions.InsecureRequestWarning')
def test_cache(tags_to_apply, get_configuration, configure_api_environment, restart_api,
               wait_for_start, get_api_details):
    '''
    description: Check if the stored response is returned when the cache is enabled.
                 Calls to rules endpoints can be cached. This test verifies if the result
                 of the first call to the rule endpoint is equal to the second call within
                 a period established in the configuration, even though a new file
                 has been created during the process.

    wazuh_min_version: 4.2.0

    parameters:
        - tags_to_apply:
            type: set
            brief: Run test if match with a configuration identifier, skip otherwise.
        - get_configuration:
            type: fixture
            brief: Get configurations from the module.
        - configure_api_environment:
            type: fixture
            brief: Configure a custom environment for API testing.
        - restart_api:
            type: fixture
            brief: Reset 'api.log' and start a new monitor.
        - wait_for_start:
            type: fixture
            brief: Wait until the API starts.
        - get_api_details:
            type: fixture
            brief: Get API information.

    assertions:
        - Verify that the stored response is returned when the cache is enabled.

    input_description: Different test cases are contained in an external YAML file (conf.yaml)
                       which includes API configuration parameters.

    expected_output:
        - Number of rule files (if caching is enabled).
        - Number of rule files + 1 (if caching is disabled).

    tags:
        - cache
    '''
    check_apply_test(tags_to_apply, get_configuration['tags'])
    cache = get_configuration['configuration']['cache']['enabled']
    api_details = get_api_details()
    api_details['base_url'] += '/rules/files'

    # Request number of rules files before creating a new one.
    first_response = requests.get(api_details['base_url'],
                                  headers=api_details['auth_headers'],
                                  verify=False).json()['data']['total_affected_items']

    # Create a new file inside /var/ossec/ruleset/rules
    create_file(REGULAR, rules_directory, test_file)

    # Request again the number of rules files after creating a new one.
    second_response = requests.get(api_details['base_url'],
                                   headers=api_details['auth_headers'],
                                   verify=False).json()['data']['total_affected_items']

    # If cache is enabled, number of files should be the same in the first and second response even with a new one.
    if cache:
        assert first_response == second_response, 'Total_affected_items should be equal in first and second response ' \
                                                  'when cache is enabled.'

        # Wait until cache expires (10 seconds) and verify that new response is updated.
        time.sleep(11)
        third_response = requests.get(api_details['base_url'],
                                      headers=api_details['auth_headers'],
                                      verify=False).json()['data']['total_affected_items']
        assert first_response + 1 == third_response, 'Cache should have expired but the response is still outdated.'

    else:
        # Verify that the second response is updated when cache is disabled.
        assert first_response + 1 == second_response, 'Total_affected_items should be smaller in first response if ' \
                                                      'cache is disabled.'<|MERGE_RESOLUTION|>--- conflicted
+++ resolved
@@ -7,15 +7,9 @@
 
 type: integration
 
-<<<<<<< HEAD
-brief: These tests will check if the cache feature of the API handled by the `wazuh-apid` daemon
-       is working properly. The Wazuh API is an open source `RESTful` API that allows for interaction
-       with the Wazuh manager from a web browser, command line tool like `cURL` or any script
-=======
 brief: These tests will check if the cache feature of the API handled by the 'wazuh-apid' daemon
        is working properly. The Wazuh API is an open source 'RESTful' API that allows for interaction
        with the Wazuh manager from a web browser, command line tool like 'cURL' or any script
->>>>>>> 5b772b24
        or program that can make web requests.
 
 tier: 0
