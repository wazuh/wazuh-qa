'''
copyright: Copyright (C) 2015-2021, Wazuh Inc.

           Created by Wazuh, Inc. <info@wazuh.com>.

           This program is free software; you can redistribute it and/or modify it under the terms of GPLv2

type: integration

<<<<<<< HEAD
brief: These tests will check if the `drop_privileges` setting of the API is working properly.
       This setting allows the user who starts the `wazuh-apid` daemon to be different from
       the `root` user. The Wazuh API is an open source `RESTful` API that allows for interaction
       with the Wazuh manager from a web browser, command line tool like `cURL` or any script
=======
brief: These tests will check if the 'drop_privileges' setting of the API is working properly.
       This setting allows the user who starts the 'wazuh-apid' daemon to be different from
       the 'root' user. The Wazuh API is an open source 'RESTful' API that allows for interaction
       with the Wazuh manager from a web browser, command line tool like 'cURL' or any script
>>>>>>> eb32b096
       or program that can make web requests.

tier: 0

modules:
    - api

components:
    - manager

daemons:
    - wazuh-apid
    - wazuh-analysisd
    - wazuh-syscheckd
    - wazuh-db

os_platform:
    - linux

os_version:
    - Arch Linux
    - Amazon Linux 2
    - Amazon Linux 1
    - CentOS 8
    - CentOS 7
    - CentOS 6
    - Ubuntu Focal
    - Ubuntu Bionic
    - Ubuntu Xenial
    - Ubuntu Trusty
    - Debian Buster
    - Debian Stretch
    - Debian Jessie
    - Debian Wheezy
    - Red Hat 8
    - Red Hat 7
    - Red Hat 6

references:
    - https://documentation.wazuh.com/current/user-manual/api/getting-started.html
    - https://documentation.wazuh.com/current/user-manual/api/configuration.html#drop-privileges

tags:
    - api
'''
import os
import pwd

import pytest
from wazuh_testing.tools.configuration import check_apply_test, get_api_conf
from wazuh_testing.tools.services import get_process_cmd

# Marks

pytestmark = pytest.mark.server

# Configurations

test_data_path = os.path.join(os.path.dirname(os.path.realpath(__file__)), 'data')
configurations_path = os.path.join(test_data_path, 'conf.yaml')
configuration = get_api_conf(configurations_path)


# Fixtures

@pytest.fixture(scope='module', params=configuration)
def get_configuration(request):
    """Get configurations from the module."""
    return request.param


# Tests

@pytest.mark.parametrize('tags_to_apply', [
    {'drop_privileges_enabled'},
    {'drop_privileges_disabled'},
])
def test_drop_privileges(tags_to_apply, get_configuration, configure_api_environment,
                         restart_api, wait_for_start, get_api_details):
    '''
<<<<<<< HEAD
    description: Check if `drop_privileges` affects the user of the API process.
                 In this test, the `PID` of the API process is obtained. After that,
                 it gets the user (`root` or `wazuh`) and checks if it matches the
                 `drop_privileges` setting.

    wazuh_min_version: 4.2
=======
    description: Check if 'drop_privileges' affects the user of the API process.
                 In this test, the 'PID' of the API process is obtained. After that,
                 it gets the user ('root' or 'wazuh') and checks if it matches the
                 'drop_privileges' setting.

    wazuh_min_version: 4.2.0
>>>>>>> eb32b096

    parameters:
        - tags_to_apply:
            type: set
            brief: Run test if match with a configuration identifier, skip otherwise.
        - get_configuration:
            type: fixture
            brief: Get configurations from the module.
        - configure_api_environment:
            type: fixture
            brief: Configure a custom environment for API testing.
        - restart_api:
            type: fixture
<<<<<<< HEAD
            brief: Reset `api.log` and start a new monitor.
=======
            brief: Reset 'api.log' and start a new monitor.
>>>>>>> eb32b096
        - wait_for_start:
            type: fixture
            brief: Wait until the API starts.
        - get_api_details:
            type: fixture
            brief: Get API information.

    assertions:
<<<<<<< HEAD
        - Verify that when `drop_privileges` is enabled the user who has started the `wazuh-apid` daemon is `wazuh`.
        - Verify that when `drop_privileges` is disabled the user who has started the `wazuh-apid` daemon is `root`.

    input_description: Different test cases are contained in an external `YAML` file (conf.yaml)
                       which includes API configuration parameters.

    expected_output:
        - PID of the `wazuh-apid` process.
        - r'wazuh' (if `drop_privileges == yes`)
        - r'root' (if `drop_privileges == no`)
=======
        - Verify that when 'drop_privileges' is enabled the user who has started the 'wazuh-apid' daemon is 'wazuh'.
        - Verify that when 'drop_privileges' is disabled the user who has started the 'wazuh-apid' daemon is 'root'.

    input_description: Different test cases are contained in an external YAML file (conf.yaml)
                       which includes API configuration parameters.

    expected_output:
        - PID of the 'wazuh-apid' process.
        - r'wazuh' (if 'drop_privileges == yes')
        - r'root' (if 'drop_privileges == no')
>>>>>>> eb32b096
    '''
    check_apply_test(tags_to_apply, get_configuration['tags'])
    drop_privileges = get_configuration['configuration']['drop_privileges']

    # Get wazuh-apid process info
    api_process = get_process_cmd('/api/scripts/wazuh-apid.py')
    if not api_process:
        pytest.fail("The process '/api/scripts/wazuh-apid.py' could not be found")

    # Get current user of the process
    proc_stat_file = os.stat("/proc/%d" % api_process.pid)
    uid = proc_stat_file.st_uid
    username = pwd.getpwuid(uid)[0]

    if drop_privileges:
        assert username == 'wazuh', f'Expected user was "wazuh", but the real one is {username}'
    else:
        assert username == 'root', f'Expected user was "root", but the real one is {username}'<|MERGE_RESOLUTION|>--- conflicted
+++ resolved
@@ -7,17 +7,10 @@
 
 type: integration
 
-<<<<<<< HEAD
-brief: These tests will check if the `drop_privileges` setting of the API is working properly.
-       This setting allows the user who starts the `wazuh-apid` daemon to be different from
-       the `root` user. The Wazuh API is an open source `RESTful` API that allows for interaction
-       with the Wazuh manager from a web browser, command line tool like `cURL` or any script
-=======
 brief: These tests will check if the 'drop_privileges' setting of the API is working properly.
        This setting allows the user who starts the 'wazuh-apid' daemon to be different from
        the 'root' user. The Wazuh API is an open source 'RESTful' API that allows for interaction
        with the Wazuh manager from a web browser, command line tool like 'cURL' or any script
->>>>>>> eb32b096
        or program that can make web requests.
 
 tier: 0
@@ -98,21 +91,12 @@
 def test_drop_privileges(tags_to_apply, get_configuration, configure_api_environment,
                          restart_api, wait_for_start, get_api_details):
     '''
-<<<<<<< HEAD
-    description: Check if `drop_privileges` affects the user of the API process.
-                 In this test, the `PID` of the API process is obtained. After that,
-                 it gets the user (`root` or `wazuh`) and checks if it matches the
-                 `drop_privileges` setting.
-
-    wazuh_min_version: 4.2
-=======
     description: Check if 'drop_privileges' affects the user of the API process.
                  In this test, the 'PID' of the API process is obtained. After that,
                  it gets the user ('root' or 'wazuh') and checks if it matches the
                  'drop_privileges' setting.
 
     wazuh_min_version: 4.2.0
->>>>>>> eb32b096
 
     parameters:
         - tags_to_apply:
@@ -126,11 +110,7 @@
             brief: Configure a custom environment for API testing.
         - restart_api:
             type: fixture
-<<<<<<< HEAD
-            brief: Reset `api.log` and start a new monitor.
-=======
             brief: Reset 'api.log' and start a new monitor.
->>>>>>> eb32b096
         - wait_for_start:
             type: fixture
             brief: Wait until the API starts.
@@ -139,18 +119,6 @@
             brief: Get API information.
 
     assertions:
-<<<<<<< HEAD
-        - Verify that when `drop_privileges` is enabled the user who has started the `wazuh-apid` daemon is `wazuh`.
-        - Verify that when `drop_privileges` is disabled the user who has started the `wazuh-apid` daemon is `root`.
-
-    input_description: Different test cases are contained in an external `YAML` file (conf.yaml)
-                       which includes API configuration parameters.
-
-    expected_output:
-        - PID of the `wazuh-apid` process.
-        - r'wazuh' (if `drop_privileges == yes`)
-        - r'root' (if `drop_privileges == no`)
-=======
         - Verify that when 'drop_privileges' is enabled the user who has started the 'wazuh-apid' daemon is 'wazuh'.
         - Verify that when 'drop_privileges' is disabled the user who has started the 'wazuh-apid' daemon is 'root'.
 
@@ -161,7 +129,6 @@
         - PID of the 'wazuh-apid' process.
         - r'wazuh' (if 'drop_privileges == yes')
         - r'root' (if 'drop_privileges == no')
->>>>>>> eb32b096
     '''
     check_apply_test(tags_to_apply, get_configuration['tags'])
     drop_privileges = get_configuration['configuration']['drop_privileges']
