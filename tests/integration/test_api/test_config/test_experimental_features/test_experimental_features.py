'''
copyright: Copyright (C) 2015-2021, Wazuh Inc.

           Created by Wazuh, Inc. <info@wazuh.com>.

           This program is free software; you can redistribute it and/or modify it under the terms of GPLv2

type: integration

<<<<<<< HEAD
brief: These tests will check if the `experimental_features` setting of the API is working properly.
       This setting allows users to access API endpoints containing features that are under development.
       The Wazuh API is an open source `RESTful` API that allows for interaction with the Wazuh manager
       from a web browser, command line tool like `cURL` or any script or program that can make web requests.
=======
brief: These tests will check if the 'experimental_features' setting of the API is working properly.
       This setting allows users to access API endpoints containing features that are under development.
       The Wazuh API is an open source 'RESTful' API that allows for interaction with the Wazuh manager
       from a web browser, command line tool like 'cURL' or any script or program that can make web requests.
>>>>>>> eb32b096

tier: 0

modules:
    - api

components:
    - manager

daemons:
    - wazuh-apid
    - wazuh-analysisd
    - wazuh-syscheckd
    - wazuh-db

os_platform:
    - linux

os_version:
    - Arch Linux
    - Amazon Linux 2
    - Amazon Linux 1
    - CentOS 8
    - CentOS 7
    - CentOS 6
    - Ubuntu Focal
    - Ubuntu Bionic
    - Ubuntu Xenial
    - Ubuntu Trusty
    - Debian Buster
    - Debian Stretch
    - Debian Jessie
    - Debian Wheezy
    - Red Hat 8
    - Red Hat 7
    - Red Hat 6

references:
    - https://documentation.wazuh.com/current/user-manual/api/getting-started.html
    - https://documentation.wazuh.com/current/user-manual/api/configuration.html#drop-privileges

tags:
    - api
'''
import os

import pytest
import requests
from wazuh_testing.tools.configuration import check_apply_test, get_api_conf

# Marks

pytestmark = pytest.mark.server

# Configurations

test_data_path = os.path.join(os.path.dirname(os.path.realpath(__file__)), 'data')
configurations_path = os.path.join(test_data_path, 'conf.yaml')
configuration = get_api_conf(configurations_path)


# Fixtures

@pytest.fixture(scope='module', params=configuration)
def get_configuration(request):
    """Get configurations from the module."""
    return request.param


# Tests

@pytest.mark.parametrize('tags_to_apply', [
    {'experimental_enabled'},
    {'experimental_disabled'},
])
@pytest.mark.filterwarnings('ignore::urllib3.exceptions.InsecureRequestWarning')
def test_experimental_features(tags_to_apply, get_configuration, configure_api_environment,
                               restart_api, wait_for_start, get_api_details):
    '''
    description: Check if requests to an experimental API endpoint are allowed according
                 to the configuration. For this purpose, it configures the API to use
                 this functionality and makes requests to it, waiting for a correct response.

<<<<<<< HEAD
    wazuh_min_version: 4.2
=======
    wazuh_min_version: 4.2.0
>>>>>>> eb32b096

    parameters:
        - tags_to_apply:
            type: set
            brief: Run test if match with a configuration identifier, skip otherwise.
        - get_configuration:
            type: fixture
            brief: Get configurations from the module.
        - configure_api_environment:
            type: fixture
            brief: Configure a custom environment for API testing.
        - restart_api:
            type: fixture
<<<<<<< HEAD
            brief: Reset `api.log` and start a new monitor.
=======
            brief: Reset 'api.log' and start a new monitor.
>>>>>>> eb32b096
        - wait_for_start:
            type: fixture
            brief: Wait until the API starts.
        - get_api_details:
            type: fixture
            brief: Get API information.

    assertions:
<<<<<<< HEAD
        - Verify that when `experimental_features` is enabled,
          it is possible to access experimental API endpoints.
        - Verify that when `experimental_features` is disabled,
          it is not possible to access experimental API endpoints.

    input_description: Different test cases are contained in an external `YAML` file (conf.yaml)
                       which includes API configuration parameters.

    expected_output:
        - r'200' ('OK' HTTP status code if `experimental_features == true`)
        - r'404' ('Forbidden' HTTP status code if `experimental_features == false`)
=======
        - Verify that when 'experimental_features' is enabled,
          it is possible to access experimental API endpoints.
        - Verify that when 'experimental_features' is disabled,
          it is not possible to access experimental API endpoints.

    input_description: Different test cases are contained in an external YAML file (conf.yaml)
                       which includes API configuration parameters.

    expected_output:
        - r'200' ('OK' HTTP status code if 'experimental_features == true')
        - r'404' ('Forbidden' HTTP status code if 'experimental_features == false')
>>>>>>> eb32b096
    '''
    check_apply_test(tags_to_apply, get_configuration['tags'])
    experimental = get_configuration['configuration']['experimental_features']
    api_details = get_api_details()
    api_details['base_url'] += '/experimental/syscollector/os'

    get_response = requests.get(api_details['base_url'], headers=api_details['auth_headers'], verify=False)

    if experimental:
        assert get_response.status_code == 200, f'Expected status code was 200, ' \
                                                f'but {get_response.status_code} was returned. ' \
                                                f'\nFull response: {get_response.text}'
    else:
        assert get_response.status_code == 404, f'Expected status code was 404, ' \
                                                f'but {get_response.status_code} was returned. ' \
                                                f'\nFull response: {get_response.text}'<|MERGE_RESOLUTION|>--- conflicted
+++ resolved
@@ -7,17 +7,10 @@
 
 type: integration
 
-<<<<<<< HEAD
-brief: These tests will check if the `experimental_features` setting of the API is working properly.
-       This setting allows users to access API endpoints containing features that are under development.
-       The Wazuh API is an open source `RESTful` API that allows for interaction with the Wazuh manager
-       from a web browser, command line tool like `cURL` or any script or program that can make web requests.
-=======
 brief: These tests will check if the 'experimental_features' setting of the API is working properly.
        This setting allows users to access API endpoints containing features that are under development.
        The Wazuh API is an open source 'RESTful' API that allows for interaction with the Wazuh manager
        from a web browser, command line tool like 'cURL' or any script or program that can make web requests.
->>>>>>> eb32b096
 
 tier: 0
 
@@ -101,11 +94,7 @@
                  to the configuration. For this purpose, it configures the API to use
                  this functionality and makes requests to it, waiting for a correct response.
 
-<<<<<<< HEAD
-    wazuh_min_version: 4.2
-=======
     wazuh_min_version: 4.2.0
->>>>>>> eb32b096
 
     parameters:
         - tags_to_apply:
@@ -119,11 +108,7 @@
             brief: Configure a custom environment for API testing.
         - restart_api:
             type: fixture
-<<<<<<< HEAD
-            brief: Reset `api.log` and start a new monitor.
-=======
             brief: Reset 'api.log' and start a new monitor.
->>>>>>> eb32b096
         - wait_for_start:
             type: fixture
             brief: Wait until the API starts.
@@ -132,19 +117,6 @@
             brief: Get API information.
 
     assertions:
-<<<<<<< HEAD
-        - Verify that when `experimental_features` is enabled,
-          it is possible to access experimental API endpoints.
-        - Verify that when `experimental_features` is disabled,
-          it is not possible to access experimental API endpoints.
-
-    input_description: Different test cases are contained in an external `YAML` file (conf.yaml)
-                       which includes API configuration parameters.
-
-    expected_output:
-        - r'200' ('OK' HTTP status code if `experimental_features == true`)
-        - r'404' ('Forbidden' HTTP status code if `experimental_features == false`)
-=======
         - Verify that when 'experimental_features' is enabled,
           it is possible to access experimental API endpoints.
         - Verify that when 'experimental_features' is disabled,
@@ -156,7 +128,6 @@
     expected_output:
         - r'200' ('OK' HTTP status code if 'experimental_features == true')
         - r'404' ('Forbidden' HTTP status code if 'experimental_features == false')
->>>>>>> eb32b096
     '''
     check_apply_test(tags_to_apply, get_configuration['tags'])
     experimental = get_configuration['configuration']['experimental_features']
