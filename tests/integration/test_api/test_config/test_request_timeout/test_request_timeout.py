'''
copyright: Copyright (C) 2015-2021, Wazuh Inc.

           Created by Wazuh, Inc. <info@wazuh.com>.

           This program is free software; you can redistribute it and/or modify it under the terms of GPLv2

type: integration

<<<<<<< HEAD
brief: These tests will check if the `request_timeout` setting of the API is working properly.
       This setting allows specifying the time limit for the API to process a request.
       The Wazuh API is an open source `RESTful` API that allows for interaction with
       the Wazuh manager from a web browser, command line tool like `cURL` or any script
=======
brief: These tests will check if the 'request_timeout' setting of the API is working properly.
       This setting allows specifying the time limit for the API to process a request.
       The Wazuh API is an open source 'RESTful' API that allows for interaction with
       the Wazuh manager from a web browser, command line tool like 'cURL' or any script
>>>>>>> eb32b096
       or program that can make web requests.

tier: 0

modules:
    - api

components:
    - manager

daemons:
    - wazuh-apid
    - wazuh-analysisd
    - wazuh-syscheckd
    - wazuh-db

os_platform:
    - linux

os_version:
    - Arch Linux
    - Amazon Linux 2
    - Amazon Linux 1
    - CentOS 8
    - CentOS 7
    - CentOS 6
    - Ubuntu Focal
    - Ubuntu Bionic
    - Ubuntu Xenial
    - Ubuntu Trusty
    - Debian Buster
    - Debian Stretch
    - Debian Jessie
    - Debian Wheezy
    - Red Hat 8
    - Red Hat 7
    - Red Hat 6

references:
    - https://documentation.wazuh.com/current/user-manual/api/getting-started.html
    - https://documentation.wazuh.com/current/user-manual/api/configuration.html

tags:
    - api
'''
import os
from json import loads

import pytest
import requests

import wazuh_testing.api as api
from wazuh_testing.tools.configuration import check_apply_test, get_api_conf

# Marks

pytestmark = pytest.mark.server

# Configurations

test_data_path = os.path.join(os.path.dirname(os.path.realpath(__file__)), 'data')
configurations_path = os.path.join(test_data_path, 'conf.yaml')
configuration = get_api_conf(configurations_path)


# Fixtures

@pytest.fixture(scope='module', params=configuration)
def get_configuration(request):
    """Get configurations from the module."""
    return request.param


# Tests

@pytest.mark.parametrize('tags_to_apply', [
    {'config1'},
])
def test_request_timeout(tags_to_apply, get_configuration, configure_api_environment, restart_api,
                         wait_for_start, get_api_details):
    '''
    description: Check if the maximum request time for an API request works.
<<<<<<< HEAD
                 For this purpose, a value of `0` seconds is set for the `request_timeout`
                 setting, and a request is made to the API, expecting an error in the response.

    wazuh_min_version: 4.3
=======
                 For this purpose, a value of '0' seconds is set for the 'request_timeout'
                 setting, and a request is made to the API, expecting an error in the response.

    wazuh_min_version: 4.3.0
>>>>>>> eb32b096

    parameters:
        - tags_to_apply:
            type: set
            brief: Run test if match with a configuration identifier, skip otherwise.
        - get_configuration:
            type: fixture
            brief: Get configurations from the module.
        - configure_api_environment:
            type: fixture
            brief: Configure a custom environment for API testing.
        - restart_api:
            type: fixture
<<<<<<< HEAD
            brief: Reset `api.log` and start a new monitor.
=======
            brief: Reset 'api.log' and start a new monitor.
>>>>>>> eb32b096
        - wait_for_start:
            type: fixture
            brief: Wait until the API starts.
        - get_api_details:
            type: fixture
            brief: Get API information.

    assertions:
        - Verify that the request cannot finish successfully, resulting in a timeout error.

<<<<<<< HEAD
    input_description: A test case is contained in an external `YAML` file (conf.yaml) which includes
                       API configuration parameters (`request_timeout` set to `0` seconds).

    expected_output:
        - r'500' (`Internal server error` HTTP status code)
        - r'3021' (`timeout error` in the response body)
=======
    input_description: A test case is contained in an external YAML file (conf.yaml) which includes
                       API configuration parameters ('request_timeout' set to '0' seconds).

    expected_output:
        - r'500' ('Internal server error' HTTP status code)
        - r'3021' ('timeout error' in the response body)
>>>>>>> eb32b096
    '''
    check_apply_test(tags_to_apply, get_configuration['tags'])
    get_response = requests.get(f'{api.API_PROTOCOL}://{api.API_HOST}:{api.API_PORT}{api.API_LOGIN_ENDPOINT}',
                                headers=api.get_login_headers(api.API_USER, api.API_PASS), verify=False)

    assert get_response.status_code == 500, f'Expected status code was 500, ' \
                                            f'but {get_response.status_code} was returned. \n' \
                                            f'Full response: {get_response.text}'
    assert loads(get_response.text)['error'] == 3021  # Timeout error<|MERGE_RESOLUTION|>--- conflicted
+++ resolved
@@ -7,17 +7,10 @@
 
 type: integration
 
-<<<<<<< HEAD
-brief: These tests will check if the `request_timeout` setting of the API is working properly.
-       This setting allows specifying the time limit for the API to process a request.
-       The Wazuh API is an open source `RESTful` API that allows for interaction with
-       the Wazuh manager from a web browser, command line tool like `cURL` or any script
-=======
 brief: These tests will check if the 'request_timeout' setting of the API is working properly.
        This setting allows specifying the time limit for the API to process a request.
        The Wazuh API is an open source 'RESTful' API that allows for interaction with
        the Wazuh manager from a web browser, command line tool like 'cURL' or any script
->>>>>>> eb32b096
        or program that can make web requests.
 
 tier: 0
@@ -100,17 +93,10 @@
                          wait_for_start, get_api_details):
     '''
     description: Check if the maximum request time for an API request works.
-<<<<<<< HEAD
-                 For this purpose, a value of `0` seconds is set for the `request_timeout`
-                 setting, and a request is made to the API, expecting an error in the response.
-
-    wazuh_min_version: 4.3
-=======
                  For this purpose, a value of '0' seconds is set for the 'request_timeout'
                  setting, and a request is made to the API, expecting an error in the response.
 
     wazuh_min_version: 4.3.0
->>>>>>> eb32b096
 
     parameters:
         - tags_to_apply:
@@ -124,11 +110,7 @@
             brief: Configure a custom environment for API testing.
         - restart_api:
             type: fixture
-<<<<<<< HEAD
-            brief: Reset `api.log` and start a new monitor.
-=======
             brief: Reset 'api.log' and start a new monitor.
->>>>>>> eb32b096
         - wait_for_start:
             type: fixture
             brief: Wait until the API starts.
@@ -139,21 +121,12 @@
     assertions:
         - Verify that the request cannot finish successfully, resulting in a timeout error.
 
-<<<<<<< HEAD
-    input_description: A test case is contained in an external `YAML` file (conf.yaml) which includes
-                       API configuration parameters (`request_timeout` set to `0` seconds).
-
-    expected_output:
-        - r'500' (`Internal server error` HTTP status code)
-        - r'3021' (`timeout error` in the response body)
-=======
     input_description: A test case is contained in an external YAML file (conf.yaml) which includes
                        API configuration parameters ('request_timeout' set to '0' seconds).
 
     expected_output:
         - r'500' ('Internal server error' HTTP status code)
         - r'3021' ('timeout error' in the response body)
->>>>>>> eb32b096
     '''
     check_apply_test(tags_to_apply, get_configuration['tags'])
     get_response = requests.get(f'{api.API_PROTOCOL}://{api.API_HOST}:{api.API_PORT}{api.API_LOGIN_ENDPOINT}',
