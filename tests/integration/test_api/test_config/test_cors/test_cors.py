--- conflicted
+++ resolved
@@ -8,17 +8,10 @@
 type: integration
 
 brief:
-<<<<<<< HEAD
-    These tests will check if the `CORS` (Cross-origin resource sharing) feature of the API handled
-    by the `wazuh-apid` daemon is working properly. The Wazuh API is an open source `RESTful` API
-    that allows for interaction with the Wazuh manager from a web browser, command line tool
-    like `cURL` or any script or program that can make web requests.
-=======
     These tests will check if the 'CORS' (Cross-origin resource sharing) feature of the API handled
     by the 'wazuh-apid' daemon is working properly. The Wazuh API is an open source 'RESTful' API
     that allows for interaction with the Wazuh manager from a web browser, command line tool
     like 'cURL' or any script or program that can make web requests.
->>>>>>> eb32b096
 
 tier: 0
 
@@ -100,21 +93,12 @@
 def test_cors(origin, tags_to_apply, get_configuration, configure_api_environment,
               restart_api, wait_for_start, get_api_details):
     '''
-<<<<<<< HEAD
-    description: Check if expected headers are returned when `CORS` is enabled.
-                 When `CORS` is enabled, special headers must be returned in case the
-                 request origin matches the one established in the `CORS` configuration
-                 of the API.
-
-    wazuh_min_version: 4.2
-=======
     description: Check if expected headers are returned when 'CORS' is enabled.
                  When 'CORS' is enabled, special headers must be returned in case the
                  request origin matches the one established in the 'CORS' configuration
                  of the API.
 
     wazuh_min_version: 4.2.0
->>>>>>> eb32b096
 
     parameters:
         - origin:
@@ -140,21 +124,12 @@
             brief: Get API information.
 
     assertions:
-<<<<<<< HEAD
-        - Verify that when CORS is enabled, the `Access-Control-Allow-Origin` header is received.
-        - Verify that when CORS is enabled, the `Access-Control-Expose-Headers` header is received.
-        - Verify that when CORS is enabled, the `Access-Control-Allow-Credentials` header is received.
-        - Verify that when CORS is disabled, the `Access-Control-Allow-Origin` header is not received.
-
-    input_description: A test case is contained in an external `YAML` file (conf.yaml)
-=======
         - Verify that when CORS is enabled, the 'Access-Control-Allow-Origin' header is received.
         - Verify that when CORS is enabled, the 'Access-Control-Expose-Headers' header is received.
         - Verify that when CORS is enabled, the 'Access-Control-Allow-Credentials' header is received.
         - Verify that when CORS is disabled, the 'Access-Control-Allow-Origin' header is not received.
 
     input_description: A test case is contained in an external YAML file (conf.yaml)
->>>>>>> eb32b096
                        which includes API configuration parameters.
 
     expected_output:
