--- conflicted
+++ resolved
@@ -7,17 +7,10 @@
 
 type: integration
 
-<<<<<<< HEAD
-brief: These tests will check if the `DOS` (Denial-of-service attack) blocking feature of the API handled
-       by the `wazuh-apid` daemon is working properly. The Wazuh API is an open source `RESTful` API
-       that allows for interaction with the Wazuh manager from a web browser, command line tool
-       like `cURL` or any script or program that can make web requests.
-=======
 brief: These tests will check if the 'DOS' (Denial-of-service attack) blocking feature of the API handled
        by the 'wazuh-apid' daemon is working properly. The Wazuh API is an open source 'RESTful' API
        that allows for interaction with the Wazuh manager from a web browser, command line tool
        like 'cURL' or any script or program that can make web requests.
->>>>>>> eb32b096
 
 tier: 0
 
@@ -99,19 +92,11 @@
 def test_DOS_blocking_system(tags_to_apply, get_configuration, configure_api_environment, restart_api,
                              wait_for_start, get_api_details):
     '''
-<<<<<<< HEAD
-    description: Check if the API blocking system for IP addresses detected as `DOS` attack works.
-                 For this purpose, the test causes an IP blocking, makes a request within
-                 the same minute, makes a request after the minute.
-
-    wazuh_min_version: 4.2
-=======
     description: Check if the API blocking system for IP addresses detected as 'DOS' attack works.
                  For this purpose, the test causes an IP blocking, makes a request within
                  the same minute, makes a request after the minute.
 
     wazuh_min_version: 4.2.0
->>>>>>> eb32b096
 
     parameters:
         - tags_to_apply:
@@ -125,11 +110,7 @@
             brief: Configure a custom environment for API testing.
         - restart_api:
             type: fixture
-<<<<<<< HEAD
-            brief: Reset `api.log` and start a new monitor.
-=======
             brief: Reset 'api.log' and start a new monitor.
->>>>>>> eb32b096
         - wait_for_start:
             type: fixture
             brief: Wait until the API starts.
@@ -142,21 +123,12 @@
         - Verify that the IP address is still blocked within the one-minute block time.
         - Verify that the IP address is not blocked when expires the blocking time.
 
-<<<<<<< HEAD
-    input_description: Different test cases are contained in an external `YAML` file (conf.yaml)
-                       which includes API configuration parameters.
-
-    expected_output:
-        - r'429' (`Too Many Requests` HTTP status code)
-        - r'200' (`OK` HTTP status code)
-=======
     input_description: Different test cases are contained in an external YAML file (conf.yaml)
                        which includes API configuration parameters.
 
     expected_output:
         - r'429' ('Too Many Requests' HTTP status code)
         - r'200' ('OK' HTTP status code)
->>>>>>> eb32b096
 
     tags:
         - dos_attack
