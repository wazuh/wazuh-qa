--- conflicted
+++ resolved
@@ -7,15 +7,9 @@
 
 type: integration
 
-<<<<<<< HEAD
-brief: These tests will check that the API works correctly using the `HTTPS` protocol.
-       The Wazuh API is an open source `RESTful` API that allows for interaction with
-       the Wazuh manager from a web browser, command line tool like `cURL` or any script
-=======
 brief: These tests will check that the API works correctly using the 'HTTPS' protocol.
        The Wazuh API is an open source 'RESTful' API that allows for interaction with
        the Wazuh manager from a web browser, command line tool like 'cURL' or any script
->>>>>>> eb32b096
        or program that can make web requests.
 
 tier: 0
@@ -102,20 +96,12 @@
                restart_api, wait_for_start, get_api_details):
     '''
     description:
-<<<<<<< HEAD
-        Check if the API works with `HTTP` and `HTTPS` protocols.
-=======
         Check if the API works with 'HTTP' and 'HTTPS' protocols.
->>>>>>> eb32b096
         For this purpose, it configures the API to use both protocols
         and makes requests to it, waiting for a correct response.
 
     wazuh_min_version:
-<<<<<<< HEAD
-        4.2
-=======
         4.2.0
->>>>>>> eb32b096
 
     parameters:
         - tags_to_apply:
@@ -129,11 +115,7 @@
             brief: Configure a custom environment for API testing.
         - restart_api:
             type: fixture
-<<<<<<< HEAD
-            brief: Reset `api.log` and start a new monitor.
-=======
             brief: Reset 'api.log' and start a new monitor.
->>>>>>> eb32b096
         - wait_for_start:
             type: fixture
             brief: Wait until the API starts.
@@ -142,15 +124,9 @@
             brief: Get API information.
 
     assertions:
-<<<<<<< HEAD
-        - Verify that the API requests are made correctly using both `HTTP` and `HTTPS` protocols.
-
-    input_description: Different test cases are contained in an external `YAML` file (conf.yaml)
-=======
         - Verify that the API requests are made correctly using both 'HTTP' and 'HTTPS' protocols.
 
     input_description: Different test cases are contained in an external YAML file (conf.yaml)
->>>>>>> eb32b096
                        which includes API configuration parameters (HTTPS settings).
 
     expected_output:
