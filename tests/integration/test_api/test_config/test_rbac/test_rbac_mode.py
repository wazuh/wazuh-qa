--- conflicted
+++ resolved
@@ -7,19 +7,11 @@
 
 type: integration
 
-<<<<<<< HEAD
-brief: These tests will check if the `rbac_mode` (Role-Based Access Control) setting of the API
-       is working properly. This setting allows you to specify the operating mode between
-       `whitelist mode` and `blacklist mode`. The Wazuh API is an open source `RESTful` API
-       that allows for interaction with the Wazuh manager from a web browser, command line tool
-       like `cURL` or any script or program that can make web requests.
-=======
 brief: These tests will check if the 'rbac_mode' (Role-Based Access Control) setting of the API
        is working properly. This setting allows you to specify the operating mode between
        'whitelist mode' and 'blacklist mode'. The Wazuh API is an open source 'RESTful' API
        that allows for interaction with the Wazuh manager from a web browser, command line tool
        like 'cURL' or any script or program that can make web requests.
->>>>>>> eb32b096
 
 tier: 0
 
@@ -126,15 +118,6 @@
 def test_rbac_mode(tags_to_apply, get_configuration, configure_api_environment, restart_api,
                    wait_for_start, get_api_details):
     '''
-<<<<<<< HEAD
-    description: Check if the `RBAC` mode selected in `api.yaml` is applied. This test creates a user
-                 without any assigned permission. For this reason, when `RBAC` is in `white mode`,
-                 there is no endpoint that the user can execute, so the `HTTP status code`
-                 must be 403 (`forbidden`). On the other hand, when it is in `black mode`,
-                 there is no endpoint that has it denied, so the status code must be 200 (`ok`).
-
-    wazuh_min_version: 4.2
-=======
     description: Check if the 'RBAC' mode selected in 'api.yaml' is applied. This test creates a user
                  without any assigned permission. For this reason, when 'RBAC' is in 'white mode',
                  there is no endpoint that the user can execute, so the 'HTTP status code'
@@ -142,7 +125,6 @@
                  there is no endpoint that has it denied, so the status code must be 200 ('ok').
 
     wazuh_min_version: 4.2.0
->>>>>>> eb32b096
 
     parameters:
         - tags_to_apply:
@@ -156,11 +138,7 @@
             brief: Configure a custom environment for API testing.
         - restart_api:
             type: fixture
-<<<<<<< HEAD
-            brief: Reset `api.log` and start a new monitor.
-=======
             brief: Reset 'api.log' and start a new monitor.
->>>>>>> eb32b096
         - wait_for_start:
             type: fixture
             brief: Wait until the API starts.
@@ -169,21 +147,6 @@
             brief: Get API information.
 
     assertions:
-<<<<<<< HEAD
-        - Check that when the value of the `rbac_mode` setting is set to `white`,
-          the API forbids requests.
-        - Verify that when the value of the `rbac_mode` setting is set to `black`,
-          the API requests are performed correctly.
-
-    input_description: Different test cases are contained in an external `YAML` file (conf_mode.yaml)
-                       which includes API configuration parameters (rbac operation modes).
-                       Two `SQL` scripts are also used to add (schema_add_user.sql)
-                       and remove (schema_delete_user.sql) the testing user.
-
-    expected_output:
-        - r'200' (`OK` HTTP status code if `rbac_white == True`)
-        - r'403' (`Forbidden` HTTP status code if `rbac_white == False`)
-=======
         - Check that when the value of the 'rbac_mode' setting is set to 'white',
           the API forbids requests.
         - Verify that when the value of the 'rbac_mode' setting is set to 'black',
@@ -197,7 +160,6 @@
     expected_output:
         - r'200' ('OK' HTTP status code if 'rbac_white == True')
         - r'403' ('Forbidden' HTTP status code if 'rbac_white == False')
->>>>>>> eb32b096
 
     tags:
         - rbac
