'''
copyright: Copyright (C) 2015-2021, Wazuh Inc.

           Created by Wazuh, Inc. <info@wazuh.com>.

           This program is free software; you can redistribute it and/or modify it under the terms of GPLv2

type: integration

<<<<<<< HEAD
brief: These tests will check if the `level` setting of the API is working properly. This setting
       allows specifying the level of detail (INFO, DEBUG) of the messages written to the `api.log` file.
       The Wazuh API is an open source `RESTful` API that allows for interaction with the Wazuh manager
       from a web browser, command line tool like `cURL` or any script or program that can make web requests.
=======
brief: These tests will check if the 'level' setting of the API is working properly. This setting
       allows specifying the level of detail (INFO, DEBUG) of the messages written to the 'api.log' file.
       The Wazuh API is an open source 'RESTful' API that allows for interaction with the Wazuh manager
       from a web browser, command line tool like 'cURL' or any script or program that can make web requests.
>>>>>>> eb32b096

tier: 0

modules:
    - api

components:
    - manager

daemons:
    - wazuh-apid
    - wazuh-analysisd
    - wazuh-syscheckd
    - wazuh-db

os_platform:
    - linux

os_version:
    - Arch Linux
    - Amazon Linux 2
    - Amazon Linux 1
    - CentOS 8
    - CentOS 7
    - CentOS 6
    - Ubuntu Focal
    - Ubuntu Bionic
    - Ubuntu Xenial
    - Ubuntu Trusty
    - Debian Buster
    - Debian Stretch
    - Debian Jessie
    - Debian Wheezy
    - Red Hat 8
    - Red Hat 7
    - Red Hat 6

references:
    - https://documentation.wazuh.com/current/user-manual/api/getting-started.html
    - https://documentation.wazuh.com/current/user-manual/api/configuration.html#logs

tags:
    - api
'''
import os
from grp import getgrnam
from pwd import getpwnam

import pytest
from wazuh_testing.api import callback_detect_api_debug
from wazuh_testing.tools import PREFIX
from wazuh_testing.tools.configuration import check_apply_test, get_api_conf
from wazuh_testing.tools.monitoring import FileMonitor

# Marks

pytestmark = pytest.mark.server

# Variables

test_directories = [os.path.join(PREFIX, 'test_logs')]
new_log_file = os.path.join(test_directories[0], 'test.log')
file_monitor = FileMonitor(new_log_file)

# Configurations

test_data_path = os.path.join(os.path.dirname(os.path.realpath(__file__)), 'data')
configurations_path = os.path.join(test_data_path, 'conf.yaml')
configuration = get_api_conf(configurations_path)


# Fixtures

@pytest.fixture(scope='module', params=configuration)
def get_configuration(request):
    """Get configurations from the module."""
    return request.param


# Functions

def extra_configuration_before_yield():
    # Create the log file with 'wazuh' as owner.
    with open(new_log_file, 'w+'):
        pass
    os.chmod(new_log_file, 0o777)
    os.chown(new_log_file, getpwnam("wazuh").pw_uid, getgrnam("wazuh").gr_gid)


# Tests

@pytest.mark.parametrize('tags_to_apply', [
    {'logs_info'},
    {'logs_debug'}
])
def test_logs(tags_to_apply, get_configuration, configure_api_environment, restart_api):
    '''
    description: Check if the logs are saved in the desired path and with desired level.
<<<<<<< HEAD
                 Logs are usually store in `/var/ossec/logs/api.log` and with level `info`.
                 In this test the API log has a different path and `debug` level configured.
                 It checks if logs are saved in the new path and with `debug` level.

    wazuh_min_version: 4.2
=======
                 Logs are usually store in '/var/ossec/logs/api.log' and with level 'info'.
                 In this test the API log has a different path and 'debug' level configured.
                 It checks if logs are saved in the new path and with 'debug' level.

    wazuh_min_version: 4.2.0
>>>>>>> eb32b096

    parameters:
        - tags_to_apply:
            type: set
            brief: Run test if match with a configuration identifier, skip otherwise.
        - get_configuration:
            type: fixture
            brief: Get configurations from the module.
        - configure_api_environment:
            type: fixture
            brief: Configure a custom environment for API testing.
        - restart_api:
            type: fixture
<<<<<<< HEAD
            brief: Reset `api.log` and start a new monitor.

    assertions:
        - Verify that no `DEBUG` messages are written when the value of the `level` setting is set to `info`.
        - Verify that `DEBUG` messages are written when the value of the `level` setting is set to `debug`.

    input_description: Different test cases are contained in an external `YAML` file (conf.yaml)
=======
            brief: Reset 'api.log' and start a new monitor.

    assertions:
        - Verify that no 'DEBUG' messages are written when the value of the 'level' setting is set to 'info'.
        - Verify that 'DEBUG' messages are written when the value of the 'level' setting is set to 'debug'.

    input_description: Different test cases are contained in an external YAML file (conf.yaml)
>>>>>>> eb32b096
                       which includes API configuration parameters (log paths and log levels).

    expected_output:
        - r'.*DEBUG: (.*)'

    tags:
        - logs
    '''
    check_apply_test(tags_to_apply, get_configuration['tags'])

    # Detect any "DEBUG:" message in the new log path
    if get_configuration['configuration']['logs']['level'] == 'info':
        with pytest.raises(TimeoutError):
            file_monitor.start(timeout=15, callback=callback_detect_api_debug,
                               error_message='"DEBUG: ..." event received but not expected.').result()
    else:
        file_monitor.start(timeout=60, callback=callback_detect_api_debug,
                           error_message='Did not receive expected "DEBUG: ..." event')<|MERGE_RESOLUTION|>--- conflicted
+++ resolved
@@ -7,17 +7,10 @@
 
 type: integration
 
-<<<<<<< HEAD
-brief: These tests will check if the `level` setting of the API is working properly. This setting
-       allows specifying the level of detail (INFO, DEBUG) of the messages written to the `api.log` file.
-       The Wazuh API is an open source `RESTful` API that allows for interaction with the Wazuh manager
-       from a web browser, command line tool like `cURL` or any script or program that can make web requests.
-=======
 brief: These tests will check if the 'level' setting of the API is working properly. This setting
        allows specifying the level of detail (INFO, DEBUG) of the messages written to the 'api.log' file.
        The Wazuh API is an open source 'RESTful' API that allows for interaction with the Wazuh manager
        from a web browser, command line tool like 'cURL' or any script or program that can make web requests.
->>>>>>> eb32b096
 
 tier: 0
 
@@ -116,19 +109,11 @@
 def test_logs(tags_to_apply, get_configuration, configure_api_environment, restart_api):
     '''
     description: Check if the logs are saved in the desired path and with desired level.
-<<<<<<< HEAD
-                 Logs are usually store in `/var/ossec/logs/api.log` and with level `info`.
-                 In this test the API log has a different path and `debug` level configured.
-                 It checks if logs are saved in the new path and with `debug` level.
-
-    wazuh_min_version: 4.2
-=======
                  Logs are usually store in '/var/ossec/logs/api.log' and with level 'info'.
                  In this test the API log has a different path and 'debug' level configured.
                  It checks if logs are saved in the new path and with 'debug' level.
 
     wazuh_min_version: 4.2.0
->>>>>>> eb32b096
 
     parameters:
         - tags_to_apply:
@@ -142,15 +127,6 @@
             brief: Configure a custom environment for API testing.
         - restart_api:
             type: fixture
-<<<<<<< HEAD
-            brief: Reset `api.log` and start a new monitor.
-
-    assertions:
-        - Verify that no `DEBUG` messages are written when the value of the `level` setting is set to `info`.
-        - Verify that `DEBUG` messages are written when the value of the `level` setting is set to `debug`.
-
-    input_description: Different test cases are contained in an external `YAML` file (conf.yaml)
-=======
             brief: Reset 'api.log' and start a new monitor.
 
     assertions:
@@ -158,7 +134,6 @@
         - Verify that 'DEBUG' messages are written when the value of the 'level' setting is set to 'debug'.
 
     input_description: Different test cases are contained in an external YAML file (conf.yaml)
->>>>>>> eb32b096
                        which includes API configuration parameters (log paths and log levels).
 
     expected_output:
