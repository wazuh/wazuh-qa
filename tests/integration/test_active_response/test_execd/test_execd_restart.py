--- conflicted
+++ resolved
@@ -17,20 +17,16 @@
 from wazuh_testing.tools import WAZUH_PATH, LOG_FILE_PATH
 from wazuh_testing.tools.configuration import load_wazuh_configurations
 from wazuh_testing.tools.monitoring import FileMonitor
+from wazuh_testing.tools.authd_sim import AuthdSimulator
+from wazuh_testing.tools.remoted_sim import RemotedSimulator
 from conftest import *
 
 pytestmark = [pytest.mark.linux, pytest.mark.win32, pytest.mark.tier(level=0), pytest.mark.agent]
 
-<<<<<<< HEAD
-AR_FOLDER = 'active-response' if platform.system() == 'Windows' else 'logs'
-AR_LOG_FILE_PATH = os.path.join(WAZUH_PATH, AR_FOLDER, 'active-responses.log')
 CONF_FOLDER = '' if platform.system() == 'Windows' else 'etc'
 CLIENT_KEYS_PATH = os.path.join(WAZUH_PATH, CONF_FOLDER, 'client.keys')
 SERVER_KEY_PATH = os.path.join(WAZUH_PATH, CONF_FOLDER, 'manager.key')
 SERVER_CERT_PATH = os.path.join(WAZUH_PATH, CONF_FOLDER, 'manager.cert')
-=======
-EXECD_SOCKET = os.path.join(WAZUH_PATH, 'queue', 'alerts', 'execq')
->>>>>>> 77af9234
 CRYPTO = "aes"
 SERVER_ADDRESS = 'localhost'
 PROTOCOL = "tcp"
@@ -65,7 +61,6 @@
 configurations_path = os.path.join(test_data_path, 'wazuh_conf.yaml')
 configurations = load_wazuh_configurations(configurations_path, __name__, params=params, metadata=test_metadata)
 
-<<<<<<< HEAD
 remoted_simulator = None
 
 @pytest.fixture(scope="function")
@@ -101,52 +96,11 @@
     remoted_simulator.stop()
     authd_simulator.shutdown()
 
-@pytest.fixture(scope="session")
-def set_ar_conf_mode():
-    folder = 'shared' if platform.system() == 'Windows' else 'etc/shared'
-    local_int_conf_path = os.path.join(WAZUH_PATH, folder, 'ar.conf')
-    debug_line = 'restart-wazuh0 - restart-wazuh - 0\nrestart-wazuh0 - restart-wazuh.exe - 0\n'
-    with open(local_int_conf_path, 'w') as local_file_write:
-        local_file_write.write('\n'+debug_line)
-    with open(local_int_conf_path, 'r') as local_file_read:
-        lines = local_file_read.readlines()
-        for line in lines:
-            if line == debug_line:
-                return
-
-@pytest.fixture(scope="session")
-def set_debug_mode():
-    folder = '' if platform.system() == 'Windows' else 'etc'
-    local_int_conf_path = os.path.join(WAZUH_PATH, folder, 'local_internal_options.conf')
-    debug_line = 'windows.debug=2\n' if platform.system() == 'Windows' else 'execd.debug=2\n'
-    with open(local_int_conf_path, 'r') as local_file_read:
-        lines = local_file_read.readlines()
-        for line in lines:
-            if line == debug_line:
-                return
-    with open(local_int_conf_path, 'a') as local_file_write:
-        local_file_write.write('\n'+debug_line)
-
-=======
->>>>>>> 77af9234
 @pytest.fixture(scope="module", params=configurations)
 def get_configuration(request):
     """Get configurations from the module"""
     yield request.param
 
-<<<<<<< HEAD
-def wait_received_message_line(line):
-    if ("DEBUG: Received message: " in line):
-        return True
-    return None
-
-def wait_start_message_line(line):
-    if ("Starting" in line):
-        return True
-    return None
-
-=======
->>>>>>> 77af9234
 def wait_message_line(line):
     if platform.system() == 'Windows' and "active-response/bin/restart-wazuh.exe: {\"version\"" in line:
         return True
@@ -171,13 +125,9 @@
     if expected['success'] == False:
         return "{\"origin\":{" + origin + "},\"command\":\"" + metadata['command'] + "\",\"parameters\":{\"extra_args\":[],\"alert\":{\"rule\":{" + rules + "}}}}"
 
-<<<<<<< HEAD
-def test_execd_restart(set_debug_mode, get_configuration, test_version, configure_environment, start_agent, set_ar_conf_mode):
-=======
     return "{\"version\":1,\"origin\":{" + origin + "},\"command\":\"" + metadata['command'] + "\",\"parameters\":{\"extra_args\":[],\"alert\":{\"rule\":{" + rules + "}}}}"
 
-def test_execd_restart(set_debug_mode, set_ar_conf_mode, get_configuration, test_version, configure_environment, restart_service):
->>>>>>> 77af9234
+def test_execd_restart(set_debug_mode, get_configuration, test_version, configure_environment, start_agent, set_ar_conf_mode):
     metadata = get_configuration['metadata']
     expected = metadata['results']
     ossec_log_monitor = FileMonitor(LOG_FILE_PATH)
@@ -207,11 +157,7 @@
         except TimeoutError as err:
             raise AssertionError("Shutdown message tooks too much!")
 
-<<<<<<< HEAD
-=======
         # Checking if the restart-wazuh process is running
-        mystring = os.popen('ps -aux | grep restart-wazuh')
->>>>>>> 77af9234
         flag = False
         for proc in psutil.process_iter():
             if 'restart-wazuh' in proc.name():
