--- conflicted
+++ resolved
@@ -1,59 +1,4 @@
 '''
-<<<<<<< HEAD
-copyright:
-    Copyright (C) 2015-2021, Wazuh Inc.
-
-    Created by Wazuh, Inc. <info@wazuh.com>.
-
-    This program is free software; you can redistribute it and/or modify it under the terms of GPLv2
-
-type:
-    integration
-
-description:
-    These tests will check if the active responses, which are executed by
-    the `wazuh-execd` program via scripts, run correctly.
-
-tiers:
-    - 0
-
-component:
-    agent
-
-path:
-    tests/integration/test_active_response/test_execd/
-
-daemons:
-    - execd
-
-os_support:
-    - linux, rhel5
-    - linux, rhel6
-    - linux, rhel7
-    - linux, rhel8
-    - linux, amazon linux 1
-    - linux, amazon linux 2
-    - linux, debian buster
-    - linux, debian stretch
-    - linux, debian wheezy
-    - linux, ubuntu bionic
-    - linux, ubuntu xenial
-    - linux, ubuntu trusty
-    - linux, arch linux
-    - windows, 7
-    - windows, 8
-    - windows, 10
-    - windows, server 2003
-    - windows, server 2012
-    - windows, server 2016
-
-coverage:
-
-pytest_args:
-
-tags:
-    - active_response
-=======
 copyright: Copyright (C) 2015-2021, Wazuh Inc.
 
            Created by Wazuh, Inc. <info@wazuh.com>.
@@ -102,7 +47,6 @@
 
 references:
     - https://documentation.wazuh.com/current/user-manual/capabilities/active-response/#active-response
->>>>>>> f94e15fb
 '''
 import os
 import platform
@@ -247,44 +191,17 @@
 def test_execd_restart(set_debug_mode, get_configuration, test_version,
                        configure_environment, start_agent, set_ar_conf_mode):
     '''
-<<<<<<< HEAD
-    description:
-        Check if `restart-wazuh` command of Active Response is executed correctly.
-
-    wazuh_min_version:
-        4.2
-=======
     description: Check if 'restart-wazuh' command of 'active response' is executed correctly.
                  For this purpose, a simulated agent is used, to which the active response is sent.
                  This response includes the order to restart the Wazuh agent,
                  which must restart after receiving this response.
 
     wazuh_min_version: 4.2.0
->>>>>>> f94e15fb
 
     parameters:
         - set_debug_mode:
             type: fixture
             brief: Set execd daemon in debug mode.
-<<<<<<< HEAD
-
-        - get_configuration:
-            type: fixture
-            brief: Get configurations from the module.
-
-        - test_version:
-            type: fixture
-            brief: Validate Wazuh version.
-
-        - configure_environment:
-            type: fixture
-            brief: Configure a custom environment for testing.
-
-        - start_agent:
-            type: fixture
-            brief: Create Remoted and Authd simulators, register agent and start it.
-
-=======
         - get_configuration:
             type: fixture
             brief: Get configurations from the module.
@@ -297,33 +214,11 @@
         - start_agent:
             type: fixture
             brief: Create Remoted and Authd simulators, register agent and start it.
->>>>>>> f94e15fb
         - set_ar_conf_mode:
             type: fixture
             brief: Configure Active Responses used in tests.
 
     assertions:
-<<<<<<< HEAD
-        - Check that the active response restart-wazuh is received.
-        - Check that the agent is ready to restart.
-
-    test_input:
-        Several `restart-wazuh` commands with different parameters and the expected result after running them.
-
-    logging:
-        - ossec.log:
-            - r"DEBUG: Received message "
-            - r"Shutdown received. Deleting responses."
-
-        - active-responses.log:
-            - r"Starting"
-            - r"active-response/bin/restart-wazuh "
-            - r"Ended"
-            - r"Invalid input format"
-
-    tags:
-        - active_response
-=======
         - Verify that the 'active response' 'restart-wazuh' is received.
         - Verify that the agent is ready to restart.
 
@@ -340,7 +235,6 @@
 
     tags:
         - simulator
->>>>>>> f94e15fb
     '''
     metadata = get_configuration['metadata']
     expected = metadata['results']
