'''
copyright: Copyright (C) 2015-2021, Wazuh Inc.

           Created by Wazuh, Inc. <info@wazuh.com>.

           This program is free software; you can redistribute it and/or modify it under the terms of GPLv2

type: integration

<<<<<<< HEAD
brief: These tests will check if the active responses, which are executed by
       the `wazuh-execd` daemon via scripts, run correctly. Active responses
       execute a script in response to the triggering of specific alerts
       based on the alert level or rule group.
=======
brief: Active responses execute a script in response to the triggering of specific alerts based
       on the alert level or rule group. These tests will check if the 'active responses',
       which are executed by the 'wazuh-execd' daemon via scripts, run correctly.
>>>>>>> eb32b096

tier: 0

modules:
    - active_response

components:
    - agent

daemons:
    - wazuh-analysisd
<<<<<<< HEAD
    - wazuh-authd
    - wazuh-execd
    - wazuh-remoted
=======
    - wazuh-execd
>>>>>>> eb32b096

os_platform:
    - linux

os_version:
    - Arch Linux
    - Amazon Linux 2
    - Amazon Linux 1
    - CentOS 8
    - CentOS 7
    - CentOS 6
    - Ubuntu Focal
    - Ubuntu Bionic
    - Ubuntu Xenial
    - Ubuntu Trusty
    - Debian Buster
    - Debian Stretch
    - Debian Jessie
    - Debian Wheezy
    - Red Hat 8
    - Red Hat 7
    - Red Hat 6

references:
    - https://documentation.wazuh.com/current/user-manual/capabilities/active-response/#active-response
'''
import os
import platform
import pytest
import time
import subprocess

import wazuh_testing.execd as execd
from wazuh_testing.tools import WAZUH_PATH, LOG_FILE_PATH
from wazuh_testing.tools.file import truncate_file
from wazuh_testing.tools.services import control_service
from wazuh_testing.tools.configuration import load_wazuh_configurations
from wazuh_testing.tools.monitoring import FileMonitor
from wazuh_testing.tools.authd_sim import AuthdSimulator
from wazuh_testing.tools.remoted_sim import RemotedSimulator

pytestmark = [pytest.mark.linux, pytest.mark.win32, pytest.mark.tier(level=0), pytest.mark.agent]

CONF_FOLDER = '' if platform.system() == 'Windows' else 'etc'
CLIENT_KEYS_PATH = os.path.join(WAZUH_PATH, CONF_FOLDER, 'client.keys')
SERVER_KEY_PATH = os.path.join(WAZUH_PATH, CONF_FOLDER, 'manager.key')
SERVER_CERT_PATH = os.path.join(WAZUH_PATH, CONF_FOLDER, 'manager.cert')
CRYPTO = "aes"
SERVER_ADDRESS = 'localhost'
PROTOCOL = "tcp"

test_metadata = [
    {
        'command': 'restart-wazuh0',
        'rule_id': '554',
        'results': {
            'success': True,
        }
    },
    {
        'command': 'restart-wazuh0',
        'rule_id': '554',
        'results': {
            'success': False,
        }
    },
]

params = [
    {
        'CRYPTO': CRYPTO,
        'SERVER_ADDRESS': SERVER_ADDRESS,
        'REMOTED_PORT': 1514,
        'PROTOCOL': PROTOCOL
    } for _ in range(len(test_metadata))
]

test_data_path = os.path.join(os.path.dirname(os.path.realpath(__file__)), 'data')
configurations_path = os.path.join(test_data_path, 'wazuh_conf.yaml')
configurations = load_wazuh_configurations(configurations_path, __name__, params=params, metadata=test_metadata)

remoted_simulator = None


@pytest.fixture(scope="function")
def start_agent(request, get_configuration):
    """Create Remoted and Authd simulators, register agent and start it.

    Args:
        get_configuration (fixture): Get configurations from the module.
    """
    metadata = get_configuration['metadata']
    authd_simulator = AuthdSimulator(server_address=SERVER_ADDRESS,
                                     enrollment_port=1515,
                                     key_path=SERVER_KEY_PATH,
                                     cert_path=SERVER_CERT_PATH)
    authd_simulator.start()
    global remoted_simulator
    remoted_simulator = RemotedSimulator(server_address=SERVER_ADDRESS,
                                         remoted_port=1514,
                                         protocol=PROTOCOL,
                                         mode='CONTROLLED_ACK',
                                         start_on_init=True,
                                         client_keys=CLIENT_KEYS_PATH)

    remoted_simulator.set_active_response_message(build_message(metadata, metadata['results']))

    # Clean client.keys file
    truncate_file(CLIENT_KEYS_PATH)
    time.sleep(1)

    control_service('stop')
    agent_auth_pat = 'bin' if platform.system() == 'Linux' else ''
    subprocess.call([f'{WAZUH_PATH}/{agent_auth_pat}/agent-auth', '-m',
                    SERVER_ADDRESS])
    control_service('start')

    yield

    remoted_simulator.stop()
    authd_simulator.shutdown()


@pytest.fixture(scope="module", params=configurations)
def get_configuration(request):
    """Get configurations from the module."""
    yield request.param


def wait_message_line(line):
    """Callback function to wait for Active Response JSON message."""
    if platform.system() == 'Windows' and "active-response/bin/restart-wazuh.exe: {\"version\"" in line:
        return True
    elif "active-response/bin/restart-wazuh: {\"version\"" in line:
        return True
    return None


def wait_invalid_input_message_line(line):
    """Callback function to wait for error message."""
    return line if "Invalid input format" in line else None


def wait_shutdown_message_line(line):
    """Callback function to wait for Wazuh shutdown message."""
    return True if "Shutdown received. Deleting responses." in line else None


def build_message(metadata, expected):
    """Build Active Response message to be used in tests.

    Args:
        metadata (dict): Components must be: 'command' and 'rule_id'
        expected (dict): Only one component called 'success' with boolean value.
    """
    origin = '"name":"","module":"wazuh-analysisd"'
    rules = f'"level":5,"description":"Test.","id":{metadata["rule_id"]}'

    if not expected['success']:
        return '{"origin":{' + origin + '},"command":"' + metadata['command'] + \
               '","parameters":{"extra_args":[],"alert":{"rule":{' + rules + '}}}}'

    return '{"version":1,"origin":{' + origin + '},"command":"' + metadata['command'] + \
           '","parameters":{"extra_args":[],"alert":{"rule":{' + rules + '}}}}'


def test_execd_restart(set_debug_mode, get_configuration, test_version,
                       configure_environment, start_agent, set_ar_conf_mode):
    '''
<<<<<<< HEAD
    description: Check if `restart-wazuh` command of `active response` is executed correctly.
=======
    description: Check if 'restart-wazuh' command of 'active response' is executed correctly.
>>>>>>> eb32b096
                 For this purpose, a simulated agent is used, to which the active response is sent.
                 This response includes the order to restart the Wazuh agent,
                 which must restart after receiving this response.

<<<<<<< HEAD
    wazuh_min_version: 4.2
=======
    wazuh_min_version: 4.2.0
>>>>>>> eb32b096

    parameters:
        - set_debug_mode:
            type: fixture
            brief: Set execd daemon in debug mode.
        - get_configuration:
            type: fixture
            brief: Get configurations from the module.
        - test_version:
            type: fixture
            brief: Validate Wazuh version.
        - configure_environment:
            type: fixture
            brief: Configure a custom environment for testing.
        - start_agent:
            type: fixture
            brief: Create Remoted and Authd simulators, register agent and start it.
        - set_ar_conf_mode:
            type: fixture
            brief: Configure Active Responses used in tests.

    assertions:
<<<<<<< HEAD
        - Check that the active response `restart-wazuh` is received.
        - Check that the agent is ready to restart.

    input_description: Different use cases are found in the test module and include
                       parameters for `restart-wazuh` command and the expected result.
=======
        - Verify that the 'active response' 'restart-wazuh' is received.
        - Verify that the agent is ready to restart.

    input_description: Different use cases are found in the test module and include
                       parameters for 'restart-wazuh' command and the expected result.
>>>>>>> eb32b096

    expected_output:
        - r'DEBUG: Received message'
        - r'Shutdown received. Deleting responses.'
        - r'Starting'
        - r'active-response/bin/restart-wazuh'
        - r'Ended'
<<<<<<< HEAD
        - r'Invalid input format' (If the `active response` fails)
=======
        - r'Invalid input format' (If the 'active response' fails)
>>>>>>> eb32b096

    tags:
        - simulator
    '''
    metadata = get_configuration['metadata']
    expected = metadata['results']
    ossec_log_monitor = FileMonitor(LOG_FILE_PATH)
    ar_log_monitor = FileMonitor(execd.AR_LOG_FILE_PATH)

    # Checking AR in ossec logs
    ossec_log_monitor.start(timeout=60, callback=execd.wait_received_message_line)

    # Checking AR in active-response logs
    ar_log_monitor.start(timeout=60, callback=execd.wait_start_message_line)

    if expected['success']:
        ar_log_monitor.start(timeout=60, callback=wait_message_line)

        # Checking shutdown message in ossec logs
        ossec_log_monitor.start(timeout=60, callback=wait_shutdown_message_line)

        ar_log_monitor.start(timeout=60, callback=execd.wait_ended_message_line)
    else:
        ar_log_monitor.start(timeout=60, callback=wait_invalid_input_message_line)<|MERGE_RESOLUTION|>--- conflicted
+++ resolved
@@ -7,16 +7,9 @@
 
 type: integration
 
-<<<<<<< HEAD
-brief: These tests will check if the active responses, which are executed by
-       the `wazuh-execd` daemon via scripts, run correctly. Active responses
-       execute a script in response to the triggering of specific alerts
-       based on the alert level or rule group.
-=======
 brief: Active responses execute a script in response to the triggering of specific alerts based
        on the alert level or rule group. These tests will check if the 'active responses',
        which are executed by the 'wazuh-execd' daemon via scripts, run correctly.
->>>>>>> eb32b096
 
 tier: 0
 
@@ -28,13 +21,7 @@
 
 daemons:
     - wazuh-analysisd
-<<<<<<< HEAD
-    - wazuh-authd
     - wazuh-execd
-    - wazuh-remoted
-=======
-    - wazuh-execd
->>>>>>> eb32b096
 
 os_platform:
     - linux
@@ -204,20 +191,12 @@
 def test_execd_restart(set_debug_mode, get_configuration, test_version,
                        configure_environment, start_agent, set_ar_conf_mode):
     '''
-<<<<<<< HEAD
-    description: Check if `restart-wazuh` command of `active response` is executed correctly.
-=======
     description: Check if 'restart-wazuh' command of 'active response' is executed correctly.
->>>>>>> eb32b096
                  For this purpose, a simulated agent is used, to which the active response is sent.
                  This response includes the order to restart the Wazuh agent,
                  which must restart after receiving this response.
 
-<<<<<<< HEAD
-    wazuh_min_version: 4.2
-=======
     wazuh_min_version: 4.2.0
->>>>>>> eb32b096
 
     parameters:
         - set_debug_mode:
@@ -240,19 +219,11 @@
             brief: Configure Active Responses used in tests.
 
     assertions:
-<<<<<<< HEAD
-        - Check that the active response `restart-wazuh` is received.
-        - Check that the agent is ready to restart.
-
-    input_description: Different use cases are found in the test module and include
-                       parameters for `restart-wazuh` command and the expected result.
-=======
         - Verify that the 'active response' 'restart-wazuh' is received.
         - Verify that the agent is ready to restart.
 
     input_description: Different use cases are found in the test module and include
                        parameters for 'restart-wazuh' command and the expected result.
->>>>>>> eb32b096
 
     expected_output:
         - r'DEBUG: Received message'
@@ -260,11 +231,7 @@
         - r'Starting'
         - r'active-response/bin/restart-wazuh'
         - r'Ended'
-<<<<<<< HEAD
-        - r'Invalid input format' (If the `active response` fails)
-=======
         - r'Invalid input format' (If the 'active response' fails)
->>>>>>> eb32b096
 
     tags:
         - simulator
