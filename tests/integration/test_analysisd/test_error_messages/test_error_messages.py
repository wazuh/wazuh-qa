'''
copyright: Copyright (C) 2015-2021, Wazuh Inc.

           Created by Wazuh, Inc. <info@wazuh.com>.

           This program is free software; you can redistribute it and/or modify it under the terms of GPLv2

type: integration

<<<<<<< HEAD
brief: These tests will check if the `wazuh-analysisd` daemon handles correctly the invalid events it receives.
       The `wazuh-analysisd` daemon receives the log messages and compares them to the rules.
       It then creates an alert when a log message matches an applicable rule.
=======
brief: The 'wazuh-analysisd' daemon receives the log messages and compares them to the rules.
       It then creates an alert when a log message matches an applicable rule.
       Specifically, these tests will check if the 'wazuh-analysisd' daemon handles correctly
       the invalid events it receives.
>>>>>>> eb32b096

tier: 0

modules:
    - analysisd

components:
    - manager

daemons:
    - wazuh-analysisd
    - wazuh-db

os_platform:
    - linux

os_version:
    - Arch Linux
    - Amazon Linux 2
    - Amazon Linux 1
    - CentOS 8
    - CentOS 7
    - CentOS 6
    - Ubuntu Focal
    - Ubuntu Bionic
    - Ubuntu Xenial
    - Ubuntu Trusty
    - Debian Buster
    - Debian Stretch
    - Debian Jessie
    - Debian Wheezy
    - Red Hat 8
    - Red Hat 7
    - Red Hat 6

references:
    - https://documentation.wazuh.com/current/user-manual/reference/daemons/wazuh-analysisd.html

tags:
    - events
'''
import os

import pytest
import yaml
from wazuh_testing import global_parameters
from wazuh_testing.analysis import callback_fim_error
from wazuh_testing.tools import LOG_FILE_PATH, WAZUH_PATH
from wazuh_testing.tools.monitoring import ManInTheMiddle

# Marks

pytestmark = [pytest.mark.linux, pytest.mark.tier(level=0), pytest.mark.server]

# Configurations

test_data_path = os.path.join(os.path.dirname(os.path.realpath(__file__)), 'data')
messages_path = os.path.join(test_data_path, 'error_messages.yaml')
with open(messages_path) as f:
    test_cases = yaml.safe_load(f)

# Variables

log_monitor_paths = [LOG_FILE_PATH]
analysis_path = os.path.join(os.path.join(WAZUH_PATH, 'queue', 'sockets', 'queue'))

receiver_sockets_params = [(analysis_path, 'AF_UNIX', 'UDP')]

mitm_analysisd = ManInTheMiddle(address=analysis_path, family='AF_UNIX', connection_protocol='UDP')
# monitored_sockets_params is a List of daemons to start with optional ManInTheMiddle to monitor
# List items -> (wazuh_daemon: str,(
#                mitm: ManInTheMiddle
#                daemon_first: bool))
# Example1 -> ('wazuh-clusterd', None)              Only start wazuh-clusterd with no MITM
# Example2 -> ('wazuh-clusterd', (my_mitm, True))   Start MITM and then wazuh-clusterd
monitored_sockets_params = [('wazuh-analysisd', mitm_analysisd, True)]

receiver_sockets, monitored_sockets, log_monitors = None, None, None  # Set in the fixtures


# Tests

@pytest.mark.parametrize('test_case',
                         [test_case['test_case'] for test_case in test_cases],
                         ids=[test_case['name'] for test_case in test_cases])
def test_error_messages(configure_sockets_environment, connect_to_sockets_module, wait_for_analysisd_startup,
                        test_case: list):
    '''
<<<<<<< HEAD
    description: Check if when the `wazuh-analysisd` daemon socket receives a message with an invalid event,
                 it generates the corresponding error that sends to the `wazuh-db` daemon socket.

    wazuh_min_version: 4.2
=======
    description: Check if when the 'wazuh-analysisd' daemon socket receives a message with an invalid event,
                 it generates the corresponding error that sends to the 'wazuh-db' daemon socket.

    wazuh_min_version: 4.2.0
>>>>>>> eb32b096

    parameters:
        - configure_sockets_environment:
            type: fixture
            brief: Configure environment for sockets and MITM.
        - connect_to_sockets_module:
            type: fixture
<<<<<<< HEAD
            brief: Module scope version of `connect_to_sockets` fixture.
        - wait_for_analysisd_startup:
            type: fixture
            brief: Wait until the `wazuh-analysisd` has begun and the `alerts.json` file is created.
=======
            brief: Module scope version of 'connect_to_sockets' fixture.
        - wait_for_analysisd_startup:
            type: fixture
            brief: Wait until the 'wazuh-analysisd' has begun and the 'alerts.json' file is created.
>>>>>>> eb32b096
        - test_case:
            type: list
            brief: List of tests to be performed.

    assertions:
        - Verify that the errors messages generated are consistent with the events received.

<<<<<<< HEAD
    input_description: Different test cases that are contained in an external `YAML` file (error_messages.yaml)
                       that includes `syscheck` events data and the expected output.
=======
    input_description: Different test cases that are contained in an external YAML file (error_messages.yaml)
                       that includes 'syscheck' events data and the expected output.
>>>>>>> eb32b096

    expected_output:
        - Multiple messages (error logs) corresponding to each test case,
          located in the external input data file.

    tags:
        - errors
        - man_in_the_middle
        - wdb_socket
    '''
    for stage in test_case:
        receiver_sockets[0].send(stage['input'])
        result = log_monitors[0].start(timeout=4 * global_parameters.default_timeout,
                                       callback=callback_fim_error).result()
        assert result == stage['output'], 'Failed test case stage {}: {}'.format(test_case.index(stage) + 1,
                                                                                 stage['stage'])<|MERGE_RESOLUTION|>--- conflicted
+++ resolved
@@ -7,16 +7,10 @@
 
 type: integration
 
-<<<<<<< HEAD
-brief: These tests will check if the `wazuh-analysisd` daemon handles correctly the invalid events it receives.
-       The `wazuh-analysisd` daemon receives the log messages and compares them to the rules.
-       It then creates an alert when a log message matches an applicable rule.
-=======
 brief: The 'wazuh-analysisd' daemon receives the log messages and compares them to the rules.
        It then creates an alert when a log message matches an applicable rule.
        Specifically, these tests will check if the 'wazuh-analysisd' daemon handles correctly
        the invalid events it receives.
->>>>>>> eb32b096
 
 tier: 0
 
@@ -105,17 +99,10 @@
 def test_error_messages(configure_sockets_environment, connect_to_sockets_module, wait_for_analysisd_startup,
                         test_case: list):
     '''
-<<<<<<< HEAD
-    description: Check if when the `wazuh-analysisd` daemon socket receives a message with an invalid event,
-                 it generates the corresponding error that sends to the `wazuh-db` daemon socket.
-
-    wazuh_min_version: 4.2
-=======
     description: Check if when the 'wazuh-analysisd' daemon socket receives a message with an invalid event,
                  it generates the corresponding error that sends to the 'wazuh-db' daemon socket.
 
     wazuh_min_version: 4.2.0
->>>>>>> eb32b096
 
     parameters:
         - configure_sockets_environment:
@@ -123,17 +110,10 @@
             brief: Configure environment for sockets and MITM.
         - connect_to_sockets_module:
             type: fixture
-<<<<<<< HEAD
-            brief: Module scope version of `connect_to_sockets` fixture.
-        - wait_for_analysisd_startup:
-            type: fixture
-            brief: Wait until the `wazuh-analysisd` has begun and the `alerts.json` file is created.
-=======
             brief: Module scope version of 'connect_to_sockets' fixture.
         - wait_for_analysisd_startup:
             type: fixture
             brief: Wait until the 'wazuh-analysisd' has begun and the 'alerts.json' file is created.
->>>>>>> eb32b096
         - test_case:
             type: list
             brief: List of tests to be performed.
@@ -141,13 +121,8 @@
     assertions:
         - Verify that the errors messages generated are consistent with the events received.
 
-<<<<<<< HEAD
-    input_description: Different test cases that are contained in an external `YAML` file (error_messages.yaml)
-                       that includes `syscheck` events data and the expected output.
-=======
     input_description: Different test cases that are contained in an external YAML file (error_messages.yaml)
                        that includes 'syscheck' events data and the expected output.
->>>>>>> eb32b096
 
     expected_output:
         - Multiple messages (error logs) corresponding to each test case,
