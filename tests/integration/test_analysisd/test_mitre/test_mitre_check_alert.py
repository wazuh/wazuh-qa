--- conflicted
+++ resolved
@@ -1,56 +1,4 @@
 '''
-<<<<<<< HEAD
-copyright:
-    Copyright (C) 2015-2021, Wazuh Inc.
-
-    Created by Wazuh, Inc. <info@wazuh.com>.
-
-    This program is free software; you can redistribute it and/or modify it under the terms of GPLv2
-
-type:
-    integration
-
-description:
-    Check if `analysisd` generates alerts enriching its fields with `MITRE` information.
-    The objective consists on checking if `analysisd` can generate alerts using custom rules
-    that contains the `mitre` field to enrich those alerts with MITREs IDs, techniques and tactics.
-
-tiers:
-    - 0
-
-component:
-    manager
-
-path:
-    tests/integration/test_analysisd/test_mitre/
-
-daemons:
-    - analysisd
-    - syscheckd
-    - wazuh-db
-
-os_support:
-    - linux, rhel5
-    - linux, rhel6
-    - linux, rhel7
-    - linux, rhel8
-    - linux, amazon linux 1
-    - linux, amazon linux 2
-    - linux, debian buster
-    - linux, debian stretch
-    - linux, debian wheezy
-    - linux, ubuntu bionic
-    - linux, ubuntu xenial
-    - linux, ubuntu trusty
-    - linux, arch linux
-
-coverage:
-
-pytest_args:
-
-tags:
-
-=======
 copyright: Copyright (C) 2015-2021, Wazuh Inc.
 
            Created by Wazuh, Inc. <info@wazuh.com>.
@@ -106,7 +54,6 @@
 tags:
     - events
     - mitre
->>>>>>> f94e15fb
 '''
 import os
 
@@ -147,52 +94,17 @@
 
 def test_mitre_check_alert(get_configuration, configure_local_rules, restart_wazuh_alerts):
     '''
-<<<<<<< HEAD
-    description:
-        Check if `MITRE` alerts are syntactically and semantically correct.
-
-    wazuh_min_version:
-        4.0
-=======
     description: Check if MITRE alerts are syntactically and semantically correct.
                  For this purpose, customized rules with MITRE fields are inserted,
                  so that the alerts generated include this information which
                  will be finally validated.
 
     wazuh_min_version: 4.2.0
->>>>>>> f94e15fb
 
     parameters:
         - get_configuration:
             type: fixture
             brief: Get configurations from the module.
-<<<<<<< HEAD
-
-        - configure_local_rules:
-            type: fixture
-            brief: Configure a custom rule in `local_rules.xml` for testing.
-
-        - restart_wazuh_alerts:
-            type: fixture
-            brief: Reset `alerts.json` and start a new monitor.
-
-    assertions:
-        - Check that the `MITRE` alerts are generated and that they are correct.
-
-    test_input:
-        Different test cases that are contained in external `XML` files (data directory)
-        that include both valid and invalid rules for detecting `MITRE` events.
-
-    logging:
-        - ossec.log:
-            - r".*Ossec server started.*"
-
-        - alerts.json:
-            -"Multiple alerts related to MITRE events."
-
-    tags:
-
-=======
         - configure_local_rules:
             type: fixture
             brief: Configure a custom rule in 'local_rules.xml' for testing.
@@ -214,7 +126,6 @@
         - alerts
         - man_in_the_middle
         - wdb_socket
->>>>>>> f94e15fb
     '''
     # Wait until Mitre's event is detected
     if get_configuration not in invalid_configurations:
