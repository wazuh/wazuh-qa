--- conflicted
+++ resolved
@@ -1,54 +1,4 @@
 '''
-<<<<<<< HEAD
-copyright:
-    Copyright (C) 2015-2021, Wazuh Inc.
-
-    Created by Wazuh, Inc. <info@wazuh.com>.
-
-    This program is free software; you can redistribute it and/or modify it under the terms of GPLv2
-
-type:
-    integration
-
-description:
-    These tests will check if the `analysisd` daemon correctly handles incoming events related to file modification.
-
-tiers:
-    - 0
-
-component:
-    manager
-
-path:
-    tests/integration/test_analysisd/test_event_messages/
-
-daemons:
-    - analysisd
-    - syscheckd
-    - wazuh-db
-
-os_support:
-    - linux, rhel5
-    - linux, rhel6
-    - linux, rhel7
-    - linux, rhel8
-    - linux, amazon linux 1
-    - linux, amazon linux 2
-    - linux, debian buster
-    - linux, debian stretch
-    - linux, debian wheezy
-    - linux, ubuntu bionic
-    - linux, ubuntu xenial
-    - linux, ubuntu trusty
-    - linux, arch linux
-
-coverage:
-
-pytest_args:
-
-tags:
-
-=======
 copyright: Copyright (C) 2015-2021, Wazuh Inc.
 
            Created by Wazuh, Inc. <info@wazuh.com>.
@@ -102,7 +52,6 @@
 tags:
     - events
     - fim
->>>>>>> f94e15fb
 '''
 import os
 
@@ -154,15 +103,6 @@
 def test_event_messages(configure_sockets_environment, connect_to_sockets_module, wait_for_analysisd_startup,
                         test_case: list):
     '''
-<<<<<<< HEAD
-    description:
-        Check if when the `analysisd` socket receives a message with a file modification-related event,
-        it generates the corresponding alert that sends to the `wazuh-db` socket.
-        The `validate_analysis_alert` function checks if an `analysisd` event is properly formatted.
-
-    wazuh_min_version:
-        3.12
-=======
     description: Check if when the 'wazuh-analysisd' daemon socket receives a message with
                  a file modification-related event, it generates the corresponding alert
                  that sends to the 'wazuh-db' daemon socket.
@@ -170,52 +110,22 @@
                  is properly formatted.
 
     wazuh_min_version: 4.2.0
->>>>>>> f94e15fb
 
     parameters:
         - configure_sockets_environment:
             type: fixture
             brief: Configure environment for sockets and MITM.
-<<<<<<< HEAD
-
-        - connect_to_sockets_module:
-            type: fixture
-            brief: Module scope version of `connect_to_sockets` fixture.
-
-        - wait_for_analysisd_startup:
-            type: fixture
-            brief: Wait until analysisd has begun and alerts.json is created.
-
-=======
         - connect_to_sockets_module:
             type: fixture
             brief: Module scope version of 'connect_to_sockets' fixture.
         - wait_for_analysisd_startup:
             type: fixture
             brief: Wait until the 'wazuh-analysisd' has begun and the 'alerts.json' file is created.
->>>>>>> f94e15fb
         - test_case:
             type: list
             brief: List of tests to be performed.
 
     assertions:
-<<<<<<< HEAD
-        - Check that the alerts generated are consistent with the events received.
-
-    test_input:
-        Different test cases that are contained in an external `YAML` file (event_messages.yaml)
-        that includes `syscheck` events data and the expected output.
-
-    logging:
-        - ossec.log:
-            - "Multiple values located in the `event_messages.yaml` file."
-
-        - alerts.json:
-            -"Multiple values located in the `event_messages.yaml` file."
-
-    tags:
-
-=======
         - Verify that the alerts generated are consistent with the events received.
 
     input_description: Different test cases that are contained in an external YAML file (event_messages.yaml)
@@ -229,7 +139,6 @@
         - alerts
         - man_in_the_middle
         - wdb_socket
->>>>>>> f94e15fb
     '''
     for stage in test_case:
         expected = callback_analysisd_message(stage['output'])
