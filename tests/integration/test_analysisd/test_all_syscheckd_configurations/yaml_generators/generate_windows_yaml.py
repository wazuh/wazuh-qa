# Copyright (C) 2015-2020, Wazuh Inc.
# Created by Wazuh, Inc. <info@wazuh.com>.
# This program is free software; you can redistribute it and/or modify it under the terms of GPLv2

import argparse
import json
import logging
import os
import subprocess
import time

import yaml

from wazuh_testing import logger
from wazuh_testing.analysis import callback_analysisd_agent_id, callback_analysisd_event
from wazuh_testing.tools import WAZUH_LOGS_PATH, LOG_FILE_PATH, WAZUH_PATH
from wazuh_testing.tools.file import truncate_file
from wazuh_testing.tools.monitoring import ManInTheMiddle, QueueMonitor
from wazuh_testing.tools.services import control_service, check_daemon_status, delete_sockets

alerts_json = os.path.join(WAZUH_LOGS_PATH, 'alerts', 'alerts.json')
analysis_path = os.path.join(os.path.join(WAZUH_PATH, 'queue', 'ossec', 'queue'))

# Syscheck variables
n_directories = 0
testdir = 'testdir'
yaml_file = 'syscheck_events_win32.yaml'
expected_deleted = None


def generate_analysisd_yaml(n_events, modify_events):
    def parse_events_into_yaml(requests, yaml_file):
        yaml_result = []
        with open(yaml_file, 'a') as y_f:
            id_ev = 0
            for req, event in requests:
                type_ev = event['data']['type']
                stage_ev = type_ev.title()
                mode = None
                agent_id = callback_analysisd_agent_id(req) or '000'

                del event['data']['mode']
                del event['data']['type']
                if 'tags' in event['data']:
                    del event['data']['tags']
                if type_ev == 'added':
                    mode = 'save2'
                    output_ev = json.dumps(event['data'])

                elif type_ev == 'deleted':
                    mode = 'delete'
                    output_ev = json.dumps(event['data']['path']).replace('"', '')

                elif type_ev == 'modified':
                    mode = 'save2'
                    for field in ['old_attributes', 'changed_attributes', 'content_changes']:
                        if field in event['data']:
                            del event['data'][field]
                    output_ev = json.dumps(event['data'])

                yaml_result.append({
                    'name': f"{stage_ev}{id_ev}",
                    'test_case': [
                        {
                            'input': f"{req}",
                            'output': f"agent {agent_id} syscheck {mode} {output_ev}",
                            'stage': f"{stage_ev}"
                        }
                    ]
                })
                id_ev += 1
            y_f.write(yaml.safe_dump(yaml_result))

    def remove_logs():
        for root, _, files in os.walk(WAZUH_LOGS_PATH):
            for file in files:
                os.remove(os.path.join(root, file))

    # Restart syscheckd with the new configuration
    truncate_file(LOG_FILE_PATH)
    control_service('stop')
    check_daemon_status(running=False)

    remove_logs()

<<<<<<< HEAD
    control_service('start', daemon='wazuh-analysisd', debug_mode=True)
    check_daemon_status(running=True, daemon='wazuh-analysisd')
=======
    control_service('start', daemon='wazuh-db', debug_mode=True)
    check_daemon_status(running=True, daemon='wazuh-db')

    control_service('start', daemon='ossec-analysisd', debug_mode=True)
    check_daemon_status(running=True, daemon='ossec-analysisd')
>>>>>>> 5ee23f37

    mitm_analysisd = ManInTheMiddle(address=analysis_path, family='AF_UNIX', connection_protocol='UDP')
    analysis_queue = mitm_analysisd.queue
    mitm_analysisd.start()

    control_service('start', daemon='wazuh-remoted', debug_mode=True)
    check_daemon_status(running=True, daemon='wazuh-remoted')

    analysis_monitor = QueueMonitor(analysis_queue)

    while True:
        try:
            grep = subprocess.Popen(['grep', 'deleted', alerts_json], stdout=subprocess.PIPE)
            wc = int(subprocess.check_output(['wc', '-l', ], stdin=grep.stdout).decode())
        except subprocess.CalledProcessError:
            wc = 0
        if wc >= n_events:
            logging.debug('All alerts received. Collecting by alert type...')
            break
        logger.debug(f'{wc} deleted events so far.')
        logger.debug('Waiting for alerts. Sleeping 5 seconds.')
        time.sleep(5)

    added = analysis_monitor.start(timeout=max(0.01 * n_events, 10), callback=callback_analysisd_event,
                                   accum_results=n_events).result()
    logger.debug('"added" alerts collected.')

    modified = analysis_monitor.start(timeout=max(0.01 * n_events, 10), callback=callback_analysisd_event,
                                      accum_results=modify_events).result()
    logger.debug('"modified" alerts collected.')

    deleted = analysis_monitor.start(timeout=max(0.01 * n_events, 10), callback=callback_analysisd_event,
                                     accum_results=n_events).result()
    logger.debug('"deleted" alerts collected.')

    # Truncate file
    with open(yaml_file, 'w')as y_f:
        y_f.write('---\n')

    for ev_list in [added, modified, deleted]:
        parse_events_into_yaml(ev_list, yaml_file)
    logger.debug(f'YAML done: "{yaml_file}"')

    return mitm_analysisd


def kill_daemons():
<<<<<<< HEAD
    for daemon in ['wazuh-remoted', 'wazuh-analysisd']:
=======
    for daemon in ['ossec-remoted', 'ossec-analysisd', 'wazuh-db']:
>>>>>>> 5ee23f37
        control_service('stop', daemon=daemon)
        check_daemon_status(running=False, daemon=daemon)


def get_script_arguments():
    list_of_choices = ['DEBUG', 'ERROR']
    parser = argparse.ArgumentParser(usage="python3 %(prog)s [options]",
                                     description="Analysisd YAML generator (Windows)",
                                     formatter_class=argparse.RawTextHelpFormatter)
    parser.add_argument('-e', '--events', dest='n_events', default=4096, type=int,
                        help='Specify how many events will be expected. Default 4096.', action='store')
    parser.add_argument('-m', '--modified', dest='modified_events', default=4080, type=int,
                        help='Specify how many modified events will be expected. Default 4080.', action='store')
    parser.add_argument('-d', '--debug', dest='debug_level', default='ERROR', choices=list_of_choices,
                        help='Specify debug level. Default "ERROR".', action='store')
    return parser.parse_args()


if __name__ == '__main__':
    log_level = {'DEBUG': 10, 'ERROR': 40}

    options = get_script_arguments()
    events = options.n_events
    modified = options.modified_events
    logger.setLevel(log_level[options.debug_level])

    try:
        mitm = generate_analysisd_yaml(n_events=events, modify_events=modified)
        mitm.shutdown()
    except (TimeoutError, FileNotFoundError) as e:
        logger.error(f'Could not generate the YAML. Please clean the environment.{e}')
        delete_sockets()
    finally:
        kill_daemons()
        control_service('start')<|MERGE_RESOLUTION|>--- conflicted
+++ resolved
@@ -83,16 +83,11 @@
 
     remove_logs()
 
-<<<<<<< HEAD
-    control_service('start', daemon='wazuh-analysisd', debug_mode=True)
-    check_daemon_status(running=True, daemon='wazuh-analysisd')
-=======
     control_service('start', daemon='wazuh-db', debug_mode=True)
     check_daemon_status(running=True, daemon='wazuh-db')
 
-    control_service('start', daemon='ossec-analysisd', debug_mode=True)
-    check_daemon_status(running=True, daemon='ossec-analysisd')
->>>>>>> 5ee23f37
+    control_service('start', daemon='wazuh-analysisd', debug_mode=True)
+    check_daemon_status(running=True, daemon='wazuh-analysisd')
 
     mitm_analysisd = ManInTheMiddle(address=analysis_path, family='AF_UNIX', connection_protocol='UDP')
     analysis_queue = mitm_analysisd.queue
@@ -140,11 +135,7 @@
 
 
 def kill_daemons():
-<<<<<<< HEAD
-    for daemon in ['wazuh-remoted', 'wazuh-analysisd']:
-=======
-    for daemon in ['ossec-remoted', 'ossec-analysisd', 'wazuh-db']:
->>>>>>> 5ee23f37
+    for daemon in ['wazuh-remoted', 'wazuh-analysisd', 'wazuh-db']:
         control_service('stop', daemon=daemon)
         check_daemon_status(running=False, daemon=daemon)
 
