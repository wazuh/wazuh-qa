--- conflicted
+++ resolved
@@ -7,16 +7,10 @@
 
 type: integration
 
-<<<<<<< HEAD
-brief: These tests will verify if the `wazuh-analysisd` daemon correctly handles `syscheck` common events.
-       The `wazuh-analysisd` daemon receives the log messages and compares them to the rules. It then creates
-       an alert when a log message matches an applicable rule.
-=======
 brief: The 'wazuh-analysisd' daemon receives the log messages and compares them to the rules.
        It then creates an alert when a log message matches an applicable rule.
        Specifically, these tests will verify if the 'wazuh-analysisd' daemon correctly handles
        'syscheck' common events.
->>>>>>> eb32b096
 
 tier: 2
 
@@ -108,17 +102,10 @@
 def test_validate_socket_responses(configure_sockets_environment, connect_to_sockets_module, wait_for_analysisd_startup,
                                    test_case: list):
     '''
-<<<<<<< HEAD
-    description: Validate every response from the `wazuh-analysisd` daemon socket
-                 to the `wazuh-db` daemon socket using `syscheck` common events.
-
-    wazuh_min_version: 4.2
-=======
     description: Validate every response from the 'wazuh-analysisd' daemon socket
                  to the 'wazuh-db' daemon socket using 'syscheck' common events.
 
     wazuh_min_version: 4.2.0
->>>>>>> eb32b096
 
     parameters:
         - configure_sockets_environment:
@@ -126,17 +113,10 @@
             brief: Configure environment for sockets and MITM.
         - connect_to_sockets_module:
             type: fixture
-<<<<<<< HEAD
-            brief: Module scope version of `connect_to_sockets` fixture.
-        - wait_for_analysisd_startup:
-            type: fixture
-            brief: Wait until the `wazuh-analysisd` has begun and the `alerts.json` file is created.
-=======
             brief: Module scope version of 'connect_to_sockets' fixture.
         - wait_for_analysisd_startup:
             type: fixture
             brief: Wait until the 'wazuh-analysisd' has begun and the 'alerts.json' file is created.
->>>>>>> eb32b096
         - test_case:
             type: list
             brief: List of tests to be performed.
@@ -144,19 +124,11 @@
     assertions:
         - Verify that the output logs are consistent with the syscheck events received.
 
-<<<<<<< HEAD
-    input_description: Different test cases that are contained in an external `YAML` file (syscheck_events.yaml)
-                       that includes `syscheck` events data and the expected output.
-
-    inputs:
-        - 4096 test cases distributed among `syscheck` events of type `Added`, `Modified`, and `Deleted`.
-=======
     input_description: Different test cases that are contained in an external 'YAML' file (syscheck_events.yaml)
                        that includes 'syscheck' events data and the expected output.
 
     inputs:
         - 4096 test cases distributed among 'syscheck' events of type 'added', 'modified', and 'deleted'.
->>>>>>> eb32b096
 
     expected_output:
         - Multiple messages (event logs) corresponding to each test case,
