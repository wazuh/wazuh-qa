--- conflicted
+++ resolved
@@ -1,55 +1,4 @@
 '''
-<<<<<<< HEAD
-copyright:
-    Copyright (C) 2015-2021, Wazuh Inc.
-
-    Created by Wazuh, Inc. <info@wazuh.com>.
-
-    This program is free software; you can redistribute it and/or modify it under the terms of GPLv2
-
-type:
-    integration
-
-description:
-    These tests will verify if the `wazuh-db` and `analysisd` daemons
-    correctly handle common `syscheck` events.
-
-tiers:
-    - 2
-
-component:
-    manager
-
-path:
-    tests/integration/test_analysisd/test_all_syscheckd_configurations/
-
-daemons:
-    - analysisd
-    - syscheckd
-    - wazuh-db
-
-os_support:
-    - linux, rhel5
-    - linux, rhel6
-    - linux, rhel7
-    - linux, rhel8
-    - linux, amazon linux 1
-    - linux, amazon linux 2
-    - linux, debian buster
-    - linux, debian stretch
-    - linux, debian wheezy
-    - linux, ubuntu bionic
-    - linux, ubuntu xenial
-    - linux, ubuntu trusty
-    - linux, arch linux
-
-coverage:
-
-pytest_args:
-
-tags:
-
-=======
 copyright: Copyright (C) 2015-2021, Wazuh Inc.
 
            Created by Wazuh, Inc. <info@wazuh.com>.
@@ -102,7 +51,6 @@
 
 tags:
     - events
->>>>>>> f94e15fb
 '''
 import os
 
@@ -154,64 +102,26 @@
 def test_validate_socket_responses(configure_sockets_environment, connect_to_sockets_module, wait_for_analysisd_startup,
                                    test_case: list):
     '''
-<<<<<<< HEAD
-    description:
-        Validate every response from the `analysisd` socket to the `wazuh-db` socket
-        using common `syscheck` events.
-
-    wazuh_min_version:
-        3.12
-=======
     description: Validate every response from the 'wazuh-analysisd' daemon socket
                  to the 'wazuh-db' daemon socket using 'syscheck' common events.
 
     wazuh_min_version: 4.2.0
->>>>>>> f94e15fb
 
     parameters:
         - configure_sockets_environment:
             type: fixture
             brief: Configure environment for sockets and MITM.
-<<<<<<< HEAD
-
-        - connect_to_sockets_module:
-            type: fixture
-            brief: Module scope version of `connect_to_sockets` fixture.
-
-        - wait_for_analysisd_startup:
-            type: fixture
-            brief: Wait until analysisd has begun and alerts.json is created.
-
-=======
         - connect_to_sockets_module:
             type: fixture
             brief: Module scope version of 'connect_to_sockets' fixture.
         - wait_for_analysisd_startup:
             type: fixture
             brief: Wait until the 'wazuh-analysisd' has begun and the 'alerts.json' file is created.
->>>>>>> f94e15fb
         - test_case:
             type: list
             brief: List of tests to be performed.
 
     assertions:
-<<<<<<< HEAD
-        - Check that the output logs are consistent with the syscheck events received.
-
-    test_input:
-        Different test cases that are contained in an external `YAML` file (syscheck_events.yaml)
-        that includes `syscheck` events data and the expected output.
-
-    logging:
-        - ossec.log:
-            - "Multiple values located in the `syscheck_events.yaml` file."
-
-        - alerts.json:
-            -"Multiple values located in the `syscheck_events.yaml` file."
-
-    tags:
-
-=======
         - Verify that the output logs are consistent with the syscheck events received.
 
     input_description: Different test cases that are contained in an external 'YAML' file (syscheck_events.yaml)
@@ -227,7 +137,6 @@
     tags:
         - man_in_the_middle
         - wdb_socket
->>>>>>> f94e15fb
     '''
     # There is only one stage per test_case
     stage = test_case[0]
