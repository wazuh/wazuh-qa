'''
copyright: Copyright (C) 2015-2021, Wazuh Inc.
           Created by Wazuh, Inc. <info@wazuh.com>.
           This program is free software; you can redistribute it and/or modify it under the terms of GPLv2

type: integration

brief: The 'wazuh-remoted' program is the server side daemon that communicates with the agents.
       Specifically, these tests will check if an active response command is sent correctly
       to the Wazuh agent. Active responses perform various countermeasures to address active
       threats, such as blocking access to an agent from the threat source when certain
       criteria are met.

tier: 1

modules:
    - remoted

components:
    - manager

daemons:
    - wazuh-remoted
    - wazuh-execd

os_platform:
    - linux

os_version:
    - Arch Linux
    - Amazon Linux 2
    - Amazon Linux 1
    - CentOS 8
    - CentOS 7
    - CentOS 6
    - Ubuntu Focal
    - Ubuntu Bionic
    - Ubuntu Xenial
    - Ubuntu Trusty
    - Debian Buster
    - Debian Stretch
    - Debian Jessie
    - Debian Wheezy
    - Red Hat 8
    - Red Hat 7
    - Red Hat 6

references:
    - https://documentation.wazuh.com/current/user-manual/reference/ossec-conf/remote.html

tags:
    - remoted
    - active_response
'''
import os
import pytest
import time

import wazuh_testing.remote as remote
import wazuh_testing.tools.agent_simulator as ag
from wazuh_testing import UDP, TCP, TCP_UDP
from wazuh_testing.tools.configuration import load_wazuh_configurations
from wazuh_testing.tools.sockets import send_active_response_message

# Marks
pytestmark = pytest.mark.tier(level=1)

# Configuration
test_data_path = os.path.join(os.path.dirname(os.path.realpath(__file__)), 'data')
configurations_path = os.path.join(test_data_path, 'wazuh_test_active_response.yaml')

parameters = [
    {'PROTOCOL': TCP, 'PORT': '1514'},
    {'PROTOCOL': UDP, 'PORT': '1514'},
    {'PROTOCOL': TCP_UDP, 'PORT': '1514'},
    {'PROTOCOL': TCP, 'PORT': '4565'},
    {'PROTOCOL': UDP, 'PORT': '4565'},
    {'PROTOCOL': TCP_UDP, 'PORT': '4565'}

]
metadata = [
    {'protocol': TCP, 'port': '1514'},
    {'protocol': UDP, 'port': '1514'},
    {'protocol': TCP_UDP, 'port': '1514'},
    {'protocol': TCP, 'port': '4565'},
    {'protocol': UDP, 'port': '4565'},
    {'protocol': TCP_UDP, 'port': '4565'}
]

configurations = load_wazuh_configurations(configurations_path, __name__ ,
                                           params=parameters, metadata=metadata)
configuration_ids = [f"{x['PROTOCOL']}_{x['PORT']}" for x in parameters]

manager_address = 'localhost'


# fixtures
@pytest.fixture(scope='module', params=configurations, ids=configuration_ids)
def get_configuration(request):
    """Get configurations from the module."""
    return request.param


@pytest.mark.skip(reason="It requires review and a rework for the agent simulator."
                         "Sometimes it doesn't work properly when it sends keepalives "
                         "messages causing the agent to never being in active status.")
def test_active_response_ar_sending(get_configuration, configure_environment, restart_remoted):
<<<<<<< HEAD
    '''
    description: Check if the 'wazuh-remoted' daemon sends active response commands to the Wazuh agent.
                 For this purpose, the test will establish a connection with a simulated agent using
                 different ports and transport protocols. Then, it will send an active response to that
                 agent, and finally, the test will verify that the events indicating that the active
                 response has been sent by the manager and received it by the agent are generated.
    
    wazuh_min_version: 4.2.0
    
    parameters:
        - get_configuration:
            type: fixture
            brief: Get configurations from the module.
        - configure_environment:
            type: fixture
            brief: Configure a custom environment for testing.
        - restart_remoted:
            type: fixture
            brief: Clear the 'ossec.log' file and start a new monitor.
    
    assertions:
        - Verify that the 'wazuh-execd' daemon sends the active response to the 'wazuh-remoted' daemon.
        - Verify that the 'wazuh-remoted' daemon receives the active response from the 'wazuh-execd' daemon.
        - Verify that the Wazuh agent receives an active response message.
    
    input_description: A configuration template (test_active_response_send_ar) is contained in an external YAML
                       file (wazuh_test_active_response.yaml). That template is combined with different
                       test cases defined in the module. Those include configuration settings for
                       the 'wazuh-remoted' daemon.
    
    expected_output:
        - r'.*Active response request received.*'
        - r'.*Active response sent.*'
    
    tags:
        - active_response
        - simulator
    '''
=======
    """Test if `wazuh-remoted` sends active response commands to the agent.

    Check if execd sends active response command to the remoted module in the manager. Then, it
    ensures that the agent receives the active command message from the manager.

    Raises:
        AssertionError: if `wazuh-remoted` does not send the active response command to the agent.
    """
>>>>>>> eb32b096
    protocol_array = (get_configuration['metadata']['protocol']).split(',')
    manager_port = get_configuration['metadata']['port']

    for protocol in protocol_array:
        # rcv_msg_limit of 1000 is necessary for UDP test
        agent = ag.Agent(manager_address, 'aes', os='debian8', version='4.2.0',
                         disable_all_modules=True, rcv_msg_limit=1000)
        agent.set_module_status('receive_messages', 'enabled')
        agent.set_module_status('keepalive', 'enabled')

        # Time necessary until socket creation
        time.sleep(10)

        sender, injector = ag.connect(agent, manager_address, protocol, manager_port)

        try:
            active_response_message = f"(local_source) [] NRN {agent.id} {remote.ACTIVE_RESPONSE_EXAMPLE_COMMAND}"

            send_active_response_message(active_response_message)

            log_callback = remote.callback_active_response_received(active_response_message)
            wazuh_log_monitor.start(timeout=10, callback=log_callback,
                                    error_message='The expected event has not been found in ossec.log')

            log_callback = remote.callback_active_response_sent(active_response_message)

            wazuh_log_monitor.start(timeout=10, callback=log_callback,
                                    error_message='The expected event has not been found in ossec.log')

            remote.check_agent_received_message(agent, f"#!-execd {remote.ACTIVE_RESPONSE_EXAMPLE_COMMAND}", escape=True)
        finally:
            injector.stop_receive()<|MERGE_RESOLUTION|>--- conflicted
+++ resolved
@@ -105,7 +105,6 @@
                          "Sometimes it doesn't work properly when it sends keepalives "
                          "messages causing the agent to never being in active status.")
 def test_active_response_ar_sending(get_configuration, configure_environment, restart_remoted):
-<<<<<<< HEAD
     '''
     description: Check if the 'wazuh-remoted' daemon sends active response commands to the Wazuh agent.
                  For this purpose, the test will establish a connection with a simulated agent using
@@ -144,16 +143,6 @@
         - active_response
         - simulator
     '''
-=======
-    """Test if `wazuh-remoted` sends active response commands to the agent.
-
-    Check if execd sends active response command to the remoted module in the manager. Then, it
-    ensures that the agent receives the active command message from the manager.
-
-    Raises:
-        AssertionError: if `wazuh-remoted` does not send the active response command to the agent.
-    """
->>>>>>> eb32b096
     protocol_array = (get_configuration['metadata']['protocol']).split(',')
     manager_port = get_configuration['metadata']['port']
 
