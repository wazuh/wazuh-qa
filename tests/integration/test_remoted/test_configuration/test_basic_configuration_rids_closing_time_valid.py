--- conflicted
+++ resolved
@@ -104,7 +104,6 @@
 
 
 def test_rids_closing_time_valid(get_configuration, configure_environment, restart_remoted):
-<<<<<<< HEAD
     '''
     description: Check that 'rids_closing_time' can be set with no errors. For this purpose, 
                  it uses the configuration from test cases and check if the selected cfg matches with the API response.
@@ -141,16 +140,6 @@
         - simulator
         - rids
     '''
-=======
-    """Check that `rids_closing_time` option could be configured with valid values without errors.
-
-    Check if the API answer for manager connection coincides with the option selected on `ossec.conf`.
-
-    Raises:
-        AssertionError: if API answer is different of expected configuration.
-    """
-    requests.packages.urllib3.disable_warnings(category=InsecureRequestWarning)
->>>>>>> eb32b096
     cfg = get_configuration['metadata']
 
     # Check that API query return the selected configuration
