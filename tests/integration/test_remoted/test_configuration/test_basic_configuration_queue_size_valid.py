--- conflicted
+++ resolved
@@ -91,11 +91,7 @@
     return request.param
 
 
-<<<<<<< HEAD
-def test_queue_size_valid(get_configuration, configure_environment, restart_remoted, check_remoted_running):
-=======
 def test_queue_size_valid(get_configuration, configure_environment, restart_remoted, wait_for_remoted_start_log):
->>>>>>> 41a70b08
     '''
     description: Check that when 'wazuh-remoted' sets a valid queue size. For this purpose, it uses the configuration
                  from test cases, check if the warning has been logged and the configuration is the same as the API
