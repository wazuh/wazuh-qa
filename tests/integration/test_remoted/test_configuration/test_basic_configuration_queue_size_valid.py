--- conflicted
+++ resolved
@@ -44,13 +44,8 @@
     """Check that `queue_size` option could be configured with valid values (any number between 1 and 262144) without
     errors.
 
-<<<<<<< HEAD
     Check if the API answer for manager connection coincides with the option selected on `manager.conf` and expected
-    warning message is shown in `ossec.log`.
-=======
-    Check if the API answer for manager connection coincides with the option selected on `ossec.conf` and expected
     warning message is shown in `wazuh.log`.
->>>>>>> 0b5cdd9e
 
     Raises:
         AssertionError: if API answer is different of expected configuration.
