'''
copyright: Copyright (C) 2015-2021, Wazuh Inc.
           Created by Wazuh, Inc. <info@wazuh.com>.
           This program is free software; you can redistribute it and/or modify it under the terms of GPLv2

type: integration

brief: The 'wazuh-remoted' program is the server side daemon that communicates with the agents.
       Specifically, these tests will check if the agent status appears as 'disconnected' after
       just sending the 'start-up' event, sent by several agents using different protocols.
       The 'disconnected' status is when the manager considers that the agent is disconnected
       if it does not receive any keep alive messages.

tier: 0

modules:
    - remoted

components:
    - manager

daemons:
    - wazuh-remoted

os_platform:
    - linux

os_version:
    - Arch Linux
    - Amazon Linux 2
    - Amazon Linux 1
    - CentOS 8
    - CentOS 7
    - CentOS 6
    - Ubuntu Focal
    - Ubuntu Bionic
    - Ubuntu Xenial
    - Ubuntu Trusty
    - Debian Buster
    - Debian Stretch
    - Debian Jessie
    - Debian Wheezy
    - Red Hat 8
    - Red Hat 7
    - Red Hat 6

references:
    - https://documentation.wazuh.com/current/user-manual/reference/daemons/wazuh-remoted.html
    - https://documentation.wazuh.com/current/user-manual/reference/ossec-conf/remote.html
    - https://documentation.wazuh.com/current/user-manual/agents/agent-life-cycle.html
    - https://documentation.wazuh.com/current/user-manual/capabilities/agent-key-polling.html

tags:
    - remoted
'''
import os
import pytest

from wazuh_testing.api import compare_config_api_response
from wazuh_testing.tools.configuration import load_wazuh_configurations
from urllib3.exceptions import InsecureRequestWarning
import requests

# Marks
pytestmark = pytest.mark.tier(level=0)

# Configuration
test_data_path = os.path.join(os.path.dirname(os.path.realpath(__file__)), 'data')
configurations_path = os.path.join(test_data_path, 'wazuh_basic_configuration.yaml')

parameters = [
    {'CONNECTION': 'secure', 'PORT': '1514', 'QUEUE_SIZE': '1'},
    {'CONNECTION': 'secure', 'PORT': '1514', 'QUEUE_SIZE': '1200'},
    {'CONNECTION': 'secure', 'PORT': '1514', 'QUEUE_SIZE': '262144'}
]

metadata = [
    {'connection': 'secure', 'port': '1514', 'queue_size': '1'},
    {'connection': 'secure', 'port': '1514', 'queue_size': '1200'},
    {'connection': 'secure', 'port': '1514', 'queue_size': '262144'}
]

configurations = load_wazuh_configurations(configurations_path, "test_basic_configuration_queue_size",
                                           params=parameters,
                                           metadata=metadata)
configuration_ids = [f"{x['CONNECTION'], x['PORT'], x['QUEUE_SIZE']}" for x in parameters]


# fixtures
@pytest.fixture(scope="module", params=configurations, ids=configuration_ids)
def get_configuration(request):
    """Get configurations from the module."""
    return request.param


def test_queue_size_valid(get_configuration, configure_environment, restart_remoted):
<<<<<<< HEAD
    '''
    description: Check that when 'wazuh-remoted' sets a valid queue size. For this purpose, it uses the configuration 
                 from test cases, check if the warning has been logged and the configuration is the same as the API
                 response.
    
    wazuh_min_version: 4.2.0
    
    parameters:
        - get_configuration:
            type: fixture
            brief: Get configurations from the module.
        - configure_environment:
            type: fixture
            brief: Configure a custom environment for testing. Restart Wazuh is needed for applying the configuration.
        - restart_remoted:
            type: fixture
            brief: Clear the 'ossec.log' file and start a new monitor.
    
    assertions:
        - Verify that remoted starts correctly.
        - Verify that the API query matches correctly with the configuration that ossec.conf contains.
        - Verify that the selected configuration is the same as the API response.
    
    input_description: A configuration template (test_basic_configuration_queue_size) is contained in an external YAML
                       file, (wazuh_basic_configuration.yaml). That template is combined with different test cases
                       defined in the module. Those include configuration settings for the 'wazuh-remoted' daemon and
                       agents info.
    
    expected_output:
        - r'Started <pid>: .* Listening on port .*'
        - r'API query '{protocol}://{host}:{port}/manager/configuration?section=remote' doesn't match the 
          introduced configuration on ossec.conf.'
    
    tags:
        - simulator
    '''
=======
    """Check that `queue_size` option could be configured with valid values (any number between 1 and 262144) without
    errors.

    Check if the API answer for manager connection coincides with the option selected on `ossec.conf` and expected
    warning message is shown in `ossec.log`.

    Raises:
        AssertionError: if API answer is different of expected configuration.
    """
    requests.packages.urllib3.disable_warnings(category=InsecureRequestWarning)
>>>>>>> eb32b096
    cfg = get_configuration['metadata']

    compare_config_api_response([cfg], 'remote')<|MERGE_RESOLUTION|>--- conflicted
+++ resolved
@@ -94,7 +94,6 @@
 
 
 def test_queue_size_valid(get_configuration, configure_environment, restart_remoted):
-<<<<<<< HEAD
     '''
     description: Check that when 'wazuh-remoted' sets a valid queue size. For this purpose, it uses the configuration 
                  from test cases, check if the warning has been logged and the configuration is the same as the API
@@ -131,18 +130,6 @@
     tags:
         - simulator
     '''
-=======
-    """Check that `queue_size` option could be configured with valid values (any number between 1 and 262144) without
-    errors.
-
-    Check if the API answer for manager connection coincides with the option selected on `ossec.conf` and expected
-    warning message is shown in `ossec.log`.
-
-    Raises:
-        AssertionError: if API answer is different of expected configuration.
-    """
-    requests.packages.urllib3.disable_warnings(category=InsecureRequestWarning)
->>>>>>> eb32b096
     cfg = get_configuration['metadata']
 
     compare_config_api_response([cfg], 'remote')