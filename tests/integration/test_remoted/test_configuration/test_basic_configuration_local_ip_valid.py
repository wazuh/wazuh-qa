'''
copyright: Copyright (C) 2015-2021, Wazuh Inc.
           Created by Wazuh, Inc. <info@wazuh.com>.
           This program is free software; you can redistribute it and/or modify it under the terms of GPLv2

type: integration

brief: The 'wazuh-remoted' program is the server side daemon that communicates with the agents.
       Specifically, these tests will check if the agent status appears as 'disconnected' after
       just sending the 'start-up' event, sent by several agents using different protocols.
       The 'disconnected' status is when the manager considers that the agent is disconnected
       if it does not receive any keep alive messages.

tier: 0

modules:
    - remoted

components:
    - manager

daemons:
    - wazuh-remoted

os_platform:
    - linux

os_version:
    - Arch Linux
    - Amazon Linux 2
    - Amazon Linux 1
    - CentOS 8
    - CentOS 7
    - CentOS 6
    - Ubuntu Focal
    - Ubuntu Bionic
    - Ubuntu Xenial
    - Ubuntu Trusty
    - Debian Buster
    - Debian Stretch
    - Debian Jessie
    - Debian Wheezy
    - Red Hat 8
    - Red Hat 7
    - Red Hat 6

references:
    - https://documentation.wazuh.com/current/user-manual/reference/daemons/wazuh-remoted.html
    - https://documentation.wazuh.com/current/user-manual/reference/ossec-conf/remote.html
    - https://documentation.wazuh.com/current/user-manual/agents/agent-life-cycle.html
    - https://documentation.wazuh.com/current/user-manual/capabilities/agent-key-polling.html

tags:
    - remoted
'''
import os
import pytest
import netifaces


from wazuh_testing.api import compare_config_api_response
import wazuh_testing.remote as remote
from wazuh_testing.tools.configuration import load_wazuh_configurations
from urllib3.exceptions import InsecureRequestWarning
import requests

# Marks
pytestmark = pytest.mark.tier(level=0)

# Configuration
test_data_path = os.path.join(os.path.dirname(os.path.realpath(__file__)), 'data')
configurations_path = os.path.join(test_data_path, 'wazuh_basic_configuration.yaml')

parameters = []
metadata = []

# Get all network interfaces ips using netifaces
array_interfaces_ip = []
network_interfaces = netifaces.interfaces()

for interface in network_interfaces:
    try:
        ip = netifaces.ifaddresses(interface)[netifaces.AF_INET][0]['addr']
        array_interfaces_ip.append(ip)
    except KeyError:
        pass

for local_ip in array_interfaces_ip:
    parameters.append({'LOCAL_IP': local_ip})
    metadata.append({'local_ip': local_ip})

configurations = load_wazuh_configurations(configurations_path, "test_basic_configuration_local_ip",
                                           params=parameters, metadata=metadata)
configuration_ids = [f"{x['LOCAL_IP']}" for x in parameters]


# fixtures
@pytest.fixture(scope="module", params=configurations, ids=configuration_ids)
def get_configuration(request):
    """Get configurations from the module."""
    return request.param


def test_local_ip_valid(get_configuration, configure_environment, restart_remoted):
<<<<<<< HEAD
    '''
    description: Check if 'wazuh-remoted' can set 'local_ip' using different IPs without errors.
                 For this purpose, it uses the configuration from test cases and check if the cfg in ossec.conf matches
                 with the API response.
    
    wazuh_min_version: 4.2.0
    
    parameters:
        - get_configuration:
            type: fixture
            brief: Get configurations from the module.
        - configure_environment:
            type: fixture
            brief: Configure a custom environment for testing. Restart Wazuh is needed for applying the configuration.
        - restart_remoted:
            type: fixture
            brief: Clear the 'ossec.log' file and start a new monitor.
    
    assertions:
        - Verify that remoted starts correctly.
        - Verify that the API query matches correctly with the configuration that ossec.conf contains.
        - Verify that the selected configuration is the same as the API response
    
    input_description: A configuration template (test_basic_configuration_local_ip) is contained in an external YAML
                       file, (wazuh_basic_configuration.yaml). That template is combined with different test cases
                       defined in the module. Those include configuration settings for the 'wazuh-remoted' daemon and
                       agents info.
    
    expected_output:
        - r'Started <pid>: .* Listening on port .*'
        - r'API query '{protocol}://{host}:{port}/manager/configuration?section=remote' doesn't match the 
          introduced configuration on ossec.conf.'
        - API query matches the cfg.
    
    tags:
        - simulator
    '''
=======
    """Check if the `local_ip` option could be configured using different valid IPs without errors.

    Check if the API answer for manager connection coincides with the option selected on `ossec.conf`.

    Raises:
        AssertionError: if API answer is different of expected configuration.
    """
    requests.packages.urllib3.disable_warnings(category=InsecureRequestWarning)
>>>>>>> eb32b096
    cfg = get_configuration['metadata']

    # Check that API query return the selected configuration
    compare_config_api_response([cfg], 'remote')<|MERGE_RESOLUTION|>--- conflicted
+++ resolved
@@ -102,7 +102,6 @@
 
 
 def test_local_ip_valid(get_configuration, configure_environment, restart_remoted):
-<<<<<<< HEAD
     '''
     description: Check if 'wazuh-remoted' can set 'local_ip' using different IPs without errors.
                  For this purpose, it uses the configuration from test cases and check if the cfg in ossec.conf matches
@@ -140,16 +139,6 @@
     tags:
         - simulator
     '''
-=======
-    """Check if the `local_ip` option could be configured using different valid IPs without errors.
-
-    Check if the API answer for manager connection coincides with the option selected on `ossec.conf`.
-
-    Raises:
-        AssertionError: if API answer is different of expected configuration.
-    """
-    requests.packages.urllib3.disable_warnings(category=InsecureRequestWarning)
->>>>>>> eb32b096
     cfg = get_configuration['metadata']
 
     # Check that API query return the selected configuration
