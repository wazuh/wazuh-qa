--- conflicted
+++ resolved
@@ -99,25 +99,14 @@
     return request.param
 
 
-<<<<<<< HEAD
 def test_local_ip_valid(get_configuration, configure_environment, restart_remoted, check_remoted_running):
-    """Check if the `local_ip` option could be configured using different valid IPs without errors.
-
-    Check if the API answer for manager connection coincides with the option selected on `ossec.conf`.
-
-    Raises:
-        AssertionError: if API answer is different of expected configuration.
-    """
-    requests.packages.urllib3.disable_warnings(category=InsecureRequestWarning)
-=======
-def test_local_ip_valid(get_configuration, configure_environment, restart_remoted):
     '''
     description: Check if 'wazuh-remoted' can set 'local_ip' using different IPs without errors.
                  For this purpose, it uses the configuration from test cases and check if the cfg in ossec.conf matches
                  with the API response.
-    
+
     wazuh_min_version: 4.2.0
-    
+
     parameters:
         - get_configuration:
             type: fixture
@@ -128,27 +117,27 @@
         - restart_remoted:
             type: fixture
             brief: Clear the 'ossec.log' file and start a new monitor.
-    
+
     assertions:
         - Verify that remoted starts correctly.
         - Verify that the API query matches correctly with the configuration that ossec.conf contains.
         - Verify that the selected configuration is the same as the API response
-    
+
     input_description: A configuration template (test_basic_configuration_local_ip) is contained in an external YAML
                        file, (wazuh_basic_configuration.yaml). That template is combined with different test cases
                        defined in the module. Those include configuration settings for the 'wazuh-remoted' daemon and
                        agents info.
-    
+
     expected_output:
         - r'Started <pid>: .* Listening on port .*'
-        - r'API query '{protocol}://{host}:{port}/manager/configuration?section=remote' doesn't match the 
+        - r'API query '{protocol}://{host}:{port}/manager/configuration?section=remote' doesn't match the
           introduced configuration on ossec.conf.'
         - API query matches the cfg.
-    
+
     tags:
         - simulator
     '''
->>>>>>> 99406ef5
+    requests.packages.urllib3.disable_warnings(category=InsecureRequestWarning)
     cfg = get_configuration['metadata']
 
     # Check that API query return the selected configuration
