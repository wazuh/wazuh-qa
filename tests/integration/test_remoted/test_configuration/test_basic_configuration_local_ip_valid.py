'''
copyright: Copyright (C) 2015-2021, Wazuh Inc.
           Created by Wazuh, Inc. <info@wazuh.com>.
           This program is free software; you can redistribute it and/or modify it under the terms of GPLv2

type: integration

brief: The 'wazuh-remoted' program is the server side daemon that communicates with the agents.
       Specifically, this test will check that remoted starts correctly when setting 'local_ip'
       with different IPs values.

tier: 0

modules:
    - remoted

components:
    - manager

daemons:
    - wazuh-remoted

os_platform:
    - linux

os_version:
    - Arch Linux
    - Amazon Linux 2
    - Amazon Linux 1
    - CentOS 8
    - CentOS 7
    - CentOS 6
    - Ubuntu Focal
    - Ubuntu Bionic
    - Ubuntu Xenial
    - Ubuntu Trusty
    - Debian Buster
    - Debian Stretch
    - Debian Jessie
    - Debian Wheezy
    - Red Hat 8
    - Red Hat 7
    - Red Hat 6

references:
    - https://documentation.wazuh.com/current/user-manual/reference/daemons/wazuh-remoted.html
    - https://documentation.wazuh.com/current/user-manual/reference/ossec-conf/remote.html
    - https://documentation.wazuh.com/current/user-manual/agents/agent-life-cycle.html
    - https://documentation.wazuh.com/current/user-manual/capabilities/agent-key-polling.html

tags:
    - remoted
'''
import os
import pytest
import netifaces


from wazuh_testing.api import compare_config_api_response
import wazuh_testing.remote as remote
from wazuh_testing.tools.configuration import load_wazuh_configurations
from urllib3.exceptions import InsecureRequestWarning
import requests

# Marks
pytestmark = [pytest.mark.server, pytest.mark.tier(level=0)]

# Configuration
test_data_path = os.path.join(os.path.dirname(os.path.realpath(__file__)), 'data')
configurations_path = os.path.join(test_data_path, 'wazuh_basic_configuration.yaml')

parameters = []
metadata = []

# Get all network interfaces ips using netifaces
array_interfaces_ip = []
network_interfaces = netifaces.interfaces()

for interface in network_interfaces:
    try:
        ip = netifaces.ifaddresses(interface)[netifaces.AF_INET][0]['addr']
        array_interfaces_ip.append(ip)
    except KeyError:
        pass

for local_ip in array_interfaces_ip:
    parameters.append({'LOCAL_IP': local_ip})
    metadata.append({'local_ip': local_ip})

configurations = load_wazuh_configurations(configurations_path, "test_basic_configuration_local_ip",
                                           params=parameters, metadata=metadata)
configuration_ids = [f"{x['LOCAL_IP']}" for x in parameters]


# fixtures
@pytest.fixture(scope="module", params=configurations, ids=configuration_ids)
def get_configuration(request):
    """Get configurations from the module."""
    return request.param


<<<<<<< HEAD
def test_local_ip_valid(get_configuration, configure_environment, restart_remoted, check_remoted_running):
=======
def test_local_ip_valid(get_configuration, configure_environment, restart_remoted, wait_for_remoted_start_log):
>>>>>>> 41a70b08
    '''
    description: Check if 'wazuh-remoted' can set 'local_ip' using different IPs without errors.
                 For this purpose, it uses the configuration from test cases and check if the cfg in ossec.conf matches
                 with the API response.

    wazuh_min_version: 4.2.0

    parameters:
        - get_configuration:
            type: fixture
            brief: Get configurations from the module.
        - configure_environment:
            type: fixture
            brief: Configure a custom environment for testing. Restart Wazuh is needed for applying the configuration.
        - restart_remoted:
            type: fixture
            brief: Clear the 'ossec.log' file and start a new monitor.

    assertions:
        - Verify that remoted starts correctly.
        - Verify that the API query matches correctly with the configuration that ossec.conf contains.
        - Verify that the selected configuration is the same as the API response

    input_description: A configuration template (test_basic_configuration_local_ip) is contained in an external YAML
                       file, (wazuh_basic_configuration.yaml). That template is combined with different test cases
                       defined in the module. Those include configuration settings for the 'wazuh-remoted' daemon and
                       agents info.

    expected_output:
        - r'Started <pid>: .* Listening on port .*'
        - r'API query '{protocol}://{host}:{port}/manager/configuration?section=remote' doesn't match the
          introduced configuration on ossec.conf.'
        - API query matches the cfg.

    tags:
        - simulator
    '''
    requests.packages.urllib3.disable_warnings(category=InsecureRequestWarning)
    cfg = get_configuration['metadata']

    # Check that API query return the selected configuration
    compare_config_api_response([cfg], 'remote')<|MERGE_RESOLUTION|>--- conflicted
+++ resolved
@@ -99,11 +99,7 @@
     return request.param
 
 
-<<<<<<< HEAD
-def test_local_ip_valid(get_configuration, configure_environment, restart_remoted, check_remoted_running):
-=======
 def test_local_ip_valid(get_configuration, configure_environment, restart_remoted, wait_for_remoted_start_log):
->>>>>>> 41a70b08
     '''
     description: Check if 'wazuh-remoted' can set 'local_ip' using different IPs without errors.
                  For this purpose, it uses the configuration from test cases and check if the cfg in ossec.conf matches
