'''
copyright: Copyright (C) 2015-2021, Wazuh Inc.
           Created by Wazuh, Inc. <info@wazuh.com>.
           This program is free software; you can redistribute it and/or modify it under the terms of GPLv2

type: integration

brief: The 'wazuh-remoted' program is the server side daemon that communicates with the agents.
       Specifically, these tests will check if the agent status appears as 'disconnected' after
       just sending the 'start-up' event, sent by several agents using different protocols.
       The 'disconnected' status is when the manager considers that the agent is disconnected
       if it does not receive any keep alive messages.

tier: 0

modules:
    - remoted

components:
    - manager

daemons:
    - wazuh-remoted

os_platform:
    - linux

os_version:
    - Arch Linux
    - Amazon Linux 2
    - Amazon Linux 1
    - CentOS 8
    - CentOS 7
    - CentOS 6
    - Ubuntu Focal
    - Ubuntu Bionic
    - Ubuntu Xenial
    - Ubuntu Trusty
    - Debian Buster
    - Debian Stretch
    - Debian Jessie
    - Debian Wheezy
    - Red Hat 8
    - Red Hat 7
    - Red Hat 6

references:
    - https://documentation.wazuh.com/current/user-manual/reference/daemons/wazuh-remoted.html
    - https://documentation.wazuh.com/current/user-manual/reference/ossec-conf/remote.html
    - https://documentation.wazuh.com/current/user-manual/agents/agent-life-cycle.html
    - https://documentation.wazuh.com/current/user-manual/capabilities/agent-key-polling.html

tags:
    - remoted
'''
import os
import pytest

import wazuh_testing.remote as remote
from wazuh_testing.api import compare_config_api_response

from wazuh_testing.tools.configuration import load_wazuh_configurations
from urllib3.exceptions import InsecureRequestWarning
import requests

# Marks
pytestmark = pytest.mark.tier(level=0)

# Configuration
test_data_path = os.path.join(os.path.dirname(os.path.realpath(__file__)), 'data')
configurations_path = os.path.join(test_data_path, 'wazuh_basic_configuration.yaml')

# Setting parameters for testing queue_size too big
parameters = [
    {'CONNECTION': 'secure', 'PORT': '1514', 'QUEUE_SIZE': '99999999'}
]

metadata = [
    {'connection': 'secure', 'port': '1514', 'queue_size': '99999999'}
]

configurations = load_wazuh_configurations(configurations_path, "test_basic_configuration_queue_size",
                                           params=parameters,
                                           metadata=metadata)

configuration_ids = [f"{x['CONNECTION'], x['PORT'], x['QUEUE_SIZE']}" for x in parameters]


# fixtures
@pytest.fixture(scope="module", params=configurations, ids=configuration_ids)
def get_configuration(request):
    """Get configurations from the module."""
    return request.param


def test_big_queue_size(get_configuration, configure_environment, restart_remoted):
<<<<<<< HEAD
    '''
    description: Check that when 'wazuh-remoted' sets the queue size too big(greater than 262144), a warning message 
                 appears. For this purpose, it uses the configuration from test cases, check if the warning has been
                 logged and the configuration is the same as the API respnse.
    
    wazuh_min_version: 4.2.0
    
    parameters:
        - get_configuration:
            type: fixture
            brief: Get configurations from the module.
        - configure_environment:
            type: fixture
            brief: Configure a custom environment for testing. Restart Wazuh is needed for applying the configuration.
        - restart_remoted:
            type: fixture
            brief: Clear the 'ossec.log' file and start a new monitor.
    
    assertions:
        - Verify that remoted starts correctly.
        - Verify that the API query matches correctly with the configuration that ossec.conf contains.
        - Verify that the warning is logged when the queue size is too big.
        - Verify that the selected configuration is the same as the API response.
    
    input_description: A configuration template (test_basic_configuration_queue_size) is contained in an external YAML
                       file, (wazuh_basic_configuration.yaml). That template is combined with different test cases
                       defined in the module. Those include configuration settings for the 'wazuh-remoted' daemon and
                       agents info.
    
    expected_output:
        - r'Started <pid>: .* Listening on port .*'
        - r'API query '{protocol}://{host}:{port}/manager/configuration?section=remote' doesn't match the 
          introduced configuration on ossec.conf.'
        - The expected error output has not been produced
        - 'WARNING: Queue size is very high. The application may run out of memory'
    
    tags:
        - simulator
    '''
=======
    """Test if warning message appears in case `queue_size` is greater than 262144.

    Check that the API answer for manager connection coincides with the option selected on `ossec.conf`.

    Raises:
        AssertionError: if `wazuh-remoted` does not show in `ossec.log` expected warning messages or if API answer is
        different of expected configuration.
    """
    requests.packages.urllib3.disable_warnings(category=InsecureRequestWarning)
>>>>>>> eb32b096
    cfg = get_configuration['metadata']

    log_callback = remote.callback_queue_size_too_big()
    wazuh_log_monitor.start(timeout=5, callback=log_callback,
                            error_message="The expected error output has not been produced")

    compare_config_api_response([cfg], 'remote')<|MERGE_RESOLUTION|>--- conflicted
+++ resolved
@@ -94,7 +94,6 @@
 
 
 def test_big_queue_size(get_configuration, configure_environment, restart_remoted):
-<<<<<<< HEAD
     '''
     description: Check that when 'wazuh-remoted' sets the queue size too big(greater than 262144), a warning message 
                  appears. For this purpose, it uses the configuration from test cases, check if the warning has been
@@ -134,17 +133,6 @@
     tags:
         - simulator
     '''
-=======
-    """Test if warning message appears in case `queue_size` is greater than 262144.
-
-    Check that the API answer for manager connection coincides with the option selected on `ossec.conf`.
-
-    Raises:
-        AssertionError: if `wazuh-remoted` does not show in `ossec.log` expected warning messages or if API answer is
-        different of expected configuration.
-    """
-    requests.packages.urllib3.disable_warnings(category=InsecureRequestWarning)
->>>>>>> eb32b096
     cfg = get_configuration['metadata']
 
     log_callback = remote.callback_queue_size_too_big()
