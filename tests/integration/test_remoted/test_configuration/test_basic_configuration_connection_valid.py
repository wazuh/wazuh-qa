--- conflicted
+++ resolved
@@ -104,7 +104,6 @@
 
 
 def test_connection_valid(get_configuration, configure_environment, restart_remoted):
-<<<<<<< HEAD
     '''
     description: Check if 'wazuh-remoted' sets 'connection' as 'secure' or 'syslog' properly.
                  For this purpose, it loads the configuration from test cases cfg(For a syslog connection if more than
@@ -144,16 +143,6 @@
     tags:
         - simulator
     '''
-=======
-    """Check that "connection" option could be configured as "secure" or "syslog" without errors.
-
-    This option specifies a type of incoming connection to accept: secure or syslog. Also, check if multiple
-    ports can be used with all valid connection values. Also, check if the API answer for manager connection coincides with the option selected on `ossec.conf`.
-
-    Raises:
-        AssertionError: if API answer is different of expected configuration."""
-    requests.packages.urllib3.disable_warnings(category=InsecureRequestWarning)
->>>>>>> eb32b096
     cfg = get_configuration['metadata']
 
     used_protocol = cfg['protocol']
