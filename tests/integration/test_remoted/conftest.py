# Copyright (C) 2015-2021, Wazuh Inc.
# Created by Wazuh, Inc. <info@wazuh.com>.
# This program is free software; you can redistribute it and/or modify it under the terms of GPLv2
import shutil
import subprocess as sb
import os
import pytest
from wazuh_testing.remote import callback_detect_remoted_started, new_agent_group, REMOTED_GLOBAL_TIMEOUT, \
                                 remove_agent_group
from wazuh_testing.tools import LOG_FILE_PATH, WAZUH_PATH
from wazuh_testing.tools.file import truncate_file
from wazuh_testing.tools.monitoring import FileMonitor
from wazuh_testing.tools.services import check_daemon_status, control_service

DAEMON_NAME = "wazuh-remoted"


@pytest.fixture(scope='module')
def restart_remoted(get_configuration, request):
    # Reset ossec.log and start a new monitor
    control_service('stop', daemon=DAEMON_NAME)
    truncate_file(LOG_FILE_PATH)
    file_monitor = FileMonitor(LOG_FILE_PATH)
    setattr(request.module, 'wazuh_log_monitor', file_monitor)
    try:
        control_service('start', daemon=DAEMON_NAME)
    except sb.CalledProcessError:
        pass


@pytest.fixture(scope="module")
def create_agent_group(group_name='testing_group'):
    """Temporary creates a new agent group for testing purpose, must be run only on Managers."""

    new_agent_group(group_name)

    yield

    remove_agent_group(group_name)


@pytest.fixture(scope="module")
def remove_shared_files():
    """Temporary removes txt files from default agent group shared files"""

    source_dir = os.path.join(WAZUH_PATH, 'etc', 'shared', 'default')
    target_dir = os.path.join(WAZUH_PATH, 'etc', 'default.backup')

    os.mkdir(target_dir)

    file_names = os.listdir(source_dir)

    for file_name in file_names:
        if 'txt' in file_name:
            shutil.move(os.path.join(source_dir, file_name), target_dir)

    yield

    for file_name in file_names:
        if 'txt' in file_name:
            shutil.move(os.path.join(target_dir, file_name), source_dir)

    os.removedirs(target_dir)


<<<<<<< HEAD
@pytest.fixture(scope='module')
def check_remoted_running(get_configuration):
    """Check if wazuh-remoted is running"""
    check_daemon_status(DAEMON_NAME)
=======
@pytest.fixture(scope="module")
def wait_for_remoted_start_log(get_configuration):
    """Checks if remoted start callback appears"""
    remoted_start_monitor = FileMonitor(LOG_FILE_PATH)
    remoted_start_monitor.start(timeout=REMOTED_GLOBAL_TIMEOUT,
                                callback=callback_detect_remoted_started('.*', '.*', '.*'),
                                error_message="The 'Started (pid...' remoted log didn't appear")
>>>>>>> 41a70b08
<|MERGE_RESOLUTION|>--- conflicted
+++ resolved
@@ -63,17 +63,10 @@
     os.removedirs(target_dir)
 
 
-<<<<<<< HEAD
-@pytest.fixture(scope='module')
-def check_remoted_running(get_configuration):
-    """Check if wazuh-remoted is running"""
-    check_daemon_status(DAEMON_NAME)
-=======
 @pytest.fixture(scope="module")
 def wait_for_remoted_start_log(get_configuration):
     """Checks if remoted start callback appears"""
     remoted_start_monitor = FileMonitor(LOG_FILE_PATH)
     remoted_start_monitor.start(timeout=REMOTED_GLOBAL_TIMEOUT,
                                 callback=callback_detect_remoted_started('.*', '.*', '.*'),
-                                error_message="The 'Started (pid...' remoted log didn't appear")
->>>>>>> 41a70b08
+                                error_message="The 'Started (pid...' remoted log didn't appear")