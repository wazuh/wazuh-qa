--- conflicted
+++ resolved
@@ -7,17 +7,10 @@
 
 type: integration
 
-<<<<<<< HEAD
-brief: These tests will check if the `wazuh-authd` daemon is able to handle secure connections using
-       the `SSL` (Secure Socket Layer) protocol. The `wazuh-authd` daemon can automatically add
-       a Wazuh agent to a Wazuh manager and provide the key to the agent.
-       It’s used along with the `agent-auth` application.
-=======
 brief: These tests will check if the 'wazuh-authd' daemon is able to handle secure connections using
        the 'SSL' (Secure Socket Layer) protocol. The 'wazuh-authd' daemon can automatically add
        a Wazuh agent to a Wazuh manager and provide the key to the agent.
        It is used along with the 'agent-auth' application.
->>>>>>> eb32b096
 
 tier: 0
 
@@ -172,16 +165,6 @@
     time.sleep(1)
 
 
-<<<<<<< HEAD
-def test_authd_ssl_certs(get_configuration, generate_ca_certificate):
-    '''
-    description: Check if the `wazuh-authd` daemon can manage `SSL` connections with agents
-                 and the `host verification` feature is working properly. For this purpose,
-                 it generates and signs the necessary certificates and builds the
-                 enrollment requests using them.
-
-    wazuh_min_version: 4.2
-=======
 def test_authd_ssl_certs(get_configuration, generate_ca_certificate, tear_down):
     '''
     description:
@@ -192,7 +175,6 @@
 
     wazuh_min_version:
         4.2.0
->>>>>>> eb32b096
 
     parameters:
         - get_configuration:
@@ -200,17 +182,6 @@
             brief: Get configurations from the module.
         - generate_ca_certificate:
             type: fixture
-<<<<<<< HEAD
-            brief: Build the `CA` (Certificate of Authority) and sign the certificate used by the testing agent.
-
-    assertions:
-        - Verify that the agent can only connect to the `wazuh-authd` daemon socket using a valid certificate.
-        - Verify that using a valid certificate the agent can only enroll using the IP address linked to it.
-
-    input_description: Different test cases are found in the test module and include
-                       parameters for the environment setup, the requests
-                       to be made, and the expected result.
-=======
             brief: Build the 'CA' (Certificate of Authority) and sign the certificate used by the testing agent.
         - tear_down:
             type: fixture
@@ -224,7 +195,6 @@
         Different test cases are found in the test module and include
         parameters for the environment setup, the requests
         to be made, and the expected result.
->>>>>>> eb32b096
 
     expected_output:
         - r'OSSEC K:' (When the agent has enrolled in the manager)
