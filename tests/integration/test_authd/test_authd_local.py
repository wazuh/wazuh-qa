'''
copyright:
    Copyright (C) 2015-2021, Wazuh Inc.
    Created by Wazuh, Inc. <info@wazuh.com>.
    This program is free software; you can redistribute it and/or modify it under the terms of GPLv2
type: integration
brief: This module verifies the correct behavior of authd under different messages in a Cluster scenario (for Master)
tier:
    0
modules:
    - Authd
components:
    - manager
daemons:
    - Authd
path:
    /tests/integration/test_authd/test_authd_local.py
os_platform
    - linux
os_version:
    - Amazon Linux 1
    - Amazon Linux 2
    - Arch Linux
    - CentOS 6
    - CentOS 7
    - CentOS 8
    - Debian Buster
    - Debian Stretch
    - Debian Jessie
    - Debian Wheezy
    - Red Hat 6
    - Red Hat 7
    - Red Hat 8
    - Ubuntu Bionic
    - Ubuntu Trusty
    - Ubuntu Xenial
tags:
    - Enrollment
'''

import os
import subprocess

import pytest
import yaml
from wazuh_testing.tools import WAZUH_PATH, CLIENT_KEYS_PATH
from wazuh_testing.tools.configuration import load_wazuh_configurations
# TODO Move to utils
from wazuh_testing.tools.services import control_service
from wazuh_testing.tools.file import read_yaml

# Marks

pytestmark = [pytest.mark.linux, pytest.mark.tier(level=0), pytest.mark.server]


# Configurations

<<<<<<< HEAD
def load_tests(path):
    """Loads a yaml file from a path
    Returns
    ----------
    yaml structure
    """
    with open(path) as f:
        return yaml.safe_load(f)


=======
>>>>>>> bdacc260
test_data_path = os.path.join(os.path.dirname(os.path.realpath(__file__)), 'data')
message_tests = read_yaml(os.path.join(test_data_path, 'local_enroll_messages.yaml'))
configurations_path = os.path.join(test_data_path, 'wazuh_authd_configuration.yaml')
configurations = load_wazuh_configurations(configurations_path, __name__, params=None, metadata=None)

# Variables
log_monitor_paths = []
ls_sock_path = os.path.join(os.path.join(WAZUH_PATH, 'queue', 'sockets', 'auth'))
receiver_sockets_params = [(ls_sock_path, 'AF_UNIX', 'TCP')]

# TODO Replace or delete
monitored_sockets_params = [('wazuh-modulesd', None, True), ('wazuh-db', None, True), ('wazuh-authd', None, True)]

receiver_sockets, monitored_sockets, log_monitors = None, None, None  # Set in the fixtures


# Tests

@pytest.fixture(scope="module", params=configurations)
def get_configuration(request):
    """Get configurations from the module"""
    yield request.param


@pytest.fixture(scope="function", params=message_tests)
def set_up_groups_keys(request):
    """
    Set pre-existent groups and keys.
    """
    keys = request.param.get('pre_existent_keys', [])

    # Stop Wazuh
    control_service('stop')
    # Write keys
    try:
        # The client.keys file is cleaned always
        # but the keys are added only if pre_existent_keys has values
        with open(CLIENT_KEYS_PATH, "w") as keys_file:
            if(keys is not None):
                for key in keys:
                    keys_file.write(key + '\n')
            keys_file.close()
    except IOError as exception:
        raise

    # Starting wazuh in another fixture
    # control_service('start')

    groups = request.param.get('groups', [])
    for group in groups:
        subprocess.call(['/var/ossec/bin/agent_groups', '-a', '-g', f'{group}', '-q'])

    yield request.param

    for group in groups:
        subprocess.call(['/var/ossec/bin/agent_groups', '-r', '-g', f'{group}', '-q'])


def test_ossec_auth_messages(set_up_groups_keys, get_configuration, configure_environment,
                             configure_sockets_environment_function, connect_to_sockets_function,
                             wait_for_authd_startup_module):
    """
        description:
            "Check that every input message in trough local authd port generates the adequate response to worker"
        wazuh_min_version:
            4.2
        parameters:
            - set_up_groups_keys:
                type: fixture
                brief: Set pre-existent groups and keys.
            - get_configuration:
                type: fixture
                brief: Get the configuration of the test.
            - configure_environment:
                type: fixture
                brief: Configure a custom environment for testing.
            - configure_sockets_environment_function:
                type: fixture
                brief: Configure the socket listener to receive and send messages on the sockets at function scope.
            - connect_to_sockets_function:
                type: fixture
                brief: Bind to the configured sockets at function scope.
            - wait_for_authd_startup_module:
                type: fixture
                brief: Waits until Authd is accepting connections.
        assertions:
            - The received output must match with expected
            - The enrollment messages are parsed as expected
            - The agent keys are denied if the hash is the same than the manager's
        input_description:
            Different test cases are contained in an external YAML file (local_enroll_messages.yaml) which includes
            the different possible registration requests and the expected responses.
        expected_output:
            - Registration request responses on Authd socket
    """
    test_case = set_up_groups_keys['test_case']
    for stage in test_case:
        # Reopen socket (socket is closed by manager after sending message with client key)
        receiver_sockets[0].open()
        expected = stage['output']
        message = stage['input']
        receiver_sockets[0].send(stage['input'], size=True)
        response = receiver_sockets[0].receive(size=True).decode()
        assert response[:len(expected)] == expected, \
            'Failed test case "{}". Response was: {} instead of: {}' \
            .format(set_up_groups_keys['name'], response, expected)<|MERGE_RESOLUTION|>--- conflicted
+++ resolved
@@ -56,19 +56,6 @@
 
 # Configurations
 
-<<<<<<< HEAD
-def load_tests(path):
-    """Loads a yaml file from a path
-    Returns
-    ----------
-    yaml structure
-    """
-    with open(path) as f:
-        return yaml.safe_load(f)
-
-
-=======
->>>>>>> bdacc260
 test_data_path = os.path.join(os.path.dirname(os.path.realpath(__file__)), 'data')
 message_tests = read_yaml(os.path.join(test_data_path, 'local_enroll_messages.yaml'))
 configurations_path = os.path.join(test_data_path, 'wazuh_authd_configuration.yaml')
