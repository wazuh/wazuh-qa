--- conflicted
+++ resolved
@@ -79,22 +79,12 @@
 
 
 # Test
-<<<<<<< HEAD
+
 @pytest.mark.parametrize('test_case', [case for case in test_authd_valid_name_ip_tests],
                          ids=[test_case['name'] for test_case in test_authd_valid_name_ip_tests])
 def test_authd_force_options(get_configuration, configure_environment, configure_sockets_environment,
                              clean_client_keys_file_module, restart_wazuh_daemon, wait_for_authd_startup_module,
                              connect_to_sockets_module, test_case, tear_down):
-=======
-
-
-@pytest.mark.filterwarnings('ignore::urllib3.exceptions.InsecureRequestWarning')
-@pytest.mark.parametrize('test_case', [case for case in test_authd_valid_name_ip_tests],
-                         ids=[test_case['name'] for test_case in test_authd_valid_name_ip_tests])
-def test_authd_force_options(get_configuration, configure_environment, configure_sockets_environment,
-                             clean_client_keys_file_module, daemons_handler, wait_for_authd_startup_module,
-                             connect_to_sockets_module, test_case, delete_agents):
->>>>>>> d633347e
     '''
     description:
         Checks that every input message in authd port generates the adequate output.
