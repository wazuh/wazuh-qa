import shutil
import pytest
import time
import os
import yaml

from wazuh_testing import logger
from wazuh_testing.tools import LOG_FILE_PATH, CLIENT_KEYS_PATH, API_LOG_FILE_PATH
from wazuh_testing.wazuh_db import insert_agent_in_db, clean_agents_from_db
from wazuh_testing.tools.file import truncate_file
from wazuh_testing.tools.monitoring import FileMonitor, make_callback, AUTHD_DETECTOR_PREFIX
from wazuh_testing.tools.configuration import write_wazuh_conf, get_wazuh_conf, set_section_wazuh_conf,\
                                              load_wazuh_configurations
from wazuh_testing.tools.services import control_service, check_daemon_status, delete_dbs
from wazuh_testing.tools.monitoring import QueueMonitor
from wazuh_testing.authd import DAEMON_NAME
from wazuh_testing.api import callback_detect_api_start, get_api_details_dict
from wazuh_testing.tools.wazuh_manager import remove_agents


AUTHD_STARTUP_TIMEOUT = 30


def truncate_client_keys_file():
    """
    Cleans any previous key in client.keys file.
    """
    try:
        control_service("stop", DAEMON_NAME)
    except Exception:
        pass
    truncate_file(CLIENT_KEYS_PATH)


@pytest.fixture(scope='function')
def clean_client_keys_file_function():
    """
    Cleans any previous key in client.keys file at function scope.
    """
    truncate_client_keys_file()


@pytest.fixture(scope='module')
def clean_client_keys_file_module():
    """
    Cleans any previous key in client.keys file at module scope.
    """
    truncate_client_keys_file()


@pytest.fixture(scope='module')
def restart_authd(get_configuration):
    """
    Restart Authd.
    """
    truncate_file(LOG_FILE_PATH)
    control_service("restart", daemon=DAEMON_NAME)


@pytest.fixture(scope='function')
def restart_authd_function():
    """
    Restart Authd.
    """
    truncate_file(LOG_FILE_PATH)
    control_service("restart", daemon=DAEMON_NAME)


@pytest.fixture(scope='function')
def stop_authd_function():
    """
    Stop Authd.
    """
    control_service("stop", daemon=DAEMON_NAME)


@pytest.fixture(scope='module')
def wait_for_authd_startup_module(get_configuration):
    """Wait until authd has begun"""
    log_monitor = FileMonitor(LOG_FILE_PATH)
    log_monitor.start(timeout=AUTHD_STARTUP_TIMEOUT,
                      callback=make_callback('Accepting connections on port 1515', prefix=AUTHD_DETECTOR_PREFIX,
                                             escape=True),
                      error_message='Authd doesn´t started correctly.')


@pytest.fixture(scope='function')
def wait_for_authd_startup_function():
    """Wait until authd has begun with function scope"""
    log_monitor = FileMonitor(LOG_FILE_PATH)
    log_monitor.start(timeout=AUTHD_STARTUP_TIMEOUT,
                      callback=make_callback('Accepting connections on port 1515', prefix=AUTHD_DETECTOR_PREFIX,
                                             escape=True),
                      error_message='Authd doesn´t started correctly.')


@pytest.fixture(scope='module')
def tear_down():
    """
    Roll back the daemon and client.keys state after the test ends.
    """
    yield
    # Stop Wazuh
    control_service('stop')
    truncate_file(CLIENT_KEYS_PATH)
    control_service('start')


def create_force_config_block(param, config_path):
    """
    Creates a temporal config file.
    """
    temp = os.path.join(os.path.dirname(config_path), 'temp.yaml')

    with open(config_path, 'r') as conf_file:
        temp_conf_file = yaml.safe_load(conf_file)
        for elem in param:
            temp_conf_file[0]['sections'][0]['elements'].append(elem)
    with open(temp, 'w') as temp_file:
        yaml.safe_dump(temp_conf_file, temp_file)
    return temp


@pytest.fixture(scope='function')
def format_configuration(get_current_test_case, request):
    """
    Get configuration block from current test case
    """
    test_name = request.node.originalname
    configuration = get_current_test_case.get('configuration', {})

    # Configuration for testing
    temp = create_force_config_block(configuration, request.module.configurations_path)
    conf = load_wazuh_configurations(temp, test_name)
    os.remove(temp)

    test_config = set_section_wazuh_conf(conf[0]['sections'])

    return test_config


@pytest.fixture(scope='function')
def override_authd_force_conf(format_configuration):
    """
    Re-writes Wazuh configuration file with new configurations from the test case.
    """
    # Save current configuration
    backup_config = get_wazuh_conf()

    # Set new configuration
    write_wazuh_conf(format_configuration)

    yield

    # Restore previous configuration
    write_wazuh_conf(backup_config)


@pytest.fixture(scope='module')
def get_api_details():
    return get_api_details_dict


@pytest.fixture(scope='module')
def restart_api_module():
    # Stop Wazuh and Wazuh API
    control_service('stop')
    truncate_file(API_LOG_FILE_PATH)
    control_service('start')


@pytest.fixture(scope='module')
def wait_for_start_module():
    # Wait for API to start
    file_monitor = FileMonitor(API_LOG_FILE_PATH)
    file_monitor.start(timeout=20, callback=callback_detect_api_start,
                       error_message='Did not receive expected "INFO: Listening on ..." event')


@pytest.fixture(scope='function')
def insert_pre_existent_agents(get_current_test_case, stop_authd_function):
    agents = get_current_test_case.get('pre_existent_agents', [])
    time_now = int(time.time())
    try:
        keys_file = open(CLIENT_KEYS_PATH, 'w')
    except IOError as exception:
        raise exception

    clean_agents_from_db()

    for agent in agents:
        id = agent['id'] if 'id' in agent else '001'
        name = agent['name'] if 'name' in agent else f"TestAgent{id}"
        ip = agent['ip'] if 'ip' in agent else 'any'
        key = agent['key'] if 'key' in agent else 'TopSecret'
        connection_status = agent['connection_status'] if 'connection_status' in agent else 'never_connected'
        if 'disconnection_time' in agent and 'delta' in agent['disconnection_time']:
            disconnection_time = time_now + agent['disconnection_time']['delta']
        elif 'disconnection_time' in agent and 'value' in agent['disconnection_time']:
            disconnection_time = agent['disconnection_time']['value']
        else:
            disconnection_time = time_now
        if 'registration_time' in agent and 'delta' in agent['registration_time']:
            registration_time = time_now + agent['registration_time']['delta']
        elif 'registration_time' in agent and 'value' in agent['registration_time']:
            registration_time = agent['registration_time']['value']
        else:
            registration_time = time_now

        # Write agent in client.keys
        keys_file.write(f"{id} {name} {ip} {key}\n")

        # Write agent in global.db
        insert_agent_in_db(id, name, ip, registration_time, connection_status, disconnection_time)

    keys_file.close()


@pytest.fixture(scope='function')
<<<<<<< HEAD
def copy_tmp_script(request):
    """
    Copy the script named 'script_filename' and found in 'script_path' to a temporary folder for use in the test.
    """
    try:
        script_filename = getattr(request.module, 'script_filename')
    except AttributeError as script_filename_not_set:
        logger.debug('script_filename is not set')
        raise script_filename_not_set

    try:
        script_path = getattr(request.module, 'script_path')
    except AttributeError as script_path_not_set:
        logger.debug('script_path is not set')
        raise script_path_not_set

    shutil.copy(os.path.join(script_path, script_filename), os.path.join("/tmp", script_filename))
=======
def delete_agents():

    yield

    remove_agents('all', 'api')
>>>>>>> 76634a0c
<|MERGE_RESOLUTION|>--- conflicted
+++ resolved
@@ -217,7 +217,6 @@
 
 
 @pytest.fixture(scope='function')
-<<<<<<< HEAD
 def copy_tmp_script(request):
     """
     Copy the script named 'script_filename' and found in 'script_path' to a temporary folder for use in the test.
@@ -235,10 +234,11 @@
         raise script_path_not_set
 
     shutil.copy(os.path.join(script_path, script_filename), os.path.join("/tmp", script_filename))
-=======
+
+
+@pytest.fixture(scope='function')
 def delete_agents():
 
     yield
 
-    remove_agents('all', 'api')
->>>>>>> 76634a0c
+    remove_agents('all', 'api')