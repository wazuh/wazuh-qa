--- conflicted
+++ resolved
@@ -7,17 +7,10 @@
 
 type: integration
 
-<<<<<<< HEAD
-brief: These tests will check if the `wazuh-authd` daemon correctly handles the enrollment requests,
-       generating consistent responses to the requests received on its IP v4 network socket.
-       The `wazuh-authd` daemon can automatically add a Wazuh agent to a Wazuh manager and provide
-       the key to the agent. It’s used along with the `agent-auth` application.
-=======
 brief: These tests will check if the 'wazuh-authd' daemon correctly handles the enrollment requests,
        generating consistent responses to the requests received on its IP v4 network socket.
        The 'wazuh-authd' daemon can automatically add a Wazuh agent to a Wazuh manager and provide
        the key to the agent. It is used along with the 'agent-auth' application.
->>>>>>> eb32b096
 
 tier: 0
 
@@ -111,38 +104,6 @@
     yield request.param
 
 
-<<<<<<< HEAD
-@pytest.fixture(scope="module")
-def clean_client_keys_file():
-    client_keys_path = os.path.join(WAZUH_PATH, 'etc', 'client.keys')
-    # Stop Wazuh
-    control_service('stop')
-
-    # Clean client.keys
-    try:
-        with open(client_keys_path, 'w') as client_file:
-            client_file.close()
-    except IOError as exception:
-        raise
-
-    # Start Wazuh
-    control_service('start')
-
-
-def test_ossec_auth_messages(clean_client_keys_file, get_configuration, set_up_groups, configure_environment,
-                             configure_sockets_environment, connect_to_sockets_module, wait_for_agentd_startup):
-    '''
-    description: Check if when the `wazuh-authd` daemon receives different kinds of enrollment requests,
-                 it responds appropriately to them. In this case, the enrollment requests
-                 are sent to an IP v4 network socket.
-
-    wazuh_min_version: 4.2
-
-    parameters:
-        - clean_client_keys_file:
-            type: fixture
-            brief: Delete the agent keys stored in the `client.keys` file.
-=======
 def test_ossec_auth_messages(get_configuration, set_up_groups, configure_environment, configure_sockets_environment,
                              clean_client_keys_file_module, restart_authd, wait_for_authd_startup_module,
                              connect_to_sockets_module):
@@ -156,7 +117,6 @@
         4.2.0
 
     parameters:
->>>>>>> eb32b096
         - get_configuration:
             type: fixture
             brief: Get configurations from the module.
@@ -169,14 +129,6 @@
         - configure_sockets_environment:
             type: fixture
             brief: Configure environment for sockets and MITM.
-<<<<<<< HEAD
-        - connect_to_sockets_module:
-            type: fixture
-            brief: Module scope version of `connect_to_sockets` fixture.
-        - wait_for_agentd_startup:
-            type: fixture
-            brief: Wait until the `wazuh-agentd` has begun.
-=======
         - clean_client_keys_file_module:
             type: fixture
             brief: Stops Wazuh and cleans any previous key in client.keys file at module scope.
@@ -190,19 +142,13 @@
             type: fixture
             brief: Module scope version of 'connect_to_sockets' fixture.
 
->>>>>>> eb32b096
 
     assertions:
         - Verify that the response messages are consistent with the enrollment requests received.
 
-<<<<<<< HEAD
-    input_description: Different test cases are contained in an external `YAML` file (enroll_messages.yaml)
-                       that includes enrollment events and the expected output.
-=======
     input_description:
         Different test cases are contained in an external `YAML` file (enroll_messages.yaml)
         that includes enrollment events and the expected output.
->>>>>>> eb32b096
 
     expected_output:
         - Multiple values located in the `enroll_messages.yaml` file.
