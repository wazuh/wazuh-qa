--- conflicted
+++ resolved
@@ -7,17 +7,10 @@
 
 type: integration
 
-<<<<<<< HEAD
-brief: These tests will check if the `SSL` (Secure Socket Layer) protocol-related settings of
-       the `wazuh-authd` daemon are working correctly. The `wazuh-authd` daemon can
-       automatically add a Wazuh agent to a Wazuh manager and provide the key
-       to the agent. It’s used along with the `agent-auth` application.
-=======
 brief: These tests will check if the 'SSL' (Secure Socket Layer) protocol-related settings of
        the 'wazuh-authd' daemon are working correctly. The 'wazuh-authd' daemon can
        automatically add a Wazuh agent to a Wazuh manager and provide the key
        to the agent. It is used along with the 'agent-auth' application.
->>>>>>> eb32b096
 
 tier: 0
 
@@ -163,14 +156,6 @@
 
 def test_ossec_auth_configurations(get_configuration, configure_environment, configure_sockets_environment):
     '''
-<<<<<<< HEAD
-    description: Check if the `SSL` settings of the `wazuh-authd` daemon work correctly by enrolling agents
-                 that use different values for these settings. Different types of encryption and secure
-                 connection protocols are tested, in addition to the `ssl_auto_negotiate` option
-                 that automatically chooses the protocol to be used.
-
-    wazuh_min_version: 4.2
-=======
     description:
         Checks if the 'SSL' settings of the 'wazuh-authd' daemon work correctly by enrolling agents
         that use different values for these settings. Different types of encryption and secure
@@ -179,7 +164,6 @@
 
     wazuh_min_version:
         4.2.0
->>>>>>> eb32b096
 
     parameters:
         - get_configuration:
@@ -195,20 +179,12 @@
     assertions:
         - Verify that the response messages are consistent with the enrollment requests received.
 
-<<<<<<< HEAD
-    input_description: Different test cases are contained in an external `YAML` file (enroll_ssl_options_tests.yaml)
-                       that includes enrollment events and the expected output.
-
-    expected_output:
-        - Multiple values located in the `enroll_ssl_options_tests.yaml` file.
-=======
     input_description:
         Different test cases are contained in an external YAML file (enroll_ssl_options_tests.yaml)
         that includes enrollment events and the expected output.
 
     expected_output:
         - Multiple values located in the 'enroll_ssl_options_tests.yaml' file.
->>>>>>> eb32b096
 
     tags:
         - keys
