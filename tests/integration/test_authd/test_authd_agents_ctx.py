'''
copyright: Copyright (C) 2015-2021, Wazuh Inc.

           Created by Wazuh, Inc. <info@wazuh.com>.

           This program is free software; you can redistribute it and/or modify it under the terms of GPLv2

type: integration

<<<<<<< HEAD
brief: These tests will check if the `wazuh-authd` daemon correctly handles the enrollment requests
       from agents with pre-existing IP addresses or names. The `wazuh-authd` daemon can automatically
       add a Wazuh agent to a Wazuh manager and provide the key to the agent. It’s used along with
       the `agent-auth` application.
=======
brief: These tests will check if the 'wazuh-authd' daemon correctly handles the enrollment requests
       from agents with pre-existing IP addresses or names. The 'wazuh-authd' daemon can automatically
       add a Wazuh agent to a Wazuh manager and provide the key to the agent. It is used along with
       the 'agent-auth' application.
>>>>>>> eb32b096

tier: 0

modules:
    - authd

components:
    - manager

daemons:
    - wazuh-authd
    - wazuh-db
    - wazuh-modulesd

os_platform:
    - linux

os_version:
    - Arch Linux
    - Amazon Linux 2
    - Amazon Linux 1
    - CentOS 8
    - CentOS 7
    - CentOS 6
    - Ubuntu Focal
    - Ubuntu Bionic
    - Ubuntu Xenial
    - Ubuntu Trusty
    - Debian Buster
    - Debian Stretch
    - Debian Jessie
    - Debian Wheezy
    - Red Hat 8
    - Red Hat 7
    - Red Hat 6

references:
    - https://documentation.wazuh.com/current/user-manual/reference/daemons/wazuh-authd.html
    - https://documentation.wazuh.com/current/user-manual/reference/tools/agent_groups.html

tags:
    - enrollment
'''
import os
import shutil
import subprocess
import time

import pytest
import yaml
from wazuh_testing.tools import WAZUH_PATH, LOG_FILE_PATH
from wazuh_testing.tools.configuration import load_wazuh_configurations
from wazuh_testing.tools.file import truncate_file
from wazuh_testing.tools.monitoring import FileMonitor
from wazuh_testing.tools.services import control_service, check_daemon_status

CLIENT_KEYS_PATH = os.path.join(WAZUH_PATH, 'etc', 'client.keys')
# Marks

pytestmark = [pytest.mark.linux, pytest.mark.tier(level=0), pytest.mark.server]


# Configurations

test_data_path = os.path.join(os.path.dirname(os.path.realpath(__file__)), 'data')
configurations_path = os.path.join(test_data_path, 'wazuh_authd_configuration.yaml')
configurations = load_wazuh_configurations(configurations_path, __name__, params=None, metadata=None)

# Variables
log_monitor_paths = []

ls_sock_path = os.path.join(os.path.join(WAZUH_PATH, 'queue', 'sockets', 'auth'))
receiver_sockets_params = [(("localhost", 1515), 'AF_INET', 'SSL_TLSv1_2'), (ls_sock_path, 'AF_UNIX', 'TCP')]

monitored_sockets_params = [('wazuh-modulesd', None, True), ('wazuh-db', None, True), ('wazuh-authd', None, True)]

receiver_sockets, monitored_sockets, log_monitors = None, None, None  # Set in the fixtures


# Aux
@pytest.fixture(scope="function")
def set_up_groups(request):
    subprocess.call(['/var/ossec/bin/agent_groups', '-a', '-g', 'TestGroup', '-q'])
    yield
    subprocess.call(['/var/ossec/bin/agent_groups', '-r', '-g', 'TestGroup', '-q'])


@pytest.fixture(scope="module", params=configurations)
def get_configuration(request):
    """Get configurations from the module"""
    yield request.param


def clean_agents_ctx():
    clean_keys()
    clean_groups()
    clean_rids()
    clean_agents_timestamp()
    clean_diff()


def wait_server_connection():
    """Wait until agentd has begun"""

    def callback_agentd_startup(line):
        if 'Accepting connections on port 1515' in line:
            return line
        return None

    log_monitor = FileMonitor(LOG_FILE_PATH)
    log_monitor.start(timeout=30, callback=callback_agentd_startup)


def clean_logs():
    truncate_file(LOG_FILE_PATH)


def clean_keys():
    truncate_file(CLIENT_KEYS_PATH)


def clean_groups():
    groups_folder = os.path.join(WAZUH_PATH, 'queue', 'agent-groups')
    for filename in os.listdir(groups_folder):
        file_path = os.path.join(groups_folder, filename)
        try:
            os.unlink(file_path)
        except Exception as e:
            print('Failed to delete %s. Reason: %s' % (file_path, e))


def clean_diff():
    diff_folder = os.path.join(WAZUH_PATH, 'queue', 'diff')
    for agent_diff in os.listdir(diff_folder):
        diff_path = os.path.join(diff_folder, agent_diff)
        try:
            shutil.rmtree(diff_path)
        except Exception as e:
            print('Failed to delete %s. Reason: %s' % (diff_path, e))


def clean_rids():
    rids_folder = os.path.join(WAZUH_PATH, 'queue', 'rids')
    for filename in os.listdir(rids_folder):
        file_path = os.path.join(rids_folder, filename)
        if "sender_counter" not in file_path:
            try:
                os.unlink(file_path)
            except Exception as e:
                print('Failed to delete %s. Reason: %s' % (file_path, e))


def clean_agents_timestamp():
    timestamp_path = os.path.join(WAZUH_PATH, 'queue', 'agents-timestamp')
    truncate_file(timestamp_path)


def check_agent_groups(id, expected, timeout=30):
    group_path = os.path.join(WAZUH_PATH, 'queue', 'agent-groups', id)
    wait = time.time() + timeout
    while time.time() < wait:
        ret = os.path.exists(group_path)
        if ret == expected:
            return True
    return False


def check_diff(name, expected, timeout=30):
    diff_path = os.path.join(WAZUH_PATH, 'queue', 'diff', name)
    wait = time.time() + timeout
    while time.time() < wait:
        ret = os.path.exists(diff_path)
        if ret == expected:
            return True
    return False


def check_client_keys(id, expected):
    found = False
    try:
        with open(CLIENT_KEYS_PATH) as client_file:
            client_lines = client_file.read().splitlines()
            for line in client_lines:
                data = line.split(" ")
                if data[0] == id:
                    found = True
                    break
    except IOError:
        raise

    if found == expected:
        return True
    else:
        return False


def check_agent_timestamp(id, name, ip, expected):
    timestamp_path = os.path.join(WAZUH_PATH, 'queue', 'agents-timestamp')
    line = "{} {} {}".format(id, name, ip)
    found = False
    try:
        with open(timestamp_path) as file:
            file_lines = file.read().splitlines()
            for file_line in file_lines:
                if line in file_line:
                    found = True
                    break
    except IOError:
        raise

    if found == expected:
        return True
    else:
        return False


def check_rids(id, expected):
    agent_info_path = os.path.join(WAZUH_PATH, 'queue', 'rids', id)
    if expected == os.path.exists(agent_info_path):
        return True
    else:
        return False


def create_rids(id):
    rids_path = os.path.join(WAZUH_PATH, 'queue', 'rids', id)
    try:
        file = open(rids_path, 'w')
        file.close()
        os.chmod(rids_path, 0o777)
    except IOError:
        raise


def create_diff(name):
    SIGID = '533'
    diff_folder = os.path.join(WAZUH_PATH, 'queue', 'diff', name)
    try:
        os.mkdir(diff_folder)
    except IOError:
        raise

    sigid_folder = os.path.join(diff_folder, SIGID)
    try:
        os.mkdir(sigid_folder)
    except IOError:
        raise

    last_entry_path = os.path.join(sigid_folder, 'last-entry')
    try:
        file = open(last_entry_path, 'w')
        file.close()
        os.chmod(last_entry_path, 0o777)
    except IOError:
        raise


def register_agent_main_server(Name, Group=None, IP=None):
    message = "OSSEC A:'{}'".format(Name)
    if Group:
        message += " G:'{}'".format(Group)
    if IP:
        message += " IP:'{}'".format(IP)

    receiver_sockets[0].open()
    receiver_sockets[0].send(message, size=False)
    timeout = time.time() + 10
    response = ''
    while response == '':
        response = receiver_sockets[0].receive().decode()
        if time.time() > timeout:
            raise ConnectionResetError('Manager did not respond to sent message!')
    time.sleep(5)
    return response


def register_agent_local_server(Name, Group=None, IP=None):
    message = ('{"arguments":{"force":{"enabled":true,"disconnected_time":{"enabled":true,"value":"0"},'
               '"key_mismatch":true,"after_registration_time":"0"}')
    message += ',"name":"{}"'.format(Name)
    if Group:
        message += ',"groups":"{}"'.format(Group)
    if IP:
        message += ',"ip":"{}"'.format(IP)
    else:
        message += ',"ip":"any"'
    message += '},"function":"add"}'

    receiver_sockets[1].open()
    receiver_sockets[1].send(message, size=True)
    response = receiver_sockets[1].receive(size=True).decode()
    time.sleep(5)
    return response


# Tests
def duplicate_ip_agent_delete_test(server):
    """Register a first agent, then register an agent with duplicate IP.
        Check that client.keys, agent-groups, agent-timestamp and agent diff were updated correctly

    Parameters
    ----------
    server : registration server to create registrations
        Valid values : "main", "local"
    """
    if server == "main":
        SUCCESS_RESPONSE = "OSSEC K:'"
        register_agent = register_agent_main_server
    elif server == "local":
        SUCCESS_RESPONSE = '{"error":0,'
        register_agent = register_agent_local_server
    else:
        raise Exception('Invalid registration server')

    # Register first agent
    response = register_agent('userA', 'TestGroup', '192.0.0.0')
    create_rids('001')  # Simulate rids was created
    create_diff('userA')  # Simulate diff folder was created
    assert response[:len(SUCCESS_RESPONSE)] == SUCCESS_RESPONSE, 'Wrong response received'
    assert check_client_keys('001', True), 'Agent key was never created'
    assert check_agent_groups('001', True), 'Agent group was never created'
    assert check_agent_timestamp('001', 'userA', '192.0.0.0', True), 'Agent_timestamp was never created'
    assert check_rids('001', True), 'Rids file was never created'
    assert check_diff('userA', True), 'Agent diff folder was never created'

    # Register agent with duplicate IP
    response = register_agent('userC', 'TestGroup', '192.0.0.0')
    assert response[:len(SUCCESS_RESPONSE)] == SUCCESS_RESPONSE, 'Wrong response received'
    assert check_client_keys('002', True), 'Agent key was never created'
    assert check_client_keys('001', False), 'Agent key was not removed'
    assert check_agent_groups('002', True), 'Agent group was never created'
    assert check_agent_groups('001', False), 'Agent group was not removed'
    assert check_agent_timestamp('002', 'userC', '192.0.0.0', True), 'Agent_timestamp was never created'
    assert check_agent_timestamp('001', 'userA', '192.0.0.0', False), 'Agent_timestamp was not removed'
    assert check_rids('001', False), 'Rids file was was not removed'
    assert check_diff('userA', False), 'Agent diff folder was not removed'


def duplicate_name_agent_delete_test(server):
    """Register a first agent, then register an agent with duplicate Name.
        Check that client.keys, agent-groups, agent-timestamp and agent diff were updated correctly

    Parameters
    ----------
    server : registration server to create registrations
        Valid values : "main", "local"
    """
    if server == "main":
        SUCCESS_RESPONSE = "OSSEC K:'"
        register_agent = register_agent_main_server
    elif server == "local":
        SUCCESS_RESPONSE = '{"error":0,'
        register_agent = register_agent_local_server
    else:
        raise Exception('Invalid registration server')

    # Register first agents
    response = register_agent('userB', 'TestGroup')
    create_rids('003')  # Simulate rids was created
    create_diff('userB')  # Simulate diff folder was created
    assert response[:len(SUCCESS_RESPONSE)] == SUCCESS_RESPONSE, 'Wrong response received'
    assert check_client_keys('003', True), 'Agent key was never created'
    assert check_agent_groups('003', True), 'Agent group was never created'
    assert check_agent_timestamp('003', 'userB', 'any', True), 'Agent_timestamp was never created'
    assert check_rids('003', True), 'Rids file was never created'
    assert check_diff('userB', True), 'Agent diff folder was never created'

    # Register agent with duplicate Name
    response = register_agent('userB', 'TestGroup')
    assert response[:len(SUCCESS_RESPONSE)] == SUCCESS_RESPONSE, 'Wrong response received'
    assert check_client_keys('004', True), 'Agent key was never created'
    assert check_client_keys('003', False), 'Agent key was not removed'
    assert check_agent_groups('004', True), 'Agent group was never created'
    assert check_agent_groups('003', False), 'Agent group was not removed'
    assert check_agent_timestamp('004', 'userB', 'any', True), 'Agent_timestamp was never created'
    assert check_agent_timestamp('003', 'userB', 'any', False), 'Agent_timestamp was not removed'
    assert check_rids('003', False), 'Rids file was was not removed'
    assert check_diff('userB', False), 'Agent diff folder was not removed'


def test_ossec_authd_agents_ctx_main(get_configuration, set_up_groups, configure_environment,
                                     configure_sockets_environment, connect_to_sockets_module):
    '''
<<<<<<< HEAD
    description: Check if when the `wazuh-authd` daemon receives an enrollment request from an agent
                 that has an IP address or name that is already registered, `authd` creates a record
                 for the new agent and deletes the old one. In this case, the enrollment requests
                 are sent to an IP v4 network socket.

    wazuh_min_version: 4.2
=======
    description:
        Check if when the 'wazuh-authd' daemon receives an enrollment request from an agent
        that has an IP address or name that is already registered, 'authd' creates a record
        for the new agent and deletes the old one. In this case, the enrollment requests
        are sent to an IP v4 network socket.

    wazuh_min_version:
        4.2.0
>>>>>>> eb32b096

    parameters:
        - get_configuration:
            type: fixture
            brief: Get configurations from the module.
        - set_up_groups:
            type: fixture
            brief: Create a testing group for agents.
        - configure_environment:
            type: fixture
            brief: Configure a custom environment for testing.
        - configure_sockets_environment:
            type: fixture
            brief: Configure environment for sockets and MITM.
        - connect_to_sockets_module:
            type: fixture
<<<<<<< HEAD
            brief: Module scope version of `connect_to_sockets` fixture.
=======
            brief: Module scope version of 'connect_to_sockets' fixture.
>>>>>>> eb32b096

    assertions:
        - Verify that agents using an already registered IP address can successfully enroll.
        - Verify that agents using an already registered name can successfully enroll.

<<<<<<< HEAD
    input_description: Different test cases are contained in an external `YAML` file (wazuh_conf.yaml)
                       which includes configuration settings for the `wazuh-authd` daemon.

    expected_output:
        - r'Accepting connections on port 1515' (When the `wazuh-authd` daemon is ready to accept enrollments)
=======
    input_description:
        Different test cases are contained in an external YAML file (wazuh_conf.yaml)
        which includes configuration settings for the 'wazuh-authd' daemon.

    expected_output:
        - r'Accepting connections on port 1515' (When the 'wazuh-authd' daemon is ready to accept enrollments)
>>>>>>> eb32b096
        - r'OSSEC K:' (When the agent has enrolled in the manager)
    tags:
        - keys
        - ssl
    '''
    control_service('stop', daemon='wazuh-authd')
    check_daemon_status(running_condition=False, target_daemon='wazuh-authd')
    time.sleep(1)
    clean_logs()
    clean_agents_ctx()
    time.sleep(1)
    control_service('start', daemon='wazuh-authd')
    check_daemon_status(running_condition=True, target_daemon='wazuh-authd')
    wait_server_connection()
    time.sleep(1)

    duplicate_ip_agent_delete_test("main")
    duplicate_name_agent_delete_test("main")

    clean_agents_ctx()


def test_ossec_authd_agents_ctx_local(get_configuration, set_up_groups, configure_environment,
                                      configure_sockets_environment, connect_to_sockets_module):
    '''
<<<<<<< HEAD
    description: Check if when the `wazuh-authd` daemon receives an enrollment request from an agent
                 that has an IP address or name that is already registered, `authd` creates a record
                 for the new agent and deletes the old one. In this case, the enrollment requests
                 are sent to a local `UNIX` socket.

    wazuh_min_version: 4.2
=======
    description:
        Checks if when the 'wazuh-authd' daemon receives an enrollment request from an agent
        that has an IP address or name that is already registered, 'authd' creates a record
        for the new agent and deletes the old one. In this case, the enrollment requests
        are sent to a local 'UNIX' socket.

    wazuh_min_version:
        4.2.0
>>>>>>> eb32b096

    parameters:
        - get_configuration:
            type: fixture
            brief: Get configurations from the module.
        - set_up_groups:
            type: fixture
            brief: Create a testing group for agents.
        - configure_environment:
            type: fixture
            brief: Configure a custom environment for testing.
        - configure_sockets_environment:
            type: fixture
            brief: Configure environment for sockets and MITM.
        - connect_to_sockets_module:
            type: fixture
<<<<<<< HEAD
            brief: Module scope version of `connect_to_sockets` fixture.
=======
            brief: Module scope version of 'connect_to_sockets' fixture.
>>>>>>> eb32b096

    assertions:
        - Verify that agents using an already registered IP address can successfully enroll.
        - Verify that agents using an already registered name can successfully enroll.

<<<<<<< HEAD
    input_description: Different test cases are contained in an external `YAML` file (wazuh_conf.yaml)
                       which includes configuration settings for the `wazuh-authd` daemon.

    expected_output:
        - r'Accepting connections on port 1515' (When the `wazuh-authd` daemon is ready to accept enrollments)
=======
    input_description: Different test cases are contained in an external YAML file (wazuh_conf.yaml)
                       which includes configuration settings for the 'wazuh-authd' daemon.

    expected_output:
        - r'Accepting connections on port 1515' (When the 'wazuh-authd' daemon is ready to accept enrollments)
>>>>>>> eb32b096
        - r'{"error":0,' (When the agent has enrolled)
    tags:
        - keys
    '''
    control_service('stop', daemon='wazuh-authd')
    check_daemon_status(running_condition=False, target_daemon='wazuh-authd')
    time.sleep(1)
    clean_logs()
    clean_agents_ctx()
    time.sleep(1)
    control_service('start', daemon='wazuh-authd')
    check_daemon_status(running_condition=True, target_daemon='wazuh-authd')
    wait_server_connection()
    time.sleep(1)

    duplicate_ip_agent_delete_test("local")
    duplicate_name_agent_delete_test("local")

    clean_agents_ctx()<|MERGE_RESOLUTION|>--- conflicted
+++ resolved
@@ -7,17 +7,10 @@
 
 type: integration
 
-<<<<<<< HEAD
-brief: These tests will check if the `wazuh-authd` daemon correctly handles the enrollment requests
-       from agents with pre-existing IP addresses or names. The `wazuh-authd` daemon can automatically
-       add a Wazuh agent to a Wazuh manager and provide the key to the agent. It’s used along with
-       the `agent-auth` application.
-=======
 brief: These tests will check if the 'wazuh-authd' daemon correctly handles the enrollment requests
        from agents with pre-existing IP addresses or names. The 'wazuh-authd' daemon can automatically
        add a Wazuh agent to a Wazuh manager and provide the key to the agent. It is used along with
        the 'agent-auth' application.
->>>>>>> eb32b096
 
 tier: 0
 
@@ -401,14 +394,6 @@
 def test_ossec_authd_agents_ctx_main(get_configuration, set_up_groups, configure_environment,
                                      configure_sockets_environment, connect_to_sockets_module):
     '''
-<<<<<<< HEAD
-    description: Check if when the `wazuh-authd` daemon receives an enrollment request from an agent
-                 that has an IP address or name that is already registered, `authd` creates a record
-                 for the new agent and deletes the old one. In this case, the enrollment requests
-                 are sent to an IP v4 network socket.
-
-    wazuh_min_version: 4.2
-=======
     description:
         Check if when the 'wazuh-authd' daemon receives an enrollment request from an agent
         that has an IP address or name that is already registered, 'authd' creates a record
@@ -417,7 +402,6 @@
 
     wazuh_min_version:
         4.2.0
->>>>>>> eb32b096
 
     parameters:
         - get_configuration:
@@ -434,30 +418,18 @@
             brief: Configure environment for sockets and MITM.
         - connect_to_sockets_module:
             type: fixture
-<<<<<<< HEAD
-            brief: Module scope version of `connect_to_sockets` fixture.
-=======
             brief: Module scope version of 'connect_to_sockets' fixture.
->>>>>>> eb32b096
 
     assertions:
         - Verify that agents using an already registered IP address can successfully enroll.
         - Verify that agents using an already registered name can successfully enroll.
 
-<<<<<<< HEAD
-    input_description: Different test cases are contained in an external `YAML` file (wazuh_conf.yaml)
-                       which includes configuration settings for the `wazuh-authd` daemon.
-
-    expected_output:
-        - r'Accepting connections on port 1515' (When the `wazuh-authd` daemon is ready to accept enrollments)
-=======
     input_description:
         Different test cases are contained in an external YAML file (wazuh_conf.yaml)
         which includes configuration settings for the 'wazuh-authd' daemon.
 
     expected_output:
         - r'Accepting connections on port 1515' (When the 'wazuh-authd' daemon is ready to accept enrollments)
->>>>>>> eb32b096
         - r'OSSEC K:' (When the agent has enrolled in the manager)
     tags:
         - keys
@@ -483,14 +455,6 @@
 def test_ossec_authd_agents_ctx_local(get_configuration, set_up_groups, configure_environment,
                                       configure_sockets_environment, connect_to_sockets_module):
     '''
-<<<<<<< HEAD
-    description: Check if when the `wazuh-authd` daemon receives an enrollment request from an agent
-                 that has an IP address or name that is already registered, `authd` creates a record
-                 for the new agent and deletes the old one. In this case, the enrollment requests
-                 are sent to a local `UNIX` socket.
-
-    wazuh_min_version: 4.2
-=======
     description:
         Checks if when the 'wazuh-authd' daemon receives an enrollment request from an agent
         that has an IP address or name that is already registered, 'authd' creates a record
@@ -499,7 +463,6 @@
 
     wazuh_min_version:
         4.2.0
->>>>>>> eb32b096
 
     parameters:
         - get_configuration:
@@ -516,29 +479,17 @@
             brief: Configure environment for sockets and MITM.
         - connect_to_sockets_module:
             type: fixture
-<<<<<<< HEAD
-            brief: Module scope version of `connect_to_sockets` fixture.
-=======
             brief: Module scope version of 'connect_to_sockets' fixture.
->>>>>>> eb32b096
 
     assertions:
         - Verify that agents using an already registered IP address can successfully enroll.
         - Verify that agents using an already registered name can successfully enroll.
 
-<<<<<<< HEAD
-    input_description: Different test cases are contained in an external `YAML` file (wazuh_conf.yaml)
-                       which includes configuration settings for the `wazuh-authd` daemon.
-
-    expected_output:
-        - r'Accepting connections on port 1515' (When the `wazuh-authd` daemon is ready to accept enrollments)
-=======
     input_description: Different test cases are contained in an external YAML file (wazuh_conf.yaml)
                        which includes configuration settings for the 'wazuh-authd' daemon.
 
     expected_output:
         - r'Accepting connections on port 1515' (When the 'wazuh-authd' daemon is ready to accept enrollments)
->>>>>>> eb32b096
         - r'{"error":0,' (When the agent has enrolled)
     tags:
         - keys
