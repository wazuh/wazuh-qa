--- conflicted
+++ resolved
@@ -7,17 +7,10 @@
 
 type: integration
 
-<<<<<<< HEAD
-brief: These tests will check if the `remote enrollment` option of the `wazuh-authd` daemon
-       settings is working properly. The `wazuh-authd` daemon can automatically add
-       a Wazuh agent to a Wazuh manager and provide the key to the agent.
-       It’s used along with the `agent-auth` application.
-=======
 brief: These tests will check if the 'remote enrollment' option of the 'wazuh-authd' daemon
        settings is working properly. The 'wazuh-authd' daemon can automatically add
        a Wazuh agent to a Wazuh manager and provide the key to the agent.
        It is used along with the 'agent-auth' application.
->>>>>>> eb32b096
 
 tier: 0
 
@@ -110,13 +103,10 @@
 cluster_socket_address = ('localhost', 1516)
 remote_enrollment_address = ('localhost', 1515)
 
-<<<<<<< HEAD
-=======
 AGENT_ID = 0
 AGENT_NAME = 'test_agent'
 INPUT_MESSAGE = "OSSEC A:'{}_{}'"
 
->>>>>>> eb32b096
 
 @pytest.fixture(scope="module", params=configurations, ids=[f"{x['id']}" for x in metadata])
 def get_configuration(request):
@@ -132,16 +122,6 @@
         raise pytest.fail("DID RAISE {0}".format(exception))
 
 
-<<<<<<< HEAD
-def test_remote_enrollment(get_configuration, configure_environment, restart_authd):
-    '''
-    description: Check if the `wazuh-authd` daemon remote enrollment is enabled/disabled according
-                 to the configuration. By default, remote enrollment is enabled. When disabled,
-                 the `authd` `TLS` port (1515 by default) won't be listening to new connections,
-                 but requests to the local socket will still be attended.
-
-    wazuh_min_version: 4.2
-=======
 def test_remote_enrollment(get_configuration, configure_environment, restart_authd, tear_down):
     '''
     description:
@@ -152,7 +132,6 @@
 
     wazuh_min_version:
         4.2.0
->>>>>>> eb32b096
 
     parameters:
         - get_configuration:
@@ -163,23 +142,6 @@
             brief: Configure a custom environment for testing.
         - restart_authd:
             type: fixture
-<<<<<<< HEAD
-            brief: Restart the `wazuh-authd` daemon, clear the `ossec.log` file and start a new file monitor.
-
-    assertions:
-        - Verify that the port `1515` opens or closes depending on the value of the `remote_enrollment` option.
-        - Verify that when a `worker` node receives an enrollment request, it tries to connect to the `master` node.
-
-    input_description: Different test cases are found in the test module and include
-                       parameters for the environment setup, the requests
-                       to be made, and the expected result.
-
-    expected_output:
-        - r'Accepting connections on port 1515. No password required.' (When the `wazuh-authd` daemon)
-        - r'OSSEC K:' (When the agent has enrolled in the manager)
-        - r'.*Port 1515 was set as disabled.*' (When remote enrollment is disabled)
-        - r'ERROR: Cannot comunicate with master'
-=======
             brief: Restart the 'wazuh-authd' daemon, clear the 'ossec.log' file and start a new file monitor.
         - tear_down:
             type: fixture
@@ -199,7 +161,6 @@
         - r'OSSEC K:' (When the agent has enrolled in the manager)
         - r'.*Port 1515 was set as disabled.*' (When remote enrollment is disabled)
         - r'ERROR: Cannot communicate with the master'
->>>>>>> eb32b096
 
     tags:
         - keys
