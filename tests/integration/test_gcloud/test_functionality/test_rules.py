'''
copyright: Copyright (C) 2015-2022, Wazuh Inc.

           Created by Wazuh, Inc. <info@wazuh.com>.

           This program is free software; you can redistribute it and/or modify it under the terms of GPLv2

type: integration

brief: The Wazuh 'gcp-pubsub' module uses it to fetch different kinds of events
       (Data access, Admin activity, System events, DNS queries, etc.) from the
       Google Cloud infrastructure. Once events are collected, Wazuh processes
       them using its threat detection rules. Specifically, these tests will check
       if the module pulls messages that match the specified GCP rules and
       the generated alerts contain the expected rule ID.

components:
    - gcloud

suite: functionality

targets:
    - manager

daemons:
    - wazuh-analysisd
    - wazuh-monitord
    - wazuh-modulesd

os_platform:
    - linux

os_version:
    - Arch Linux
    - Amazon Linux 2
    - Amazon Linux 1
    - CentOS 8
    - CentOS 7
    - Debian Buster
    - Red Hat 8
    - Ubuntu Focal
    - Ubuntu Bionic

references:
    - https://documentation.wazuh.com/current/user-manual/reference/ossec-conf/gcp-pubsub.html

tags:
    - rules
    - config
'''
import os
import sys

import pytest
from wazuh_testing import global_parameters
from wazuh_testing.fim import generate_params
from wazuh_testing.gcloud import callback_detect_gcp_alert, validate_gcp_event, publish_sync
from wazuh_testing.tools import LOG_FILE_PATH
from wazuh_testing.tools.configuration import load_wazuh_configurations
from wazuh_testing.tools.monitoring import FileMonitor
from wazuh_testing.tools.file import truncate_file

# Marks

pytestmark = [pytest.mark.tier(level=0), pytest.mark.server]

# variables

interval = '10s'
pull_on_start = 'no'
max_messages = 100
wazuh_log_monitor = FileMonitor(LOG_FILE_PATH)
test_data_path = os.path.join(os.path.dirname(os.path.realpath(__file__)), 'data')
configurations_path = os.path.join(test_data_path, 'wazuh_conf.yaml')
file_path = os.path.join(test_data_path, 'gcp_events.txt')
force_restart_after_restoring = False

# configurations

daemons_handler_configuration = {'daemons': ['wazuh-modulesd', 'wazuh-analysisd']}
monitoring_modes = ['scheduled']
conf_params = {'PROJECT_ID': global_parameters.gcp_project_id,
               'SUBSCRIPTION_NAME': global_parameters.gcp_subscription_name,
               'CREDENTIALS_FILE': global_parameters.gcp_credentials_file, 'INTERVAL': interval,
               'PULL_ON_START': pull_on_start, 'MAX_MESSAGES': max_messages,
               'MODULE_NAME': __name__}

p, m = generate_params(extra_params=conf_params,
                       modes=monitoring_modes)

configurations = load_wazuh_configurations(configurations_path, __name__, params=p, metadata=m)


# Preparing
@pytest.fixture(scope='module', autouse=True)
def truncate_logs():
    """Truncate the 'ossec.log' file."""
    truncate_file(LOG_FILE_PATH)

<<<<<<< HEAD
=======
truncate_file(LOG_FILE_PATH)


# fixtures
>>>>>>> 7e79dfdb

@pytest.fixture(scope='module', params=configurations)
def get_configuration(request):
    """Get configurations from the module."""
    return request.param


<<<<<<< HEAD
@pytest.mark.skipif(sys.platform == "win32", reason="Windows does not have support for Google Cloud integration.")
def test_rules(get_configuration, configure_environment, reset_ossec_log, daemons_handler, wait_for_gcp_start):
=======
# tests

@pytest.mark.xfail(reason='Unstable, further information in wazuh/wazuh#17245')
@pytest.mark.skipif(sys.platform == "win32", reason="Windows does not have support for Google Cloud integration.")
def test_rules(get_configuration, configure_environment,
               daemons_handler_module, wait_for_gcp_start):
>>>>>>> 7e79dfdb
    '''
    description: Check if the 'gcp-pubsub' module gets messages matching the GCP rules. It also checks
                 if the triggered alerts contain the proper rule ID. For this purpose, the test will
                 publish multiple GCP messages and pull them later to generate alerts. Then, it
                 will verify that each alert triggered match the expected rule ID.

    wazuh_min_version: 4.2.0

    tier: 0

    parameters:
        - get_configuration:
            type: fixture
            brief: Get configurations from the module.
        - configure_environment:
            type: fixture
            brief: Configure a custom environment for testing.
        - restart_wazuh:
            type: fixture
            brief: Reset the 'ossec.log' file and start a new monitor.
        - wait_for_gcp_start:
            type: fixture
            brief: Wait for the 'gpc-pubsub' module to start.

    assertions:
        - Verify that the 'gcp-pubsub' module triggers an alert for each GCP event pulled.
        - Verify that the rule ID of the 'gcp-pubsub' alerts generated matches the expected one.

    input_description: A test case (ossec_conf) is contained in an external YAML file (wazuh_conf.yaml)
                       which includes configuration settings for the 'gcp-pubsub' module. The GCP events
                       used for testing are contained in the 'gcp_events.txt' file, and the GCP access
                       credentials can be found in the 'configuration_template.yaml' one.

    expected_output:
        - r'.*Sending gcp event: (.+)$'

    tags:
        - alerts
        - logs
        - rules
    '''
    str_interval = get_configuration['sections'][0]['elements'][4]['interval']['value']
    time_interval = int(''.join(filter(str.isdigit, str_interval)))
    rules_id = []
    file_ind = 0

    rules_id = [id for id in range(65005, 65011)]
    rules_id += [id for id in range(65012, 65039)]
    rules_id += [id for id in range(65041, 65047)]

    events_file = open(file_path, 'r')
    for line in events_file:
        # Publish messages to pull them later
        publish_sync(global_parameters.gcp_project_id, global_parameters.gcp_topic_name,
                     global_parameters.gcp_credentials_file, [line.strip()])
        event = wazuh_log_monitor.start(timeout=global_parameters.default_timeout + time_interval + 100,
                                        callback=callback_detect_gcp_alert,
                                        accum_results=1,
                                        error_message='Did not receive expected '
                                                      'Sending gcp event').result()
        validate_gcp_event(event)
        assert int(event['rule']['id']) == rules_id[file_ind]
        file_ind += 1
    events_file.close()<|MERGE_RESOLUTION|>--- conflicted
+++ resolved
@@ -97,13 +97,6 @@
     """Truncate the 'ossec.log' file."""
     truncate_file(LOG_FILE_PATH)
 
-<<<<<<< HEAD
-=======
-truncate_file(LOG_FILE_PATH)
-
-
-# fixtures
->>>>>>> 7e79dfdb
 
 @pytest.fixture(scope='module', params=configurations)
 def get_configuration(request):
@@ -111,17 +104,11 @@
     return request.param
 
 
-<<<<<<< HEAD
-@pytest.mark.skipif(sys.platform == "win32", reason="Windows does not have support for Google Cloud integration.")
-def test_rules(get_configuration, configure_environment, reset_ossec_log, daemons_handler, wait_for_gcp_start):
-=======
 # tests
 
 @pytest.mark.xfail(reason='Unstable, further information in wazuh/wazuh#17245')
 @pytest.mark.skipif(sys.platform == "win32", reason="Windows does not have support for Google Cloud integration.")
-def test_rules(get_configuration, configure_environment,
-               daemons_handler_module, wait_for_gcp_start):
->>>>>>> 7e79dfdb
+def test_rules(get_configuration, configure_environment, daemons_handler_module, wait_for_gcp_start):
     '''
     description: Check if the 'gcp-pubsub' module gets messages matching the GCP rules. It also checks
                  if the triggered alerts contain the proper rule ID. For this purpose, the test will
