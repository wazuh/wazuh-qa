--- conflicted
+++ resolved
@@ -388,13 +388,9 @@
     parser.add_argument("-d", "--diff", type=str, required=False,
         dest='diff_string',help="When syscheck:report_changes enabled, represents the diff text")
     parser.add_argument(
-<<<<<<< HEAD
         "-n", "--no-style", required=False, dest='no_alert_style',
         action="store_true", help="No Alerts Style", default=False
-=======
-        "-w", "--whodata", required=False, dest='whodata_query',
-        action="store_true", help="Enable whodata queries", default=False
->>>>>>> e131d9a7
+
     )
     parser.add_argument(
         "-tg", "--tag", type=str, required=False, dest='tag_query', nargs='+',
@@ -427,7 +423,6 @@
     index_name = "wazuh-alerts-3.x*"
     start = time()
 
-<<<<<<< HEAD
 
 
     # a dictionary for each scenario key name and its argument
@@ -452,81 +447,15 @@
     success, failure, failure_list = \
         verify_es_alerts(files_list, args.max_retry, query, args.no_alert_style,
                          es, index_name, start, args.sleep_time,scenario, scenario_arg)
-=======
-    with open(args.files, 'r') as file_list:
-        while retry_count < args.max_retry:
-            success = 0
-            failure = 0
-            failure_list = []
-            for line in file_list:
-                query['query']['bool']['filter'][0]['term']['syscheck.path'] =\
-                    line.rstrip()
-                try:
-                    query_result = makeQuery(query, es, index_name)
-                except Exception as e:
-                    logging.info(
-                        "Error when making the Query"
-                    )
-                    raise e
-
-                if (args.whodata_query):
-                    try:
-                        if (
-                            query_result['hits']['hits'][0]['_source']
-                            ['syscheck']['audit']['process']['name'] in
-                            query_result
-                        ):
-                            success += 1
-                    except IndexError:
-                        failure_list.append(line)
-                        failure += 1
-                    except Exception as e:
-                        logging.info("Error when filtering audit fields in \
-                            alert " + line.rstrip())
-                        raise e
-                else:
-                    try:
-                        if query_result['hits']['total']['value'] == 1:
-
-                            if (diff_statement is not None) and \
-                               ('diff' in query_result['hits']['hits'][0]['_source']['syscheck']) and \
-                               (diff_statement not in query_result['hits']['hits'][0]['_source']['syscheck']['diff']):
-                                success_ = False
-                            if success_:
-                                success += 1
-                            success_ = True
-                    except IndexError:
-                        failure_list.append(line)
-                        failure += 1
-                    except Exception as e:
-                        logging.info(
-                            "Error when filtering syscheck \
-                            alerts hits of " + line.rstrip()
-                        )
-                        raise e
-            if failure == 0:
-                break
-            else:
-                elapsed = start - time()
-                logging.info("Missing alerts {}.\n".format(failure))
-                logging.info("Number of retries {}.\n".format(retry_count))
-                logging.info("Elapsed time: ~ {} seconds. \n".format(elapsed))
-                retry_count += 1
-                sleep(args.sleep_time)
->>>>>>> e131d9a7
 
     elapsed = start - time()
     with open(args.output, 'w+') as output:
         output.writelines('\n'.join(failure_list))
 
     assert failure == 0, "number of failed files: {}\n \
-<<<<<<< HEAD
             Elapsed time: ~ {} seconds.".format(
             failure, elapsed
         )
-=======
-            Elapsed time: ~ {} seconds.".format(success, elapsed)
->>>>>>> e131d9a7
 
     print(
         "Number of succeded files: {}\n Elapsed time: ~ {} seconds.".format(
