--- conflicted
+++ resolved
@@ -86,11 +86,7 @@
         dest='diff_string',help="When syscheck:report_changes enabled, represents the diff text")
     parser.add_argument(
         "-w", "--whodata", required=False, dest='whodata_query',
-<<<<<<< HEAD
         action="store_true", help="Enable whodata queries", default=False
-=======
-        help="Enable whodata queries", action='store_true'
->>>>>>> 28914761
     )
     parser.add_argument(
         "-tg", "--tag", type=str, required=False, dest='tag_query', nargs='+',
