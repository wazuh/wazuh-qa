--- conflicted
+++ resolved
@@ -83,13 +83,8 @@
         help="Sleep time between retries", default="60"
     )
     parser.add_argument(
-<<<<<<< HEAD
         "-w", "--whodata", required=False, dest='whodata_query',
         help="Enable whodata queries", action='store_true'
-=======
-        "-w", "--whodata", type=bool, required=False, dest='whodata_query',
-        help="Enable whodata queries", default=False
->>>>>>> 7235f44b
     )
     parser.add_argument(
         "-tg", "--tag", type=str, required=False, dest='tag_query', nargs='+',
