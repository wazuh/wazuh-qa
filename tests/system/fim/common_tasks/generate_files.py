#!/usr/bin/env python3

# Copyright (C) 2015-2020, Wazuh Inc.
# All rights reserved.
#
# This program is free software; you can redistribute it
# and/or modify it under the terms of the GNU General Public
# License (version 2) as published by the FSF - Free Software
# Foundation.

import os
import json
import random
import string
import secrets
import argparse


def generate_random_name(length):
    """ Generates random string of specified length (integer) """
    letters = string.ascii_lowercase
    return ''.join(random.choice(letters) for i in range(length))


def generate_folders_paths(root_path, recursion_level, folder_name_length):
    """
    Generates an array containing required subpaths

    :param str root_path: The root folder, generated folders will hang from it
    :param int recursion_level: Specifies the depth, folder '/root/test/' has depth 1
    :param str folder_name_length: Folder name length for every folder created
    :return: Returns a list of paths
    """
    paths = []
    previous_folder = root_path
    for _ in range(recursion_level):  # _ designates an 'invisible' variable
        current_folder = os.path.join(previous_folder, generate_random_name(folder_name_length))
        paths.append(current_folder)
        previous_folder = current_folder
    return paths


def create_folders(folders_path):
    """
    Creates all required folders on Windows and Linux

    :param dict folders_path: Dictionary with all folders paths
    """
    for folder in folders_path:
        os.makedirs(folder, exist_ok=True)


def generate_files_paths(folders_paths, n_files, file_name_length, prefix=""):
    """
    Generates files paths distributed among the folders paths

    :param str folders_paths: Folders where files will be stored
    :param int n_files: Number of file's paths to generate
    :param str file_name_length: File name length for every file created
    :param str prefix: Add a prefix to the filename
    :return: Returns a list of paths
    """
    files_paths = []
    remaining_files = n_files

    for path in folders_paths:
        if (path == folders_paths[-1]):
            n_files_to_generate = remaining_files
        else:
            n_files_to_generate = random.randint(1, remaining_files)
        for _ in range(n_files_to_generate):
            full_name = prefix + generate_random_name(8)
            current_file = os.path.join(path, full_name)
            files_paths.append(current_file)
        remaining_files = remaining_files - n_files_to_generate
    return files_paths


def parse_files_configuration(files_configuration_path):
    """
    Converts a list object to a json object

    :param list files_configuration_path: Path to the JSON configuration file
    :return: Returns a dictionary of the parsed configuration
    """
    with open(files_configuration_path, "r") as json_data:
        configuration_dict = json.load(json_data)
    return configuration_dict


def associate_files_size(files_paths, files_size_specifications):
    """
    Takes the files paths and converts them into json assigning a file size
    The key of every entry designates the path and the value the file size

    :param dict files_paths: Contains the files paths
    :param dict files_specification: Contains the files size specifications
    :return: Returns a dictionary with the files and their associated size
    """

    # Initialize all files size to 0
    files_with_associated_size = dict.fromkeys(files_paths, 0)

    for specification in files_size_specifications:
        # Getting items without a size assigned (size = 0)
        files_without_size = dict({k: v for k, v in files_with_associated_size.items() if v == 0})
        if (specification != files_size_specifications[-1]):
            selected_files = random.sample(list(files_without_size), k=specification["amount"])
        else:
            selected_files = files_without_size
        for selected_file in selected_files:
            files_with_associated_size[selected_file] = specification["size"]
    return files_with_associated_size


def create_files(files_path, text_mode=False):
    """
    Takes the files paths and creates a file of specified size

    :param dict files_path: Contains the list of files and it's associated path
    :param dict text_mode: Create text files instead of binary
    """
    if text_mode:
        file_mode = "w"
        one_char = '0'
        chunk = (one_char * 1048576) + '\n'
        unique = generate_random_name
    else:
        file_mode = "wb"
        one_char = b'0'
        chunk = one_char * 1048577
        unique = secrets.token_bytes

    for key, value in files_path.items():
        with open(key, file_mode) as f:
            if value > 1048576:
                nval = value // 1048576
                for val in range(nval):
                    f.write(chunk)
            else:
                f.write(one_char * value)
            f.write(unique(16))
<<<<<<< HEAD
            if text_mode:
                f.write("\n")
=======
>>>>>>> cc1863b4


def create_file_summary(files_path, logfile):
    """
    Creates a file that summarizes all the created files

    :param dict files_path: Contains the list of files and it's associated path
    :param str logfile: File to write the list of paths
    """
    if os.path.exists(logfile):
        os.remove(logfile)
    with open(logfile, 'w') as f:
        for path in files_path:
            f.write(path + '\n')


def main():
    parser = argparse.ArgumentParser()
    parser.add_argument("-c", "--config", type=str, required=True,
                        dest="config", help="Configuration file")
    parser.add_argument("-o", '--output-list', type=str, required=True,
                        dest="output_list", help="List of generated files")
    parser.add_argument("-t", '--text-mode', default=False, action="store_true",
                        dest="text_mode", help="Create text files instead of binary"
                             " (default is False)")
    parser.add_argument("-p", '--prefix', type=str, default="",
                        dest="file_prefix", help="Add a common prefix to all filenames")
    args = parser.parse_args()
    config_file = args.config
    output_file = args.output_list
    text_mode = args.text_mode
    prefix = args.file_prefix
    config = parse_files_configuration(config_file)
    folders = generate_folders_paths(
        config["root_folder"],
        config["recursion_level"],
        config["folder_length"]
    )
    create_folders(folders)
    n_files = sum(x['amount'] for x in config['file_size_specifications'])
    files = generate_files_paths(folders, n_files, config["file_length"], prefix=prefix)
    associated_files = associate_files_size(files, config["file_size_specifications"])
    create_files(associated_files, text_mode=text_mode)
    create_file_summary(files, output_file)


if __name__ == '__main__':
    main()<|MERGE_RESOLUTION|>--- conflicted
+++ resolved
@@ -140,12 +140,8 @@
             else:
                 f.write(one_char * value)
             f.write(unique(16))
-<<<<<<< HEAD
             if text_mode:
                 f.write("\n")
-=======
->>>>>>> cc1863b4
-
 
 def create_file_summary(files_path, logfile):
     """
