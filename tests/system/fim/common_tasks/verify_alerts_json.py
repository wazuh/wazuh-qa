--- conflicted
+++ resolved
@@ -145,16 +145,11 @@
         parser.add_argument("-r", "--retry", type=int, required=False, dest='retry_count',
                             help="reading attempts on stopped alerts. default: 4 attemps",
                             default="4")
-<<<<<<< HEAD
         parser.add_argument("-d", "--diff", type=str, required=False, dest='diff_string',
                             help="When syscheck:report_changes enabled, represents the diff text")
         parser.add_argument("-w", "--whodata", required=False, dest='whodata_check',
                             action="store_true", help="Enable Whodata alert's parsing.",
                             default=False)
-=======
-        parser.add_argument("-w", "--whodata", required=False, dest='whodata_check',
-                            help="Enable Whodata alert's parsing.", action='store_true')
->>>>>>> 28914761
         parser.add_argument(
             "-tg", "--tag", type=str, required=False, dest='tag_query',
             nargs='+', help="Enable tag queries for the indicated tags",
