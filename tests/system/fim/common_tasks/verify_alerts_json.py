#!/usr/bin/python3

# Copyright (C) 2015-2020, Wazuh Inc.
# All rights reserved.
#
# This program is free software; you can redistribute it
# and/or modify it under the terms of the GNU General Public
# License (version 2) as published by the FSF - Free Software
# Foundation.

import sys
import json
<<<<<<< HEAD
import logging
import argparse

=======
import traceback
>>>>>>> 97007610

if sys.version_info.major < 3:
    print('ERROR: Python 2 is not supported.')
    sys.exit(1)


def paths_acquisition(filenames_list_path):
    """
        Turn path lists file into a set.
        :param str filenames_list_path: path to filenames list
        :return: Returns a set containing the generated files path
    """
    filenames_list = []
    with open(filenames_list_path) as lines:
        filenames_list = lines.readlines()
    return set([i[:-1] for i in filenames_list])


def alerts_prune(path, target_event):
    """
        Prunes desired syscheck events from the alert.json file.
        Extracts all events path to a set.
        :param str path: path to alerts.json file
        :param str target_event: target event kind (deleted|added|modified)
        :return: Returns a set containing the alerts files path
    """
    alerts_list = []
    with open(path,errors='replace') as json_file:
        for line in json_file:
            try:
                data = json.loads(line)
                if data.get('syscheck') and data['syscheck']['event'] == target_event:
                    alerts_list.append(data)
                    
            except ValueError:
                continue
    return set([alerts['syscheck']['path'] for alerts in alerts_list])


def main():
    logging.basicConfig(
        level=logging.INFO,
        format="%(asctime)s [%(levelname)s] %(message)s",
        handlers=[
            logging.FileHandler("verify_alerts_json.log"),
            logging.StreamHandler()
        ]
    )
    try:
        parser = argparse.ArgumentParser(description='Compares paths list and alerts.json paths')

        parser.add_argument("-i", "--input-list", type=str, required=True, dest='input_file',
                            help="File containing the list of modified files, one per line")

        parser.add_argument("-e", "--event", type=str, required=True, dest='event',
                            choices=['added', 'modified', 'deleted'],
                            help="Type of alert's event that we expect: added, modified, deleted")

        parser.add_argument("-l", "--log_json", type=str, required=False, dest='log_json_path',
                            help="alerts.json path. default value "
                            "'/var/ossec/logs/alerts/alerts.json'",
                            default="/var/ossec/logs/alerts/alerts.json")

        parser.add_argument("-o", "--output-list", type=str, required=False, dest='output_file',
                            help="Output path for missing files alerts.",
                            default="debug_missing_file_alerts.log")

        parser.add_argument("-t", "--timeout", type=int, required=False, dest='time_gap',
                            help="time gap between alerts.json alerts acquisitions. default: 60s",
                            default="60")

        parser.add_argument("-r", "--retry", type=int, required=False, dest='retry_count',
                            help="reading attempts on stopped alerts. default: 4 attemps",
                            default="4")
        args = parser.parse_args()

        import time

        stuck_alerts = 0

        paths_list_set = paths_acquisition(args.input_file)
        pruned_alerts_set = alerts_prune(args.log_json_path, args.event)
        sub_paths = paths_list_set - pruned_alerts_set
        prev_lenght = len(sub_paths)
        start = time.time()

        logging.info("alerts.json verification started")
        while True:
            pruned_alerts_set = alerts_prune(args.log_json_path, args.event)
            sub_paths = paths_list_set - pruned_alerts_set

            if len(sub_paths) == 0:
                logging.info("Verify alerts test - OK.")
                return 0
            if stuck_alerts > args.retry_count:
                logging.warning(
                    "Verify alerts test - NOT OK. %s alerts are missing.\n" % len(sub_paths)
                )
                with open(args.output_file, 'w') as f:
                    for item in sub_paths:
                        f.write("%s\n" % item)
                logging.warning("%s missing alerts.\n" % len(sub_paths))
                return 1

            if prev_lenght == len(sub_paths):
                logging.info("Filelist related alerts aren't growing (%s) ..." % stuck_alerts)
                stuck_alerts += 1
            else:
                stuck_alerts = 0

            time.sleep(args.time_gap)
            prev_lenght = len(sub_paths)
            elapsed = time.time() - start
            logging.info("Elapsed time: ~ %s seconds \n" % int(elapsed))

    except Exception:
<<<<<<< HEAD
        logging.critical("An error has ocurred. Exiting")
        raise Exception
=======
        traceback.print_exc()
>>>>>>> 97007610


if __name__ == "__main__":
    sys.exit(main())<|MERGE_RESOLUTION|>--- conflicted
+++ resolved
@@ -10,13 +10,9 @@
 
 import sys
 import json
-<<<<<<< HEAD
+
 import logging
 import argparse
-
-=======
-import traceback
->>>>>>> 97007610
 
 if sys.version_info.major < 3:
     print('ERROR: Python 2 is not supported.')
@@ -133,12 +129,8 @@
             logging.info("Elapsed time: ~ %s seconds \n" % int(elapsed))
 
     except Exception:
-<<<<<<< HEAD
         logging.critical("An error has ocurred. Exiting")
         raise Exception
-=======
-        traceback.print_exc()
->>>>>>> 97007610
 
 
 if __name__ == "__main__":
