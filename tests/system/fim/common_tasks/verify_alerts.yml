--- conflicted
+++ resolved
@@ -8,13 +8,8 @@
 
   - name: "Verify alert json log | {{ event }}"
     script: >
-<<<<<<< HEAD
       verify_alerts_json.py -i {{ item.path }} -e {{ event }}
-      -o {{ missing_alerts_json_path }} {{ alert_verification_extra_arguments }}
-=======
-      verify_alerts_json.py -i {{ item.path }} -e {{ event }} 
       -o {{ missing_alerts_json_path }} {{ json_verification_extra_arguments }}
->>>>>>> 7235f44b
     args:
       executable: "python3"
     when:
@@ -26,12 +21,8 @@
     script: >
       verify_alerts_elasticsearch.py -i {{ item.path }} -e {{ event }}
       -a {{ hostvars[groups["elasticsearch"][0]]["private_ip"] }}
-<<<<<<< HEAD
-      -o {{ missing_alerts_elasticsearch_path }} {{ elastic_verification_extra_arguments }}
-=======
-      -o {{ missing_alerts_elasticsearch_path }} 
+      -o {{ missing_alerts_elasticsearch_path }}
       {{ elastic_verification_extra_arguments }}
->>>>>>> 7235f44b
     args:
       executable: python3
     when:
