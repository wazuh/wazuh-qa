--- conflicted
+++ resolved
@@ -2,8 +2,8 @@
 
   - name: "Verify alert json log | {{ event }}"
     script: >
-      verify_alerts_json.py 
-      -i "{{ agents_results_manager_path }}/{{ event }}/files_{{ event }}-{{ item }}.txt" 
+      verify_alerts_json.py
+      -i "{{ agents_results_manager_path }}/{{ event }}/files_{{ event }}-{{ item }}.txt"
       -e {{ event }}
       -o "json-{{ missing_alerts_json_path }}-{{ event }}-{{ item }}"
       -sn {{ scenario_name }}
@@ -23,15 +23,10 @@
 
   - name: "Verify elastic alerts | {{ event }}"
     script: >
-      verify_alerts_elasticsearch.py 
-      -i "{{ agents_results_manager_path }}/{{ event }}/files_{{ event }}-{{ item }}.txt" 
+      verify_alerts_elasticsearch.py
+      -i "{{ agents_results_manager_path }}/{{ event }}/files_{{ event }}-{{ item }}.txt"
       -e {{ event }}
       -a {{ hostvars[groups["elasticsearch"][0]]["private_ip"] }}
-<<<<<<< HEAD
-      -o {{ missing_alerts_elasticsearch_path }}
-      -eu {{ elastic_user }}
-      -ex {{ elastic_password }}
-=======
       -o "es-{{ missing_alerts_elasticsearch_path }}-{{ event }}-{{ item }}.txt"
       -sn {{ scenario_name }}
       -ho {{ item }}
@@ -40,7 +35,6 @@
       -os "{{ hostvars[item].ansible_distribution }}"
       -dt "{{ hostvars[item].ansible_distribution_version }}"
       -md "{{ hostvars[inventory_hostname].ansible_distribution_major_version }}"
->>>>>>> b2893e35
       {{ elastic_verification_extra_arguments }}
     args:
       executable: python3
