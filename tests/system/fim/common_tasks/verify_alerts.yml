---
  - name: Find input files for manager
    find:
      paths: "{{ agents_results_manager_path }}/{{ event }}"
    register: find_result
    when:
      - inventory_hostname in groups['masters']

  - name: "Verify alert json log | {{ event }}"
    script: >
<<<<<<< HEAD
      verify_alerts_json.py -i {{ item.path }} -e {{ event }}
=======
      verify_alerts_json.py -i {{ item.path }} -e {{ event }} 
>>>>>>> 919f20c6
      -o {{ missing_alerts_json_path }} {{ json_verification_extra_arguments }}
    args:
      executable: "python3"
    when:
      - inventory_hostname in groups['masters']
    with_items:
      - "{{ find_result.files }}"

  - name: "Verify elastic alerts | {{ event }}"
    script: >
      verify_alerts_elasticsearch.py -i {{ item.path }} -e {{ event }}
      -a {{ hostvars[groups["elasticsearch"][0]]["private_ip"] }}
<<<<<<< HEAD
      -o {{ missing_alerts_elasticsearch_path }} {{ elastic_verification_extra_arguments }}
=======
      -o {{ missing_alerts_elasticsearch_path }} 
      {{ elastic_verification_extra_arguments }}
>>>>>>> 919f20c6
    args:
      executable: python3
    when:
      - inventory_hostname in groups['masters']
    with_items:
      - "{{ find_result.files }}"<|MERGE_RESOLUTION|>--- conflicted
+++ resolved
@@ -8,11 +8,7 @@
 
   - name: "Verify alert json log | {{ event }}"
     script: >
-<<<<<<< HEAD
-      verify_alerts_json.py -i {{ item.path }} -e {{ event }}
-=======
       verify_alerts_json.py -i {{ item.path }} -e {{ event }} 
->>>>>>> 919f20c6
       -o {{ missing_alerts_json_path }} {{ json_verification_extra_arguments }}
     args:
       executable: "python3"
@@ -25,12 +21,8 @@
     script: >
       verify_alerts_elasticsearch.py -i {{ item.path }} -e {{ event }}
       -a {{ hostvars[groups["elasticsearch"][0]]["private_ip"] }}
-<<<<<<< HEAD
-      -o {{ missing_alerts_elasticsearch_path }} {{ elastic_verification_extra_arguments }}
-=======
       -o {{ missing_alerts_elasticsearch_path }} 
       {{ elastic_verification_extra_arguments }}
->>>>>>> 919f20c6
     args:
       executable: python3
     when:
