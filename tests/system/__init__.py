# Copyright (C) 2015-2022, Wazuh Inc.
# Created by Wazuh, Inc. <info@wazuh.com>.
# This program is free software; you can redistribute it and/or modify it under the terms of GPLv2

import os

from wazuh_testing.tools import WAZUH_PATH, WAZUH_LOGS_PATH


# Agent Variables
AGENT_STATUS_ACTIVE = 'active'
AGENT_STATUS_NEVER_CONNECTED = 'never_connected'
AGENT_STATUS_DISCONNECTED = 'disconnected'
AGENT_NO_GROUPS = 'Null'
AGENT_GROUPS_DEFAULT = 'default'


# Error Messages
ERR_MSG_CLIENT_KEYS_IN_MASTER_NOT_FOUND = f'Did not find the expected keys generated in the master node.'
ERR_MSG_FAILED_TO_SET_AGENT_GROUP = 'Failed when trying to set agent group'



# Functions
def get_agent_id(host_manager):
    # Gets the first agent id in the master's client.keys file
    return host_manager.run_command('wazuh-master', f'cut -c 1-3 {WAZUH_PATH}/etc/client.keys')


def get_id_from_agent(agent, host_manager):
    # Get the agent id from the agent's client.keys file
    return host_manager.run_command(agent, f'cut -c 1-3 {WAZUH_PATH}/etc/client.keys')


def restart_cluster(hosts_list, host_manager):
    # Restart the cluster's hosts
    for host in hosts_list:
        if "agent" in host:
            host_manager.get_host(host).ansible('command', f'service wazuh-agent restart', check=False)
        host_manager.control_service(host=host, service='wazuh', state="restarted")


def clean_cluster_logs(hosts_list, host_manager):
    # Clean ossec.log and cluster.log
    for host in hosts_list:
        host_manager.clear_file(host=host, file_path=os.path.join(WAZUH_LOGS_PATH, 'ossec.log'))
        if "worker" in host or "master" in host:
            host_manager.clear_file(host=host, file_path=os.path.join(WAZUH_LOGS_PATH, 'cluster.log'))


def remove_cluster_agents(wazuh_master, agents_list, host_manager):
    # Removes a list of agents from the cluster using manage_agents
    agent_id = get_agent_id(host_manager)
    while (agent_id != ''):
        host_manager.get_host(wazuh_master).ansible("command", f'{WAZUH_PATH}/bin/manage_agents -r {agent_id}',
                                                    check=False)
        agent_id = get_agent_id(host_manager)
    for agent in agents_list:
        host_manager.control_service(host=agent, service='wazuh', state="stopped")
        host_manager.clear_file(agent, file_path=os.path.join(WAZUH_PATH, 'etc', 'client.keys'))


def get_agents_in_cluster(host, host_manager):
    # Get the list of agents in the cluster
    return host_manager.run_command(host, f'{WAZUH_PATH}/bin/cluster_control -a')


def check_keys_file(host, host_manager):
    # Checks that the key file is not empty in a host
    return host_manager.get_file_content(host, os.path.join(WAZUH_PATH, 'etc', 'client.keys'))


def create_new_agent_group(host, group_name, host_manager):
    # Creates an agent group
    host_manager.run_command(host, f"/var/ossec/bin/agent_groups -q -a -g {group_name}")


# Create new group and assing agent
def assign_agent_to_new_group(host, id_group, id_agent, host_manager):
    # Create group
    host_manager.run_command(host, f"/var/ossec/bin/agent_groups -q -a -g {id_group}")

    # Add agent to a group
    host_manager.run_command(host, f"/var/ossec/bin/agent_groups -q -a -i {id_agent} -g {id_group}")


def delete_group_of_agents(host, id_group, host_manager):
    # Delete group
    host_manager.run_command(host, f"/var/ossec/bin/agent_groups -q -r -g {id_group}")


def check_agent_groups(agent_id, group_to_check, hosts_list, host_manager):
    # Check the expected group is in the group data for the agent
    for host in hosts_list:
        group_data = host_manager.run_command(host, f'{WAZUH_PATH}/bin/agent_groups -s -i {agent_id}')
<<<<<<< HEAD
        assert group_to_check in group_data, f"Did not recieve expected agent group: {group_to_check} in data \
                                               {str(group_data)} in host {host}"
=======
        assert group_to_check in group_data, f"Didn't find the expected group: {group_to_check} in the agent's group \
                                               list: {group_data}"
>>>>>>> c2b82ca3


def check_agent_status(agent_id, agent_name, agent_ip, status, host_manager, hosts_list):
    # Check the agent has the expected status (never_connected, pending, active, disconnected)
    for host in hosts_list:
        expected_status = f"{agent_id}  {agent_name}  {agent_ip}  {status}"
        data = get_agents_in_cluster(host, host_manager)
<<<<<<< HEAD
        assert expected_status in data, f" Did not recieve expected agent status {expected_status} in data {str(data)}"
=======
        assert f"{agent_id}  {agent_name}  {agent_ip}  {status}" in data, f"Didn't recieve the agent status: {status} \
                                                                            in the node's data: {data}"
>>>>>>> c2b82ca3


def check_agents_status_in_node(agent_expected_status_list, host, host_manager):
    # Checks the expected status o of different agent in a host.
    # List format: [f"{agent_id}  {agent_name}  {agent_ip}  {status}",...]
    data = get_agents_in_cluster(host, host_manager)
    for status in agent_expected_status_list:
<<<<<<< HEAD
        assert status in data, f" Did not recieve expected agent status: {status} in data {str(data)}"
=======
        assert status in data, f"Didn't recieve the agent status: {status} in the node's data: {data}"
>>>>>>> c2b82ca3


def change_agent_group_with_wdb(agent_id, new_group, host, host_manager):
    # Uses wdb commands to change the group of an agent

    query = f'{{"mode":"append","sync_status":"syncreq","source":"remote","data":[{{"id":{agent_id}, \
             "groups":["{new_group}"]}}]}}'
    group_data = host_manager.run_command(host, f"python3 {WAZUH_PATH}/bin/wdb-query.py global \
                                          'set-agent-groups {query}'")
    return group_data<|MERGE_RESOLUTION|>--- conflicted
+++ resolved
@@ -93,13 +93,8 @@
     # Check the expected group is in the group data for the agent
     for host in hosts_list:
         group_data = host_manager.run_command(host, f'{WAZUH_PATH}/bin/agent_groups -s -i {agent_id}')
-<<<<<<< HEAD
         assert group_to_check in group_data, f"Did not recieve expected agent group: {group_to_check} in data \
                                                {str(group_data)} in host {host}"
-=======
-        assert group_to_check in group_data, f"Didn't find the expected group: {group_to_check} in the agent's group \
-                                               list: {group_data}"
->>>>>>> c2b82ca3
 
 
 def check_agent_status(agent_id, agent_name, agent_ip, status, host_manager, hosts_list):
@@ -107,12 +102,7 @@
     for host in hosts_list:
         expected_status = f"{agent_id}  {agent_name}  {agent_ip}  {status}"
         data = get_agents_in_cluster(host, host_manager)
-<<<<<<< HEAD
         assert expected_status in data, f" Did not recieve expected agent status {expected_status} in data {str(data)}"
-=======
-        assert f"{agent_id}  {agent_name}  {agent_ip}  {status}" in data, f"Didn't recieve the agent status: {status} \
-                                                                            in the node's data: {data}"
->>>>>>> c2b82ca3
 
 
 def check_agents_status_in_node(agent_expected_status_list, host, host_manager):
@@ -120,11 +110,7 @@
     # List format: [f"{agent_id}  {agent_name}  {agent_ip}  {status}",...]
     data = get_agents_in_cluster(host, host_manager)
     for status in agent_expected_status_list:
-<<<<<<< HEAD
         assert status in data, f" Did not recieve expected agent status: {status} in data {str(data)}"
-=======
-        assert status in data, f"Didn't recieve the agent status: {status} in the node's data: {data}"
->>>>>>> c2b82ca3
 
 
 def change_agent_group_with_wdb(agent_id, new_group, host, host_manager):
