--- conflicted
+++ resolved
@@ -48,11 +48,7 @@
     agent_id = get_agent_id(host_manager)
     while (agent_id != ''):
         host_manager.get_host(wazuh_master).ansible("command", f'{WAZUH_PATH}/bin/manage_agents -r {agent_id}',
-<<<<<<< HEAD
-                                                  check=False)
-=======
                                                     check=False)
->>>>>>> d004cbde
         agent_id = get_agent_id(host_manager)
     for agent in agents_list:
         host_manager.control_service(host=agent, service='wazuh', state="stopped")
