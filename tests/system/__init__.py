--- conflicted
+++ resolved
@@ -93,12 +93,8 @@
     # Check the expected group is in the group data for the agent
     for host in hosts_list:
         group_data = host_manager.run_command(host, f'{WAZUH_PATH}/bin/agent_groups -s -i {agent_id}')
-<<<<<<< HEAD
-        assert group_to_check in group_data, f"Didn't find the expected group: {group_to_check} in the agent's group list: {group_data}"
-=======
         assert group_to_check in group_data, f"Didn't find the expected group: {group_to_check} in the agent's group \
                                                list: {group_data}"
->>>>>>> 6d40dbd3
 
 
 def check_agent_status(agent_id, agent_name, agent_ip, status, host_manager, hosts_list):
