# Copyright (C) 2015-2022, Wazuh Inc.
# Created by Wazuh, Inc. <info@wazuh.com>.
# This program is free software; you can redistribute it and/or modify it under the terms of GPLv2

import os

from wazuh_testing.tools import WAZUH_PATH, WAZUH_LOGS_PATH


def get_agent_id(host_manager):
    # Gets the first agent id in the master's client.keys file
    return host_manager.run_command('wazuh-master', f'cut -c 1-3 {WAZUH_PATH}/etc/client.keys')


def get_id_from_agent(agent, host_manager):
    # Get the agent id from the agent's client.keys file
    return host_manager.run_command(agent, f'cut -c 1-3 {WAZUH_PATH}/etc/client.keys')


def restart_cluster(hosts_list, host_manager):
    # Restart the cluster's hosts
    for host in hosts_list:
        if "agent" in host:
            host_manager.get_host(host).ansible('command', f'service wazuh-agent restart', check=False)
        host_manager.control_service(host=host, service='wazuh', state="restarted")


def clean_cluster_logs(hosts_list, host_manager):
    # Clean ossec.log and cluster.log
    for host in hosts_list:
        host_manager.clear_file(host=host, file_path=os.path.join(WAZUH_LOGS_PATH, 'ossec.log'))
        if "worker" in host or "master" in host:
            host_manager.clear_file(host=host, file_path=os.path.join(WAZUH_LOGS_PATH, 'cluster.log'))


def remove_cluster_agents(wazuh_master, agents_list, host_manager):
    # Removes a list of agents from the cluster using manage_agents
    agent_id = get_agent_id(host_manager)
    while (agent_id != ''):
        host_manager.get_host(wazuh_master).ansible("command", f'{WAZUH_PATH}/bin/manage_agents -r {agent_id}',
                                                    check=False)
        agent_id = get_agent_id(host_manager)
    for agent in agents_list:
        host_manager.control_service(host=agent, service='wazuh', state="stopped")
        host_manager.clear_file(agent, file_path=os.path.join(WAZUH_PATH, 'etc', 'client.keys'))


def get_agents_in_cluster(host, host_manager):
    # Get the list of agents in the cluster
    return host_manager.run_command(host, f'{WAZUH_PATH}/bin/cluster_control -a')


def check_keys_file(host, host_manager):
    # Checks that the key file is not empty in a host
    return host_manager.get_file_content(host, os.path.join(WAZUH_PATH, 'etc', 'client.keys'))


def create_new_agent_group(host, group_name, host_manager):
    # Creates an agent group
    host_manager.run_command(host, f"/var/ossec/bin/agent_groups -q -a -g {group_name}")


# Create new group and assing agent
def assign_agent_to_new_group(host, id_group, id_agent, host_manager):
    # Create group
    host_manager.run_command(host, f"/var/ossec/bin/agent_groups -q -a -g {id_group}")

    # Add agent to a group
    host_manager.run_command(host, f"/var/ossec/bin/agent_groups -q -a -i {id_agent} -g {id_group}")


def delete_group_of_agents(host, id_group, host_manager):
    # Delete group
    host_manager.run_command(host, f"/var/ossec/bin/agent_groups -q -r -g {id_group}")


def check_agent_groups(agent_id, group_to_check, hosts_list, host_manager):
    # Check the expected group is in the group data for the agent
    for host in hosts_list:
        group_data = host_manager.run_command(host, f'{WAZUH_PATH}/bin/agent_groups -s -i {agent_id}')
        assert group_to_check in group_data


def check_agent_status(agent_id, agent_name, agent_ip, status, host_manager, hosts_list):
    # Check the agent has the expected status (never_connected, pending, active, disconnected)
    for host in hosts_list:
        data = get_agents_in_cluster(host, host_manager)
        assert f"{agent_id}  {agent_name}  {agent_ip}  {status}" in data


def check_agents_status_in_node(agent_expected_status_list, host, host_manager):
    # Checks the expected status o of different agent in a host.
    # List format: [f"{agent_id}  {agent_name}  {agent_ip}  {status}",...]
    data = get_agents_in_cluster(host, host_manager)
    for status in agent_expected_status_list:
        assert status in data


def change_agent_group_with_wdb(agent_id, new_group, host, host_manager):
    # Uses wdb commands to change the group of an agent
<<<<<<< HEAD
    command = '/bin/wdb-query.py global "set-agent-groups '
    params = '{\"mode\":\"override\",\"sync_status\":\"syncreq\",\"source\":\"remote\",\"data\":'
    agent_data = '[{\"id\":' + agent_id+ ',\"groups\":[\"' + new_group + '\"]}]}'
    group_data = host_manager.run_command(host, f"{WAZUH_PATH}{command}{params}{agent_data}")
=======
    query = f'{{"mode":"append","sync_status":"syncreq","source":"remote","data":[{{"id":{agent_id}, \
             "groups":["{new_group}"]}}]}}'
    group_data = host_manager.run_command(host, f"python3 {WAZUH_PATH}/bin/wdb-query.py global \
                                          'set-agent-groups {query}'")
>>>>>>> abf0eef8
    return group_data<|MERGE_RESOLUTION|>--- conflicted
+++ resolved
@@ -98,15 +98,9 @@
 
 def change_agent_group_with_wdb(agent_id, new_group, host, host_manager):
     # Uses wdb commands to change the group of an agent
-<<<<<<< HEAD
-    command = '/bin/wdb-query.py global "set-agent-groups '
-    params = '{\"mode\":\"override\",\"sync_status\":\"syncreq\",\"source\":\"remote\",\"data\":'
-    agent_data = '[{\"id\":' + agent_id+ ',\"groups\":[\"' + new_group + '\"]}]}'
-    group_data = host_manager.run_command(host, f"{WAZUH_PATH}{command}{params}{agent_data}")
-=======
+
     query = f'{{"mode":"append","sync_status":"syncreq","source":"remote","data":[{{"id":{agent_id}, \
              "groups":["{new_group}"]}}]}}'
     group_data = host_manager.run_command(host, f"python3 {WAZUH_PATH}/bin/wdb-query.py global \
                                           'set-agent-groups {query}'")
->>>>>>> abf0eef8
     return group_data