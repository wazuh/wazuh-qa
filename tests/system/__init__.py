--- conflicted
+++ resolved
@@ -78,20 +78,12 @@
     # Check the expected group is in the group data for the agent
     for host in hosts_list:
         group_data = host_manager.run_command(host, f'{WAZUH_PATH}/bin/agent_groups -s -i {agent_id}')
-        print("------GROUP DATA----------" + host)
-        print(group_data)
         assert group_to_check in group_data
 
 
 def check_agent_status(agent_id, agent_name, agent_ip, status, host_manager, hosts_list):
     # Check the agent has the expected status (never_connected, pending, active, disconnected)
     for host in hosts_list:
-<<<<<<< HEAD
-        data= get_agents_in_cluster(host, host_manager)
-        print("-------------------")
-        print(data)
-        assert f"{agent_id}  {agent_name}  {agent_ip}  {status}" in data
-=======
         data = get_agents_in_cluster(host, host_manager)
         assert f"{agent_id}  {agent_name}  {agent_ip}  {status}" in data
 
@@ -108,5 +100,4 @@
     # Uses wdb commands to change the group of an agent
     query = f'{"id":{agent_id}, "group":"{new_group}"}'
     group_data = host_manager.run_command(host, f"{WAZUH_PATH}/bin/query-wdb global 'update-agent-group {query}'")
-    return group_data
->>>>>>> f647917a
+    return group_data