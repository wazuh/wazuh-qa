--- conflicted
+++ resolved
@@ -15,12 +15,8 @@
       - policycoreutils
       - automake
       - autoconf
-<<<<<<< HEAD
-      - libtool 
-=======
       - libtool
       - libssl-dev
->>>>>>> 0a092f45
     force_apt_get: yes
     state: present
     update_cache: yes
