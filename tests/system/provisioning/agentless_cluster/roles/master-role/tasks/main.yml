---
- name: "Check and update debian repositories"
  shell:
    cmd: apt-get update --allow-releaseinfo-change

- name: "Installing dependencies using apt"
  apt:
    pkg:
      - git
      - gcc
      - make
      - cmake
      - libc6-dev
      - curl
      - policycoreutils
      - automake
      - autoconf
<<<<<<< HEAD
      - libtool 
=======
      - libtool
      - libssl-dev
>>>>>>> 3606cefe
    force_apt_get: yes
    state: present
    update_cache: yes
    cache_valid_time: 3600

- name: "Clone wazuh repository"
  git:
    repo: "https://github.com/wazuh/wazuh"
    dest: /wazuh
    version: "{{ wazuh_branch }}"

- name: Install master
  args:
    chdir: /wazuh
    creates: /var/ossec
  environment:
    USER_LANGUAGE: "en"
    USER_NO_STOP: "y"
    USER_INSTALL_TYPE: "server"
    USER_DIR: "/var/ossec"
    USER_ENABLE_EMAIL: "n"
    USER_ENABLE_SYSCHECK: "n"
    USER_ENABLE_ROOTCHECK: "n"
    USER_ENABLE_OPENSCAP: "n"
    USER_WHITE_LIST: "n"
    USER_ENABLE_SYSLOG: "y"
    USER_ENABLE_AUTHD: "y"
    USER_AUTO_START: "y"
    USER_UPDATE: "n"
  shell: "./install.sh"

- name: Copy ossec.conf file
  copy:
    src: ../files/ossec.conf
    dest: /var/ossec/etc/ossec.conf
    owner: wazuh
    group: wazuh
    mode: '0644'

- name: Set cluster key
  lineinfile:
    path: /var/ossec/etc/ossec.conf
    regexp: '<key>(KEY)</key>'
    line: "<key>{{ cluster_key }}</key>"
    backrefs: yes

- name: Set Wazuh Master IP
  lineinfile:
    path: /var/ossec/etc/ossec.conf
    regexp: '<node>(.*)</node>'
    line: "<node>{{ master_hostname }}</node>"
    backrefs: yes

- name: Enable clusterd debug mode
  blockinfile:
    path: /var/ossec/etc/local_internal_options.conf
    block: |
      wazuh_clusterd.debug=1

- name: Restart Wazuh
  command: /var/ossec/bin/wazuh-control restart<|MERGE_RESOLUTION|>--- conflicted
+++ resolved
@@ -15,12 +15,7 @@
       - policycoreutils
       - automake
       - autoconf
-<<<<<<< HEAD
-      - libtool 
-=======
       - libtool
-      - libssl-dev
->>>>>>> 3606cefe
     force_apt_get: yes
     state: present
     update_cache: yes
