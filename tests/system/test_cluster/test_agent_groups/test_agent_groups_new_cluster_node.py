--- conflicted
+++ resolved
@@ -56,14 +56,9 @@
 # Hosts
 test_infra_managers = ["wazuh-master", "wazuh-worker1", "wazuh-worker2"]
 test_infra_new_nodes = ["wazuh-worker3"]
-<<<<<<< HEAD
 test_infra_agents = ["wazuh-agent1", "wazuh-agent2"]
 agent_groups = ["Group1", "Group2"]
 pytestmark = [pytest.mark.cluster]
-=======
-test_infra_agents = ["wazuh-agent1", "wazuh-agent2", "wazuh-agent3"]
-agent_groups = ["Group1", "Group2", "Group3"]
->>>>>>> 1ba99802
 
 inventory_path = os.path.join(os.path.dirname(os.path.dirname(os.path.dirname(os.path.abspath(__file__)))),
                               'provisioning', 'four_manager_disconnected_node', 'inventory.yml')
