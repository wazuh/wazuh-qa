--- conflicted
+++ resolved
@@ -5,11 +5,7 @@
 import time
 
 from wazuh_testing.tools import WAZUH_PATH
-<<<<<<< HEAD
-from system import get_agent_id, get_id_from_agent
-=======
 from system import get_id_from_agent
->>>>>>> 97ac5440
 
 
 def register_agent(agent, agent_manager, host_manager, id_group=''):
@@ -31,9 +27,4 @@
 
     agent_id = get_id_from_agent(agent, host_manager)
 
-<<<<<<< HEAD
-    agent_id = get_id_from_agent(agent, host_manager)
-    
-=======
->>>>>>> 97ac5440
     return [agent_ip, agent_id, agent_name, manager_ip]