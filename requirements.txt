configobj==5.0.6
certifi==2020.12.5
cffi>=1.14.0; platform_system == "Linux" or platform_system == "Darwin" or platform_system=='Windows'
cycler>=0.10; platform_system == "Linux" or platform_system == "Darwin" or platform_system=='Windows'
bcrypt==3.2.0; platform_system == "Linux" or platform_system == "Darwin" or platform_system=='Windows'
distro==1.3.0
filetype==1.0.7
freezegun==0.3.15
grpcio>=1.27.2; platform_system == "Linux" or platform_system == "Darwin" or platform_system=='Windows'
google-cloud-pubsub==2.3.0; platform_system == "Linux" or platform_system == "MacOS" or platform_system=='Windows'
jsonschema==3.2.0
kiwisolver>=1.0.1; platform_system == "Linux" or platform_system == "Darwin" or platform_system=='Windows'
lockfile==0.12.2
matplotlib>=3.3.4; platform_system == "Linux" or platform_system == "Darwin" or platform_system=='Windows'
netifaces==0.10.9; platform_system == "Linux" or platform_system == "Darwin"
numpy>=1.18.1
pandas>=1.1.5
pillow>=6.2.0; platform_system == "Linux" or platform_system == "Darwin" or platform_system=='Windows'
psutil>=5.6.6
<<<<<<< HEAD
py~=1.10.0; python_version <= "3.9"
py==1.11.0 ; python_version >= "3.10"
=======
py~=1.10.0; platform_system != "Windows" or python_version <= "3.10"
py==1.11.0; platform_system == "Windows" and python_version >= "3.11"
>>>>>>> 7587ec3f
pycryptodome>=3.9.8
pyOpenSSL==19.1.0
pytest-html==3.1.1
pytest==6.2.2 ; python_version <= "3.9"
pytest==7.4.0 ; python_version >= "3.10"
pyyaml==6.0.1
requests>=2.23.0
scipy>=1.0; platform_system == "Linux" or platform_system == "Darwin" or platform_system=='Windows'
seaborn>=0.11.1; platform_system == "Linux" or platform_system == "Darwin" or platform_system=='Windows'
setuptools==68.0.0
testinfra==5.0.0
jq==1.1.2 ; (platform_system == "Linux" or platform_system == "Darwin") and python_version <= "3.9"
jq==1.2.2 ; (platform_system == "Linux" or platform_system == "Darwin") and python_version >= "3.10"
cryptography==3.3.2; platform_system == "Linux" or platform_system == "Darwin" or platform_system=='Windows'
urllib3>=1.26.5,<2
numpydoc>=1.1.0
ansible-runner>=2.0.1 ; platform_system == "Linux"
docker>=5.0.0 ; platform_system == "Linux" or platform_system=='Windows'
python-vagrant>=0.5.15 ; platform_system == "Linux" or platform_system=='Windows'
ansible>=3.1.0 ; platform_system == "Linux"
elasticsearch>=7.14.1 ; platform_system == "Linux" or platform_system=='Windows'
safety==1.10.3
bandit==1.7.0
git-repo==1.10.3
pywinrm>=0.4.2 ; platform_system == "Linux" or platform_system=='Windows'
wmi>=1.5.1; platform_system=='Windows'
deepdiff==5.6.0; platform_system == "Linux" or platform_system=='Windows'
libcst==0.3.23 ; python_version <= '3.6'
treelib==1.6.1
prettytable; platform_system == "Linux"<|MERGE_RESOLUTION|>--- conflicted
+++ resolved
@@ -16,14 +16,9 @@
 numpy>=1.18.1
 pandas>=1.1.5
 pillow>=6.2.0; platform_system == "Linux" or platform_system == "Darwin" or platform_system=='Windows'
-psutil>=5.6.6
-<<<<<<< HEAD
+psutil>=5.6.6\
 py~=1.10.0; python_version <= "3.9"
-py==1.11.0 ; python_version >= "3.10"
-=======
-py~=1.10.0; platform_system != "Windows" or python_version <= "3.10"
-py==1.11.0; platform_system == "Windows" and python_version >= "3.11"
->>>>>>> 7587ec3f
+py==1.11.0 ; python_version >= "3.10"\
 pycryptodome>=3.9.8
 pyOpenSSL==19.1.0
 pytest-html==3.1.1
