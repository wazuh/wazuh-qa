FROM vpgrp/kitchen:latest

ARG source_branch=master
ARG target_branch=master
<<<<<<< HEAD
=======

>>>>>>> e0139b33
# Update aptitude with new repo
RUN apt-get update

# Clone the corresponding branch of wazuh-puppet
RUN git clone https://github.com/wazuh/wazuh-puppet.git

RUN cd wazuh-puppet && \
    git pull --all && \
    git checkout $source_branch && \
    git branch && \
    git merge origin/${target_branch}

RUN cd wazuh-puppet/kitchen && chmod +x ./run.sh && bundle install

RUN gem uninstall puppet && gem uninstall puppet-module

RUN apt-get -y install ssh && apt-get -y update

RUN cd wazuh-puppet/kitchen && cp test/Dockerfile.template test/Dockerfile

RUN mkdir wazuh-puppet/kitchen/.kitchen

RUN cd wazuh-puppet/kitchen/.kitchen && ssh-keygen -t rsa -N "" -f docker_id_rsa

RUN cd wazuh-puppet/kitchen && sed -i "s|\YOUR_PUBLIC_KEY|$(cat .kitchen/docker_id_rsa.pub)|g" test/Dockerfile

RUN curl https://bootstrap.pypa.io/get-pip.py -o get-pip.py && python3.5 get-pip.py

RUN pip install pytest && pip install testinfra && pip install paramiko

RUN pip install pytest && pip install testinfra && pip install paramiko

RUN echo "$(sed -n '/ip6/!p' /etc/hosts)" > /etc/hosts<|MERGE_RESOLUTION|>--- conflicted
+++ resolved
@@ -2,10 +2,7 @@
 
 ARG source_branch=master
 ARG target_branch=master
-<<<<<<< HEAD
-=======
 
->>>>>>> e0139b33
 # Update aptitude with new repo
 RUN apt-get update
 
