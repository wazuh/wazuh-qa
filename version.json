{
<<<<<<< HEAD
<<<<<<< HEAD
    "version": "4.5.0",
    "revision": "40500"
=======
    "version": "4.4.2",
    "revision": "40407"
>>>>>>> 947106bebea3ec50b440aad9c442ad47f5653257
=======
    "version": "4.6.0",
    "revision": "40600"
>>>>>>> f33f14e5
}<|MERGE_RESOLUTION|>--- conflicted
+++ resolved
@@ -1,14 +1,4 @@
 {
-<<<<<<< HEAD
-<<<<<<< HEAD
-    "version": "4.5.0",
-    "revision": "40500"
-=======
-    "version": "4.4.2",
-    "revision": "40407"
->>>>>>> 947106bebea3ec50b440aad9c442ad47f5653257
-=======
     "version": "4.6.0",
     "revision": "40600"
->>>>>>> f33f14e5
 }