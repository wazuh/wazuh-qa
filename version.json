{
<<<<<<< HEAD
    "version": "4.7.1",
    "revision": "40706"
=======
    "version": "4.8.0",
    "revision": "40800"
>>>>>>> fcadac95
}<|MERGE_RESOLUTION|>--- conflicted
+++ resolved
@@ -1,9 +1,4 @@
 {
-<<<<<<< HEAD
-    "version": "4.7.1",
-    "revision": "40706"
-=======
     "version": "4.8.0",
     "revision": "40800"
->>>>>>> fcadac95
 }