{
<<<<<<< HEAD
    "version": "5.0.0",
    "revision": "50000"
=======
    "version": "4.10.0",
    "revision": "41000"
>>>>>>> f1402eae
}<|MERGE_RESOLUTION|>--- conflicted
+++ resolved
@@ -1,9 +1,4 @@
 {
-<<<<<<< HEAD
-    "version": "5.0.0",
-    "revision": "50000"
-=======
     "version": "4.10.0",
     "revision": "41000"
->>>>>>> f1402eae
 }