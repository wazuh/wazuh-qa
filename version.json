--- conflicted
+++ resolved
@@ -1,9 +1,4 @@
 {
-<<<<<<< HEAD
-    "version": "4.8.1",
-    "revision": "40815"
-=======
     "version": "4.9.0",
     "revision": "40901"
->>>>>>> 5a460cbb
 }