--- conflicted
+++ resolved
@@ -1,9 +1,4 @@
 {
-<<<<<<< HEAD
-    "version": "4.7.0",
-    "revision": "40701"
-=======
     "version": "4.8.0",
     "revision": "40800"
->>>>>>> e8988956
 }