{
<<<<<<< HEAD
    "version": "4.5.2",
=======
    "version": "4.5.1",
>>>>>>> 185cb692
    "revision": "40503"
}<|MERGE_RESOLUTION|>--- conflicted
+++ resolved
@@ -1,8 +1,4 @@
 {
-<<<<<<< HEAD
     "version": "4.5.2",
-=======
-    "version": "4.5.1",
->>>>>>> 185cb692
-    "revision": "40503"
+    "revision": "40504"
 }