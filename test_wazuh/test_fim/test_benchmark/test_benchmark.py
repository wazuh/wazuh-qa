# Copyright (C) 2015-2019, Wazuh Inc.
# Created by Wazuh, Inc. <info@wazuh.com>.
# This program is free software; you can redistribute it and/or modify it under the terms of GPLv2

import os

import pytest

from wazuh_testing.fim import LOG_FILE_PATH, regular_file_cud
from wazuh_testing.tools import (FileMonitor, check_apply_test,
                                 load_wazuh_configurations)


# variables

test_data_path = os.path.join(os.path.dirname(os.path.realpath(__file__)), 'data')
configurations_path = os.path.join(test_data_path, 'wazuh_conf.yaml')
test_directories = [os.path.join('/', 'testdir1')]
testdir1 = test_directories[0]

wazuh_log_monitor = FileMonitor(LOG_FILE_PATH)

# configurations

configurations = load_wazuh_configurations(configurations_path, __name__)


# fixtures

@pytest.fixture(scope='module', params=configurations)
def get_configuration(request):
    """Get configurations from the module."""
    return request.param


# tests

@pytest.mark.benchmark
@pytest.mark.parametrize('n_regular, folder, is_scheduled, tags_to_apply', [
    (10, testdir1, False, {'realtime', 'whodata'}),
    (100, testdir1, False, {'realtime', 'whodata'}),
    (1000, testdir1, False, {'realtime', 'whodata'}),
    (10000, testdir1, False, {'realtime', 'whodata'})
])
def test_benchmark_regular_files(n_regular, folder, is_scheduled,
                                 tags_to_apply, get_configuration,
                                 configure_environment, restart_wazuh,
                                 wait_for_initial_scan):
    """Checks syscheckd detects a minimum volume of file changes (add, modify, delete)"""
    check_apply_test(tags_to_apply, get_configuration['tags'])
    min_timeout = 30

<<<<<<< HEAD
    regular_file_cud(folder, wazuh_log_monitor, is_scheduled, n_regular, min_timeout)
=======
    regular_file_cud(folder, wazuh_log_monitor, time_travel=is_scheduled, 
                     n_regular=n_regular, min_timeout=min_timeout)
>>>>>>> 50dced5a
<|MERGE_RESOLUTION|>--- conflicted
+++ resolved
@@ -50,9 +50,5 @@
     check_apply_test(tags_to_apply, get_configuration['tags'])
     min_timeout = 30
 
-<<<<<<< HEAD
-    regular_file_cud(folder, wazuh_log_monitor, is_scheduled, n_regular, min_timeout)
-=======
     regular_file_cud(folder, wazuh_log_monitor, time_travel=is_scheduled, 
-                     n_regular=n_regular, min_timeout=min_timeout)
->>>>>>> 50dced5a
+                     n_regular=n_regular, min_timeout=min_timeout)