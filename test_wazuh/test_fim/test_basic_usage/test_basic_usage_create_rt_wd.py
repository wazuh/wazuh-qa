# Copyright (C) 2015-2020, Wazuh Inc.
# Created by Wazuh, Inc. <info@wazuh.com>.
# This program is free software; you can redistribute it and/or modify it under the terms of GPLv2

import os
import sys

import pytest

from wazuh_testing.fim import (CHECK_ALL, DEFAULT_TIMEOUT, FIFO, LOG_FILE_PATH, REGULAR, SOCKET,
                               callback_detect_event, create_file, validate_event, generate_params)
<<<<<<< HEAD
from wazuh_testing.tools import FileMonitor, check_apply_test, load_wazuh_configurations, PREFIX, random_string_unicode, \
    random_string
=======
from wazuh_testing.tools import PREFIX
from wazuh_testing.tools.monitoring import FileMonitor
from wazuh_testing.tools.configuration import load_wazuh_configurations, check_apply_test
>>>>>>> 8ec9fb56

# Marks

pytestmark = pytest.mark.tier(level=0)

# variables

test_directories = [os.path.join(PREFIX, 'testdir1'), os.path.join(PREFIX, 'testdir2')]

directory_str = ','.join(test_directories + [os.path.join(PREFIX, 'noexists')])

wazuh_log_monitor = FileMonitor(LOG_FILE_PATH)
test_data_path = os.path.join(os.path.dirname(os.path.realpath(__file__)), 'data')
configurations_path = os.path.join(test_data_path, 'wazuh_conf.yaml')
testdir1, testdir2 = test_directories

# configurations

monitoring_modes = ['realtime', 'whodata']

conf_params = {'TEST_DIRECTORIES': directory_str, 'MODULE_NAME': __name__}
p, m = generate_params(extra_params=conf_params, modes=monitoring_modes)

configurations = load_wazuh_configurations(configurations_path, __name__, params=p, metadata=m)


# fixtures

@pytest.fixture(scope='module', params=configurations)
def get_configuration(request):
    """Get configurations from the module."""
    return request.param


# tests

@pytest.mark.parametrize('folder', [
    testdir1,
    testdir2
])
@pytest.mark.parametrize('name, filetype, content, checkers, tags_to_apply, encoding', [
    ('file', REGULAR, 'Sample content', {CHECK_ALL}, {'ossec_conf'}, None),
    ('file2', REGULAR, b'Sample content', {CHECK_ALL}, {'ossec_conf'}, None),
    ('socketfile', REGULAR if sys.platform == 'win32' else SOCKET, '', {CHECK_ALL}, {'ossec_conf'}, None),
    ('file3', REGULAR, 'Sample content', {CHECK_ALL}, {'ossec_conf'}, None),
    ('fifofile', REGULAR if sys.platform == 'win32' else FIFO, '', {CHECK_ALL}, {'ossec_conf'}, None),
    ('file4', REGULAR, '', {CHECK_ALL}, {'ossec_conf'}, None),
    ('file-ñ', REGULAR, b'', {CHECK_ALL}, {'ossec_conf'}, None),
    pytest.param('檔案', REGULAR, b'', {CHECK_ALL}, {'ossec_conf'}, 'cp950', marks=(pytest.mark.linux,
                 pytest.mark.darwin, pytest.mark.sunos5)),
    pytest.param('Образецтекста', REGULAR, '', {CHECK_ALL}, {'ossec_conf'}, 'koi8-r', marks=(pytest.mark.linux,
                 pytest.mark.darwin, pytest.mark.sunos5)),
    pytest.param('Δείγμακειμένου', REGULAR, '', {CHECK_ALL}, {'ossec_conf'}, 'cp737', marks=(pytest.mark.linux,
                 pytest.mark.darwin, pytest.mark.sunos5)),
    pytest.param('نصبسيط', REGULAR, '', {CHECK_ALL}, {'ossec_conf'}, 'cp720', marks=(pytest.mark.linux,
                 pytest.mark.darwin, pytest.mark.sunos5)),
    pytest.param('Ξ³ΞµΞΉΞ±', REGULAR, '', {CHECK_ALL}, {'ossec_conf'}, None, marks=pytest.mark.win32)
])
def test_create_file_realtime_whodata(folder, name, filetype, content, checkers, tags_to_apply, encoding, get_configuration,
                                      configure_environment, restart_syscheckd, wait_for_initial_scan):
    """ Checks if a special or regular file creation is detected by syscheck using realtime and whodata monitoring

        Regular files must be monitored. Special files must not.

        :param folder: Name of the monitored folder
        :param name: Name of the file
        :param filetype: Type of the file
        :param content: Content of the file
        :param checkers: Checks that will compared to the ones from the event

        * This test is intended to be used with valid configurations files. Each execution of this test will configure
          the environment properly, restart the service and wait for the initial scan.
    """
    check_apply_test(tags_to_apply, get_configuration['tags'])

    # Create files
    if encoding is not None:
        name = name.encode(encoding)
        folder = folder.encode(encoding)
    create_file(filetype, folder, name, content=content)

    if filetype == REGULAR:
        # Wait until event is detected
        event = wazuh_log_monitor.start(timeout=DEFAULT_TIMEOUT, callback=callback_detect_event,
                                        encoding=encoding).result()
        validate_event(event, checkers)
    else:
        with pytest.raises(TimeoutError):
            wazuh_log_monitor.start(timeout=DEFAULT_TIMEOUT, callback=callback_detect_event)<|MERGE_RESOLUTION|>--- conflicted
+++ resolved
@@ -9,14 +9,9 @@
 
 from wazuh_testing.fim import (CHECK_ALL, DEFAULT_TIMEOUT, FIFO, LOG_FILE_PATH, REGULAR, SOCKET,
                                callback_detect_event, create_file, validate_event, generate_params)
-<<<<<<< HEAD
-from wazuh_testing.tools import FileMonitor, check_apply_test, load_wazuh_configurations, PREFIX, random_string_unicode, \
-    random_string
-=======
 from wazuh_testing.tools import PREFIX
 from wazuh_testing.tools.monitoring import FileMonitor
 from wazuh_testing.tools.configuration import load_wazuh_configurations, check_apply_test
->>>>>>> 8ec9fb56
 
 # Marks
 
