--- conflicted
+++ resolved
@@ -5,13 +5,9 @@
 import os
 
 import pytest
-<<<<<<< HEAD
-from wazuh_testing.fim import (CHECK_ALL, LOG_FILE_PATH, regular_file_cud)
-=======
 
 from wazuh_testing.fim import (CHECK_ALL, LOG_FILE_PATH,
                                regular_file_cud)
->>>>>>> 6cfedbc3
 from wazuh_testing.tools import (FileMonitor, check_apply_test,
                                  load_wazuh_configurations)
 
@@ -60,14 +56,16 @@
 def test_regular_file_changes(folder, checkers, tags_to_apply,
                               get_configuration, configure_environment,
                               restart_wazuh, wait_for_initial_scan):
-    """ Checks if syscheckd detects regular file changes (add, modify, delete)"""
+    """ Checks if syscheckd detects regular file changes (add, modify, delete)
+
+    :param folder: Directory where the files will be created
+    :param checkers: Dict of syscheck checkers (check_all)
+    """
     check_apply_test(tags_to_apply, get_configuration['tags'])
 
-    n_regular = 3
+    file_list = ['regular0', 'regular1', 'regular2']
     min_timeout = 3
-    is_scheduled = False
 
-    if get_configuration['metadata']['fim_mode'] == 'scheduled':
-        is_scheduled = True
-    regular_file_cud(folder, wazuh_log_monitor, time_travel=is_scheduled,
-                     n_regular=n_regular, min_timeout=min_timeout, options=checkers)+    regular_file_cud(folder, wazuh_log_monitor, file_list=file_list,
+                     time_travel=get_configuration['metadata']['fim_mode'] == 'scheduled',
+                     min_timeout=min_timeout, options=checkers, triggers_event=True)