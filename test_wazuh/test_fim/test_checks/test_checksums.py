# Copyright (C) 2015-2019, Wazuh Inc.
# Created by Wazuh, Inc. <info@wazuh.com>.
# This program is free software; you can redistribute it and/or modify it under the terms of GPLv2

import os
import sys

import pytest
<<<<<<< HEAD
from wazuh_testing.fim import (CHECK_ALL, CHECK_MD5SUM, CHECK_SHA1SUM, CHECK_SHA256SUM, CHECK_SUM, LOG_FILE_PATH,
                               REQUIRED_ATTRIBUTES, regular_file_cud, generate_params)
=======
from wazuh_testing.fim import (CHECK_ALL, CHECK_MD5SUM, CHECK_SHA1SUM, CHECK_SHA256SUM, CHECK_SUM, DEFAULT_TIMEOUT,
                               LOG_FILE_PATH, REQUIRED_ATTRIBUTES, regular_file_cud)
>>>>>>> 7ed09de3
from wazuh_testing.tools import FileMonitor, check_apply_test, load_wazuh_configurations


# variables

wazuh_log_monitor = FileMonitor(LOG_FILE_PATH)
test_data_path = os.path.join(os.path.dirname(os.path.realpath(__file__)), 'data')

if sys.platform == 'win32':
    test_directories = [os.path.join('C:', os.sep, 'testdir1'), os.path.join('C:', os.sep, 'testdir2')]
    test_directories = [os.path.join('C:', os.sep, 'testdir1'), os.path.join('C:', os.sep, 'testdir2'),
                        os.path.join('C:', os.sep, 'testdir3'), os.path.join('C:', os.sep, 'testdir4'),
                        os.path.join('C:', os.sep, 'testdir5'), os.path.join('C:', os.sep, 'testdir6'),
                        os.path.join('C:', os.sep, 'testdir7'), os.path.join('C:', os.sep, 'testdir8'),
                        os.path.join('C:', os.sep, 'testdir9'), os.path.join('C:', os.sep, 'testdir0')]
    configurations_path = os.path.join(test_data_path, 'wazuh_checksums_windows.yaml')

else:
    test_directories = [os.path.join('/', 'testdir1'), os.path.join('/', 'testdir2'),
                        os.path.join('/', 'testdir3'), os.path.join('/', 'testdir4'),
                        os.path.join('/', 'testdir5'), os.path.join('/', 'testdir6'),
                        os.path.join('/', 'testdir7'), os.path.join('/', 'testdir8'),
                        os.path.join('/', 'testdir9'), os.path.join('/', 'testdir0')]
    configurations_path = os.path.join(test_data_path, 'wazuh_checksums.yaml')

testdir1, testdir2, testdir3, testdir4, testdir5, testdir6, testdir7, testdir8, testdir9, testdir0 = test_directories


# configurations

p, m = generate_params()
configurations = load_wazuh_configurations(configurations_path, __name__, params=p, metadata=m)


# fixtures

@pytest.fixture(scope='module', params=configurations)
def get_configuration(request):
    """Get configurations from the module."""
    return request.param


# Tests

@pytest.mark.parametrize('path, checkers', [
    (testdir1, REQUIRED_ATTRIBUTES[CHECK_ALL] - REQUIRED_ATTRIBUTES[CHECK_SUM]),
    (testdir2, REQUIRED_ATTRIBUTES[CHECK_ALL] - {CHECK_MD5SUM}),
    (testdir3, REQUIRED_ATTRIBUTES[CHECK_ALL] - {CHECK_SHA1SUM}),
    (testdir4, REQUIRED_ATTRIBUTES[CHECK_ALL] - {CHECK_SHA256SUM}),
    (testdir5, REQUIRED_ATTRIBUTES[CHECK_ALL] - REQUIRED_ATTRIBUTES[CHECK_SUM] - {CHECK_MD5SUM}),
    (testdir5, REQUIRED_ATTRIBUTES[CHECK_ALL] - {CHECK_MD5SUM} - REQUIRED_ATTRIBUTES[CHECK_SUM]),
    (testdir6, REQUIRED_ATTRIBUTES[CHECK_ALL] - REQUIRED_ATTRIBUTES[CHECK_SUM] - {CHECK_MD5SUM} - {CHECK_SHA1SUM}),
    (testdir6, REQUIRED_ATTRIBUTES[CHECK_ALL] - {CHECK_MD5SUM} - {CHECK_SHA1SUM} - REQUIRED_ATTRIBUTES[CHECK_SUM]),
    (testdir7, REQUIRED_ATTRIBUTES[CHECK_ALL] - REQUIRED_ATTRIBUTES[CHECK_SUM] - {CHECK_MD5SUM} - {CHECK_SHA1SUM} - {CHECK_SHA256SUM}),
    (testdir7, REQUIRED_ATTRIBUTES[CHECK_ALL] - {CHECK_MD5SUM} - {CHECK_SHA1SUM} - {CHECK_SHA256SUM} - REQUIRED_ATTRIBUTES[CHECK_SUM]),
    (testdir8, REQUIRED_ATTRIBUTES[CHECK_ALL] - {CHECK_SHA1SUM} - {CHECK_SHA256SUM}),
    (testdir9, REQUIRED_ATTRIBUTES[CHECK_ALL] - REQUIRED_ATTRIBUTES[CHECK_SUM] - {CHECK_MD5SUM} - {CHECK_SHA256SUM}),
    (testdir9, REQUIRED_ATTRIBUTES[CHECK_ALL] - {CHECK_MD5SUM} - {CHECK_SHA256SUM} - REQUIRED_ATTRIBUTES[CHECK_SUM]),
])
def test_checksums_checkall(path, checkers, get_configuration, configure_environment, restart_syscheckd,
                            wait_for_initial_scan):
    """Test the behaviour of check_all="yes" when using it with one or more check_sum options (checksum, sha1sum,
    sha256sum and md5sum) set to "no".

    Example:
        check_all="yes" check_sum="no"
        check_all="yes" check_sum="no" check_md5sum="no"
        ...

    This test is intended to be used with valid configurations files. Each execution of this test will configure the
    environment properly, restart the service and wait for the initial scan.

    :param path string Directory where the file is being created and monitored
    :param checkers dict Dict with all the check options to be used
    """
    check_apply_test({'test_checksums_checkall'}, get_configuration['tags'])

    regular_file_cud(path, wazuh_log_monitor, min_timeout=DEFAULT_TIMEOUT, options=checkers,
                     time_travel=get_configuration['metadata']['fim_mode'] == 'scheduled')


@pytest.mark.parametrize('path, checkers', [
    (testdir1, REQUIRED_ATTRIBUTES[CHECK_SUM]),
    (testdir2, REQUIRED_ATTRIBUTES[CHECK_SUM] - {CHECK_MD5SUM}),
    (testdir3, REQUIRED_ATTRIBUTES[CHECK_SUM] - {CHECK_SHA1SUM}),
    (testdir4, REQUIRED_ATTRIBUTES[CHECK_SUM] - {CHECK_SHA256SUM}),
    (testdir5, REQUIRED_ATTRIBUTES[CHECK_SUM] - {CHECK_MD5SUM} - {CHECK_SHA1SUM}),
    (testdir5, REQUIRED_ATTRIBUTES[CHECK_SUM] - {CHECK_SHA1SUM} - {CHECK_MD5SUM}),
    (testdir6, REQUIRED_ATTRIBUTES[CHECK_SUM] - {CHECK_MD5SUM} - {CHECK_SHA256SUM}),
    (testdir6, REQUIRED_ATTRIBUTES[CHECK_SUM] - {CHECK_SHA256SUM} - {CHECK_MD5SUM}),
    (testdir7, REQUIRED_ATTRIBUTES[CHECK_SUM] - {CHECK_SHA1SUM} - {CHECK_SHA256SUM}),
    (testdir7, REQUIRED_ATTRIBUTES[CHECK_SUM] - {CHECK_SHA256SUM} - {CHECK_SHA1SUM}),
    (testdir8, REQUIRED_ATTRIBUTES[CHECK_SUM] - {CHECK_MD5SUM} - {CHECK_SHA256SUM}),
    (testdir8, REQUIRED_ATTRIBUTES[CHECK_SUM] - {CHECK_SHA256SUM} - {CHECK_MD5SUM})
])
def test_checksums(path, checkers, get_configuration, configure_environment, restart_syscheckd,
                   wait_for_initial_scan):
    """Test the checksum options (checksum, sha1sum, sha256sum and md5sum) behaviour when is used alone or in conjuntion.
    Check_all option will be set to "no" in order to avoid using the default check_all configuration.

    Example:
        check_all: "no" check_sum: "yes"
        check_all: "no" check_sum: "yes" check_md5sum: "no"
        ...

    This test is intended to be used with valid configurations files. Each execution of this test will configure the
    environment properly, restart the service and wait for the initial scan.

    :param path string Directory where the file is being created
    :param checkers dict Dict with all the check options to be used
    :param triggers_event bool Boolean to determinate if the event should be raised or not.
    """
    check_apply_test({'test_checksums'}, get_configuration['tags'])

    regular_file_cud(path, wazuh_log_monitor, min_timeout=DEFAULT_TIMEOUT, options=checkers,
                     time_travel=get_configuration['metadata']['fim_mode'] == 'scheduled')<|MERGE_RESOLUTION|>--- conflicted
+++ resolved
@@ -6,15 +6,10 @@
 import sys
 
 import pytest
-<<<<<<< HEAD
-from wazuh_testing.fim import (CHECK_ALL, CHECK_MD5SUM, CHECK_SHA1SUM, CHECK_SHA256SUM, CHECK_SUM, LOG_FILE_PATH,
-                               REQUIRED_ATTRIBUTES, regular_file_cud, generate_params)
-=======
+
 from wazuh_testing.fim import (CHECK_ALL, CHECK_MD5SUM, CHECK_SHA1SUM, CHECK_SHA256SUM, CHECK_SUM, DEFAULT_TIMEOUT,
-                               LOG_FILE_PATH, REQUIRED_ATTRIBUTES, regular_file_cud)
->>>>>>> 7ed09de3
+                               LOG_FILE_PATH, REQUIRED_ATTRIBUTES, regular_file_cud, generate_params)
 from wazuh_testing.tools import FileMonitor, check_apply_test, load_wazuh_configurations
-
 
 # variables
 
