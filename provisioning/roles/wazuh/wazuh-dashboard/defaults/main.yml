--- conflicted
+++ resolved
@@ -13,19 +13,9 @@
 dashboard_server_host: "0.0.0.0"
 dashboard_server_port: "443"
 dashboard_server_name: "dashboard"
-<<<<<<< HEAD
-wazuh_version: 4.10.0
 indexer_cluster_nodes:
   - 127.0.0.1
 
-# The Wazuh dashboard package repository
-dashboard_version: "4.10.0"
-
-=======
-indexer_cluster_nodes:
-  - 127.0.0.1
-
->>>>>>> b90ab31a
 # API credentials
 wazuh_api_credentials:
   - id: "default"
