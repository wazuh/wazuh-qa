--- conflicted
+++ resolved
@@ -1,11 +1,7 @@
 ---
 filebeat_version: 7.10.2
 
-<<<<<<< HEAD
-wazuh_template_branch: master
-=======
 wazuh_template_branch: "{{ SOURCE_REFERENCE }}"
->>>>>>> f1402eae
 
 filebeat_node_name: node-1
 
