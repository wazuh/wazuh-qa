- name: Download agent package
  get_url:
    url: "{{ wazuh_custom_packages_installation_agent_macos_url }}"
    dest: /Users/vagrant
    validate_certs: no

- include_tasks: "installation_from_custom_packages.yml"
  when: wazuh_custom_packages_installation_agent_enabled

<<<<<<< HEAD
- name: MacOS | Installing agent configuration (ossec.conf)
  template:
    src: var-ossec-etc-ossec-agent.conf.j2
    dest: "{{ wazuh_macos_dir }}/etc/ossec.conf"
=======
- name: macOS | Installing agent configuration (ossec.conf)
  template:
    src: var-ossec-etc-ossec-agent.conf.j2
    dest: "{{ macos_wazuh_dir }}/etc/ossec.conf"
>>>>>>> fcadac95
    owner: root
    group: wazuh
    mode: 0644
  notify: restart wazuh-agent
  tags:
    - init
<<<<<<< HEAD
=======
    - config

- name: macOS | Check if client.keys exists
  stat:
    path: "{{ macos_wazuh_dir }}/etc/client.keys"
  register: client_keys_file
  tags:
    - config

- name: macOS | Installing local_internal_options.conf
  template:
    src: var-ossec-etc-local-internal-options.conf.j2
    dest: "{{ macos_wazuh_dir }}/etc/local_internal_options.conf"
    owner: root
    group: wazuh
    mode: 0640
  notify: restart wazuh-agent
  tags:
    - init
    - config

- name: Create auto-enrollment password file
  template:
    src: authd_pass.j2
    dest: "{{ macos_wazuh_dir }}/etc/authd.pass"
    owner: wazuh
    group: wazuh
    mode: 0640
  when:
    - wazuh_agent_config.enrollment.enabled == 'yes'
    - wazuh_agent_config.enrollment.authorization_pass_path | length > 0
    - authd_pass | length > 0
  tags:
>>>>>>> fcadac95
    - config<|MERGE_RESOLUTION|>--- conflicted
+++ resolved
@@ -7,25 +7,16 @@
 - include_tasks: "installation_from_custom_packages.yml"
   when: wazuh_custom_packages_installation_agent_enabled
 
-<<<<<<< HEAD
-- name: MacOS | Installing agent configuration (ossec.conf)
-  template:
-    src: var-ossec-etc-ossec-agent.conf.j2
-    dest: "{{ wazuh_macos_dir }}/etc/ossec.conf"
-=======
 - name: macOS | Installing agent configuration (ossec.conf)
   template:
     src: var-ossec-etc-ossec-agent.conf.j2
     dest: "{{ macos_wazuh_dir }}/etc/ossec.conf"
->>>>>>> fcadac95
     owner: root
     group: wazuh
     mode: 0644
   notify: restart wazuh-agent
   tags:
     - init
-<<<<<<< HEAD
-=======
     - config
 
 - name: macOS | Check if client.keys exists
@@ -59,5 +50,4 @@
     - wazuh_agent_config.enrollment.authorization_pass_path | length > 0
     - authd_pass | length > 0
   tags:
->>>>>>> fcadac95
     - config