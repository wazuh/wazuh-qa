# Copyright (C) 2015-2021, Wazuh Inc.
# Created by Wazuh, Inc. <info@wazuh.com>.
# This program is free software; you can redistribute it and/or modify it under the terms of GPLv2
from setuptools import setup, find_packages
import os

package_data_list = [
    'data/agent.conf',
    'data/syscheck_event.json',
    'data/syscheck_event_windows.json',
    'data/mitre_event.json',
    'data/analysis_alert.json',
    'data/analysis_alert_windows.json',
    'data/state_integrity_analysis_schema.json',
    'data/gcp_event.json',
    'data/keepalives.txt',
    'data/rootcheck.txt',
    'data/syscollector.py',
    'data/winevt.py',
    'data/sslmanager.key',
    'data/sslmanager.cert',
    'tools/macos_log/log_generator.m',
    'qa_docs/schema.yaml',
    'qa_docs/VERSION.json',
    'qa_docs/dockerfiles/*',
    'qa_ctl/deployment/dockerfiles/*',
    'qa_ctl/deployment/dockerfiles/qa_ctl/*',
    'qa_ctl/deployment/vagrantfile_template.txt',
    'qa_ctl/provisioning/wazuh_deployment/templates/preloaded_vars.conf.j2',
    'data/qactl_conf_validator_schema.json',
    'data/all_disabled_ossec.conf'
]

scripts_list = [
    'simulate-agents=wazuh_testing.scripts.simulate_agents:main',
    'wazuh-metrics=wazuh_testing.scripts.wazuh_metrics:main',
    'wazuh-report=wazuh_testing.scripts.wazuh_report:main',
    'wazuh-statistics=wazuh_testing.scripts.wazuh_statistics:main',
    'data-visualizer=wazuh_testing.scripts.data_visualizations:main',
    'simulate-api-load=wazuh_testing.scripts.simulate_api_load:main',
    'wazuh-log-metrics=wazuh_testing.scripts.wazuh_log_metrics:main',
    'qa-docs=wazuh_testing.scripts.qa_docs:main',
    'qa-ctl=wazuh_testing.scripts.qa_ctl:main',
    'check-files=wazuh_testing.scripts.check_files:main'
    'add-agents-client-keys=wazuh_testing.scripts.add_agents_client_keys:main',
    'unsync-agents=wazuh_testing.scripts.unsync_agents:main',
    'stress_results_comparator=wazuh_testing.scripts.stress_results_comparator:main'
]


def get_files_from_directory(directory):
    paths = []
    for (path, directories, filenames) in os.walk(directory):
        for filename in filenames:
            paths.append(os.path.join('..', path, filename))
    return paths


package_data_list.extend(get_files_from_directory('wazuh_testing/qa_docs/search_ui'))

<<<<<<< HEAD
setup(name='wazuh_testing',
      version='4.5.0',
      description='Wazuh testing utilities to help programmers automate tests',
      url='https://github.com/wazuh',
      author='Wazuh',
      author_email='hello@wazuh.com',
      license='GPLv2',
      packages=find_packages(),
      package_data={'wazuh_testing': package_data_list},
      entry_points={'console_scripts': scripts_list},
      include_package_data=True,
      zip_safe=False
      )
=======
setup(
    name='wazuh_testing',
    version='4.4.0',
    description='Wazuh testing utilities to help programmers automate tests',
    url='https://github.com/wazuh',
    author='Wazuh',
    author_email='hello@wazuh.com',
    license='GPLv2',
    packages=find_packages(),
    package_data={'wazuh_testing': package_data_list},
    entry_points={'console_scripts': scripts_list},
    include_package_data=True,
    zip_safe=False
)
>>>>>>> 94cc6af8
<|MERGE_RESOLUTION|>--- conflicted
+++ resolved
@@ -58,24 +58,9 @@
 
 package_data_list.extend(get_files_from_directory('wazuh_testing/qa_docs/search_ui'))
 
-<<<<<<< HEAD
-setup(name='wazuh_testing',
-      version='4.5.0',
-      description='Wazuh testing utilities to help programmers automate tests',
-      url='https://github.com/wazuh',
-      author='Wazuh',
-      author_email='hello@wazuh.com',
-      license='GPLv2',
-      packages=find_packages(),
-      package_data={'wazuh_testing': package_data_list},
-      entry_points={'console_scripts': scripts_list},
-      include_package_data=True,
-      zip_safe=False
-      )
-=======
 setup(
     name='wazuh_testing',
-    version='4.4.0',
+    version='4.5.0',
     description='Wazuh testing utilities to help programmers automate tests',
     url='https://github.com/wazuh',
     author='Wazuh',
@@ -86,5 +71,4 @@
     entry_points={'console_scripts': scripts_list},
     include_package_data=True,
     zip_safe=False
-)
->>>>>>> 94cc6af8
+)