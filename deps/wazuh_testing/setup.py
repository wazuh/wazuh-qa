# Copyright (C) 2015-2021, Wazuh Inc.
# Created by Wazuh, Inc. <info@wazuh.com>.
# This program is free software; you can redistribute it and/or modify it under the terms of GPLv2
import json
from setuptools import setup, find_packages
import os

package_data_list = [
    'data/agent.conf',
    'data/syscheck_event.json',
    'data/syscheck_event_windows.json',
    'data/mitre_event.json',
    'data/analysis_alert.json',
    'data/analysis_alert_windows.json',
    'data/state_integrity_analysis_schema.json',
    'data/gcp_event.json',
    'data/keepalives.txt',
    'data/rootcheck.txt',
    'data/syscollector.py',
    'data/winevt.py',
    'data/sslmanager.key',
    'data/sslmanager.cert',
    'tools/macos_log/log_generator.m',
    'qa_docs/schema.yaml',
    'qa_docs/VERSION.json',
    'qa_docs/dockerfiles/*',
    'qa_ctl/deployment/dockerfiles/*',
    'qa_ctl/deployment/dockerfiles/qa_ctl/*',
    'qa_ctl/deployment/vagrantfile_template.txt',
    'qa_ctl/provisioning/wazuh_deployment/templates/preloaded_vars.conf.j2',
    'data/qactl_conf_validator_schema.json',
    'data/all_disabled_ossec.conf',
    'tools/migration_tool/delta_schema.json',
    'tools/migration_tool/CVE_JSON_5.0_bundled.json'
]

scripts_list = [
    'simulate-agents=wazuh_testing.scripts.simulate_agents:main',
    'wazuh-metrics=wazuh_testing.scripts.wazuh_metrics:main',
    'wazuh-report=wazuh_testing.scripts.wazuh_report:main',
    'wazuh-statistics=wazuh_testing.scripts.wazuh_statistics:main',
    'data-visualizer=wazuh_testing.scripts.data_visualizations:main',
    'simulate-api-load=wazuh_testing.scripts.simulate_api_load:main',
    'wazuh-log-metrics=wazuh_testing.scripts.wazuh_log_metrics:main',
    'qa-docs=wazuh_testing.scripts.qa_docs:main',
    'qa-ctl=wazuh_testing.scripts.qa_ctl:main',
    'check-files=wazuh_testing.scripts.check_files:main',
    'add-agents-client-keys=wazuh_testing.scripts.add_agents_client_keys:main',
    'unsync-agents=wazuh_testing.scripts.unsync_agents:main',
    'stress_results_comparator=wazuh_testing.scripts.stress_results_comparator:main'
]


def get_files_from_directory(directory):
    paths = []
    for (path, directories, filenames) in os.walk(directory):
        for filename in filenames:
            paths.append(os.path.join('..', path, filename))
    return paths


def get_version():
    script_path = os.path.dirname(__file__)
    rel_path = "../../version.json"
    abs_file_path = os.path.join(script_path, rel_path)
    f = open(abs_file_path)
    data = json.load(f)
    version = data['version']
    return version


package_data_list.extend(get_files_from_directory('wazuh_testing/qa_docs/search_ui'))

setup(
    name='wazuh_testing',
<<<<<<< HEAD
    version='4.5.0',
=======
    version=get_version(),
>>>>>>> 7e79dfdb
    description='Wazuh testing utilities to help programmers automate tests',
    url='https://github.com/wazuh',
    author='Wazuh',
    author_email='hello@wazuh.com',
    license='GPLv2',
    packages=find_packages(),
    package_data={'wazuh_testing': package_data_list},
    entry_points={'console_scripts': scripts_list},
    include_package_data=True,
    zip_safe=False
)<|MERGE_RESOLUTION|>--- conflicted
+++ resolved
@@ -73,11 +73,7 @@
 
 setup(
     name='wazuh_testing',
-<<<<<<< HEAD
-    version='4.5.0',
-=======
     version=get_version(),
->>>>>>> 7e79dfdb
     description='Wazuh testing utilities to help programmers automate tests',
     url='https://github.com/wazuh',
     author='Wazuh',
