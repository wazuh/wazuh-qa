# Copyright (C) 2015-2021, Wazuh Inc.
# Created by Wazuh, Inc. <info@wazuh.com>.
# This program is free software; you can redistribute it and/or modify it under the terms of GPLv2
import json
<<<<<<< HEAD
from setuptools import setup, find_namespace_packages
=======
>>>>>>> d23157a0
import os
from setuptools import setup, find_namespace_packages

package_data_list = [
    'data/agent.conf',
    'data/syscheck_event.json',
    'data/syscheck_event_windows.json',
    'data/mitre_event.json',
    'data/analysis_alert.json',
    'data/analysis_alert_windows.json',
    'data/state_integrity_analysis_schema.json',
    'data/gcp_event.json',
    'data/keepalives.txt',
    'data/rootcheck.txt',
    'data/syscollector.py',
    'data/winevt.py',
    'data/sslmanager.key',
    'data/sslmanager.cert',
    'tools/macos_log/log_generator.m',
    'qa_docs/schema.yaml',
    'qa_docs/VERSION.json',
    'qa_docs/dockerfiles/*',
    'qa_ctl/deployment/dockerfiles/*',
    'qa_ctl/deployment/dockerfiles/qa_ctl/*',
    'qa_ctl/deployment/vagrantfile_template.txt',
    'qa_ctl/provisioning/wazuh_deployment/templates/preloaded_vars.conf.j2',
    'data/qactl_conf_validator_schema.json',
    'data/all_disabled_ossec.conf'
]

scripts_list = [
    'simulate-agents=wazuh_testing.scripts.simulate_agents:main',
    'wazuh-metrics=wazuh_testing.scripts.wazuh_metrics:main',
    'wazuh-report=wazuh_testing.scripts.wazuh_report:main',
    'wazuh-statistics=wazuh_testing.scripts.wazuh_statistics:main',
    'data-visualizer=wazuh_testing.scripts.data_visualizations:main',
    'simulate-api-load=wazuh_testing.scripts.simulate_api_load:main',
    'wazuh-log-metrics=wazuh_testing.scripts.wazuh_log_metrics:main',
    'qa-docs=wazuh_testing.scripts.qa_docs:main',
    'qa-ctl=wazuh_testing.scripts.qa_ctl:main',
    'check-files=wazuh_testing.scripts.check_files:main',
    'add-agents-client-keys=wazuh_testing.scripts.add_agents_client_keys:main',
    'unsync-agents=wazuh_testing.scripts.unsync_agents:main',
    'stress_results_comparator=wazuh_testing.scripts.stress_results_comparator:main'
]


def get_files_from_directory(directory):
    paths = []
    for (path, directories, filenames) in os.walk(directory):
        for filename in filenames:
            paths.append(os.path.join('..', path, filename))
    return paths


def get_version():
    script_path = os.path.dirname(__file__)
    rel_path = "../../version.json"
    abs_file_path = os.path.join(script_path, rel_path)
    f = open(abs_file_path)
    data = json.load(f)
    version = data['version']
    return version


package_data_list.extend(get_files_from_directory('wazuh_testing/qa_docs/search_ui'))

setup(
    name='wazuh_testing',
    version=get_version(),
    description='Wazuh testing utilities to help programmers automate tests',
    url='https://github.com/wazuh',
    author='Wazuh',
    author_email='hello@wazuh.com',
    license='GPLv2',
    packages=find_namespace_packages(),
    package_data={'wazuh_testing': package_data_list},
    entry_points={'console_scripts': scripts_list},
    include_package_data=True,
    zip_safe=False
)<|MERGE_RESOLUTION|>--- conflicted
+++ resolved
@@ -2,10 +2,6 @@
 # Created by Wazuh, Inc. <info@wazuh.com>.
 # This program is free software; you can redistribute it and/or modify it under the terms of GPLv2
 import json
-<<<<<<< HEAD
-from setuptools import setup, find_namespace_packages
-=======
->>>>>>> d23157a0
 import os
 from setuptools import setup, find_namespace_packages
 
