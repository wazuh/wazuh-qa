# Copyright (C) 2015-2021, Wazuh Inc.
# Created by Wazuh, Inc. <info@wazuh.com>.
# This program is free software; you can redistribute it and/or modify it under the terms of GPLv2
from setuptools import setup, find_packages
import os

package_data_list = [
    'data/agent.conf',
    'data/syscheck_event.json',
    'data/syscheck_event_windows.json',
    'data/mitre_event.json',
    'data/analysis_alert.json',
    'data/analysis_alert_windows.json',
    'data/state_integrity_analysis_schema.json',
    'data/gcp_event.json',
    'data/keepalives.txt',
    'data/rootcheck.txt',
    'data/syscollector.py',
    'data/winevt.py',
    'data/sslmanager.key',
    'data/sslmanager.cert',
    'tools/macos_log/log_generator.m',
    'qa_docs/config.yaml'
]

scripts_list = [
    'simulate-agents=wazuh_testing.scripts.simulate_agents:main',
    'wazuh-metrics=wazuh_testing.scripts.wazuh_metrics:main',
    'wazuh-statistics=wazuh_testing.scripts.wazuh_statistics:main',
    'data-visualizer=wazuh_testing.scripts.data_visualizations:main',
    'simulate-api-load=wazuh_testing.scripts.simulate_api_load:main',
    'wazuh-log-metrics=wazuh_testing.scripts.wazuh_log_metrics:main',
    'qa-docs=wazuh_testing.scripts.qa_docs:main'
]


def get_files_from_directory(directory):
    paths = []
    for (path, directories, filenames) in os.walk(directory):
        for filename in filenames:
            paths.append(os.path.join(path, filename))
    return paths


package_data_list.extend(get_files_from_directory('wazuh_testing/qa_docs/search_ui/'))

setup(name='wazuh_testing',
      version='4.3.0',
      description='Wazuh testing utilities to help programmers automate tests',
      url='https://github.com/wazuh',
      author='Wazuh',
      author_email='hello@wazuh.com',
      license='GPLv2',
      packages=find_packages(),
<<<<<<< HEAD
      package_data={'wazuh_testing': ['data/agent.conf',
                                      'data/syscheck_event.json',
                                      'data/syscheck_event_windows.json',
                                      'data/mitre_event.json',
                                      'data/analysis_alert.json',
                                      'data/analysis_alert_windows.json',
                                      'data/state_integrity_analysis_schema.json',
                                      'data/gcp_event.json',
                                      'data/keepalives.txt',
                                      'data/rootcheck.txt',
                                      'data/syscollector.py',
                                      'data/winevt.py',
                                      'data/sslmanager.key',
                                      'data/sslmanager.cert',
                                      'tools/macos_log/log_generator.m',
                                      'qa_ctl/deployment/dockerfiles/*',
                                      'qa_ctl/deployment/vagrantfile_template.txt',
                                      'qa_ctl/provisioning/wazuh_deployment/templates/preloaded_vars.conf.j2',
                                      'data/qactl_conf_validator_schema.json'
                                      ]
                    },
      entry_points={
        'console_scripts': [
            'simulate-agents=wazuh_testing.scripts.simulate_agents:main',
            'wazuh-metrics=wazuh_testing.scripts.wazuh_metrics:main',
            'wazuh-statistics=wazuh_testing.scripts.wazuh_statistics:main',
            'data-visualizer=wazuh_testing.scripts.data_visualizations:main',
            'simulate-api-load=wazuh_testing.scripts.simulate_api_load:main',
            'wazuh-log-metrics=wazuh_testing.scripts.wazuh_log_metrics:main',
            'qa-ctl=wazuh_testing.scripts.qa_ctl:main'
        ],
      },
=======
      package_data={'wazuh_testing': package_data_list},
      entry_points={'console_scripts': scripts_list},
>>>>>>> a003b4dd
      include_package_data=True,
      zip_safe=False
      )<|MERGE_RESOLUTION|>--- conflicted
+++ resolved
@@ -20,7 +20,11 @@
     'data/sslmanager.key',
     'data/sslmanager.cert',
     'tools/macos_log/log_generator.m',
-    'qa_docs/config.yaml'
+    'qa_docs/config.yaml',
+    'qa_ctl/deployment/dockerfiles/*',
+    'qa_ctl/deployment/vagrantfile_template.txt',
+    'qa_ctl/provisioning/wazuh_deployment/templates/preloaded_vars.conf.j2',
+    'data/qactl_conf_validator_schema.json'
 ]
 
 scripts_list = [
@@ -30,7 +34,8 @@
     'data-visualizer=wazuh_testing.scripts.data_visualizations:main',
     'simulate-api-load=wazuh_testing.scripts.simulate_api_load:main',
     'wazuh-log-metrics=wazuh_testing.scripts.wazuh_log_metrics:main',
-    'qa-docs=wazuh_testing.scripts.qa_docs:main'
+    'qa-docs=wazuh_testing.scripts.qa_docs:main',
+    'qa-ctl=wazuh_testing.scripts.qa_ctl:main'
 ]
 
 
@@ -52,43 +57,8 @@
       author_email='hello@wazuh.com',
       license='GPLv2',
       packages=find_packages(),
-<<<<<<< HEAD
-      package_data={'wazuh_testing': ['data/agent.conf',
-                                      'data/syscheck_event.json',
-                                      'data/syscheck_event_windows.json',
-                                      'data/mitre_event.json',
-                                      'data/analysis_alert.json',
-                                      'data/analysis_alert_windows.json',
-                                      'data/state_integrity_analysis_schema.json',
-                                      'data/gcp_event.json',
-                                      'data/keepalives.txt',
-                                      'data/rootcheck.txt',
-                                      'data/syscollector.py',
-                                      'data/winevt.py',
-                                      'data/sslmanager.key',
-                                      'data/sslmanager.cert',
-                                      'tools/macos_log/log_generator.m',
-                                      'qa_ctl/deployment/dockerfiles/*',
-                                      'qa_ctl/deployment/vagrantfile_template.txt',
-                                      'qa_ctl/provisioning/wazuh_deployment/templates/preloaded_vars.conf.j2',
-                                      'data/qactl_conf_validator_schema.json'
-                                      ]
-                    },
-      entry_points={
-        'console_scripts': [
-            'simulate-agents=wazuh_testing.scripts.simulate_agents:main',
-            'wazuh-metrics=wazuh_testing.scripts.wazuh_metrics:main',
-            'wazuh-statistics=wazuh_testing.scripts.wazuh_statistics:main',
-            'data-visualizer=wazuh_testing.scripts.data_visualizations:main',
-            'simulate-api-load=wazuh_testing.scripts.simulate_api_load:main',
-            'wazuh-log-metrics=wazuh_testing.scripts.wazuh_log_metrics:main',
-            'qa-ctl=wazuh_testing.scripts.qa_ctl:main'
-        ],
-      },
-=======
       package_data={'wazuh_testing': package_data_list},
       entry_points={'console_scripts': scripts_list},
->>>>>>> a003b4dd
       include_package_data=True,
       zip_safe=False
       )