# Copyright (C) 2015-2021, Wazuh Inc.
# Created by Wazuh, Inc. <info@wazuh.com>.
# This program is free software; you can redistribute it and/or modify it under the terms of GPLv2
import json
from setuptools import setup, find_packages
import os

package_data_list = [
    'data/agent.conf',
    'data/syscheck_event.json',
    'data/syscheck_event_windows.json',
    'data/mitre_event.json',
    'data/analysis_alert.json',
    'data/analysis_alert_windows.json',
    'data/state_integrity_analysis_schema.json',
    'data/gcp_event.json',
    'data/keepalives.txt',
    'data/rootcheck.txt',
    'data/syscollector.py',
    'data/winevt.py',
    'data/sslmanager.key',
    'data/sslmanager.cert',
    'tools/macos_log/log_generator.m',
    'qa_docs/schema.yaml',
    'qa_docs/VERSION.json',
    'qa_docs/dockerfiles/*',
    'qa_ctl/deployment/dockerfiles/*',
    'qa_ctl/deployment/dockerfiles/qa_ctl/*',
    'qa_ctl/deployment/vagrantfile_template.txt',
    'qa_ctl/provisioning/wazuh_deployment/templates/preloaded_vars.conf.j2',
    'data/qactl_conf_validator_schema.json',
    'data/all_disabled_ossec.conf'
]

scripts_list = [
    'simulate-agents=wazuh_testing.scripts.simulate_agents:main',
    'wazuh-metrics=wazuh_testing.scripts.wazuh_metrics:main',
    'wazuh-report=wazuh_testing.scripts.wazuh_report:main',
    'wazuh-statistics=wazuh_testing.scripts.wazuh_statistics:main',
    'data-visualizer=wazuh_testing.scripts.data_visualizations:main',
    'simulate-api-load=wazuh_testing.scripts.simulate_api_load:main',
    'wazuh-log-metrics=wazuh_testing.scripts.wazuh_log_metrics:main',
    'qa-docs=wazuh_testing.scripts.qa_docs:main',
    'qa-ctl=wazuh_testing.scripts.qa_ctl:main',
    'check-files=wazuh_testing.scripts.check_files:main',
    'add-agents-client-keys=wazuh_testing.scripts.add_agents_client_keys:main',
    'unsync-agents=wazuh_testing.scripts.unsync_agents:main',
    'stress_results_comparator=wazuh_testing.scripts.stress_results_comparator:main'
]


def get_files_from_directory(directory):
    paths = []
    for (path, directories, filenames) in os.walk(directory):
        for filename in filenames:
            paths.append(os.path.join('..', path, filename))
    return paths

def get_version():
    script_path = os.path.dirname(__file__)
    rel_path = "../../version.json"
    abs_file_path = os.path.join(script_path, rel_path)
    f = open(abs_file_path)
    data = json.load(f)
    version = data['version']
    return version


package_data_list.extend(get_files_from_directory('wazuh_testing/qa_docs/search_ui'))

setup(
    name='wazuh_testing',
<<<<<<< HEAD
    version=get_version(),
=======
    version='4.4.3',
>>>>>>> 6bcf5a3a
    description='Wazuh testing utilities to help programmers automate tests',
    url='https://github.com/wazuh',
    author='Wazuh',
    author_email='hello@wazuh.com',
    license='GPLv2',
    packages=find_packages(),
    package_data={'wazuh_testing': package_data_list},
    entry_points={'console_scripts': scripts_list},
    include_package_data=True,
    zip_safe=False
)<|MERGE_RESOLUTION|>--- conflicted
+++ resolved
@@ -70,11 +70,7 @@
 
 setup(
     name='wazuh_testing',
-<<<<<<< HEAD
     version=get_version(),
-=======
-    version='4.4.3',
->>>>>>> 6bcf5a3a
     description='Wazuh testing utilities to help programmers automate tests',
     url='https://github.com/wazuh',
     author='Wazuh',
