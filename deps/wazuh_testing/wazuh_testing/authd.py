'''
brief: This module holds common methods and variables for the authd tests
copyright:
    Copyright (C) 2015-2021, Wazuh Inc.
    Created by Wazuh, Inc. <info@wazuh.com>.
    This program is free software; you can redistribute it and/or modify it under the terms of GPLv2
'''

import re
from wazuh_testing.tools import LOG_FILE_PATH
from wazuh_testing.tools.monitoring import FileMonitor, make_callback, AUTHD_DETECTOR_PREFIX
from wazuh_testing.tools.services import control_service, check_daemon_status
from wazuh_testing.tools.configuration import set_section_wazuh_conf, write_wazuh_conf
from wazuh_testing.tools.file import truncate_file


DAEMON_NAME = 'wazuh-authd'
AUTHD_KEY_REQUEST_TIMEOUT = 10


def create_authd_request(input):
    """
    Creates a command to request keys to Authd.

    Args:
        input (dict): Dictionary with the content of the request command.
    """
    command = ''

    if 'password' in input:
        password = input['password']
        command = command + f"OSSEC PASS: {password} "

    command = command + 'OSSEC'

    if 'name' in input:
        name = input['name']
        command = command + f" A:'{name}'"
    else:
        raise Exception("Error creating the Authd command: 'name' is required")

    if 'group' in input:
        group = input['group']
        command = command + f" G:'{group}'"

    if 'ip' in input:
        ip = input['ip']
        command = command + f" IP:'{ip}'"

    if 'key_hash' in input:
        key_hash = input['key_hash']
        command = command + f" K:'{key_hash}'"

    return command


def validate_authd_logs(expected_logs, log_monitor=None):
    """
    Validates if a set of expected messages were written in the logs.

    Args:
        expected_logs (list): List with all the logs to be found.
        log_monitor (FileMonitor): File monitor object to be used to find logs. If None, a new instance is created.
    """
    if not log_monitor:
        log_monitor = FileMonitor(LOG_FILE_PATH)

    for log in expected_logs:
        log_monitor.start(timeout=AUTHD_KEY_REQUEST_TIMEOUT,
                          callback=make_callback(log, prefix=AUTHD_DETECTOR_PREFIX,
                                                 escape=True),
                          error_message=f"Expected log does not occured: '{log}'")


def parse_authd_response(response):
    """
    Parses an Authd response into a dictionary.

    Args:
        response (str): Raw response received from Authd.
    Returns:
        dict: Parsed components of the response.
    """
    response_dict = {}
    try:
        header, payload = response.split(sep=' ', maxsplit=1)
        if header == 'OSSEC':
            response_dict['status'] = 'success'
            # The agent key is sent within '' and each component is separated by white spaces:
            # K:'001 agent_name any TopSecret
            agent_key = payload.split('\'')[1]
            response_dict['id'], response_dict['name'], response_dict['ip'], response_dict['key'] = agent_key.split(' ')
        elif header == 'ERROR:':
            response_dict['status'] = 'error'
            response_dict['message'] = payload
        else:
            raise

    except Exception:
        raise IndexError(f"Authd response does not have the expected format: '{response}'")
    return response_dict


def validate_authd_response(response, expected):
    """
    Validates if the different items of an Authd response are as expected. Any item inexistent in expected won't
    be validated.
    Args:
        response (str): The Authd response to be validated.
        expected (dict): Dictionary with the items to validate.
    """
    response_dict = parse_authd_response(response)

<<<<<<< HEAD
    keys_file.close()

def callback_agentd_startup(line):
        if 'Accepting connections on port 1515' in line:
            return line
        return None

def override_wazuh_conf(configuration):
    # Stop Wazuh
    control_service('stop', daemon='wazuh-authd')
    check_daemon_status(running_condition=False, target_daemon='wazuh-authd')
    truncate_file(LOG_FILE_PATH)

    # Configuration for testing
    test_config = set_section_wazuh_conf(configuration.get('sections'))
    # Set new configuration
    write_wazuh_conf(test_config)
    # Start Wazuh daemons
    control_service('start', daemon='wazuh-authd', debug_mode=True)

    log_monitor = FileMonitor(LOG_FILE_PATH)
    log_monitor.start(timeout=AUTHD_KEY_REQUEST_TIMEOUT, callback=callback_agentd_startup)
=======
    for key in expected.keys():
        if re.match(expected[key], response_dict[key]) is None:
            return 'error', f"Invalid {key}: '{response_dict[key]}' received, '{expected[key]}' expected"
    return 'success', ''
>>>>>>> 0c0efe36
<|MERGE_RESOLUTION|>--- conflicted
+++ resolved
@@ -111,8 +111,10 @@
     """
     response_dict = parse_authd_response(response)
 
-<<<<<<< HEAD
-    keys_file.close()
+    for key in expected.keys():
+        if re.match(expected[key], response_dict[key]) is None:
+            return 'error', f"Invalid {key}: '{response_dict[key]}' received, '{expected[key]}' expected"
+    return 'success', ''
 
 def callback_agentd_startup(line):
         if 'Accepting connections on port 1515' in line:
@@ -133,10 +135,4 @@
     control_service('start', daemon='wazuh-authd', debug_mode=True)
 
     log_monitor = FileMonitor(LOG_FILE_PATH)
-    log_monitor.start(timeout=AUTHD_KEY_REQUEST_TIMEOUT, callback=callback_agentd_startup)
-=======
-    for key in expected.keys():
-        if re.match(expected[key], response_dict[key]) is None:
-            return 'error', f"Invalid {key}: '{response_dict[key]}' received, '{expected[key]}' expected"
-    return 'success', ''
->>>>>>> 0c0efe36
+    log_monitor.start(timeout=AUTHD_KEY_REQUEST_TIMEOUT, callback=callback_agentd_startup)