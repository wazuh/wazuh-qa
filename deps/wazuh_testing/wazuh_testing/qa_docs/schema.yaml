--- conflicted
+++ resolved
@@ -192,11 +192,8 @@
     - 4.5.1
     - 4.5.2
     - 4.5.3
-<<<<<<< HEAD
+    - 4.5.4
     - 4.6.0
-=======
-    - 4.5.4
->>>>>>> 9f55d117
   tags:
     - active_response
     - agentd
