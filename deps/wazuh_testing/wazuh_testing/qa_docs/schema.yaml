--- conflicted
+++ resolved
@@ -268,11 +268,8 @@
     - office365
     - on start
     - oval
-<<<<<<< HEAD
     - providers
-=======
     - pull
->>>>>>> 5a916199
     - rbac
     - realtime
     - redhat
