--- conflicted
+++ resolved
@@ -46,19 +46,11 @@
         self.__id_counter = 0
         self.ignore_regex = []
         for ignore_regex in self.conf.ignore_paths:
-<<<<<<< HEAD
             self.ignore_regex.append(re.compile(ignore_regex.replace('\\', '/')))
-=======
-            self.ignore_regex.append(re.compile(ignore_regex.replace('\\','/')))
->>>>>>> 966476a0
         self.include_regex = []
         if self.conf.mode == Mode.DEFAULT:
             for include_regex in self.conf.include_regex:
-<<<<<<< HEAD
                 self.include_regex.append(re.compile(include_regex.replace('\\', '/')))
-=======
-                self.include_regex.append(re.compile(include_regex.replace('\\','/')))
->>>>>>> 966476a0
 
     def is_valid_folder(self, path):
         """Check if a folder is included so it would be parsed.
@@ -297,11 +289,7 @@
                 if filename == complete_test_name:
                     return os.path.join(root, complete_test_name)
 
-<<<<<<< HEAD
         print(f"{test_name} does not exist")
-=======
-        print('test does not exist')
->>>>>>> 966476a0
         return None
 
     def print_test_info(self, test):
@@ -310,41 +298,10 @@
         Args:
             test: A dict with the parsed test data
         """
-<<<<<<< HEAD
         relative_path = re.sub(r'.*wazuh-qa\/', '', self.test_path)
         test['path'] = relative_path
 
         print(json.dumps(test, indent=4))
-=======
-        brief: Print the test info to standard output. If an output path is specified,
-               the output is redirected to `output_path/test_info.json`.
-        """
-        # dump into file
-        if self.conf.documentation_path:
-            test_info = {}
-            test_info['path'] = re.sub(r'.*wazuh-qa\/', '', self.test_path)
-            
-            for field in self.conf.module_info:
-                test_info[field] = test[field]
-            
-            for field in self.conf.test_info:
-                test_info[field] = test['tests'][0][field]
-
-            with open(os.path.join(self.conf.documentation_path, f"{self.conf.test_name}.json"), 'w') as fp:
-                fp.write(json.dumps(test_info, indent=4))
-                fp.write('\n')
-        else:
-            # Use the key that QACTL needs
-            test['path'] = re.sub(r'.*wazuh-qa\/', '', self.test_path)
-
-            for field in self.conf.module_info:
-                print(str(field)+": "+str(test[field]))
-
-            for field in self.conf.test_info:
-                print(str(field)+": "+str(test['tests'][0][field]))
-                
-            return None
->>>>>>> 966476a0
 
     def run(self):
         """Run a complete scan of each included path to parse every test and group found.
@@ -370,17 +327,6 @@
                 self.scan_path = path
                 DocGenerator.LOGGER.debug(f"Going to parse files on '{path}'")
                 self.parse_folder(path, self.__id_counter)
-<<<<<<< HEAD
 
         elif self.conf.mode == Mode.PARSE_TESTS:
-            self.parse_test_list()
-=======
-        elif self.conf.mode == mode.SINGLE_TEST:
-            logging.info("\nStarting test documentation parsing")
-            self.test_path = self.locate_test()
-            if self.test_path:
-                logging.debug(f"Parsing '{self.conf.test_name}'")
-                self.create_test(self.test_path, 0)
-            else:
-                logging.error(f"'{self.conf.test_name}' could not be found")
->>>>>>> 966476a0
+            self.parse_test_list()