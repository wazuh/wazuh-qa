--- conflicted
+++ resolved
@@ -322,11 +322,7 @@
             bytes: Built event (compressed, padded, enceypted and with headers).
 
         Examples:
-<<<<<<< HEAD
-            $>>> create_event('test message)
-=======
             >>> create_event('test message')
->>>>>>> e72af9fc
             b'!005!#AES:\\xab\\xfa\\xcc2;\\x87\\xab\\x7fUH\\x03>_J\\xda=I\\x96\\xb5\\xa4\\x89\\xbe\\xbf`\\xd0\\xad
             \\x03\\x06\\x1aN\\x86 \\xc2\\x98\\x93U\\xcc\\xf5\\xe3@%\\xabS!\\xd3\\x9d!\\xea\\xabR\\xf9\\xd3\\x0b\\
             xcc\\xe8Y\\xe31*c\\x17g\\xa6M\\x0b&\\xc0>\\xc64\\x815\\xae\\xb8[bg\\xe3\\x83\\x0e'
@@ -441,21 +437,14 @@
             com_index = message_list.index('upgrade')
             json_command = json.loads(message_list[com_index + 1])
             command = json_command['command']
-<<<<<<< HEAD
         else:
             return
 
         logging.debug(f"Processing command: {message_list}")
 
-        if command in ['lock_restart', 'open', 'write', 'close',
-                       'clear_upgrade_result']:
+        if command in ['lock_restart', 'open', 'write', 'close', 'clear_upgrade_result']:
             if command == 'lock_restart' and \
                     self.stage_disconnect == 'lock_restart':
-=======
-
-        if command in ['lock_restart', 'open', 'write', 'close', 'clear_upgrade_result']:
-            if command == 'lock_restart' and self.stage_disconnect == 'lock_restart':
->>>>>>> e72af9fc
                 self.stop_receive = 1
             elif command == 'open' and self.stage_disconnect == 'open':
                 self.stop_receive = 1
