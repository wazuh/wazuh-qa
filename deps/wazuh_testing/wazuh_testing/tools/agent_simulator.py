--- conflicted
+++ resolved
@@ -26,15 +26,6 @@
 from struct import pack
 from time import mktime, localtime, sleep, time
 from wazuh_testing.tools.remoted_sim import Cipher
-
-<<<<<<< HEAD
-=======
-logging.basicConfig(
-    level=logging.INFO,
-    format="%(asctime)s:%(levelname)s:AGENT_SIMULATOR:%(message)s"
-)
-
->>>>>>> 993376eb
 
 _data_path = os.path.join(os.path.dirname(os.path.realpath(__file__)), '..', 'data')
 
@@ -97,11 +88,7 @@
     """
     def __init__(self, manager_address, cypher="aes", os=None, inventory_sample=None, rootcheck_sample=None,
                  id=None, name=None, key=None, version="v3.12.0", fim_eps=None, fim_integrity_eps=None,
-<<<<<<< HEAD
-                 authd_password=None):
-=======
                  authd_password=None, debug=True, disable_all_modules=False):
->>>>>>> 993376eb
         self.id = id
         self.name = name
         self.key = key
@@ -139,13 +126,9 @@
         self.upgrade_script_result = 0
         self.stop_receive = 0
         self.stage_disconnect = None
-<<<<<<< HEAD
-        self.setup()
-=======
         self.setup(disable_all_modules=disable_all_modules)
         if debug:
             logging.getLogger().setLevel(logging.DEBUG)
->>>>>>> 993376eb
 
     def setup(self, disable_all_modules):
         """Set up agent: os, registration, encryption key, start up msg and activate modules."""
@@ -563,7 +546,6 @@
         if self.modules['fim_integrity']['status'] == 'enabled':
             self.fim_integrity = GeneratorIntegrityFIM(self.id, self.name, self.short_version)
 
-<<<<<<< HEAD
     def get_connection_status(self):
         numeric_id = int(self.id)
         connection_status_query = f'select connection_status from agent where id={numeric_id} limit 1'
@@ -585,10 +567,8 @@
             sleep(10)
         logging.error(f"Waiting for status active aborted. Max retries reached.")
 
-=======
     def set_module_status(self, module_name, status):
         self.modules[module_name]['status'] = status
->>>>>>> 993376eb
 
 class Inventory:
     def __init__(self, os, inventory_sample=None):
