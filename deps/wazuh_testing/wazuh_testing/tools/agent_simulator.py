--- conflicted
+++ resolved
@@ -99,13 +99,8 @@
         disable_all_modules (boolean): Disable all simulated modules for this agent.
     """
     def __init__(self, manager_address, cypher="aes", os=None, inventory_sample=None, rootcheck_sample=None,
-<<<<<<< HEAD
-                 id=None, name=None, key=None, version="v3.12.0", fim_eps=None, fim_integrity_eps=None,
+                 id=None, name=None, key=None, version="v3.12.0", labels=None, fim_eps=None, fim_integrity_eps=None,
                  authd_password=None, disable_all_modules=False, rcv_msg_limit=0):
-=======
-                 id=None, name=None, key=None, version="v3.12.0", labels=None, fim_eps=None, fim_integrity_eps=None,
-                 authd_password=None, disable_all_modules=False, rcv_msg_limit=999):
->>>>>>> 46af3320
         self.id = id
         self.name = name
         self.key = key
