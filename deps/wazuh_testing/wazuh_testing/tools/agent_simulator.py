#!/usr/bin/python
# Wazuh agents load simulator
# Copyright (C) 2015-2021, Wazuh Inc.
# January 28, 2020.
#
# This program is free software; you can redistribute it
# and/or modify it under the terms of the GNU General Public
# License (version 2) as published by the FSF - Free Software
# Foundation.

# Python 3.7 or greater
# Dependencies: pip3 install pycryptodome

import hashlib
import json
import logging
import os
import socket
import ssl
import threading
import zlib

from random import randint, sample, choice
from stat import S_IFLNK, S_IFREG, S_IRWXU, S_IRWXG, S_IRWXO
from string import ascii_letters, digits
from struct import pack
from time import mktime, localtime, sleep, time

import wazuh_testing.wazuh_db as wdb
from wazuh_testing import TCP
from wazuh_testing import is_udp, is_tcp
from wazuh_testing.tools.monitoring import wazuh_unpack, Queue
from wazuh_testing.tools.remoted_sim import Cipher
from wazuh_testing.tools.utils import retry


_data_path = os.path.join(os.path.dirname(os.path.realpath(__file__)), '..', 'data')

os_list = ["debian7", "debian8", "debian9", "debian10", "ubuntu12.04",
           "ubuntu14.04", "ubuntu16.04", "ubuntu18.04", "mojave"]
agent_count = 1


class Agent:
    """Class that allows us to simulate an agent registered in a manager.

    This simulated agent also allows sending-receiving messages and commands, in addition to simulating the
    syscollector, FIM and rootcheck modules by making use of other classes such as Inventory, Rootcheck, GeneratorFIM
    and GeneratorIntegrityFIM.

    Args:
        manager_address (str): Manager IP address.
        cypher (str, optional): Cypher method. It can be [aes, blowfish]. Default aes.
        os (str, optional): Agent operating system. Default None for choosing randomly.
        inventory_sample (str, optional): File where are sample inventory messages.
        rootcheck_sample (str, optional): File where are sample rootcheck messages.
        id (str, optional): ID of the agent. Specify only if it already exists.
        name (str, optional): Agent name. Specify only if it already exists.
        key (str, optional): Client key. Specify only if it already exists.
        version (str, optional): Wazuh agent version. Default v3.12.0.
        fim_eps (int, optional): Set the maximum event reporting throughput. Events are messages that will produce an
                                 alert.
        fim_integrity_eps (int, optional): Set the maximum database synchronization message throughput.
        authd_password (str), optional: Password for registration if needed.

    Attributes:
        id (str): ID of the agent.
        name (str): Agent name.
        key (str): Agent key. Used for creating an encryption_key.
        long_version (str): Agent version in format x.y.z
        short_version (str): Agent version in format x.y
        cypher (str): Encryption method for message communication.
        os (str): Agent operating system.
        fim_eps (int): Set the maximum event reporting throughput. Events are messages that will produce an alert.
        fim_integrity_eps (int): Set the maximum database synchronization message throughput.
        manager_address (str): Manager IP address.
        encryption_key (bytes): Encryption key used for encrypt and decrypt the message.
        keep_alive_event (bytes): Keep alive event (read from template data according to OS and parsed to an event).
        keep_alive_raw_msg (string): Keep alive event in plain text.
        merged_checksum (string): Checksum of agent's merge.mg file.
        startup_msg (bytes): Startup event sent before the first keep alive event.
        authd_password (str): Password for manager registration.
        inventory_sample (str): File where are sample inventory messages.
        rootcheck_sample (str): File where are sample rootcheck messages.
        inventory (Inventory): Object to simulate syscollector message events.
        rootcheck (Rootcheck): Object to simulate rootcheck message events.
        fim (GeneratorFIM): Object to simulate FIM message events.
        fim_integrity (GeneratorIntegrityFIM): Object to simulate FIM integrity message events.
        modules (dict): Agent modules with their associated configuration info.
        sha_key (str): Shared key between manager and agent for remote upgrading.
        upgrade_exec_result (int): Upgrade result status code.
        send_upgrade_notification (boolean): If True, it will be sent the upgrade status message after "upgrading".
        upgrade_script_result (int): Variable to mock the upgrade script result. Used for simulating a remote upgrade.
        stop_receive (int): Flag to determine when to activate and deactivate the agent event listener.
        stage_disconnect (str): WPK process state variable.
        rcv_msg_limit (int): max elements for the received message queue.
        rcv_msg_queue (monitoring.Queue): Queue to store received messages in the agent.
        disable_all_modules (boolean): Disable all simulated modules for this agent
    """
    def __init__(self, manager_address, cypher="aes", os=None, inventory_sample=None, rootcheck_sample=None,
                 id=None, name=None, key=None, version="v3.12.0", fim_eps=None, fim_integrity_eps=None,
                 authd_password=None, disable_all_modules=False, rcv_msg_limit=100):
        self.id = id
        self.name = name
        self.key = key
        if version is None:
            version = "v3.13.2"
        self.long_version = version
        ver_split = version.replace("v", "").split(".")
        self.short_version = f"{'.'.join(ver_split[:2])}"
        self.cypher = cypher
        self.os = os
        self.fim_eps = 1000 if fim_eps is None else fim_eps
        self.fim_integrity_eps = 10 if fim_integrity_eps is None else fim_integrity_eps
        self.manager_address = manager_address
        self.encryption_key = ""
        self.keep_alive_event = ""
        self.keep_alive_raw_msg = ""
        self.merged_checksum = 'd6e3ac3e75ca0319af3e7c262776f331'
        self.startup_msg = ""
        self.authd_password = authd_password
        self.inventory_sample = inventory_sample
        self.inventory = None
        self.rootcheck_sample = rootcheck_sample
        self.rootcheck = None
        self.fim = None
        self.fim_integrity = None
        self.modules = {
            "keepalive": {"status": "enabled", "frequency": 10.0},
            "fim": {"status": "enabled", "eps": self.fim_eps},
            "fim_integrity": {"status": "disabled", "eps": self.fim_integrity_eps},
            "syscollector": {"status": "disabled", "frequency": 60.0, "eps": 200},
            "rootcheck": {"status": "disabled", "frequency": 60.0, "eps": 200},
            "receive_messages": {"status": "enabled"},
        }
        self.sha_key = None
        self.upgrade_exec_result = None
        self.send_upgrade_notification = False
        self.upgrade_script_result = 0
        self.stop_receive = 0
        self.stage_disconnect = None
        self.setup(disable_all_modules=disable_all_modules)
        self.rcv_msg_queue = Queue(rcv_msg_limit)

    def setup(self, disable_all_modules):
        """Set up agent: os, registration, encryption key, start up msg and activate modules."""
        self.set_os()

        if self.id is None and self.name is None and self.key is None:
            self.set_name()
            self.register()
        elif any([self.id, self.name, self.key]) and not all([self.id, self.name, self.key]):
            raise ValueError("All the parameters [id, name, key] have to be specified together")

        self.create_encryption_key()
        self.create_keep_alive()
        self.create_hc_startup()
        self.initialize_modules(disable_all_modules)

    def set_os(self):
        """Pick random OS from a custom os list."""
        if self.os is None:
            self.os = os_list[agent_count % len(os_list) - 1]

    def set_wpk_variables(self, sha=None, upgrade_exec_result=None, upgrade_notification=False, upgrade_script_result=0,
                          stage_disconnect=None):
        """Set variables related to wpk simulated responses.

        Args:
            sha (str): Shared key between manager and agent for remote upgrading.
            upgrade_exec_result (int): Upgrade result status code.
            upgrade_notification (boolean): If True, it will be sent the upgrade status message after "upgrading".
            upgrade_script_result (int): Variable to mock the upgrade script result. Used for simulating a remote
                                         upgrade.
            stage_disconnect (str): WPK process state variable.
        """
        self.sha_key = sha
        self.upgrade_exec_result = upgrade_exec_result
        self.send_upgrade_notification = upgrade_notification
        self.upgrade_script_result = upgrade_script_result
        self.stage_disconnect = stage_disconnect

    def set_name(self):
        """Set a random agent name."""
        random_string = ''.join(sample('0123456789abcdef' * 2, 8))
        if self.inventory_sample is None:
            self.name = "{}-{}-{}".format(agent_count, random_string, self.os)
        else:
            inventory_string = self.inventory_sample.replace(".", "")
            self.name = "{}-{}-{}-{}".format(agent_count,
                                             random_string, self.os,
                                             inventory_string)

    def register(self):
        """Request to register the agent in the manager.

        In addition, it sets the agent id and agent key with the response data.
        """
        sock = socket.socket(socket.AF_INET, socket.SOCK_STREAM)
        context = ssl.SSLContext(ssl.PROTOCOL_TLSv1_2)
        context.check_hostname = False
        context.verify_mode = ssl.CERT_NONE
        ssl_socket = context.wrap_socket(sock,
                                         server_hostname=self.manager_address)
        ssl_socket.connect((self.manager_address, 1515))
        if self.authd_password is None:
            event = "OSSEC A:'{}'\n".format(self.name).encode()
        else:
            event = "OSSEC PASS: {} OSSEC A:'{}'\n".format(self.authd_password,
                                                           self.name).encode()
        ssl_socket.send(event)
        recv = ssl_socket.recv(4096)
        registration_info = recv.decode().split("'")[1].split(" ")
        self.id = registration_info[0]
        self.key = registration_info[3]
        ssl_socket.close()
        sock.close()
        logging.debug("Registration - {}({})".format(self.name, self.id))

    @staticmethod
    def wazuh_padding(compressed_event):
        """Add the Wazuh custom padding to each event sent.

        Args:
            compressed_event (bytes): Compressed event with zlib.

        Returns:
            bytes: Padded event.

        Examples:
            >>> wazuh_padding(b'x\\x9c\\x15\\xc7\\xc9\\r\\x00 \\x08\\x04\\xc0\\x96\\\\\\x94\\xcbn0H\\x03\\xda\\x7f
                               \\x8c\\xf3\\x1b\\xd9e\\xec\\nJ[\\x04N\\xcf\\xa8\\xa6\\xa8\\x12\\x8d\\x08!\\xfe@}\\xb0
                               \\xa89\\xe6\\xef\\xbc\\xfb\\xdc\\x07\\xb7E\\x0f\\x1b)
                b'!!!!!!!!x\\x9c\\x15\\xc7\\xc9\\r\\x00 \\x08\\x04\\xc0\\x96\\\\\\x94\\xcbn0H\\x03\\xda\\x7f\\x8c\\xf3
                \\x1b\\xd9e\\xec\\nJ[\\x04N\\xcf\\xa8\\xa6\\xa8\\x12\\x8d\\x08!\\xfe@}\\xb0\\xa89\\xe6\\xef\\xbc\\xfb
                \\xdc\\x07\\xb7E\\x0f\\x1b'
        """
        padding = 8
        extra = len(compressed_event) % padding
        if extra > 0:
            padded_event = (b'!' * (padding - extra)) + compressed_event
        else:
            padded_event = (b'!' * padding) + compressed_event
        return padded_event

    def create_encryption_key(self):
        """Generate encryption key (using agent metadata and key)."""
        agent_id = self.id.encode()
        name = self.name.encode()
        key = self.key.encode()
        sum1 = (hashlib.md5((hashlib.md5(name).hexdigest().encode()
                             + hashlib.md5(agent_id).hexdigest().encode())).hexdigest().encode())
        sum1 = sum1[:15]
        sum2 = hashlib.md5(key).hexdigest().encode()
        key = sum2 + sum1
        self.encryption_key = key

    @staticmethod
    def compose_event(message):
        """Compose event from raw message.

        Returns:
            bytes: Composed event.

        Examples:
            >>> compose_event('test')
            b'6ef859712d8b215d9daf071ff67aaa62555551234567891:5555:test'
        """
        message = message.encode()
        random_number = b'55555'
        global_counter = b'1234567891'
        split = b':'
        local_counter = b'5555'
        msg = random_number + global_counter + split + local_counter + split + message
        msg_md5 = hashlib.md5(msg).hexdigest()
        event = msg_md5.encode() + msg
        return event

    def encrypt(self, padded_event):
        """Encrypt event using AES or Blowfish encryption.

        Args:
            padded_event (bytes): Padded event.

        Returns:
            bytes: Encrypted event.

        Examples:
            >>> agent.encrypt(b'!!!!!!!!x\\x9c\\x15\\xc7\\xc9\\r\\x00 \\x08\\x04\\xc0\\x96\\\\\\x94\\xcbn0H\\x03\\xda
                               \\x7f\\x8c\\xf3\\x1b\\xd9e\\xec\\nJ[\\x04N\\xcf\\xa8\\xa6\\xa8\\x12\\x8d\\x08!\\xfe@}
                               \\xb0\\xa89\\xe6\\xef\\xbc\\xfb\\xdc\\x07\\xb7E\\x0f\\x1b')
                b"\\xf8\\x8af[\\xfc'\\xf6j&1\\xd5\\xe1t|\\x810\\xe70G\\xe3\\xbc\\x8a\\xdbV\\x94y\\xa3A\\xb5q\\xf7
                \\xb52<\\x9d\\xc8\\x83=o1U\\x1a\\xb3\\xf1\\xf5\\xde\\xe0\\x8bV\\xe99\\x9ej}#\\xf1\\x99V\\x12NP^T
                \\xa0\\rYs\\xa2n\\xe8\\xa5\\xb1\\r[<V\\x16%q\\xfc"
        """
        encrypted_event = None
        if self.cypher == "aes":
            encrypted_event = Cipher(padded_event, self.encryption_key).encrypt_aes()
        if self.cypher == "blowfish":
            encrypted_event = Cipher(padded_event, self.encryption_key).encrypt_blowfish()
        return encrypted_event

    def headers(self, agent_id, encrypted_event):
        """
        Add event headers for AES or Blowfish Cyphers.

        Args:
            agent_id (str): Agent id.
            encrypted_event (str): Encrypted event.

        Returns:
            bytes: Encrypted event with headers.
        """
        header = None
        if self.cypher == "aes":
            header = "!{0}!#AES:".format(agent_id).encode()
        if self.cypher == "blowfish":
            header = "!{0}!:".format(agent_id).encode()
        return header + encrypted_event

    def create_event(self, message):
        """Build an event from a raw string message.

        Args:
            message (str): Raw message.

        Returns:
            bytes: Built event (compressed, padded, enceypted and with headers).

        Examples:
            >>> create_event('test message')
            b'!005!#AES:\\xab\\xfa\\xcc2;\\x87\\xab\\x7fUH\\x03>_J\\xda=I\\x96\\xb5\\xa4\\x89\\xbe\\xbf`\\xd0\\xad
            \\x03\\x06\\x1aN\\x86 \\xc2\\x98\\x93U\\xcc\\xf5\\xe3@%\\xabS!\\xd3\\x9d!\\xea\\xabR\\xf9\\xd3\\x0b\\
            xcc\\xe8Y\\xe31*c\\x17g\\xa6M\\x0b&\\xc0>\\xc64\\x815\\xae\\xb8[bg\\xe3\\x83\\x0e'
        """
        # Compose event
        event = self.compose_event(message)
        # Compress
        compressed_event = zlib.compress(event)
        # Padding
        padded_event = self.wazuh_padding(compressed_event)
        # Encrypt
        encrypted_event = self.encrypt(padded_event)
        # Add headers
        headers_event = self.headers(self.id, encrypted_event)

        return headers_event

    def receive_message(self, sender):
        """Agent listener to receive messages and process the accepted commands.

        Args:
            sender (Sender): Object to establish connection with the manager socket and receive/send information.
        """
        while self.stop_receive == 0:
            if is_tcp(sender.protocol):
                rcv = sender.socket.recv(4)
                if len(rcv) == 4:
                    data_len = wazuh_unpack(rcv)
                    try:
                        buffer_array = sender.socket.recv(data_len)
                    except MemoryError:
                        logging.critical(f"Memory error, trying to allocate {data_len}")
                        return

                    if data_len != len(buffer_array):
                        continue
                else:
                    continue
            else:
                buffer_array, client_address = sender.socket.recvfrom(65536)
            index = buffer_array.find(b'!')
            if index == 0:
                index = buffer_array[1:].find(b'!')
                buffer_array = buffer_array[index + 2:]
            if self.cypher == "aes":
                msg_remove_header = bytes(buffer_array[5:])
                msg_decrypted = Cipher(msg_remove_header, self.encryption_key).decrypt_aes()
            else:
                msg_remove_header = bytes(buffer_array[1:])
                msg_decrypted = Cipher(msg_remove_header, self.encryption_key).decrypt_blowfish()

            padding = 0
            while msg_decrypted:
                if msg_decrypted[padding] == 33:
                    padding += 1
                else:
                    break
            msg_remove_padding = msg_decrypted[padding:]
            msg_decompress = zlib.decompress(msg_remove_padding)
            msg_decoded = msg_decompress.decode('ISO-8859-1')
            self.process_message(sender, msg_decoded)

    def stop_receiver(self):
        """Stop Agent listener."""
        self.stop_receive = 1

    def process_message(self, sender, message):
        """Process agent received messages.

        If the message contains reserved words, then it will be proceed as command.

        Args:
            sender (Sender): Object to establish connection with the manager socket and receive/send information.
            message (str): Decoder message in ISO-8859-1 format.
        """
        msg_decoded_list = message.split(' ')
        self.rcv_msg_queue.put(message)
        if '#!-req' in msg_decoded_list[0]:
            self.process_command(sender, msg_decoded_list)
        elif '#!-up' in msg_decoded_list[0]:
            kind, checksum, name = msg_decoded_list[1:4]
            if kind == 'file' and "merged.mg" in name:
                self.keep_alive_raw_msg = self.keep_alive_raw_msg.replace(self.merged_checksum, checksum)
                self.keep_alive_event = self.create_event(self.keep_alive_raw_msg)
                self.merged_checksum = checksum

    def process_command(self, sender, message_list):
        """Process agent received commands through the socket.

        Args:
            sender (Sender): Object to establish connection with the manager socket and receive/send information.
            message_list (list): Message split by white spaces.

        Raises:
            ValueError: if 'sha1' command and sha_key Agent value is not defined.
            ValueError: if execution result is not configured in the Agent.
            ValueError: if command is not recognized.
        """

        req_code = message_list[1]

        if 'com' in message_list:
            """ Examples:
            ['12d95abf04334f90f8dc3140031b3e7b342680000000130:5489:#!-req', '81d15486', 'com', 'close',
                'wazuh_agent_v4.2.0_linux_x86_64.wpk']
            ['dff5324c331a37d56978f7f034f2634e599120000000130:5490:#!-req', '81d15487', 'com', 'sha1',
                'wazuh_agent_v4.2.0_linux_x86_64.wpk']
            ['8c0e7a8d75fea76016040ce436f9fb41193290000000130:5491:#!-req', '81d15488', 'com', 'upgrade',
                'wazuh_agent_v4.2.0_linux_x86_64.wpk', 'upgrade.sh']
            """
            com_index = message_list.index('com')
            command = message_list[com_index + 1]

        elif 'upgrade' in message_list:
            """ Examples:
            ['5e085e566814750136f3926f758349cb232030000000130:5492:#!-req', '81d15489', 'upgrade',
                '{"command":"clear_upgrade_result","parameters":{}}']
            """
            com_index = message_list.index('upgrade')
            json_command = json.loads(message_list[com_index + 1])
            command = json_command['command']
        elif 'getconfig' in message_list:
            """ Examples:
            ['ececac937b8e5dead15e9096e8bd5215214970000000002:3090:#!-req', 'c2b2c9e3', 'agent', 'getconfig', 'client']
            """
            command = 'getconfig'
        elif 'getstate' in message_list:
            """ Examples:
            ['ececac937b8e5dead15e9096e8bd5215214970000000002:3090:#!-req', 'c2b2c9e3', 'logcollector', 'getstate']
            """
            command = 'getstate'
        else:
            return

        logging.debug(f"Processing command: {message_list}")

        if command in ['lock_restart', 'open', 'write', 'close', 'clear_upgrade_result']:
            if command == 'lock_restart' and self.stage_disconnect == 'lock_restart':
                self.stop_receive = 1
            elif command == 'open' and self.stage_disconnect == 'open':
                self.stop_receive = 1
            elif command == 'write' and self.stage_disconnect == 'write':
                self.stop_receive = 1
            elif command == 'close' and self.stage_disconnect == 'close':
                self.stop_receive = 1
            elif command == 'clear_upgrade_result' and self.stage_disconnect == 'clear_upgrade_result':
                self.stop_receive = 1
            else:
                if self.short_version < "4.1" or command == 'lock_restart':
                    sender.send_event(self.create_event(f'#!-req {req_code} ok '))
                else:
                    sender.send_event(self.create_event(f'#!-req {req_code} '
                                                        f'{{"error":0, "message":"ok", "data":[]}} '))
        elif command == 'getconfig':
            response_json = '{"client":{"config-profile":"centos8","notify_time":10,"time-reconnect":60}}'
            sender.send_event(self.create_event(f'#!-req {req_code} ok {response_json}'))
        elif command == 'getstate':
            response_json = '{"error":0,"data":{"global":{"start":"2021-02-26, 06:41:26","end":"2021-02-26 08:49:19"}}}'
            sender.send_event(self.create_event(f'#!-req {req_code} ok {response_json}'))
        elif command == 'sha1':
            # !-req num ok {sha}
            if self.sha_key:
                if command == 'sha1' and self.stage_disconnect == 'sha1':
                    self.stop_receive = 1
                else:
                    if self.short_version < "4.1":
                        sender.send_event(self.create_event(f'#!-req {req_code} '
                                                            f'ok {self.sha_key}'))
                    else:
                        sender.send_event(self.create_event(f'#!-req {req_code} {{"error":0, '
                                                            f'"message":"{self.sha_key}", "data":[]}}'))
            else:
                raise ValueError(f'WPK SHA key should be configured in agent')

        elif command == 'upgrade':
            if self.upgrade_exec_result:
                if command == 'upgrade' and self.stage_disconnect == 'upgrade':
                    self.stop_receive = 1
                else:
                    if self.short_version < "4.1":
                        sender.send_event(self.create_event(f'#!-req {req_code} ok {self.upgrade_exec_result}'))
                    else:
                        sender.send_event(self.create_event(f'#!-req {req_code} {{"error":0, '
                                                            f'"message":"{self.upgrade_exec_result}", "data":[]}}'))
                    if self.send_upgrade_notification:
                        message = 'Upgrade was successful' if self.upgrade_script_result == 0 else 'Upgrade failed'
                        status = 'Done' if self.upgrade_script_result == 0 else 'Failed'
                        upgrade_update_status_message = {
                            'command': 'upgrade_update_status',
                            'parameters': {
                                'error': self.upgrade_script_result,
                                'message': message,
                                'status': status,
                            }
                        }
                        sender.send_event(self.create_event("u:upgrade_module:" +
                                                            json.dumps(upgrade_update_status_message)))
            else:
                raise ValueError(f'Execution result should be configured in agent')
        else:
            raise ValueError(f'Unrecognized command {command}')

    def create_hc_startup(self):
        """Set the agent startup event."""
        msg = "#!-agent startup "
        self.startup_msg = self.create_event(msg)

    def create_keep_alive(self):
        """Set the keep alive event from keepalives operating systemd data."""
        with open(os.path.join(_data_path, 'keepalives.txt'), 'r') as fp:
            line = fp.readline()
            while line:
                if line.strip("\n") == self.os:
                    msg = fp.readline()
                    line = fp.readline()
                    while line and line.strip("\n") not in os_list:
                        msg = msg + line
                        line = fp.readline()
                    break
                line = fp.readline()
        try:
            msg = msg.replace("<VERSION>", self.long_version)
            msg = msg.replace("<MERGED_CHECKSUM>", self.merged_checksum)
        except UnboundLocalError:
            logging.critical("Error creating keep alive for the agent. Check if the OS is in the keepalives.txt")
        self.keep_alive_event = self.create_event(msg)
        self.keep_alive_raw_msg = msg

    def initialize_modules(self, disable_all_modules):
        """Initialize and enable agent modules.

        Args:
            disable_all_modules (boolean): True to disable all modules, False to leave the default ones enabled.
        """
        for module in ['syscollector', 'rootcheck', 'fim', 'fim_integrity', 'receive_messages', 'keepalive']:
            if disable_all_modules:
                self.modules[module]['status'] = 'disabled'

        if self.modules['syscollector']['status'] == 'enabled':
            self.inventory = Inventory(self.os, self.inventory_sample)
        if self.modules['rootcheck']['status'] == 'enabled':
            self.rootcheck = Rootcheck(self.rootcheck_sample)
        if self.modules['fim']['status'] == 'enabled':
            self.fim = GeneratorFIM(self.id, self.name, self.short_version)
        if self.modules['fim_integrity']['status'] == 'enabled':
            self.fim_integrity = GeneratorIntegrityFIM(self.id, self.name, self.short_version)

    def get_connection_status(self):
        result = wdb.query_wdb(f"global get-agent-info {self.id}")

        if len(result) > 0:
            result = result[0]['connection_status']
        else:
            result = "Not in global.db"
        return result

    @retry(AttributeError, attempts=10, delay=2, delay_multiplier=1)
    def wait_status_active(self):
        status = self.get_connection_status()
        if status == 'active':
            return
        raise AttributeError("Agent is not active yet")

    def set_module_status(self, module_name, status):
        self.modules[module_name]['status'] = status

    def set_module_attribute(self, module_name, attribute, value):
        self.modules[module_name][attribute] = value


class Inventory:
    def __init__(self, os, inventory_sample=None):
        self.os = os
        self.SYSCOLLECTOR = 'syscollector'
        self.SYSCOLLECTOR_MQ = 'd'
        self.inventory = []
        self.inventory_path = ""
        self.inventory_sample = inventory_sample
        self.setup()

    def setup(self):
        if self.inventory_sample is None:
            inventory_files = os.listdir(f"inventory/{self.os}")
            self.inventory_path = f"inventory/{self.os}/{choice(inventory_files)}"
        else:
            self.inventory_path = f"inventory/{self.os}/{self.inventory_sample}"
        with open(self.inventory_path) as fp:
            line = fp.readline()
            while line:
                if not line.startswith("#"):
                    msg = "{0}:{1}:{2}".format(self.SYSCOLLECTOR_MQ, self.SYSCOLLECTOR, line.strip("\n"))
                    self.inventory.append(msg)
                line = fp.readline()


class Rootcheck:
    def __init__(self, os, rootcheck_sample=None):
        self.os = os
        self.ROOTCHECK = 'rootcheck'
        self.ROOTCHECK_MQ = '9'
        self.rootcheck = []
        self.rootcheck_path = ""
        self.rootcheck_sample = rootcheck_sample
        self.setup()

    def setup(self):
        if self.rootcheck_sample is None:
            self.rootcheck_path = os.path.join(_data_path, 'rootcheck.txt')
        else:
            self.rootcheck_path = os.path.join(_data_path, self.rootcheck_sample)
        with open(self.rootcheck_path) as fp:
            line = fp.readline()
            while line:
                if not line.startswith("#"):
                    msg = "{0}:{1}:{2}".format(self.ROOTCHECK_MQ, self.ROOTCHECK, line.strip("\n"))
                    self.rootcheck.append(msg)
                line = fp.readline()


class GeneratorIntegrityFIM:
    def __init__(self, agent_id, agent_name, agent_version):
        self.agent_id = agent_id
        self.agent_name = agent_name
        self.agent_version = agent_version
        self.INTEGRITY_MQ = "5"
        self.event_type = None
        self.fim_generator = GeneratorFIM(self.agent_id, self.agent_name, self.agent_version)

    def format_message(self, message):
        return '{0}:[{1}] ({2}) any->syscheck:{3}'.format(self.INTEGRITY_MQ, self.agent_id, self.agent_name, message)

    def generate_message(self):
        data = None
        if self.event_type in ["integrity_check_global", "integrity_check_left", "integrity_check_right"]:
            id = int(time())
            data = {"id": id,
                    "begin": self.fim_generator.random_file(),
                    "end": self.fim_generator.random_file(),
                    "checksum": self.fim_generator.random_sha1()}

        if self.event_type == "integrity_clear":
            id = int(time())
            data = {"id": id}

        if self.event_type == "state":
            timestamp = int(time())
            self.fim_generator.generate_attributes()
            attributes = self.fim_generator.get_attributes()
            data = {"path": self.fim_generator._file,
                    "timestamp": timestamp,
                    "attributes": attributes}

        message = json.dumps({"component": "syscheck", "type": self.event_type, "data": data})
        return self.format_message(message)

    def get_message(self, event_type=None):
        if event_type is not None:
            self.event_type = event_type
        else:
            self.event_type = choice(["integrity_check_global", "integrity_check_left", "integrity_check_right",
                                      "integrity_clear", "state"])

        return self.generate_message()


class GeneratorFIM:
    def __init__(self, agent_id, agent_name, agent_version):
        self.agent_id = agent_id
        self.agent_name = agent_name
        self.agent_version = agent_version
        self.FILE_ROOT = '/root/'
        self._file = self.FILE_ROOT + 'a'
        self._size = 0
        self._mode = S_IFREG | S_IRWXU
        self._uid = 0
        self._gid = 0
        self._md5 = 'xxx'
        self._sha1 = 'xxx'
        self._sha256 = 'xxx'
        self._uname = 'root'
        self._gname = 'root'
        self._mdate = int(mktime(localtime()))
        self._permissions = "rw-r--r--"
        self._inode = 0
        self._checksum = "f65b9f66c5ef257a7566b98e862732640d502b6f"
        self.SYSCHECK = 'syscheck'
        self.SYSCHECK_MQ = 8
        self.DEFAULT_FILE_LENGTH = 10
        self.MAX_SIZE = 1024
        self.USERS = {0: 'root', 1000: 'Dave', 1001: 'Connie'}
        self.MAX_TIMEDIFF = 3600
        self.MAX_INODE = 1024
        self.baseline_completed = 0
        self.event_mode = None
        self.event_type = None

    def random_file(self):
        self._file = self.FILE_ROOT + ''.join(sample(ascii_letters + digits, self.DEFAULT_FILE_LENGTH))
        return self._file

    def random_size(self):
        self._size = randint(-1, self.MAX_SIZE)
        return self._size

    def random_mode(self):
        self._mode = choice((S_IFREG, S_IFLNK))

        if self._mode == S_IFLNK:
            self._mode |= S_IRWXU | S_IRWXG | S_IRWXO
            self._md5 = 'xxx'
            self._sha1 = 'xxx'
        else:
            s = sample((S_IRWXU, S_IRWXG, S_IRWXO), 2)
            self._mode |= s[0] | s[1]

        return self._mode

    def random_uid(self):
        self._uid = choice(list(self.USERS.keys()))
        self._uname = self.USERS[self._uid]
        return self._uid, self._uname

    def random_gid(self):
        self._gid = choice(list(self.USERS.keys()))
        self._gname = self.USERS[self._gid]
        return self._gid, self._gname

    def random_md5(self):
        if self._mode & S_IFREG == S_IFREG:
            self._md5 = ''.join(sample('0123456789abcdef' * 2, 32))

        return self._md5

    def random_sha1(self):
        if self._mode & S_IFREG == S_IFREG:
            self._sha1 = ''.join(sample('0123456789abcdef' * 3, 40))

        return self._sha1

    def random_sha256(self):
        if self._mode & S_IFREG == S_IFREG:
            self._sha256 = ''.join(sample('0123456789abcdef' * 4, 64))

        return self._sha256

    def random_time(self):
        self._mdate += randint(1, self.MAX_TIMEDIFF)
        return self._mdate

    def random_inode(self):
        self._inode = randint(1, self.MAX_INODE)
        return self._inode

    def generate_attributes(self):
        self.random_file()
        self.random_size()
        self.random_mode()
        self.random_uid()
        self.random_gid()
        self.random_md5()
        self.random_sha1()
        self.random_sha256()
        self.random_time()
        self.random_inode()

    def check_changed_attributes(self, attributes, old_attributes):
        changed_attributes = []
        if attributes["size"] != old_attributes["size"]:
            changed_attributes.append("size")
        if attributes["perm"] != old_attributes["perm"]:
            changed_attributes.append("permission")
        if attributes["uid"] != old_attributes["uid"]:
            changed_attributes.append("uid")
        if attributes["gid"] != old_attributes["gid"]:
            changed_attributes.append("gid")
        if attributes["user_name"] != old_attributes["user_name"]:
            changed_attributes.append("user_name")
        if attributes["group_name"] != old_attributes["group_name"]:
            changed_attributes.append("group_name")
        if attributes["inode"] != old_attributes["inode"]:
            changed_attributes.append("inode")
        if attributes["mtime"] != old_attributes["mtime"]:
            changed_attributes.append("mtime")
        if attributes["hash_md5"] != old_attributes["hash_md5"]:
            changed_attributes.append("md5")
        if attributes["hash_sha1"] != old_attributes["hash_sha1"]:
            changed_attributes.append("sha1")
        if attributes["hash_sha256"] != old_attributes["hash_sha256"]:
            changed_attributes.append("sha256")

        return changed_attributes

    def get_attributes(self):
        attributes = {
            "type": "file", "size": self._size,
            "perm": self._permissions, "uid": str(self._uid),
            "gid": str(self._gid), "user_name": self._uname,
            "group_name": self._gname, "inode": self._inode,
            "mtime": self._mdate, "hash_md5": self._md5,
            "hash_sha1": self._sha1, "hash_sha256": self._sha256,
            "checksum": self._checksum
        }
        return attributes

    def format_message(self, message):
        if self.agent_version >= "3.12":
            return '{0}:[{1}] ({2}) any->syscheck:{3}' \
                .format(self.SYSCHECK_MQ, self.agent_id,
                        self.agent_name, message)
        else:
            # If first time generating. Send control message to simulate
            # end of FIM baseline.
            if self.baseline_completed == 0:
                self.baseline_completed = 1
                return '{0}:{1}:{2}'.format(self.SYSCHECK_MQ, self.SYSCHECK,
                                            "syscheck-db-completed")
            return '{0}:{1}:{2}'.format(self.SYSCHECK_MQ, self.SYSCHECK,
                                        message)

    def generate_message(self):
        if self.agent_version >= "3.12":
            if self.event_type == "added":
                timestamp = int(time())
                self.generate_attributes()
                attributes = self.get_attributes()
                data = {"path": self._file, "mode": self.event_mode,
                        "type": self.event_type, "timestamp": timestamp,
                        "attributes": attributes}
            elif self.event_type == "modified":
                timestamp = int(time())
                self.generate_attributes()
                attributes = self.get_attributes()
                self.generate_attributes()
                old_attributes = self.get_attributes()
                changed_attributes = self.check_changed_attributes(attributes, old_attributes)
                data = {"path": self._file, "mode": self.event_mode,
                        "type": self.event_type, "timestamp": timestamp,
                        "attributes": attributes,
                        "old_attributes": old_attributes,
                        "changed_attributes": changed_attributes}
            else:
                timestamp = int(time())
                self.generate_attributes()
                attributes = self.get_attributes()
                data = {"path": self._file, "mode": self.event_mode,
                        "type": self.event_type, "timestamp": timestamp,
                        "attributes": attributes}

            message = json.dumps({"type": "event", "data": data})

        else:
            self.generate_attributes()
            message = f'{self._size}:{self._mode}:{self._uid}:{self._gid}:{self._md5}:{self._sha1}:{self._uname}:' \
                      f'{self._gname}:{self._mdate}:{self._inode} {self._file}'
        return self.format_message(message)

    def get_message(self, event_mode=None, event_type=None):
        if event_mode is not None:
            self.event_mode = event_mode
        else:
            self.event_mode = choice(["real-time", "whodata", "scheduled"])

        if event_type is not None:
            self.event_type = event_type
        else:
            self.event_type = choice(["added", "modified", "deleted"])

        return self.generate_message()


class Sender:
    """This class sends events to the manager through a socket.

    Attributes:
        manager_address (str): IP of the manager.
        manager_port (str, optional): port used by remoted in the manager.
        protocol (str, optional): protocol used by remoted. TCP or UDP.
        socket (socket): sock_stream used to connect with remoted.

    Examples:
        To create a Sender, you need to create an agent first, and then, create the sender. Finally, to send messages
        you will need to use both agent and sender to create an injector.
        >>> import wazuh_testing.tools.agent_simulator as ag
        >>> manager_address = "172.17.0.2"
        >>> agent = ag.Agent(manager_address, "aes", os="debian8", version="4.2.0")
        >>> sender = ag.Sender(manager_address, protocol=TCP)
    """
    def __init__(self, manager_address, manager_port='1514', protocol=TCP):
        self.manager_address = manager_address
        self.manager_port = manager_port
        self.protocol = protocol.upper()
        if is_tcp(self.protocol):
            self.socket = socket.socket(socket.AF_INET, socket.SOCK_STREAM)
            self.socket.connect((self.manager_address, int(self.manager_port)))
        if is_udp(self.protocol):
            self.socket = socket.socket(socket.AF_INET, socket.SOCK_DGRAM)

    def send_event(self, event):
        if is_tcp(self.protocol):
            length = pack('<I', len(event))
            try:
                self.socket.send(length + event)
            except BrokenPipeError:
                logging.warning(f"Broken Pipe error while sending event. Creating new socket...")
                sleep(5)
                self.socket = socket.socket(socket.AF_INET, socket.SOCK_STREAM)
                self.socket.connect((self.manager_address, int(self.manager_port)))
                self.socket.send(length + event)
        if is_udp(self.protocol):
            self.socket.sendto(event, (self.manager_address, int(self.manager_port)))


class Injector:
    """This class simulates a daemon used to send and receive messages with the manager.

    Each `Agent` needs an injector and a sender to be able to communicate with the manager. This class will create
    a thread using `InjectorThread` which will behave similarly to an UNIX daemon. The `InjectorThread` will
    send and receive the messages using the `Sender`

    Attributes:
        sender (Sender): sender used to connect to the sockets and send messages.
        agent (agent): agent owner of the injector and the sender.
        thread_number (int): total number of threads created. This may change depending on the modules used in the
                             agent.
        threads (list): list containing all the threads created.

    Examples:
        To create an Injector, you need to create an agent, a sender and then, create the injector using both of them.
        >>> import wazuh_testing.tools.agent_simulator as ag
        >>> manager_address = "172.17.0.2"
        >>> agent = ag.Agent(manager_address, "aes", os="debian8", version="4.2.0")
        >>> sender = ag.Sender(manager_address, protocol=TCP)
        >>> injector = ag.Injector(sender, agent)
        >>> injector.run()
    """

    def __init__(self, sender, agent):
        self.sender = sender
        self.agent = agent
        self.thread_number = 0
        self.threads = []
        for module, config in self.agent.modules.items():
            if config["status"] == "enabled":
                self.threads.append(
                    InjectorThread(self.thread_number, f"Thread-{self.agent.id}{module}", self.sender,
                                   self.agent, module))
                self.thread_number += 1

    def run(self):
        """Start the daemon to send and receive messages for all the threads."""
        for thread in range(self.thread_number):
            self.threads[thread].setDaemon(True)
            self.threads[thread].start()

    def stop_receive(self):
        """Stop the daemon for all the threads."""
        for thread in range(self.thread_number):
            self.threads[thread].stop_rec()
        sleep(2)
        self.sender.socket.close()


class InjectorThread(threading.Thread):
    """This class creates a thread who will create and send the events to the manager for each module.

    Attributes:
        thread_id (int): ID of the thread.
        name (str): name of the thread. It is composed as Thread-{agent.id}{module}.
        sender (Sender): sender used to connect to the sockets and send messages.
        agent (Agent): agent owner of the injector and the sender.
        module (str): module used to send events (fim, syscollector, etc).
        stop_thread (int): 0 if the thread is running, 1 if it is stopped.
    """
    def __init__(self, thread_id, name, sender, agent, module):
        super(InjectorThread, self).__init__()
        self.thread_id = thread_id
        self.name = name
        self.sender = sender
        self.agent = agent
        self.totalMessages = 0
        self.module = module
        self.stop_thread = 0

    def keep_alive(self):
        """Send a keep alive message from the agent to the manager."""
        sleep(10)
        logging.debug("Startup - {}({})".format(self.agent.name, self.agent.id))
        self.sender.send_event(self.agent.startup_msg)
        self.sender.send_event(self.agent.keep_alive_event)
        start_time = time()
        while self.stop_thread == 0:
            # Send agent keep alive
            logging.debug(f"KeepAlive - {self.agent.name}({self.agent.id})")
            self.sender.send_event(self.agent.keep_alive_event)
            sleep(self.agent.modules["keepalive"]["frequency"] -
                  ((time() - start_time) %
                   self.agent.modules["keepalive"]["frequency"]))

    def fim(self):
        """Send a File Integrity Monitoring message from the agent to the manager."""
        sleep(10)
        start_time = time()
        # Loop events
        while self.stop_thread == 0:
            event = self.agent.create_event(self.agent.fim.get_message())
            self.sender.send_event(event)
            self.totalMessages += 1
            if self.totalMessages % self.agent.modules["fim"]["eps"] == 0:
                sleep(1.0 - ((time() - start_time) % 1.0))

    def fim_integrity(self):
        """Send an integrity FIM message from the agent to the manager"""
        sleep(10)
        start_time = time()
        # Loop events
        while self.stop_thread == 0:
            event = self.agent.create_event(self.agent.fim_integrity.get_message())
            self.sender.send_event(event)
            self.totalMessages += 1
            if self.totalMessages % self.agent.modules["fim_integrity"]["eps"] == 0:
                sleep(1.0 - ((time() - start_time) % 1.0))

    def inventory(self):
        """Send an inventory message of syscollector from the agent to the manager."""
        sleep(10)
        start_time = time()
        while self.stop_thread == 0:
            # Send agent inventory scan
            logging.debug(f"Scan started - {self.agent.name}({self.agent.id}) - "
                          f"syscollector({self.agent.inventory.inventory_path})")
            scan_id = int(time())  # Random start scan ID
            for item in self.agent.inventory.inventory:
                event = self.agent.create_event(item.replace("<scan_id>", str(scan_id)))
                self.sender.send_event(event)
                self.totalMessages += 1
                if self.totalMessages % self.agent.modules["syscollector"]["eps"] == 0:
                    self.totalMessages = 0
                    sleep(1.0 - ((time() - start_time) % 1.0))
            logging.debug(f"Scan ended - {self.agent.name}({self.agent.id}) - "
                          f"syscollector({self.agent.inventory.inventory_path})")
            sleep(self.agent.modules["syscollector"]["frequency"] - ((time() - start_time)
                                                                     % self.agent.modules["syscollector"]["frequency"]))

    def rootcheck(self):
        """Send a rootcheck message from the agent to the manager."""
        sleep(10)
        start_time = time()
        while self.stop_thread == 0:
            # Send agent rootcheck scan
            logging.debug(f"Scan started - {self.agent.name}({self.agent.id}) "
                          f"- rootcheck({self.agent.rootcheck.rootcheck_path})")
            for item in self.agent.rootcheck.rootcheck:
                self.sender.send_event(self.agent.create_event(item))
                self.totalMessages += 1
                if self.totalMessages % self.agent.modules["rootcheck"]["eps"] == 0:
                    self.totalMessages = 0
                    sleep(1.0 - ((time() - start_time) % 1.0))
            logging.debug(
                f"Scan ended - {self.agent.name}({self.agent.id}) - rootcheck({self.agent.rootcheck.rootcheck_path})"
            )
            sleep(self.agent.modules["rootcheck"]["frequency"] - ((time() - start_time)
                                                                  % self.agent.modules["rootcheck"]["frequency"]))

    def run(self):
        """Start the thread that will send messages to the manager."""
        # message = "1:/var/log/syslog:Jan 29 10:03:41 master sshd[19635]:
        #   pam_unix(sshd:session): session opened for user vagrant by (uid=0)
        #   uid: 0"
        logging.debug(f"Starting - {self.agent.name}({self.agent.id})({self.agent.os}) - {self.module}")
        if self.module == "keepalive":
            self.keep_alive()
        elif self.module == "fim":
            self.fim()
        elif self.module == "syscollector":
            self.inventory()
        elif self.module == "rootcheck":
            self.rootcheck()
        elif self.module == "fim_integrity":
            self.fim_integrity()
        elif self.module == "receive_messages":
            self.agent.receive_message(self.sender)
        else:
            logging.debug("Module unknown: {}".format(self.module))
            pass

    def stop_rec(self):
        """Stop the thread to avoid sending any more messages."""
        if self.module == "receive_messages":
            self.agent.stop_receiver()
        else:
            self.stop_thread = 1


def create_agents(agents_number, manager_address, cypher='aes', fim_eps=None, authd_password=None, agents_os=None,
                  agents_version=None):
    """Create a list of generic agents

    This will create a list with `agents_number` amount of agents. All of them will be registered in the same manager.

    Args:
        agents_number (int): total number of agents.
        manager_address (str): IP address of the manager.
        cypher (str): cypher used for the communications. It may be aes or blowfish.
        fim_eps (int, optional): total number of EPS produced by FIM.
        authd_password (str, optional): password to enroll an agent.
        agents_os (list, optional): list containing different operative systems for the agents.
        agents_version (list, optional): list containing different version of the agent.

    Returns:
        list: list of the new virtual agents.
    """
    global agent_count
    # Read client.keys and create virtual agents
    agents = []
    for agent in range(agents_number):
        agent_os = agents_os[agent] if agents_os is not None else None
        agent_version = agents_version[agent] if agents_version is not None else None

        agents.append(Agent(manager_address, cypher, fim_eps=fim_eps, authd_password=authd_password,
                            os=agent_os, version=agent_version))

        agent_count = agent_count + 1

    return agents


<<<<<<< HEAD
def connect(agent,  manager_address='localhost', protocol=TCP, port=1514):
    sender = Sender(manager_address, protocol=protocol, manager_port=port)
=======
def connect(agent,  manager_address='localhost', protocol=TCP, manager_port='1514'):
    sender = Sender(manager_address, protocol=protocol, manager_port=manager_port)
>>>>>>> c3f954e1
    injector = Injector(sender, agent)
    injector.run()
    agent.wait_status_active()
    return sender, injector<|MERGE_RESOLUTION|>--- conflicted
+++ resolved
@@ -1155,13 +1155,16 @@
     return agents
 
 
-<<<<<<< HEAD
-def connect(agent,  manager_address='localhost', protocol=TCP, port=1514):
-    sender = Sender(manager_address, protocol=protocol, manager_port=port)
-=======
 def connect(agent,  manager_address='localhost', protocol=TCP, manager_port='1514'):
+    """Connects an agent to the manager
+    
+    Args:
+        agent (Agent): agent to connect.
+        manager_address (str): address of the manager. It can be an IP or a DNS.
+        protocol (str): protocol used to connect with the manager. Defaults to 'TCP'.
+        manager_port (str): port used to connect with the manager. Defaults to '1514'.
+    """
     sender = Sender(manager_address, protocol=protocol, manager_port=manager_port)
->>>>>>> c3f954e1
     injector = Injector(sender, agent)
     injector.run()
     agent.wait_status_active()
