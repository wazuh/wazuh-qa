--- conflicted
+++ resolved
@@ -437,21 +437,13 @@
             com_index = message_list.index('upgrade')
             json_command = json.loads(message_list[com_index + 1])
             command = json_command['command']
-<<<<<<< HEAD
         else:
             return
 
         logging.debug(f"Processing command: {message_list}")
 
-        if command in ['lock_restart', 'open', 'write', 'close',
-                       'clear_upgrade_result']:
-            if command == 'lock_restart' and \
-                    self.stage_disconnect == 'lock_restart':
-=======
-
-        if command in ['lock_restart', 'open', 'write', 'close', 'clear_upgrade_result']:
+        if command in ['lock_restart', 'open', 'write', 'close','clear_upgrade_result']:
             if command == 'lock_restart' and self.stage_disconnect == 'lock_restart':
->>>>>>> e72af9fc
                 self.stop_receive = 1
             elif command == 'open' and self.stage_disconnect == 'open':
                 self.stop_receive = 1
