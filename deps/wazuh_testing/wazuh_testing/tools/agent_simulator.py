--- conflicted
+++ resolved
@@ -1123,11 +1123,7 @@
 
 
 def create_agents(agents_number, manager_address, cypher='aes', fim_eps=None, authd_password=None, agents_os=None,
-<<<<<<< HEAD
-                  agents_version=None):
-=======
                   agents_version=None, disable_all_modules=False):
->>>>>>> 84e7f168
     """Create a list of generic agents
 
     This will create a list with `agents_number` amount of agents. All of them will be registered in the same manager.
