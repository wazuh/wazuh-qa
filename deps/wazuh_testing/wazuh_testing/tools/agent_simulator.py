--- conflicted
+++ resolved
@@ -64,18 +64,10 @@
         self.fim_integrity = None
         self.modules = {
             "keepalive": {"status": "enabled", "frequency": 60.0},
-<<<<<<< HEAD
-            "fim": {"status": "disabled", "eps": self.fim_eps},
+            "fim": {"status": "enabled", "eps": self.fim_eps},
             "fim_integrity": {"status": "disabled", "eps": self.fim_integrity_eps},
             "syscollector": {"status": "disabled", "frequency": 60.0, "eps": 200},
             "rootcheck": {"status": "enabled", "frequency": 60.0, "eps": 200},
-=======
-            "fim": {"status": "enabled", "eps": self.fim_eps},
-            "fim_integrity": {"status": "disabled",
-                              "eps": self.fim_integrity_eps},
-            "syscollector": {"status": "disabled", "frequency": 60.0,
-                             "eps": 200},
->>>>>>> 977a2faa
             "receive_messages": {"status": "enabled"},
         }
         self.sha_key = None
