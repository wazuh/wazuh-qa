--- conflicted
+++ resolved
@@ -107,17 +107,11 @@
         sca_frequency (int): frequency to run SCA scans. 0 to continuously send SCA events.
         syscollector_batch_size (int): Size of the syscollector type batch events.
     """
-<<<<<<< HEAD
     def __init__(self, manager_address, cypher="aes", os=None, rootcheck_sample=None, id=None, name=None, key=None,
-                 version="v3.12.0", fim_eps=1000, fim_integrity_eps=1000, sca_eps=100, syscollector_eps=1000,
+                 version="v3.12.0", fim_eps=100, fim_integrity_eps=100, sca_eps=100, syscollector_eps=100, labels=None,
                  rootcheck_eps=100, logcollector_eps=100, authd_password=None, disable_all_modules=False,
                  rootcheck_frequency=60.0, rcv_msg_limit=0, keepalive_frequency=10.0, sca_frequency=60,
                  syscollector_frequency=60.0, syscollector_batch_size=10, hostinfo_eps=100, winevt_eps=100):
-=======
-    def __init__(self, manager_address, cypher="aes", os=None, inventory_sample=None, rootcheck_sample=None,
-                 id=None, name=None, key=None, version="v3.12.0", labels=None, fim_eps=None, fim_integrity_eps=None,
-                 authd_password=None, disable_all_modules=False, rcv_msg_limit=0):
->>>>>>> 1cf3d04b
         self.id = id
         self.name = name
         self.key = key
