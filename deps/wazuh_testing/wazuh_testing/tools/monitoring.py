--- conflicted
+++ resolved
@@ -1022,7 +1022,6 @@
             raise TimeoutError("Reached timeout.")
 
 
-<<<<<<< HEAD
 def wait_file(path, timeout=DEFAULT_WAIT_FILE_TIMEOUT):
     """Wait until a file, defined by its path, is available.
 
@@ -1041,9 +1040,9 @@
 
     if not os.path.isfile(path):
         raise FileNotFoundError
-=======
+
+
 def callback_authd_startup(line):
     if 'Accepting connections on port 1515' in line:
         return line
-    return None
->>>>>>> 7ed2d3b1
+    return None