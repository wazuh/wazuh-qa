--- conflicted
+++ resolved
@@ -576,10 +576,6 @@
             self.options = options
 
         return
-<<<<<<< HEAD
-=======
-
->>>>>>> f2ca4d37
 
     def get_request(self):
         """
@@ -605,7 +601,6 @@
                 connstream = context.wrap_socket(newsocket, server_side=True)
             else:
                 connstream = ssl.wrap_socket(newsocket,
-<<<<<<< HEAD
                                              server_side=True,
                                              certfile=self.certfile,
                                              keyfile=self.keyfile,
@@ -613,15 +608,6 @@
                                              ciphers=self.ciphers,
                                              cert_reqs=self.cert_reqs,
                                              ca_certs=self.ca_cert)
-=======
-                                        server_side=True,
-                                        certfile = self.certfile,
-                                        keyfile = self.keyfile,
-                                        ssl_version = self.ssl_version,
-                                        ciphers= self.ciphers,
-                                        cert_reqs=self.cert_reqs,
-                                        ca_certs=self.ca_cert)
->>>>>>> f2ca4d37
         except OSError as err:
             print(err)
             raise
