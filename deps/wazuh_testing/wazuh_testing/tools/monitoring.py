# Copyright (C) 2015-2021, Wazuh Inc.
# Created by Wazuh, Inc. <info@wazuh.com>.
# This program is free software; you can redistribute it and/or modify it under the terms of GPLv2

# Unix only modules
import logging

try:
    import grp
    import pwd
except ModuleNotFoundError:
    pass

import os
import queue
import re
import socket
import socketserver
import ssl
import sys
import threading
import time
import yaml

from collections import defaultdict
from copy import copy
from datetime import datetime
from multiprocessing import Process, Manager
from struct import pack, unpack
from lockfile import FileLock
from wazuh_testing import logger
from wazuh_testing.tools.file import truncate_file
from wazuh_testing.tools.system import HostManager

REMOTED_DETECTOR_PREFIX = r'.*wazuh-remoted.*'
LOG_COLLECTOR_DETECTOR_PREFIX = r'.*wazuh-logcollector.*'
AGENT_DETECTOR_PREFIX = r'.*wazuh-agentd.*'
WINDOWS_AGENT_DETECTOR_PREFIX = r'.*wazuh-agent.*'
AUTHD_DETECTOR_PREFIX = r'.*wazuh-authd.*'
MODULESD_DETECTOR_PREFIX = r'.*wazuh-modulesd.*'
WAZUH_DB_PREFIX = r'.*wazuh-db.*'

DEFAULT_POLL_FILE_TIME = 1
DEFAULT_WAIT_FILE_TIMEOUT = 30


def wazuh_unpack(data, format_: str = "<I"):
    """Unpack data with a given header. Using Wazuh header by default.

    Args:
        data (bytes): Binary data to unpack
        format_ (str): Optional - Format used to unpack data. Default "<I"

    Returns:
        int : Unpacked value
    """
    return unpack(format_, data)[0]


def wazuh_pack(data, format_: str = "<I"):
    """Pack data with a given header. Using Wazuh header by default.

    Args:
        data (int): Int number to pack
        format_ (str): Optional - Format used to pack data. Default "<I"

    Returns:
        (bytes) : Packed value
    """
    return pack(format_, data)


def wait_for_condition(condition_checker, args=None, kwargs=None, timeout=-1):
    """Wait for a given condition to check.

    Args:
        condition_checker (callable): Function that checks a condition.
        args (list): Optional - List of positional arguments. Default `None`
        kwargs (dict): Optional - Dict of non positional arguments. Default `None`
        timeout (int): Optional - Time to wait. Default `-1`

    Raises:
        TimeoutError - If `timeout` is not -1 and there have been more iterations that the max allowed.
    """
    args = [] if args is None else args
    kwargs = {} if kwargs is None else kwargs
    time_step = 0.5
    max_iterations = timeout / time_step
    iterations = 0
    while not condition_checker(*args, **kwargs):
        if timeout != -1 and iterations > max_iterations:
            raise TimeoutError()
        iterations += 1
        time.sleep(time_step)


def _callback_default(line):
    print(line)
    return None


class FileTailer:

    def __init__(self, file_path, encoding=None, time_step=0.5):
        self.file_path = file_path
        self._position = 0
        self.time_step = time_step
        self._queue = Queue()
        self.event = threading.Event()
        self.thread = None
        if sys.platform == 'win32':
            self.encoding = None if encoding is None else encoding
        elif encoding is None:
            self.encoding = 'utf-8'

    def __copy__(self):
        new_tailer = FileTailer(self.file_path)
        for attr, value in vars(self).items():
            if attr == 'file_path':
                continue
            elif attr != '_queue':
                setattr(new_tailer, attr, value)
            else:
                new_queue = Queue()
                new_queue.queue = copy(getattr(self, attr).queue)
                setattr(new_tailer, attr, new_queue)
        return new_tailer

    @property
    def queue(self):
        return self._queue

    def add_item(self, item):
        self._queue.put(item)

    def start(self):
        self.run()

    def run(self):
        self.event = threading.Event()
        self.thread = threading.Thread(target=self._tail_forever)
        self.thread.start()

    def shutdown(self):
        self.event.set()
        self.thread.join()

    def _tail_forever(self):
        """Wait for new lines to be appended to the file."""
        with open(self.file_path, encoding=self.encoding, errors='backslashreplace') as f:
            f.seek(self._position)
            while not self.event.is_set():
                line = f.readline()
                if not line:
                    f.seek(self._position)
                    time.sleep(self.time_step)
                else:
                    self.add_item(line)
                self._position = f.tell()


def make_callback(pattern, prefix="wazuh", escape=False):
    """
    Creates a callback function from a text pattern.

    Args:
        pattern (str): String to match on the log
        prefix  (str): String prefix (modulesd, remoted, ...)
        escape (bool): Flag to escape special characters in the pattern
    Returns:
        lambda function with the callback
    """
    if escape:
        pattern = re.escape(pattern)
    else:
        pattern = r'\s+'.join(pattern.split())

    full_pattern = pattern if prefix is None else fr'{prefix}{pattern}'
    regex = re.compile(full_pattern)

    return lambda line: regex.match(line.decode() if isinstance(line, bytes) else line) is not None


class FileMonitor:
    def __init__(self, file_path, time_step=0.5):
        self.tailer = FileTailer(file_path, time_step=time_step)
        self._result = None
        self._time_step = time_step

    def start(self, timeout=-1, callback=_callback_default, accum_results=1, update_position=True, timeout_extra=0,
              error_message='', encoding=None):
        """Start the file monitoring until the stop method is called."""
        try:
            tailer = self.tailer if update_position else copy(self.tailer)

            if encoding is not None:
                tailer.encoding = encoding
            tailer.start()

            monitor = QueueMonitor(tailer.queue, time_step=self._time_step)
            self._result = monitor.start(timeout=timeout, callback=callback, accum_results=accum_results,
                                         update_position=True, timeout_extra=timeout_extra,
                                         error_message=error_message).result()
        finally:
            tailer.shutdown()

        return self

    def result(self):
        return self._result


class SocketController:

    def __init__(self, address, family='AF_UNIX', connection_protocol='TCP', timeout=30, open_at_start=True):
        """Create a new unix socket or connect to a existing one.

        Args:

            address (str or Tuple(str, int)): Address of the socket, the format of the address depends on the type.
                A regular file path for AF_UNIX or a Tuple(HOST, PORT) for AF_INET
            family (str): Family type of socket to connect to, AF_UNIX for unix sockets or AF_INET for port sockets.
            connection_protocol (str): Flag that indicates if the connection is TCP (SOCK_STREAM), UDP (SOCK_DGRAM)
                or SSL_TLSv1_2.
            timeout (int): Optional - Socket's timeout, 0 for non-blocking mode.
            open_at_start (boolean): Defines if the socket is opened at start or not. Default True

        Raises:
            Exception: If the socket connection failed.
        """
        self.address = address
        self.ssl = False
        self.connection_protocol = connection_protocol
        self.timeout = timeout
        # SSL options
        self.ciphers = None
        self.certificate = None
        self.keyfile = None

        # Set socket family
        if family == 'AF_UNIX':
            self.family = socket.AF_UNIX
        elif family == 'AF_INET':
            self.family = socket.AF_INET
        elif family == 'AF_INET6':
            self.family = socket.AF_INET6
        else:
<<<<<<< HEAD
            raise TypeError(f'Invalid family type detected: {family}. Valid ones are AF_UNIX, AF_INET or AF_INET6')
=======
            raise TypeError(f"Invalid family type detected: {family}. Valid ones are AF_UNIX, AF_INET or AF_INET6")
>>>>>>> 05d2d38e

        # Set socket protocol
        if connection_protocol.lower() == 'tcp' or 'ssl' in connection_protocol.lower():
            self.protocol = socket.SOCK_STREAM
        elif connection_protocol.lower() == 'udp':
            self.protocol = socket.SOCK_DGRAM
        else:
            raise TypeError(f'Invalid connection protocol detected: {connection_protocol.lower()}. '
                            f'Valid ones are TCP, UDP or SSL versions')

        if (open_at_start):
            self.open()

    def open(self):
        """Opens sokcet """
        # Create socket object
        self.sock = socket.socket(family=self.family, type=self.protocol)

        if 'ssl' in self.connection_protocol.lower():
            versions_maps = {
                "ssl_v2_3": ssl.PROTOCOL_SSLv23,
                "ssl_tls": ssl.PROTOCOL_TLS,
                "ssl_tlsv1_1": ssl.PROTOCOL_TLSv1,
                "ssl_tlsv1_2": ssl.PROTOCOL_TLSv1_2,
            }
            ssl_version = versions_maps.get(self.connection_protocol.lower(), None)
            if ssl_version is None:
                raise TypeError(
                    f'Invalid or unsupported SSL version specified, valid versions are: {list(versions_maps.keys())}')
            # Wrap socket into ssl
            self.sock = ssl.wrap_socket(self.sock, ssl_version=ssl_version, ciphers=self.ciphers,
                                        certfile=self.certificate, keyfile=self.keyfile)
            self.ssl = True

        # Connect only if protocol is TCP
        if self.protocol == socket.SOCK_STREAM:
            try:
                self.sock.settimeout(self.timeout)
                self.sock.connect(self.address)
            except socket.timeout as e:
                raise TimeoutError(f'Could not connect to socket {self.address} of family {self.family}')

    def close(self):
        """Close the socket gracefully."""
        self.sock.shutdown(socket.SHUT_RDWR)
        self.sock.close()

    def send(self, message, size=False):
        """Send a message to the socket.

        Args:
            message (str or bytes): Message to be sent.
            size (bool, optional) : Flag that indicates if the header of the message includes the size of the message
                (For example, Analysis doesn't need the size, wazuh-db does). Default `False`
        Returns:
            (int) : Size of the sent message
        """
        msg_bytes = message.encode() if isinstance(message, str) else message
        try:
            msg_bytes = wazuh_pack(len(msg_bytes)) + msg_bytes if size else msg_bytes
            if self.protocol == socket.SOCK_STREAM:  # TCP
                output = self.sock.sendall(msg_bytes)
            else:  # UDP
                output = self.sock.sendto(msg_bytes, self.address)
        except OSError as e:
            raise e

        return output

    def receive(self, size=False):
        """Receive a message from the socket.

        Args:
            size (bool): Flag that indicates if the header of the message includes the size of the message
                (For example, Analysis doesn't need the size, wazuh-db does). Default `False`
        Returns:
            bytes: Socket message.
        """
        if size:
            size = wazuh_unpack(self.sock.recv(4, socket.MSG_WAITALL))
            output = self.sock.recv(size, socket.MSG_WAITALL)
        else:
            output = self.sock.recv(4096)
            if len(output) == 4096:
                while 1:
                    try:  # error means no more data
                        output += self.sock.recv(4096, socket.MSG_DONTWAIT)
                    except Exception:
                        break

        return output

    def set_ssl_configuration(self, ciphers="HIGH:!ADH:!EXP:!MD5:!RC4:!3DES:!CAMELLIA:@STRENGTH",
                              connection_protocol="SSL_TLSv1_2", certificate=None, keyfile=None):
        """Set SSL configurations (use on SSL socket only). Should be set before opening the socket

        Args:
            ciphers (str): String with supported ciphers
            connection_protocol (str): ssl version to be used
            certificate: Optional - Path to the ssl certificate
            keyfile: Optional - Path to the ssl key
        """
        self.ciphers = ciphers
        self.connection_protocol = connection_protocol
        self.certificate = certificate
        self.keyfile = keyfile
        return

    def __enter__(self):
        return self

    def __exit__(self, exc_type, exc_val, exc_tb):
        self.close()


def close_sockets(receiver_sockets):
    """Close the sockets connection gracefully."""
    for socket in receiver_sockets:
        try:
            # We flush the buffer before closing connection if connection is TCP
            if socket.protocol == 1:
                socket.sock.settimeout(5)
                socket.receive()  # Flush buffer before closing connection
            socket.close()
        except OSError as e:
            if e.errno == 9:
                # Do not try to close the socket again if it was reused or closed already
                pass


class QueueMonitor:
    def __init__(self, queue_item, time_step=0.5):
        """Create a new instance to monitor any given queue.

        Args:
            queue_item (queue): Queue to monitor
            time_step (float,optional) : Fraction of time to wait in every get. Default `0.5`
        """
        self._queue = queue_item
        self._continue = False
        self._abort = False
        self._result = None
        self._time_step = time_step

    def get_results(self, callback=_callback_default, accum_results=1, timeout=-1, update_position=True,
                    timeout_extra=0):
        """Get as many matched results as `accum_results`.

        Args:
            callback (callable, optional) : Callback function to filter results.
            accum_results (int, optional) : Number of results to get. Default `1`
            timeout (int, optional): Maximum timeout. Default `-1`
            update_position (bool, optional) : True if we pop items from the queue once they are read. False otherwise.
                Default `True`
            timeout_extra (int, optional): Grace period to fetch more events than specified in `accum_results`.
                Default: 0.

        Returns:
            (list of any): It can return either a list of any type or simply any type.
                If `accum_results > 1`, it will be a list.
        """
        result_list = []
        timer = 0.0
        time_wait = 0.1
        position = 0
        extra_timer_is_running = False
        extra_timer = 0.0
        while len(result_list) != accum_results or extra_timer_is_running:
            if timer >= timeout and not extra_timer_is_running:
                self.abort()
                break
            if extra_timer >= timeout_extra > 0:
                self.stop()
                break
            tic = time.time()
            try:
                if update_position:
                    msg = self._queue.get(block=True, timeout=self._time_step)
                else:
                    msg = self._queue.peek(position=position, block=True, timeout=self._time_step)
                    position += 1
                item = callback(msg)
                logging.debug(msg)
                if item is not None and item:
                    result_list.append(item)
                    if len(result_list) == accum_results and timeout_extra > 0 and not extra_timer_is_running:
                        extra_timer_is_running = True
            except queue.Empty:
                pass
            finally:
                time_count = time.time() - tic
                timer += time_count
                if extra_timer_is_running:
                    extra_timer += time_count

        if len(result_list) == 1:
            return result_list[0]
        else:
            return result_list

    def start(self, timeout=-1, callback=_callback_default, accum_results=1, update_position=True, timeout_extra=0,
              error_message=''):
        """Start the queue monitoring until the stop method is called."""
        if not self._continue:
            self._continue = True
            self._abort = False
            result = None

            while self._continue:
                if self._abort:
                    self.stop()
                    if error_message:
                        logger.error(error_message)
                        logger.error(f"Results accumulated: "
                                     f"{len(result) if isinstance(result, list) else 0}")
                        logger.error(f"Results expected: {accum_results}")
                    raise TimeoutError(error_message)
                result = self.get_results(callback=callback, accum_results=accum_results, timeout=timeout,
                                          update_position=update_position, timeout_extra=timeout_extra)
                if result and not self._abort:
                    self._result = result
                    if self._result:
                        self.stop()

        return self

    def stop(self):
        """Stop the queue monitoring. It can be restart calling the start method."""
        self._continue = False
        return self

    def abort(self):
        """Abort because of timeout."""
        self._abort = True
        return self

    def result(self):
        """Return the current result."""
        return self._result

    def get_queue(self):
        """Return the monitored queue."""
        return self._queue


class Queue(queue.Queue):
    def peek(self, *args, position=0, **kwargs):
        """Peek any given position without modifying the queue status.

        The difference between `peek` and `get` is `get` pops the item and `peek` does not.

        Args:
            position (int, optional) : Element of the queue to return. Default `0`

        Returns:
            (any): Any item in the given position.
        """
        aux_queue = queue.Queue()
        aux_queue.queue = copy(self.queue)
        for _ in range(position):
            aux_queue.get(*args, **kwargs)
        return aux_queue.get(*args, **kwargs)

    def __repr__(self):
        """Returns the object representation in string format.

        This method is called when repr() function is invoked on the object. If possible, the string returned should
            be a valid Python expression that can be used to reconstruct the object again. This is used to define how
            an object of this class should be printed.
        """
        return str(self.queue)


class StreamServerPort(socketserver.ThreadingTCPServer):
    pass


class SSLStreamServerPort(socketserver.ThreadingTCPServer):
    ciphers = "HIGH:!ADH:!EXP:!MD5:!RC4:!3DES:!CAMELLIA:@STRENGTH"
    ssl_version = ssl.PROTOCOL_TLSv1_2
    certfile = None
    keyfile = None
    ca_cert = None
    cert_reqs = ssl.CERT_NONE
    options = None

    def set_ssl_configuration(self, ciphers=None, connection_protocol=None, certificate=None, keyfile=None,
                              cert_reqs=None, ca_cert=None, options=None):
        """Overrides SSL  default configurations.

        Args:
            ciphers(string):  String with supported ciphers
            connection_protocol(string): ssl version to be used
            certificate (str, optional): Path to the ssl certificate
            keyfile (str, optional): Path to the ssl key
            cert_reqs (str, optional): ssl.CERT_NONE, ssl.CERT_OPTIONAL, ssl.CERT_REQUIRED. Whenever or not
                a cert is required
            ca_cert(str, optional): If cert is required show accepted certs
            options(str, optional): Add additional options
        """
        if ciphers:
            self.ciphers = ciphers
        if connection_protocol:
            self.ssl_version = connection_protocol
        if certificate:
            self.certfile = certificate
        if keyfile:
            self.keyfile = keyfile
        if cert_reqs is not None:
            self.cert_reqs = cert_reqs
        if ca_cert:
            self.ca_cert = ca_cert
        if options:
            self.options = options

        return

    def get_request(self):
        """
        overrides get_request
        """
        newsocket, fromaddr = self.socket.accept()

        if not self.certfile or not self.keyfile or not self.ssl_version:
            raise Exception('SSL configuration needs to be set in SSLStreamServer')

        try:
            if self.options:
                context = ssl.SSLContext(self.ssl_version)
                context.options = self.options
                if self.certfile:
                    context.load_cert_chain(self.certfile, self.keyfile)
                if self.ca_cert is None:
                    context.verify_mode = ssl.CERT_NONE
                else:
                    context.verify_mode = self.cert_reqs
                    context.load_verify_locations(cafile=self.ca_cert)
                context.set_ciphers(self.ciphers)
                connstream = context.wrap_socket(newsocket, server_side=True)
            else:
                connstream = ssl.wrap_socket(newsocket,
                                             server_side=True,
                                             certfile=self.certfile,
                                             keyfile=self.keyfile,
                                             ssl_version=self.ssl_version,
                                             ciphers=self.ciphers,
                                             cert_reqs=self.cert_reqs,
                                             ca_certs=self.ca_cert)
        except OSError as err:
            print(err)
            raise

        # Save last_address
        self.last_address = fromaddr
        return connstream, fromaddr


class SSLStreamServerPortV6(SSLStreamServerPort):
    address_family = socket.AF_INET6


class StreamServerPortV6(StreamServerPort):
    address_family = socket.AF_INET6


class DatagramServerPort(socketserver.ThreadingUDPServer):
    pass


class DatagramServerPortV6(DatagramServerPort):
    address_family = socket.AF_INET6
    pass


if hasattr(socketserver, 'ThreadingUnixStreamServer'):
    class StreamServerUnix(socketserver.ThreadingUnixStreamServer):

        def shutdown_request(self, request):
            pass

    class DatagramServerUnix(socketserver.ThreadingUnixDatagramServer):

        def shutdown_request(self, request):
            pass


class StreamHandler(socketserver.BaseRequestHandler):

    def unix_forward(self, data):
        """Default TCP unix socket forwarder for MITM servers."""
        # Create a socket context
        with socket.socket(socket.AF_UNIX, socket.SOCK_STREAM) as forwarded_sock:
            # Connect to server and send data
            forwarded_sock.connect(self.server.mitm.forwarded_socket_path)
            forwarded_sock.sendall(wazuh_pack(len(data)) + data)

            # Receive data from the server and shut down
            size = wazuh_unpack(self.recvall_size(forwarded_sock, 4, socket.MSG_WAITALL))
            response = self.recvall_size(forwarded_sock, size, socket.MSG_WAITALL)

            return response

    def recvall_size(self, sock: socket.socket, size: int, mask: int):
        """Recvall with known size of the message."""
        buffer = bytearray()
        while len(buffer) < size:
            try:
                data = sock.recv(size - len(buffer), mask)
                if not data:
                    break
                buffer.extend(data)
            except socket.timeout:
                if self.server.mitm.event.is_set():
                    break
        return bytes(buffer)

    def recvall(self, chunk_size: int = 4096):
        """Recvall without known size of the message."""
        received = self.request.recv(chunk_size)
        if len(received) == chunk_size:
            while 1:
                try:  # error means no more data
                    received += self.request.recv(chunk_size, socket.MSG_DONTWAIT)
                except Exception:
                    break
        return received

    def default_wazuh_handler(self):
        """Default wazuh daemons TCP handler method for MITM server."""
        self.request.settimeout(1)
        while not self.server.mitm.event.is_set():
            header = self.recvall_size(self.request, 4, socket.MSG_WAITALL)
            if not header:
                break
            size = wazuh_unpack(header)
            data = self.recvall_size(self.request, size, socket.MSG_WAITALL)
            if not data:
                break

            response = self.unix_forward(data)

            self.server.mitm.put_queue((data.rstrip(b'\x00'), response.rstrip(b'\x00')))

            self.request.sendall(wazuh_pack(len(response)) + response)

    def handle(self):
        """Overriden handle method for TCP MITM server."""
        if self.server.mitm.handler_func is None:
            self.default_wazuh_handler()
        else:
            while not self.server.mitm.event.is_set():
                received = self.recvall()
                response = self.server.mitm.handler_func(received)
                self.server.mitm.put_queue((received, response))
                self.request.sendall(response)


class DatagramHandler(socketserver.BaseRequestHandler):

    def unix_forward(self, data):
        """Default UDP unix socket forwarder for MITM servers."""
        with socket.socket(socket.AF_UNIX, socket.SOCK_DGRAM) as forwarded_sock:
            forwarded_sock.sendto(data, self.server.mitm.forwarded_socket_path)

    def default_wazuh_handler(self):
        """Default wazuh daemons UDP handler method for MITM server."""
        data = self.request[0]
        self.unix_forward(data)
        self.server.mitm.put_queue(data.rstrip(b'\x00'))

    def handle(self):
        """Overriden handle method for UDP MITM server."""
        if self.server.mitm.handler_func is None:
            self.default_wazuh_handler()
        else:
            data = self.request[0]
            self.server.mitm.handler_func(data)
            self.server.mitm.put_queue(data)


class ManInTheMiddle:

    def __init__(self, address, family='AF_UNIX', connection_protocol='TCP', func: callable = None):
        """Create a MITM server for the socket `socket_address`.

        Args:
            address (str or Tuple(str, int) ): Address of the socket, the format of the address depends on the type.
                A regular file path for AF_UNIX or a Tuple(HOST, PORT) for AF_INET
            family (str): Family type of socket to connect to, AF_UNIX for unix sockets or AF_INET for port sockets.
                Default `'AF_UNIX'`
            connection_protocol (str): It can be either 'TCP', 'UDP' or SSL. Default `'TCP'`
            func (callable): Function to be applied to every received data before sending it.
        """
        if isinstance(address, str) or (isinstance(address, tuple) and len(address) == 2
                                        and isinstance(address[0], str) and isinstance(address[1], int)):
            self.listener_socket_address = address
        else:
            raise TypeError(f"Invalid address type: {type(address)}. Valid types are str or Tuple(str, int)")

        if (connection_protocol.lower() == 'tcp' or connection_protocol.lower() == 'udp' or
                connection_protocol.lower() == 'ssl'):
            self.mode = connection_protocol.lower()
        else:
            raise TypeError(f'Invalid connection protocol detected: {connection_protocol.lower()}. '
                            f'Valid ones are TCP or UDP')

        if family in ('AF_UNIX', 'AF_INET', 'AF_INET6'):
            self.family = family
        else:
            raise TypeError('Invalid family type detected. Valid ones are AF_UNIX, AF_INET or AF_INET6')

        self.forwarded_socket_path = None

        class_tree = {
            'listener': {
                'tcp': {
                    'AF_INET': StreamServerPort,
                    'AF_INET6': StreamServerPortV6
                },
                'udp': {
                    'AF_INET': DatagramServerPort,
                    'AF_INET6': DatagramServerPortV6
                },
                'ssl': {
                    'AF_INET': SSLStreamServerPort,
                    'AF_INET6': SSLStreamServerPortV6
                }
            },
            'handler': {
                'tcp': StreamHandler,
                'udp': DatagramHandler,
                'ssl': StreamHandler
            }
        }
        if hasattr(socketserver, 'ThreadingUnixStreamServer'):
            class_tree['listener']['tcp']['AF_UNIX'] = StreamServerUnix
            class_tree['listener']['udp']['AF_UNIX'] = DatagramServerUnix

        self.listener_class = class_tree['listener'][self.mode][self.family]
        self.handler_class = class_tree['handler'][self.mode]
        self.handler_func = func
        self.listener = None
        self.thread = None
        self.event = threading.Event()
        self._queue = Queue()

    def run(self, *args):
        """Run a MITM server."""
        # Rename socket if it is a file (AF_UNIX)
        if isinstance(self.listener_socket_address, str):
            self.forwarded_socket_path = f'{self.listener_socket_address}.original'
            os.rename(self.listener_socket_address, self.forwarded_socket_path)

        self.listener_class.allow_reuse_address = True
        self.listener = self.listener_class(self.listener_socket_address, self.handler_class)
        self.listener.mitm = self

        # Give proper permissions to socket
        if isinstance(self.listener_socket_address, str):
            uid = pwd.getpwnam('wazuh').pw_uid
            gid = grp.getgrnam('wazuh').gr_gid
            os.chown(self.listener_socket_address, uid, gid)
            os.chmod(self.listener_socket_address, 0o660)

        self.thread = threading.Thread(target=self.listener.serve_forever)
        self.thread.start()

    def start(self):
        self.run()

    def shutdown(self):
        """Gracefully shutdown a MITM server."""
        self.listener.shutdown()
        self.listener.socket.close()
        self.event.set()
        # Remove created unix socket and restore original
        if isinstance(self.listener_socket_address, str):
            os.remove(self.listener_socket_address)
            os.rename(self.forwarded_socket_path, self.listener_socket_address)

    @property
    def queue(self):
        return self._queue

    def put_queue(self, item):
        self._queue.put(item)


def new_process(fn):
    """Wrapper for enable multiprocessing inside a class

    Args:
        fn (callable): Function to be executed in a new thread

    Returns:
        wrapper
    """

    def wrapper(*args, **kwargs):
        thread = Process(target=fn, args=args, kwargs=kwargs)
        thread.start()
        return thread

    return wrapper


def callback_generator(regex):
    def new_callback(line):
        match = re.match(regex, line)
        if match:
            return line

    return new_callback


class HostMonitor:
    """This class has the capability to monitor remote host. This monitoring consists of reading the specified files to
    check that the expected message arrives to them.

    If the goals are achieved, no exceptions will be raised and therefore the test will end properly and without
    failures.

    In contrast, if one or more of the goals is not covered, a timeout exception will be raised with a generic or a
    custom error message.
    """

    def __init__(self, inventory_path, messages_path, tmp_path, time_step=0.5):
        """Create a new instance to monitor any given file in any specified host.

        Args:
            inventory_path (str): Path to the hosts's inventory file.
            messages_path (str):  Path to the file where the callbacks, paths and hosts to be monitored are specified.
            tmp_path (str): Path to the temporal files.
            time_step (float, optional): Fraction of time to wait in every get. Defaults to `0.5`
        """
        self.host_manager = HostManager(inventory_path=inventory_path)
        self._queue = Manager().Queue()
        self._result = defaultdict(list)
        self._time_step = time_step
        self._file_monitors = list()
        self._file_content_collectors = list()
        self._tmp_path = tmp_path
        try:
            os.mkdir(self._tmp_path)
        except OSError:
            pass
        with open(messages_path, 'r') as f:
            self.test_cases = yaml.safe_load(f)

    def run(self):
        """This method creates and destroy the needed processes for the messages founded in messages_path.
        It creates one file composer (process) for every file to be monitored in every host."""
        for host, payload in self.test_cases.items():
            monitored_files = {case['path'] for case in payload}
            if len(monitored_files) == 0:
                raise AttributeError('There is no path to monitor. Exiting...')
            for path in monitored_files:
                output_path = f'{host}_{path.split("/")[-1]}.tmp'
                self._file_content_collectors.append(self.file_composer(host=host, path=path, output_path=output_path))
                logger.debug(f'Add new file composer process for {host} and path: {path}')
                self._file_monitors.append(self._start(host=host,
                                                       payload=[block for block in payload if block["path"] == path],
                                                       path=output_path))
                logger.debug(f'Add new file monitor process for {host} and path: {path}')

        while True:
            if not any([handler.is_alive() for handler in self._file_monitors]):
                for handler in self._file_monitors:
                    handler.join()
                for file_collector in self._file_content_collectors:
                    file_collector.terminate()
                    file_collector.join()
                self.clean_tmp_files()
                break
            time.sleep(self._time_step)
        self.check_result()

    @new_process
    def file_composer(self, host, path, output_path):
        """Collects the file content of the specified path in the desired host and append it to the output_path file.
        Simulates the behavior of tail -f and redirect the output to output_path.

        Args:
            host (str): Hostname.
            path (str): Host file path to be collect.
            output_path (str): Output path of the content collected from the remote host path.
        """
        try:
            truncate_file(os.path.join(self._tmp_path, output_path))
        except FileNotFoundError:
            pass
        logger.debug(f'Starting file composer for {host} and path: {path}. '
                     f'Composite file in {os.path.join(self._tmp_path, output_path)}')
        tmp_file = os.path.join(self._tmp_path, output_path)
        while True:
            with FileLock(tmp_file):
                with open(tmp_file, "r+") as file:
                    content = self.host_manager.get_file_content(host, path).split('\n')
                    file_content = file.read().split('\n')
                    for new_line in content:
                        if new_line == '':
                            continue
                        if new_line not in file_content:
                            file.write(f'{new_line}\n')
                time.sleep(self._time_step)

    @new_process
    def _start(self, host, payload, path, encoding=None, error_messages_per_host=None):
        """Start the file monitoring until the QueueMonitor returns an string or TimeoutError.

        Args:
            host (str): Hostname
            payload (list,dict): Contains the message to be found and the timeout for it.
            path (str): Path where it must search for the message.
            encoding (str): Encoding of the file.
            error_messages_per_host (dict): Dictionary with hostnames as keys and desired error messages as values
        Returns:
            Instance of HostMonitor
        """
        tailer = FileTailer(os.path.join(self._tmp_path, path), time_step=self._time_step)
        try:
            if encoding is not None:
                tailer.encoding = encoding
            tailer.start()
            for case in payload:
                logger.debug(f'Starting QueueMonitor for {host} and message: {case["regex"]}')
                monitor = QueueMonitor(tailer.queue, time_step=self._time_step)
                try:
                    self._queue.put({host: monitor.start(timeout=case['timeout'],
                                                         callback=callback_generator(case['regex']),
                                                         update_position=False
                                                         ).result().strip('\n')})
                except TimeoutError:
                    try:
                        self._queue.put({host: error_messages_per_host[host]})
                    except (KeyError, TypeError):
                        self._queue.put({
                            host: TimeoutError(f'Did not found the expected callback in {host}: {case["regex"]}')})
                logger.debug(f'Finishing QueueMonitor for {host} and message: {case["regex"]}')
        finally:
            tailer.shutdown()

        return self

    def result(self):
        """Get the result of HostMonitor

        Args:
            dict (dict): Dict that contains the host as the key and a list of messages as the values
        """
        return self._result

    def check_result(self):
        """Check if a TimeoutError occurred."""
        logger.debug(f'Checking results...')
        while not self._queue.empty():
            result = self._queue.get(block=True)
            for host, msg in result.items():
                if isinstance(msg, TimeoutError):
                    raise msg
                logger.debug(f'Received from {host} the expected message: {msg}')
                self._result[host].append(msg)

    def clean_tmp_files(self):
        """Remove tmp files."""
        logger.debug(f'Cleaning temporal files...')
        for file in os.listdir(self._tmp_path):
            os.remove(os.path.join(self._tmp_path, file))


def wait_mtime(path, time_step=5, timeout=-1):
    """
    Wait until the monitored log is not being modified.

    Args:
        path (str): Path to the file.
        time_step (int, optional): Time step between checks of mtime. Default `5`
        timeout (int, optional): Timeout for function to fail. Default `-1`

    Raises:
        FileNotFoundError: Raised when the file does not exist.
        TimeoutError: Raised when timeout is reached.
    """
    if not os.path.exists(path):
        raise FileNotFoundError(f"{path} not found.")

    last_mtime = 0.0
    tic = datetime.now().timestamp()

    while last_mtime != os.path.getmtime(path):
        last_mtime = os.path.getmtime(path)
        time.sleep(time_step)

        if last_mtime - tic >= timeout:
            logger.error(f"{len(open(path, 'r').readlines())} lines within the file.")
            raise TimeoutError("Reached timeout.")


def wait_file(path, timeout=DEFAULT_WAIT_FILE_TIMEOUT):
    """Wait until a file, defined by its path, is available.

    Args:
        path (str): Absolute path to a file.
        timeout (int): Maximum time to wait for a file to be available, in seconds.

    Raises:
        FileNotFoundError: If the file is not available within the timeout defined interval of time.
    """
    for _ in range(timeout):
        if os.path.isfile(path):
            break
        else:
            time.sleep(DEFAULT_POLL_FILE_TIME)

    if not os.path.isfile(path):
        raise FileNotFoundError


def callback_authd_startup(line):
    if 'Accepting connections on port 1515' in line:
        return line
    return None<|MERGE_RESOLUTION|>--- conflicted
+++ resolved
@@ -245,11 +245,7 @@
         elif family == 'AF_INET6':
             self.family = socket.AF_INET6
         else:
-<<<<<<< HEAD
             raise TypeError(f'Invalid family type detected: {family}. Valid ones are AF_UNIX, AF_INET or AF_INET6')
-=======
-            raise TypeError(f"Invalid family type detected: {family}. Valid ones are AF_UNIX, AF_INET or AF_INET6")
->>>>>>> 05d2d38e
 
         # Set socket protocol
         if connection_protocol.lower() == 'tcp' or 'ssl' in connection_protocol.lower():
