# Copyright (C) 2015-2021, Wazuh Inc.
# Created by Wazuh, Inc. <info@wazuh.com>.
# This program is free software; you can redistribute it and/or modify it under the terms of GPLv2

# Unix only modules
import logging

try:
    import grp
    import pwd
except ModuleNotFoundError:
    pass

import os
import queue
import re
import socket
import socketserver
import ssl
import sys
import threading
import time
import yaml

from collections import defaultdict
from copy import copy
from datetime import datetime
from multiprocessing import Process, Manager
from struct import pack, unpack
from lockfile import FileLock
from wazuh_testing.tools.logging import logging_message
from wazuh_testing.tools.file import truncate_file
from wazuh_testing.tools.system import HostManager

REMOTED_DETECTOR_PREFIX = r'.*wazuh-remoted.*'
LOG_COLLECTOR_DETECTOR_PREFIX = r'.*wazuh-logcollector.*'
AGENT_DETECTOR_PREFIX = r'.*wazuh-agent.*' if sys.platform == 'win32' else r'.*wazuh-agentd.*'
WINDOWS_AGENT_DETECTOR_PREFIX = r'.*wazuh-agent.*'
AUTHD_DETECTOR_PREFIX = r'.*wazuh-authd.*'
MODULESD_DETECTOR_PREFIX = r'.*wazuh-modulesd.*'
WAZUH_DB_PREFIX = r'.*wazuh-db.*'

DEFAULT_POLL_FILE_TIME = 1
DEFAULT_WAIT_FILE_TIMEOUT = 30


<<<<<<< HEAD

=======
>>>>>>> bc489b4c
def wazuh_unpack(data, format_: str = "<I"):
    """Unpack data with a given header. Using Wazuh header by default.

    Args:
        data (bytes): Binary data to unpack
        format_ (str): Optional - Format used to unpack data. Default "<I"

    Returns:
        int : Unpacked value
    """
    return unpack(format_, data)[0]


def wazuh_pack(data, format_: str = "<I"):
    """Pack data with a given header. Using Wazuh header by default.

    Args:
        data (int): Int number to pack
        format_ (str): Optional - Format used to pack data. Default "<I"

    Returns:
        (bytes) : Packed value
    """
    return pack(format_, data)


def wait_for_condition(condition_checker, args=None, kwargs=None, timeout=-1):
    """Wait for a given condition to check.

    Args:
        condition_checker (callable): Function that checks a condition.
        args (list): Optional - List of positional arguments. Default `None`
        kwargs (dict): Optional - Dict of non positional arguments. Default `None`
        timeout (int): Optional - Time to wait. Default `-1`

    Raises:
        TimeoutError - If `timeout` is not -1 and there have been more iterations that the max allowed.
    """
    args = [] if args is None else args
    kwargs = {} if kwargs is None else kwargs
    time_step = 0.5
    max_iterations = timeout / time_step
    iterations = 0
    while not condition_checker(*args, **kwargs):
        if timeout != -1 and iterations > max_iterations:
            raise TimeoutError()
        iterations += 1
        time.sleep(time_step)


def _callback_default(line):
    print(line)
    return None


class FileTailer:

    def __init__(self, file_path, encoding=None, time_step=0.5):
        self.file_path = file_path
        self._position = 0
        self.time_step = time_step
        self._queue = Queue()
        self.event = threading.Event()
        self.thread = None
        if sys.platform == 'win32':
            self.encoding = None if encoding is None else encoding
        elif encoding is None:
            self.encoding = 'utf-8'

    def __copy__(self):
        new_tailer = FileTailer(self.file_path)
        for attr, value in vars(self).items():
            if attr == 'file_path':
                continue
            elif attr != '_queue':
                setattr(new_tailer, attr, value)
            else:
                new_queue = Queue()
                new_queue.queue = copy(getattr(self, attr).queue)
                setattr(new_tailer, attr, new_queue)
        return new_tailer

    @property
    def queue(self):
        return self._queue

    def add_item(self, item):
        self._queue.put(item)

    def start(self):
        self.run()

    def run(self):
        self.event = threading.Event()
        self.thread = threading.Thread(target=self._tail_forever)
        self.thread.start()

    def shutdown(self):
        self.event.set()
        self.thread.join()

    def _tail_forever(self):
        """Wait for new lines to be appended to the file."""
        with open(self.file_path, encoding=self.encoding, errors='backslashreplace') as f:
            f.seek(self._position)
            while not self.event.is_set():
                line = f.readline()
                if not line:
                    f.seek(self._position)
                    time.sleep(self.time_step)
                else:
                    self.add_item(line)
                self._position = f.tell()


def make_callback(pattern, prefix="wazuh", escape=False):
    """
    Creates a callback function from a text pattern.

    Args:
        pattern (str): String to match on the log
        prefix  (str): String prefix (modulesd, remoted, ...)
        escape (bool): Flag to escape special characters in the pattern
    Returns:
        lambda function with the callback
    """
    if escape:
        pattern = re.escape(pattern)
    else:
        pattern = r'\s+'.join(pattern.split())

    full_pattern = pattern if prefix is None else fr'{prefix}{pattern}'
    regex = re.compile(full_pattern)

    return lambda line: regex.match(line.decode() if isinstance(line, bytes) else line) is not None


class FileMonitor:
    def __init__(self, file_path, time_step=0.5):
        self.tailer = FileTailer(file_path, time_step=time_step)
        self._result = None
        self._time_step = time_step

    def start(self, timeout=-1, callback=_callback_default, accum_results=1, update_position=True, timeout_extra=0,
              error_message='', encoding=None):
        """Start the file monitoring until the stop method is called."""
        try:
            tailer = self.tailer if update_position else copy(self.tailer)

            if encoding is not None:
                tailer.encoding = encoding
            tailer.start()

            monitor = QueueMonitor(tailer.queue, time_step=self._time_step)
            self._result = monitor.start(timeout=timeout, callback=callback, accum_results=accum_results,
                                         update_position=True, timeout_extra=timeout_extra,
                                         error_message=error_message).result()
        finally:
            tailer.shutdown()

        return self

    def result(self):
        return self._result


class SocketController:

    def __init__(self, address, family='AF_UNIX', connection_protocol='TCP', timeout=30, open_at_start=True):
        """Create a new unix socket or connect to a existing one.

        Args:

            address (str or Tuple(str, int)): Address of the socket, the format of the address depends on the type.
                A regular file path for AF_UNIX or a Tuple(HOST, PORT) for AF_INET
            family (str): Family type of socket to connect to, AF_UNIX for unix sockets or AF_INET for port sockets.
            connection_protocol (str): Flag that indicates if the connection is TCP (SOCK_STREAM), UDP (SOCK_DGRAM)
                or SSL_TLSv1_2.
            timeout (int): Optional - Socket's timeout, 0 for non-blocking mode.
            open_at_start (boolean): Defines if the socket is opened at start or not. Default True

        Raises:
            Exception: If the socket connection failed.
        """
        self.address = address
        self.ssl = False
        self.connection_protocol = connection_protocol
        self.timeout = timeout
        # SSL options
        self.ciphers = None
        self.certificate = None
        self.keyfile = None

        # Set socket family
        if family == 'AF_UNIX':
            self.family = socket.AF_UNIX
        elif family == 'AF_INET':
            self.family = socket.AF_INET
        elif family == 'AF_INET6':
            self.family = socket.AF_INET6
        else:
            raise TypeError(f'Invalid family type detected: {family}. Valid ones are AF_UNIX, AF_INET or AF_INET6')

        # Set socket protocol
        if connection_protocol.lower() == 'tcp' or 'ssl' in connection_protocol.lower():
            self.protocol = socket.SOCK_STREAM
        elif connection_protocol.lower() == 'udp':
            self.protocol = socket.SOCK_DGRAM
        else:
            raise TypeError(f'Invalid connection protocol detected: {connection_protocol.lower()}. '
                            f'Valid ones are TCP, UDP or SSL versions')

        if (open_at_start):
            self.open()

    def open(self):
        """Opens sokcet """
        # Create socket object
        self.sock = socket.socket(family=self.family, type=self.protocol)

        if 'ssl' in self.connection_protocol.lower():
            versions_maps = {
                "ssl_v2_3": ssl.PROTOCOL_SSLv23,
                "ssl_tls": ssl.PROTOCOL_TLS,
                "ssl_tlsv1_1": ssl.PROTOCOL_TLSv1,
                "ssl_tlsv1_2": ssl.PROTOCOL_TLSv1_2,
            }
            ssl_version = versions_maps.get(self.connection_protocol.lower(), None)
            if ssl_version is None:
                raise TypeError(
                    f'Invalid or unsupported SSL version specified, valid versions are: {list(versions_maps.keys())}')
            # Wrap socket into ssl
            self.sock = ssl.wrap_socket(self.sock, ssl_version=ssl_version, ciphers=self.ciphers,
                                        certfile=self.certificate, keyfile=self.keyfile)
            self.ssl = True

        # Connect only if protocol is TCP
        if self.protocol == socket.SOCK_STREAM:
            try:
                self.sock.settimeout(self.timeout)
                self.sock.connect(self.address)
            except socket.timeout as e:
                raise TimeoutError(f'Could not connect to socket {self.address} of family {self.family}')

    def close(self):
        """Close the socket gracefully."""
        self.sock.shutdown(socket.SHUT_RDWR)
        self.sock.close()

    def send(self, message, size=False):
        """Send a message to the socket.

        Args:
            message (str or bytes): Message to be sent.
            size (bool, optional) : Flag that indicates if the header of the message includes the size of the message
                (For example, Analysis doesn't need the size, wazuh-db does). Default `False`
        Returns:
            (int) : Size of the sent message
        """
        msg_bytes = message.encode() if isinstance(message, str) else message
        try:
            msg_bytes = wazuh_pack(len(msg_bytes)) + msg_bytes if size else msg_bytes
            if self.protocol == socket.SOCK_STREAM:  # TCP
                output = self.sock.sendall(msg_bytes)
            else:  # UDP
                output = self.sock.sendto(msg_bytes, self.address)
        except OSError as e:
            raise e
        logging_message('MonitorLog', 'VV', f"SocketController - Send message:{message}")
        logging_message('MonitorLog', 'VV', f"SocketController - Send message output:{output}")

        return output

    def receive(self, size=False):
        """Receive a message from the socket.

        Args:
            size (bool): Flag that indicates if the header of the message includes the size of the message
                (For example, Analysis doesn't need the size, wazuh-db does). Default `False`
        Returns:
            bytes: Socket message.
        """
        if size:
            data = self.sock.recv(4, socket.MSG_WAITALL)
            if not data:
                output = bytes('', 'utf8')
                return output
            size = wazuh_unpack(data)
            output = self.sock.recv(size, socket.MSG_WAITALL)
            logging_message('MonitorLog', 'VV', f"SocketController - Received message:{output}")
        else:
            output = self.sock.recv(4096)
            if len(output) == 4096:
                while 1:
                    try:  # error means no more data
                        output += self.sock.recv(4096, socket.MSG_DONTWAIT)
                    except Exception:
                        break
            logging_message('MonitorLog', 'VV', f"SocketController - receive - Received message:{output}")
        return output

    def set_ssl_configuration(self, ciphers="HIGH:!ADH:!EXP:!MD5:!RC4:!3DES:!CAMELLIA:@STRENGTH",
                              connection_protocol="SSL_TLSv1_2", certificate=None, keyfile=None):
        """Set SSL configurations (use on SSL socket only). Should be set before opening the socket

        Args:
            ciphers (str): String with supported ciphers
            connection_protocol (str): ssl version to be used
            certificate: Optional - Path to the ssl certificate
            keyfile: Optional - Path to the ssl key
        """
        self.ciphers = ciphers
        self.connection_protocol = connection_protocol
        self.certificate = certificate
        self.keyfile = keyfile
        return

    def __enter__(self):
        return self

    def __exit__(self, exc_type, exc_val, exc_tb):
        self.close()


def close_sockets(receiver_sockets):
    """Close the sockets connection gracefully."""
    for socket in receiver_sockets:
        try:
            # We flush the buffer before closing connection if connection is TCP
            if socket.protocol == 1:
                socket.sock.settimeout(5)
                socket.receive()  # Flush buffer before closing connection
            socket.close()
        except OSError as e:
            if e.errno == 9:
                # Do not try to close the socket again if it was reused or closed already
                pass


class QueueMonitor:
    def __init__(self, queue_item, time_step=0.5):
        """Create a new instance to monitor any given queue.

        Args:
            queue_item (queue): Queue to monitor
            time_step (float,optional) : Fraction of time to wait in every get. Default `0.5`
        """
        self._queue = queue_item
        self._continue = False
        self._abort = False
        self._result = None
        self._time_step = time_step

    def get_results(self, callback=_callback_default, accum_results=1, timeout=-1, update_position=True,
                    timeout_extra=0):
        """Get as many matched results as `accum_results`.

        Args:
            callback (callable, optional) : Callback function to filter results.
            accum_results (int, optional) : Number of results to get. Default `1`
            timeout (int, optional): Maximum timeout. Default `-1`
            update_position (bool, optional) : True if we pop items from the queue once they are read. False otherwise.
                Default `True`
            timeout_extra (int, optional): Grace period to fetch more events than specified in `accum_results`.
                Default: 0.

        Returns:
            (list of any): It can return either a list of any type or simply any type.
                If `accum_results > 1`, it will be a list.
        """
        result_list = []
        timer = 0.0
        time_wait = 0.1
        position = 0
        extra_timer_is_running = False
        extra_timer = 0.0
        while len(result_list) != accum_results or extra_timer_is_running:
            if timer >= timeout and not extra_timer_is_running:
                self.abort()
                break
            if extra_timer >= timeout_extra > 0:
                self.stop()
                break
            tic = time.time()
            try:
                if update_position:
                    msg = self._queue.get(block=True, timeout=self._time_step)
                else:
                    msg = self._queue.peek(position=position, block=True, timeout=self._time_step)
                    position += 1
                item = callback(msg)
                logging_message('MonitorLog', 'VV', f"QueueMonitor Read: {msg}")
                if item is not None and item:
                    logging_message('MonitorLog', 'V', f"QueueMonitor Match line: {msg}")
                    result_list.append(item)
                    if len(result_list) == accum_results and timeout_extra > 0 and not extra_timer_is_running:
                        extra_timer_is_running = True
            except queue.Empty:
                pass
            finally:
                time_count = time.time() - tic
                timer += time_count
                if extra_timer_is_running:
                    extra_timer += time_count

        if len(result_list) == 1:
            return result_list[0]
        else:
            return result_list

    def start(self, timeout=-1, callback=_callback_default, accum_results=1, update_position=True, timeout_extra=0,
              error_message=''):
        """Start the queue monitoring until the stop method is called."""
        if not self._continue:
            self._continue = True
            self._abort = False
            result = None

            while self._continue:
                if self._abort:
                    self.stop()
                    if error_message:
                        logging_message('MonitorLog', 'V', error_message)
                        logging_message('MonitorLog', 'V', f"Results accumulated: " +
                                        f"{len(result) if isinstance(result, list) else 0}")
                        logging_message('MonitorLog', 'V', f"Results expected: {accum_results}")
                    raise TimeoutError(error_message)
                result = self.get_results(callback=callback, accum_results=accum_results, timeout=timeout,
                                          update_position=update_position, timeout_extra=timeout_extra)
                if result and not self._abort:
                    self._result = result
                    if self._result:
                        self.stop()

        return self

    def stop(self):
        """Stop the queue monitoring. It can be restart calling the start method."""
        self._continue = False
        return self

    def abort(self):
        """Abort because of timeout."""
        self._abort = True
        return self

    def result(self):
        """Return the current result."""
        return self._result

    def get_queue(self):
        """Return the monitored queue."""
        return self._queue


class Queue(queue.Queue):
    def peek(self, *args, position=0, **kwargs):
        """Peek any given position without modifying the queue status.

        The difference between `peek` and `get` is `get` pops the item and `peek` does not.

        Args:
            position (int, optional) : Element of the queue to return. Default `0`

        Returns:
            (any): Any item in the given position.
        """
        aux_queue = queue.Queue()
        aux_queue.queue = copy(self.queue)
        for _ in range(position):
            aux_queue.get(*args, **kwargs)
        return aux_queue.get(*args, **kwargs)

    def __repr__(self):
        """Returns the object representation in string format.

        This method is called when repr() function is invoked on the object. If possible, the string returned should
            be a valid Python expression that can be used to reconstruct the object again. This is used to define how
            an object of this class should be printed.
        """
        return str(self.queue)


class StreamServerPort(socketserver.ThreadingTCPServer):
    pass


class SSLStreamServerPort(socketserver.ThreadingTCPServer):
    ciphers = "HIGH:!ADH:!EXP:!MD5:!RC4:!3DES:!CAMELLIA:@STRENGTH"
    ssl_version = ssl.PROTOCOL_TLSv1_2
    certfile = None
    keyfile = None
    ca_cert = None
    cert_reqs = ssl.CERT_NONE
    options = None

    def set_ssl_configuration(self, ciphers=None, connection_protocol=None, certificate=None, keyfile=None,
                              cert_reqs=None, ca_cert=None, options=None):
        """Overrides SSL  default configurations.

        Args:
            ciphers(string):  String with supported ciphers
            connection_protocol(string): ssl version to be used
            certificate (str, optional): Path to the ssl certificate
            keyfile (str, optional): Path to the ssl key
            cert_reqs (str, optional): ssl.CERT_NONE, ssl.CERT_OPTIONAL, ssl.CERT_REQUIRED. Whenever or not
                a cert is required
            ca_cert(str, optional): If cert is required show accepted certs
            options(str, optional): Add additional options
        """
        if ciphers:
            self.ciphers = ciphers
        if connection_protocol:
            self.ssl_version = connection_protocol
        if certificate:
            self.certfile = certificate
        if keyfile:
            self.keyfile = keyfile
        if cert_reqs is not None:
            self.cert_reqs = cert_reqs
        if ca_cert:
            self.ca_cert = ca_cert
        if options:
            self.options = options

        return

    def get_request(self):
        """
        overrides get_request
        """
        newsocket, fromaddr = self.socket.accept()

        if not self.certfile or not self.keyfile or not self.ssl_version:
            raise Exception('SSL configuration needs to be set in SSLStreamServer')

        try:
            if self.options:
                context = ssl.SSLContext(self.ssl_version)
                context.options = self.options
                if self.certfile:
                    context.load_cert_chain(self.certfile, self.keyfile)
                if self.ca_cert is None:
                    context.verify_mode = ssl.CERT_NONE
                else:
                    context.verify_mode = self.cert_reqs
                    context.load_verify_locations(cafile=self.ca_cert)
                context.set_ciphers(self.ciphers)
                connstream = context.wrap_socket(newsocket, server_side=True)
            else:
                connstream = ssl.wrap_socket(newsocket,
                                             server_side=True,
                                             certfile=self.certfile,
                                             keyfile=self.keyfile,
                                             ssl_version=self.ssl_version,
                                             ciphers=self.ciphers,
                                             cert_reqs=self.cert_reqs,
                                             ca_certs=self.ca_cert)
        except OSError as err:
            print(err)
            raise

        # Save last_address
        self.last_address = fromaddr
        return connstream, fromaddr


class SSLStreamServerPortV6(SSLStreamServerPort):
    address_family = socket.AF_INET6


class StreamServerPortV6(StreamServerPort):
    address_family = socket.AF_INET6


class DatagramServerPort(socketserver.ThreadingUDPServer):
    pass


class DatagramServerPortV6(DatagramServerPort):
    address_family = socket.AF_INET6
    pass


if hasattr(socketserver, 'ThreadingUnixStreamServer'):
    class StreamServerUnix(socketserver.ThreadingUnixStreamServer):

        def shutdown_request(self, request):
            pass

    class DatagramServerUnix(socketserver.ThreadingUnixDatagramServer):

        def shutdown_request(self, request):
            pass


class StreamHandler(socketserver.BaseRequestHandler):

    def unix_forward(self, data):
        """Default TCP unix socket forwarder for MITM servers."""
        # Create a socket context
        with socket.socket(socket.AF_UNIX, socket.SOCK_STREAM) as forwarded_sock:
            # Connect to server and send data
            forwarded_sock.connect(self.server.mitm.forwarded_socket_path)
            forwarded_sock.sendall(wazuh_pack(len(data)) + data)

            # Receive data from the server and shut down
            size = wazuh_unpack(self.recvall_size(forwarded_sock, 4, socket.MSG_WAITALL))
            response = self.recvall_size(forwarded_sock, size, socket.MSG_WAITALL)

            return response

    def recvall_size(self, sock: socket.socket, size: int, mask: int):
        """Recvall with known size of the message."""
        buffer = bytearray()
        while len(buffer) < size:
            try:
                data = sock.recv(size - len(buffer), mask)
                if not data:
                    break
                buffer.extend(data)
            except socket.timeout:
                if self.server.mitm.event.is_set():
                    break
        return bytes(buffer)

    def recvall(self, chunk_size: int = 4096):
        """Recvall without known size of the message."""
        received = self.request.recv(chunk_size)
        if len(received) == chunk_size:
            while 1:
                try:  # error means no more data
                    received += self.request.recv(chunk_size, socket.MSG_DONTWAIT)
                except Exception:
                    break
        return received

    def default_wazuh_handler(self):
        """Default wazuh daemons TCP handler method for MITM server."""
        self.request.settimeout(1)
        while not self.server.mitm.event.is_set():
            header = self.recvall_size(self.request, 4, socket.MSG_WAITALL)
            if not header:
                break
            size = wazuh_unpack(header)
            data = self.recvall_size(self.request, size, socket.MSG_WAITALL)
            if not data:
                break

            response = self.unix_forward(data)

            self.server.mitm.put_queue((data.rstrip(b'\x00'), response.rstrip(b'\x00')))

            self.request.sendall(wazuh_pack(len(response)) + response)

    def handle(self):
        """Overriden handle method for TCP MITM server."""
        if self.server.mitm.handler_func is None:
            self.default_wazuh_handler()
        else:
            while not self.server.mitm.event.is_set():
                received = self.recvall()
                response = self.server.mitm.handler_func(received)
                self.server.mitm.put_queue((received, response))
                self.request.sendall(response)


class DatagramHandler(socketserver.BaseRequestHandler):

    def unix_forward(self, data):
        """Default UDP unix socket forwarder for MITM servers."""
        with socket.socket(socket.AF_UNIX, socket.SOCK_DGRAM) as forwarded_sock:
            forwarded_sock.sendto(data, self.server.mitm.forwarded_socket_path)

    def default_wazuh_handler(self):
        """Default wazuh daemons UDP handler method for MITM server."""
        data = self.request[0]
        self.unix_forward(data)
        self.server.mitm.put_queue(data.rstrip(b'\x00'))

    def handle(self):
        """Overriden handle method for UDP MITM server."""
        if self.server.mitm.handler_func is None:
            self.default_wazuh_handler()
        else:
            data = self.request[0]
            self.server.mitm.handler_func(data)
            self.server.mitm.put_queue(data)


class ManInTheMiddle:

    def __init__(self, address, family='AF_UNIX', connection_protocol='TCP', func: callable = None):
        """Create a MITM server for the socket `socket_address`.

        Args:
            address (str or Tuple(str, int) ): Address of the socket, the format of the address depends on the type.
                A regular file path for AF_UNIX or a Tuple(HOST, PORT) for AF_INET
            family (str): Family type of socket to connect to, AF_UNIX for unix sockets or AF_INET for port sockets.
                Default `'AF_UNIX'`
            connection_protocol (str): It can be either 'TCP', 'UDP' or SSL. Default `'TCP'`
            func (callable): Function to be applied to every received data before sending it.
        """
        if isinstance(address, str) or (isinstance(address, tuple) and len(address) == 2
                                        and isinstance(address[0], str) and isinstance(address[1], int)):
            self.listener_socket_address = address
        else:
            raise TypeError(f"Invalid address type: {type(address)}. Valid types are str or Tuple(str, int)")

        if (connection_protocol.lower() == 'tcp' or connection_protocol.lower() == 'udp' or
                connection_protocol.lower() == 'ssl'):
            self.mode = connection_protocol.lower()
        else:
            raise TypeError(f'Invalid connection protocol detected: {connection_protocol.lower()}. '
                            f'Valid ones are TCP or UDP')

        if family in ('AF_UNIX', 'AF_INET', 'AF_INET6'):
            self.family = family
        else:
            raise TypeError('Invalid family type detected. Valid ones are AF_UNIX, AF_INET or AF_INET6')

        self.forwarded_socket_path = None

        class_tree = {
            'listener': {
                'tcp': {
                    'AF_INET': StreamServerPort,
                    'AF_INET6': StreamServerPortV6
                },
                'udp': {
                    'AF_INET': DatagramServerPort,
                    'AF_INET6': DatagramServerPortV6
                },
                'ssl': {
                    'AF_INET': SSLStreamServerPort,
                    'AF_INET6': SSLStreamServerPortV6
                }
            },
            'handler': {
                'tcp': StreamHandler,
                'udp': DatagramHandler,
                'ssl': StreamHandler
            }
        }
        if hasattr(socketserver, 'ThreadingUnixStreamServer'):
            class_tree['listener']['tcp']['AF_UNIX'] = StreamServerUnix
            class_tree['listener']['udp']['AF_UNIX'] = DatagramServerUnix

        self.listener_class = class_tree['listener'][self.mode][self.family]
        self.handler_class = class_tree['handler'][self.mode]
        self.handler_func = func
        self.listener = None
        self.thread = None
        self.event = threading.Event()
        self._queue = Queue()

    def run(self, *args):
        """Run a MITM server."""
        # Rename socket if it is a file (AF_UNIX)
        if isinstance(self.listener_socket_address, str):
            self.forwarded_socket_path = f'{self.listener_socket_address}.original'
            os.rename(self.listener_socket_address, self.forwarded_socket_path)

        self.listener_class.allow_reuse_address = True
        self.listener = self.listener_class(self.listener_socket_address, self.handler_class)
        self.listener.mitm = self

        # Give proper permissions to socket
        if isinstance(self.listener_socket_address, str):
            uid = pwd.getpwnam('wazuh').pw_uid
            gid = grp.getgrnam('wazuh').gr_gid
            os.chown(self.listener_socket_address, uid, gid)
            os.chmod(self.listener_socket_address, 0o660)

        self.thread = threading.Thread(target=self.listener.serve_forever)
        self.thread.start()

    def start(self):
        self.run()

    def shutdown(self):
        """Gracefully shutdown a MITM server."""
        self.listener.shutdown()
        self.listener.socket.close()
        self.event.set()
        # Remove created unix socket and restore original
        if isinstance(self.listener_socket_address, str):
            os.remove(self.listener_socket_address)
            os.rename(self.forwarded_socket_path, self.listener_socket_address)

    @property
    def queue(self):
        return self._queue

    def put_queue(self, item):
        self._queue.put(item)


def new_process(fn):
    """Wrapper for enable multiprocessing inside a class

    Args:
        fn (callable): Function to be executed in a new thread

    Returns:
        wrapper
    """

    def wrapper(*args, **kwargs):
        thread = Process(target=fn, args=args, kwargs=kwargs)
        thread.start()
        return thread

    return wrapper


def generate_monitoring_callback(regex):
    """
    Generates a new callback that searches for a specific pattern on a line passed.
    If it finds a match, it returns the whole line that matched.
    Args:
        regex (str): regex to use to look for a match.
    """
    def new_callback(line):
        match = re.match(regex, line)
        if match:
            logging_message('MonitorLog', 'V', f"Callback - Line:{line} match regex {regex}")
            if match.group(1) is not None:
                return match.group(1)
            return True

    return new_callback


class HostMonitor:
    """This class has the capability to monitor remote host. This monitoring consists of reading the specified files to
    check that the expected message arrives to them.

    If the goals are achieved, no exceptions will be raised and therefore the test will end properly and without
    failures.

    In contrast, if one or more of the goals is not covered, a timeout exception will be raised with a generic or a
    custom error message.
    """

    def __init__(self, inventory_path, messages_path, tmp_path, time_step=0.5):
        """Create a new instance to monitor any given file in any specified host.

        Args:
            inventory_path (str): Path to the hosts's inventory file.
            messages_path (str):  Path to the file where the callbacks, paths and hosts to be monitored are specified.
            tmp_path (str): Path to the temporal files.
            time_step (float, optional): Fraction of time to wait in every get. Defaults to `0.5`
        """
        self.host_manager = HostManager(inventory_path=inventory_path)
        self._queue = Manager().Queue()
        self._result = defaultdict(list)
        self._time_step = time_step
        self._file_monitors = list()
        self._file_content_collectors = list()
        self._tmp_path = tmp_path
        try:
            os.mkdir(self._tmp_path)
        except OSError:
            pass
        with open(messages_path, 'r') as f:
            self.test_cases = yaml.safe_load(f)

    def run(self, update_position=False):
        """This method creates and destroy the needed processes for the messages founded in messages_path.
        It creates one file composer (process) for every file to be monitored in every host."""
        for host, payload in self.test_cases.items():
            monitored_files = {case['path'] for case in payload}
            if len(monitored_files) == 0:
                raise AttributeError('There is no path to monitor. Exiting...')
            for path in monitored_files:
                output_path = f'{host}_{path.split("/")[-1]}.tmp'
                self._file_content_collectors.append(self.file_composer(host=host, path=path, output_path=output_path))
                logging_message('MonitorLog', 'V', f'Add new file composer process for {host} and path: {path}')
                self._file_monitors.append(self._start(host=host,
                                                       payload=[block for block in payload if block["path"] == path],
                                                       path=output_path))
                logging_message('MonitorLog', 'V', f'Add new file monitor process for {host} and path: {path}')

        while True:
            if not any([handler.is_alive() for handler in self._file_monitors]):
                for handler in self._file_monitors:
                    handler.join()
                for file_collector in self._file_content_collectors:
                    file_collector.terminate()
                    file_collector.join()
                self.clean_tmp_files()
                break
            time.sleep(self._time_step)
        self.check_result()
        return self.result()

    @new_process
    def file_composer(self, host, path, output_path):
        """Collects the file content of the specified path in the desired host and append it to the output_path file.
        Simulates the behavior of tail -f and redirect the output to output_path.

        Args:
            host (str): Hostname.
            path (str): Host file path to be collect.
            output_path (str): Output path of the content collected from the remote host path.
        """
        try:
            truncate_file(os.path.join(self._tmp_path, output_path))
        except FileNotFoundError:
            pass
        logging_message('MonitorLog', 'V' f'Starting file composer for {host} and path: {path}. '
                        f'Composite file in {os.path.join(self._tmp_path, output_path)}')
        tmp_file = os.path.join(self._tmp_path, output_path)
        while True:
            with FileLock(tmp_file):
                with open(tmp_file, "r+") as file:
                    content = self.host_manager.get_file_content(host, path).split('\n')
                    file_content = file.read().split('\n')
                    for new_line in content:
                        if new_line == '':
                            continue
                        if new_line not in file_content:
                            file.write(f'{new_line}\n')
                time.sleep(self._time_step)

    @new_process
    def _start(self, host, payload, path, encoding=None, error_messages_per_host=None, update_position=False):
        """Start the file monitoring until the QueueMonitor returns an string or TimeoutError.

        Args:
            host (str): Hostname
            payload (list,dict): Contains the message to be found and the timeout for it.
            path (str): Path where it must search for the message.
            encoding (str): Encoding of the file.
            error_messages_per_host (dict): Dictionary with hostnames as keys and desired error messages as values
        Returns:
            Instance of HostMonitor
        """
        tailer = FileTailer(os.path.join(self._tmp_path, path), time_step=self._time_step)
        try:
            if encoding is not None:
                tailer.encoding = encoding
            tailer.start()
            for case in payload:
                logging_message('MonitorLog', 'V', f'Starting QueueMonitor for {host} and message: {case["regex"]}')
                monitor = QueueMonitor(tailer.queue, time_step=self._time_step)
                try:
                    self._queue.put({host: monitor.start(timeout=case['timeout'],
                                                         callback=make_callback(pattern=case['regex'], prefix=None),
                                                         update_position=False
                                                         ).result()})
                except TimeoutError:
                    try:
                        self._queue.put({host: error_messages_per_host[host]})
                    except (KeyError, TypeError):
                        self._queue.put({
                            host: TimeoutError(f'Did not found the expected callback in {host}: {case["regex"]}')})
                logging_message('MonitorLog', 'V', f'Finishing QueueMonitor for {host} and message: {case["regex"]}')
        finally:
            tailer.shutdown()

        return self

    def result(self):
        """Get the result of HostMonitor

        Args:
            dict (dict): Dict that contains the host as the key and a list of messages as the values
        """
        return self._result

    def check_result(self):
        """Check if a TimeoutError occurred."""
        logging_message('MonitorLog', 'V', f'Checking results...')
        while not self._queue.empty():
            result = self._queue.get(block=True)
            for host, msg in result.items():
                if isinstance(msg, TimeoutError):
                    raise msg
                logging_message('MonitorLog', 'V', f'Received from {host} the expected message: {msg}')
                self._result[host].append(msg)

    def clean_tmp_files(self):
        """Remove tmp files."""
        logging_message('MonitorLog', 'V', f'Cleaning temporal files...')
        for file in os.listdir(self._tmp_path):
            os.remove(os.path.join(self._tmp_path, file))


def wait_mtime(path, time_step=5, timeout=-1):
    """
    Wait until the monitored log is not being modified.

    Args:
        path (str): Path to the file.
        time_step (int, optional): Time step between checks of mtime. Default `5`
        timeout (int, optional): Timeout for function to fail. Default `-1`

    Raises:
        FileNotFoundError: Raised when the file does not exist.
        TimeoutError: Raised when timeout is reached.
    """
    if not os.path.exists(path):
        raise FileNotFoundError(f"{path} not found.")

    last_mtime = 0.0
    tic = datetime.now().timestamp()

    while last_mtime != os.path.getmtime(path):
        last_mtime = os.path.getmtime(path)
        time.sleep(time_step)

        if last_mtime - tic >= timeout:
            logging_message('MonitorLog', 'V', f"{len(open(path, 'r').readlines())} lines within the file.")
            raise TimeoutError("Reached timeout.")


def wait_file(path, timeout=DEFAULT_WAIT_FILE_TIMEOUT):
    """Wait until a file, defined by its path, is available.

    Args:
        path (str): Absolute path to a file.
        timeout (int): Maximum time to wait for a file to be available, in seconds.

    Raises:
        FileNotFoundError: If the file is not available within the timeout defined interval of time.
    """
    for _ in range(timeout):
        if os.path.isfile(path):
            break
        else:
            time.sleep(DEFAULT_POLL_FILE_TIME)

    if not os.path.isfile(path):
        raise FileNotFoundError


def callback_authd_startup(line):
    if 'Accepting connections on port 1515' in line:
        return line
    return None<|MERGE_RESOLUTION|>--- conflicted
+++ resolved
@@ -3,8 +3,6 @@
 # This program is free software; you can redistribute it and/or modify it under the terms of GPLv2
 
 # Unix only modules
-import logging
-
 try:
     import grp
     import pwd
@@ -44,10 +42,6 @@
 DEFAULT_WAIT_FILE_TIMEOUT = 30
 
 
-<<<<<<< HEAD
-
-=======
->>>>>>> bc489b4c
 def wazuh_unpack(data, format_: str = "<I"):
     """Unpack data with a given header. Using Wazuh header by default.
 
