# Copyright (C) 2015-2021, Wazuh Inc.
# Created by Wazuh, Inc. <info@wazuh.com>.
# This program is free software; you can redistribute it and/or modify it under the terms of GPLv2

import os
import platform
import subprocess
import sys

if sys.platform == 'win32':
    WAZUH_PATH = os.path.join("C:", os.sep, "Program Files (x86)", "ossec-agent")
    WAZUH_CONF = os.path.join(WAZUH_PATH, 'ossec.conf')
    WAZUH_LOCAL_INTERNAL_OPTIONS = os.path.join(WAZUH_PATH, 'local_internal_options.conf')
    WAZUH_SOURCES = os.path.join('/', 'wazuh')
    LOG_FILE_PATH = os.path.join(WAZUH_PATH, 'ossec.log')
    PREFIX = os.path.join('c:', os.sep)
    GEN_OSSEC = None
    WAZUH_API_CONF = None
    WAZUH_SECURITY_CONF = None
    API_LOG_FILE_PATH = None
    AGENT_STATISTICS_FILE = os.path.join(WAZUH_PATH, 'wazuh-agent.state')
    LOGCOLLECTOR_STATISTICS_FILE = os.path.join(WAZUH_PATH, 'wazuh-logcollector.state')
    REMOTE_STATISTICS_FILE = None
    ANALYSIS_STATISTICS_FILE = None

else:

    WAZUH_SOURCES = os.path.join('/', 'wazuh')

    if sys.platform == 'darwin':
        WAZUH_PATH = os.path.join("/", "Library", "Ossec")
        PREFIX = os.path.join('/', 'private', 'var', 'root')
        GEN_OSSEC = None
    else:
        WAZUH_PATH = os.path.join("/", "var", "ossec")
        GEN_OSSEC = os.path.join(WAZUH_SOURCES, 'gen_ossec.sh')
        PREFIX = os.sep

    WAZUH_CONF_RELATIVE = os.path.join('etc', 'ossec.conf')
    WAZUH_LOCAL_INTERNAL_OPTIONS = os.path.join(f'{WAZUH_PATH}/etc', 'local_internal_options.conf')
    WAZUH_CONF = os.path.join(WAZUH_PATH, WAZUH_CONF_RELATIVE)
    WAZUH_API_CONF = os.path.join(WAZUH_PATH, 'api', 'configuration', 'api.yaml')
    WAZUH_SECURITY_CONF = os.path.join(WAZUH_PATH, 'api', 'configuration', 'security', 'security.yaml')
    LOG_FILE_PATH = os.path.join(WAZUH_PATH, 'logs', 'ossec.log')
    API_LOG_FILE_PATH = os.path.join(WAZUH_PATH, 'logs', 'api.log')
    ARCHIVES_LOG_FILE_PATH = os.path.join(WAZUH_PATH, 'logs', 'archives', 'archives.log')
    AGENT_STATISTICS_FILE = os.path.join(WAZUH_PATH, 'var', 'run', 'wazuh-agentd.state')
    LOGCOLLECTOR_STATISTICS_FILE = os.path.join(WAZUH_PATH, 'var', 'run', 'wazuh-logcollector.state')
    REMOTE_STATISTICS_FILE = os.path.join(WAZUH_PATH, 'var', 'run', 'wazuh-remoted.state')
    ANALYSIS_STATISTICS_FILE = os.path.join(WAZUH_PATH, 'var', 'run', 'wazuh-analysisd.state')

    try:
        import grp
        import pwd

        WAZUH_UID = pwd.getpwnam("wazuh").pw_uid
        WAZUH_GID = grp.getgrnam("wazuh").gr_gid
    except (ImportError, KeyError, ModuleNotFoundError):
        pass


def get_version():

    if platform.system() in ['Windows', 'win32']:
        with open(os.path.join(WAZUH_PATH, 'VERSION'), 'r') as f:
            version = f.read()
            return version[:version.rfind('\n')]

    else:  # Linux, sunos5, darwin, aix...
        return subprocess.check_output([
          f"{WAZUH_PATH}/bin/wazuh-control", "info", "-v"
        ], stderr=subprocess.PIPE).decode('utf-8').rstrip()


def get_service():
    if platform.system() in ['Windows', 'win32']:
        return 'wazuh-agent'

    else:  # Linux, sunos5, darwin, aix...
        service = subprocess.check_output([
          f"{WAZUH_PATH}/bin/wazuh-control", "info", "-t"
        ], stderr=subprocess.PIPE).decode('utf-8').strip()

    return 'wazuh-manager' if service == 'server' else 'wazuh-agent'


_data_path = os.path.join(os.path.dirname(os.path.dirname(os.path.realpath(__file__))), 'data')

CLIENT_KEYS_PATH = os.path.join(WAZUH_PATH, 'etc', 'client.keys')
SERVER_KEY_PATH = os.path.join(WAZUH_PATH, 'etc', 'manager.key')
SERVER_CERT_PATH = os.path.join(WAZUH_PATH, 'etc', 'manager.cert')

CLIENT_CUSTOM_KEYS_PATH = os.path.join(_data_path, 'sslmanager.key')
CLIENT_CUSTOM_CERT_PATH = os.path.join(_data_path, 'sslmanager.cert')

WAZUH_LOGS_PATH = os.path.join(WAZUH_PATH, 'logs')
ALERT_FILE_PATH = os.path.join(WAZUH_LOGS_PATH, 'alerts', 'alerts.json')
CLUSTER_LOGS_PATH = os.path.join(WAZUH_LOGS_PATH, 'cluster.log')

QUEUE_SOCKETS_PATH = os.path.join(WAZUH_PATH, 'queue', 'sockets')
QUEUE_ALERTS_PATH = os.path.join(WAZUH_PATH, 'queue', 'alerts')
QUEUE_DB_PATH = os.path.join(WAZUH_PATH, 'queue', 'db')
CLUSTER_SOCKET_PATH = os.path.join(WAZUH_PATH, 'queue', 'cluster')


ANALYSISD_ANALISIS_SOCKET_PATH = os.path.join(QUEUE_SOCKETS_PATH, 'analysis')
ANALYSISD_QUEUE_SOCKET_PATH = os.path.join(QUEUE_SOCKETS_PATH, 'queue')
AUTHD_SOCKET_PATH = os.path.join(QUEUE_SOCKETS_PATH, 'auth')
EXECD_SOCKET_PATH = os.path.join(QUEUE_SOCKETS_PATH, 'com')
LOGCOLLECTOR_SOCKET_PATH = os.path.join(QUEUE_SOCKETS_PATH, 'logcollector')
MONITORD_SOCKET_PATH = os.path.join(QUEUE_SOCKETS_PATH, 'monitor')
REMOTED_SOCKET_PATH = os.path.join(QUEUE_SOCKETS_PATH, 'request')
SYSCHECKD_SOCKET_PATH = os.path.join(QUEUE_SOCKETS_PATH, 'syscheck')
WAZUH_DB_SOCKET_PATH = os.path.join(QUEUE_DB_PATH, 'wdb')
MODULESD_WMODULES_SOCKET_PATH = os.path.join(QUEUE_SOCKETS_PATH, 'wmodules')
MODULESD_DOWNLOAD_SOCKET_PATH = os.path.join(QUEUE_SOCKETS_PATH, 'download')
MODULESD_CONTROL_SOCKET_PATH = os.path.join(QUEUE_SOCKETS_PATH, 'control')
MODULESD_KREQUEST_SOCKET_PATH = os.path.join(QUEUE_SOCKETS_PATH, 'krequest')
MODULESD_C_INTERNAL_SOCKET_PATH = os.path.join(CLUSTER_SOCKET_PATH, 'c-internal.sock')
ACTIVE_RESPONSE_SOCKET_PATH = os.path.join(QUEUE_ALERTS_PATH, 'ar')

WAZUH_SOCKETS = {
    'wazuh-agentd': [],
    'wazuh-apid': [],
    'wazuh-agentlessd': [],
    'wazuh-csyslogd': [],
    'wazuh-analysisd': [
                        ANALYSISD_ANALISIS_SOCKET_PATH,
                        ANALYSISD_QUEUE_SOCKET_PATH
                       ],
    'wazuh-authd': [AUTHD_SOCKET_PATH],
    'wazuh-execd': [EXECD_SOCKET_PATH],
    'wazuh-logcollector': [LOGCOLLECTOR_SOCKET_PATH],
    'wazuh-monitord': [MONITORD_SOCKET_PATH],
    'wazuh-remoted': [REMOTED_SOCKET_PATH],
    'wazuh-maild': [],
    'wazuh-syscheckd': [SYSCHECKD_SOCKET_PATH],
    'wazuh-db': [WAZUH_DB_SOCKET_PATH],
    'wazuh-modulesd': [
                        MODULESD_WMODULES_SOCKET_PATH,
                        MODULESD_DOWNLOAD_SOCKET_PATH,
                        MODULESD_CONTROL_SOCKET_PATH,
                        MODULESD_KREQUEST_SOCKET_PATH
                      ],
    'wazuh-clusterd': [MODULESD_C_INTERNAL_SOCKET_PATH]
}

# These sockets do not exist with default Wazuh configuration
WAZUH_OPTIONAL_SOCKETS = [
    MODULESD_KREQUEST_SOCKET_PATH,
    AUTHD_SOCKET_PATH
]

<<<<<<< HEAD
# Wazuh daemons
LOGCOLLECTOR_DAEMON = 'wazuh-logcollector'
AGENTLESS_DAEMON = 'wazuh-agentlessd'
CSYSLOG_DAEMON = 'wazuh-csyslogd'
REMOTE_DAEMON = 'wazuh-remoted'
ANALYSISD_DAEMON = 'wazuh-analysisd'
API_DAEMON = 'wazuh-apid'
MAIL_DAEMON = 'wazuh-maild'
SYSCHECK_DAEMON = 'wazuh-syscheckd'
EXEC_DAEMON = 'wazuh-execd'
MODULES_DAEMON = 'wazuh-modulesd'
CLUSTER_DAEMON = 'wazuh-clusterd'
INTEGRATOR_DAEMON = 'wazuh-integratord'
MONITOR_DAEMON = 'wazuh-monitord'
DB_DAEMON = 'wazuh-db'
AGENT_DAEMON = 'wazuh-agentd'


ALL_MANAGER_DAEMONS = [LOGCOLLECTOR_DAEMON, AGENTLESS_DAEMON, CSYSLOG_DAEMON, REMOTE_DAEMON, ANALYSISD_DAEMON,
                       API_DAEMON, MAIL_DAEMON, SYSCHECK_DAEMON, EXEC_DAEMON, MODULES_DAEMON, CLUSTER_DAEMON,
                       INTEGRATOR_DAEMON, MONITOR_DAEMON, DB_DAEMON]
ALL_AGENT_DAEMONS = [AGENT_DAEMON, EXEC_DAEMON, LOGCOLLECTOR_DAEMON, SYSCHECK_DAEMON, MODULES_DAEMON]
API_DAEMONS_REQUIREMENTS = [API_DAEMON, MODULES_DAEMON, ANALYSISD_DAEMON, EXEC_DAEMON, DB_DAEMON, REMOTE_DAEMON]
=======
DISABLE_MONITORD_ROTATE_LOG_OPTION = {'monitord.rotate_log': '0'}
REMOTED_LOCAL_INTERNAL_OPTIONS = {'remoted.debug': '2'}.update(DISABLE_MONITORD_ROTATE_LOG_OPTION)
ANALYSISD_LOCAL_INTERNAL_OPTIONS = {'analysisd.debug': '2'}.update(DISABLE_MONITORD_ROTATE_LOG_OPTION)
AGENTD_LOCAL_INTERNAL_OPTIONS = {'agent.debug': '2', 'execd': '2'}.update(DISABLE_MONITORD_ROTATE_LOG_OPTION)
FIM_LOCAL_INTERNAL_OPTIONS_MANAGER = {'syscheck.debug': '2',
                                      'analysisd.debug': '2'}.update(DISABLE_MONITORD_ROTATE_LOG_OPTION)
FIM_LOCAL_INTERNAL_OPTIONS_AGENT_UNIX = {'syscheck.debug': '2',
                                         'agent.debug': '2'}.update(DISABLE_MONITORD_ROTATE_LOG_OPTION)
FIM_LOCAL_INTERNAL_OPTIONS_AGENT_WINDOWS = {'syscheck.debug': '2',
                                            'windows.debug': '2'}.update(DISABLE_MONITORD_ROTATE_LOG_OPTION)
GCLOUD_LOCAL_INTERNAL_OPTIONS = {'analysisd.debug': '2',
                                 'wazuh_modules.debug': '2'}.update(DISABLE_MONITORD_ROTATE_LOG_OPTION)
LOGTEST_LOCAL_INTERNAL_OPTIONS = {'analysisd.debug': '2'}
REMOTED_LOCAL_INTERNAL_OPTIONS = {'remoted.debug': '2', 'wazuh_database.interval': '2', 'wazuh_db.commit_time': '2',
                                  'wazuh_db.commit_time_max': '3'}.update(DISABLE_MONITORD_ROTATE_LOG_OPTION)
VD_LOCAL_INTERNAL_OPTIONS = {'wazuh_modules.debug': '2'}.update(DISABLE_MONITORD_ROTATE_LOG_OPTION)
WPK_LOCAL_INTERNAL_OPTIONS = {'wazuh_modules.debug': '2'}
>>>>>>> 28a00134
<|MERGE_RESOLUTION|>--- conflicted
+++ resolved
@@ -151,7 +151,6 @@
     AUTHD_SOCKET_PATH
 ]
 
-<<<<<<< HEAD
 # Wazuh daemons
 LOGCOLLECTOR_DAEMON = 'wazuh-logcollector'
 AGENTLESS_DAEMON = 'wazuh-agentlessd'
@@ -175,7 +174,8 @@
                        INTEGRATOR_DAEMON, MONITOR_DAEMON, DB_DAEMON]
 ALL_AGENT_DAEMONS = [AGENT_DAEMON, EXEC_DAEMON, LOGCOLLECTOR_DAEMON, SYSCHECK_DAEMON, MODULES_DAEMON]
 API_DAEMONS_REQUIREMENTS = [API_DAEMON, MODULES_DAEMON, ANALYSISD_DAEMON, EXEC_DAEMON, DB_DAEMON, REMOTE_DAEMON]
-=======
+
+
 DISABLE_MONITORD_ROTATE_LOG_OPTION = {'monitord.rotate_log': '0'}
 REMOTED_LOCAL_INTERNAL_OPTIONS = {'remoted.debug': '2'}.update(DISABLE_MONITORD_ROTATE_LOG_OPTION)
 ANALYSISD_LOCAL_INTERNAL_OPTIONS = {'analysisd.debug': '2'}.update(DISABLE_MONITORD_ROTATE_LOG_OPTION)
@@ -192,5 +192,4 @@
 REMOTED_LOCAL_INTERNAL_OPTIONS = {'remoted.debug': '2', 'wazuh_database.interval': '2', 'wazuh_db.commit_time': '2',
                                   'wazuh_db.commit_time_max': '3'}.update(DISABLE_MONITORD_ROTATE_LOG_OPTION)
 VD_LOCAL_INTERNAL_OPTIONS = {'wazuh_modules.debug': '2'}.update(DISABLE_MONITORD_ROTATE_LOG_OPTION)
-WPK_LOCAL_INTERNAL_OPTIONS = {'wazuh_modules.debug': '2'}
->>>>>>> 28a00134
+WPK_LOCAL_INTERNAL_OPTIONS = {'wazuh_modules.debug': '2'}