--- conflicted
+++ resolved
@@ -103,11 +103,6 @@
 
 # These sockets do not exist with default Wazuh configuration
 WAZUH_OPTIONAL_SOCKETS = [
-<<<<<<< HEAD
-    os.path.join(QUEUE_OSSEC_PATH, 'krequest'),
-    os.path.join(QUEUE_OSSEC_PATH, 'auth')
-=======
     os.path.join(QUEUE_SOCKETS_PATH, 'krequest'),
     os.path.join(QUEUE_SOCKETS_PATH, 'auth')
->>>>>>> 993376eb
 ]