# Copyright (C) 2015-2021, Wazuh Inc.
# Created by Wazuh, Inc. <info@wazuh.com>.
# This program is free software; you can redistribute it and/or modify it under the terms of GPLv2

import os
import platform
import subprocess
import sys

if sys.platform == 'win32':
    WAZUH_PATH = os.path.join("C:", os.sep, "Program Files (x86)", "ossec-agent")
    WAZUH_CONF = os.path.join(WAZUH_PATH, 'ossec.conf')
    WAZUH_LOCAL_INTERNAL_OPTIONS = os.path.join(WAZUH_PATH, 'local_internal_options.conf')
    WAZUH_SOURCES = os.path.join('/', 'wazuh')
    LOG_FILE_PATH = os.path.join(WAZUH_PATH, 'ossec.log')
    CLIENT_KEYS_PATH = os.path.join(WAZUH_PATH, 'client.keys')
    PREFIX = os.path.join('c:', os.sep)
    GEN_OSSEC = None
    WAZUH_API_CONF = None
    WAZUH_SECURITY_CONF = None
    API_LOG_FILE_PATH = None
    AGENT_STATISTICS_FILE = os.path.join(WAZUH_PATH, 'wazuh-agent.state')
    LOGCOLLECTOR_STATISTICS_FILE = os.path.join(WAZUH_PATH, 'wazuh-logcollector.state')
    REMOTE_STATISTICS_FILE = None
    ANALYSIS_STATISTICS_FILE = None
    UPGRADE_PATH = os.path.join(WAZUH_PATH, 'upgrade')
    AGENT_AUTH_BINARY_PATH = os.path.join(WAZUH_PATH, 'agent-auth.exe')

else:

    WAZUH_SOURCES = os.path.join('/', 'wazuh')

    WAZUH_UNIX_USER = 'wazuh'
    WAZUH_UNIX_GROUP = 'wazuh'

    if sys.platform == 'darwin':
        WAZUH_PATH = os.path.join("/", "Library", "Ossec")
        PREFIX = os.path.join('/', 'private', 'var', 'root')
        GEN_OSSEC = None
    else:
        WAZUH_PATH = os.path.join("/", "var", "ossec")
        GEN_OSSEC = os.path.join(WAZUH_SOURCES, 'gen_ossec.sh')
        PREFIX = os.sep

    WAZUH_CONF_RELATIVE = os.path.join('etc', 'ossec.conf')
    WAZUH_LOCAL_INTERNAL_OPTIONS = os.path.join(f'{WAZUH_PATH}/etc', 'local_internal_options.conf')
    WAZUH_CONF = os.path.join(WAZUH_PATH, WAZUH_CONF_RELATIVE)
    WAZUH_API_CONF = os.path.join(WAZUH_PATH, 'api', 'configuration', 'api.yaml')
    WAZUH_SECURITY_CONF = os.path.join(WAZUH_PATH, 'api', 'configuration', 'security', 'security.yaml')
    LOG_FILE_PATH = os.path.join(WAZUH_PATH, 'logs', 'ossec.log')
    CLIENT_KEYS_PATH = os.path.join(WAZUH_PATH, 'etc', 'client.keys')
    API_LOG_FILE_PATH = os.path.join(WAZUH_PATH, 'logs', 'api.log')
    ARCHIVES_LOG_FILE_PATH = os.path.join(WAZUH_PATH, 'logs', 'archives', 'archives.log')
    AGENT_STATISTICS_FILE = os.path.join(WAZUH_PATH, 'var', 'run', 'wazuh-agentd.state')
    LOGCOLLECTOR_STATISTICS_FILE = os.path.join(WAZUH_PATH, 'var', 'run', 'wazuh-logcollector.state')
    REMOTE_STATISTICS_FILE = os.path.join(WAZUH_PATH, 'var', 'run', 'wazuh-remoted.state')
    ANALYSIS_STATISTICS_FILE = os.path.join(WAZUH_PATH, 'var', 'run', 'wazuh-analysisd.state')
    UPGRADE_PATH = os.path.join(WAZUH_PATH, 'var', 'upgrade')
    AGENT_AUTH_BINARY_PATH = os.path.join(WAZUH_PATH, 'bin', 'agent-auth')


    try:
        import grp
        import pwd

        WAZUH_UID = pwd.getpwnam(WAZUH_UNIX_USER).pw_uid
        WAZUH_GID = grp.getgrnam(WAZUH_UNIX_GROUP).gr_gid
    except (ImportError, KeyError, ModuleNotFoundError):
        pass


def get_version():

    if platform.system() in ['Windows', 'win32']:
        with open(os.path.join(WAZUH_PATH, 'VERSION'), 'r') as f:
            version = f.read()
            return version[:version.rfind('\n')]

    else:  # Linux, sunos5, darwin, aix...
        return subprocess.check_output([
          f"{WAZUH_PATH}/bin/wazuh-control", "info", "-v"
        ], stderr=subprocess.PIPE).decode('utf-8').rstrip()


def get_service():
    if platform.system() in ['Windows', 'win32']:
        return 'wazuh-agent'

    else:  # Linux, sunos5, darwin, aix...
        service = subprocess.check_output([
          f"{WAZUH_PATH}/bin/wazuh-control", "info", "-t"
        ], stderr=subprocess.PIPE).decode('utf-8').strip()

    return 'wazuh-manager' if service == 'server' else 'wazuh-agent'


<<<<<<< HEAD
_data_path = os.path.join(os.path.dirname(os.path.dirname(os.path.realpath(__file__))), 'data')

LOCAL_RULES_PATH = os.path.join(WAZUH_PATH, 'etc', 'rules', 'local_rules.xml')
LOCAL_DECODERS_PATH = os.path.join(WAZUH_PATH, 'etc', 'decoders', 'local_decoder.xml')

CLIENT_KEYS_PATH = os.path.join(WAZUH_PATH, 'etc', 'client.keys')
SERVER_KEY_PATH = os.path.join(WAZUH_PATH, 'etc', 'manager.key')
SERVER_CERT_PATH = os.path.join(WAZUH_PATH, 'etc', 'manager.cert')

CLIENT_CUSTOM_KEYS_PATH = os.path.join(_data_path, 'sslmanager.key')
CLIENT_CUSTOM_CERT_PATH = os.path.join(_data_path, 'sslmanager.cert')
=======
_data_path = os.path.join(os.path.dirname(os.path.realpath(__file__)), 'data')
>>>>>>> bdacc260

WAZUH_LOGS_PATH = os.path.join(WAZUH_PATH, 'logs')
ALERT_FILE_PATH = os.path.join(WAZUH_LOGS_PATH, 'alerts', 'alerts.json')
CLUSTER_LOGS_PATH = os.path.join(WAZUH_LOGS_PATH, 'cluster.log')
QUEUE_SOCKETS_PATH = os.path.join(WAZUH_PATH, 'queue', 'sockets')
QUEUE_ALERTS_PATH = os.path.join(WAZUH_PATH, 'queue', 'alerts')
QUEUE_DB_PATH = os.path.join(WAZUH_PATH, 'queue', 'db')
CLUSTER_SOCKET_PATH = os.path.join(WAZUH_PATH, 'queue', 'cluster')


ANALYSISD_ANALISIS_SOCKET_PATH = os.path.join(QUEUE_SOCKETS_PATH, 'analysis')
ANALYSISD_QUEUE_SOCKET_PATH = os.path.join(QUEUE_SOCKETS_PATH, 'queue')
AUTHD_SOCKET_PATH = os.path.join(QUEUE_SOCKETS_PATH, 'auth')
EXECD_SOCKET_PATH = os.path.join(QUEUE_SOCKETS_PATH, 'com')
LOGCOLLECTOR_SOCKET_PATH = os.path.join(QUEUE_SOCKETS_PATH, 'logcollector')
LOGTEST_SOCKET_PATH = os.path.join(QUEUE_SOCKETS_PATH, 'logtest')
MONITORD_SOCKET_PATH = os.path.join(QUEUE_SOCKETS_PATH, 'monitor')
REMOTED_SOCKET_PATH = os.path.join(QUEUE_SOCKETS_PATH, 'request')
SYSCHECKD_SOCKET_PATH = os.path.join(QUEUE_SOCKETS_PATH, 'syscheck')
WAZUH_DB_SOCKET_PATH = os.path.join(QUEUE_DB_PATH, 'wdb')
MODULESD_WMODULES_SOCKET_PATH = os.path.join(QUEUE_SOCKETS_PATH, 'wmodules')
MODULESD_DOWNLOAD_SOCKET_PATH = os.path.join(QUEUE_SOCKETS_PATH, 'download')
MODULESD_CONTROL_SOCKET_PATH = os.path.join(QUEUE_SOCKETS_PATH, 'control')
MODULESD_KREQUEST_SOCKET_PATH = os.path.join(QUEUE_SOCKETS_PATH, 'krequest')
MODULESD_C_INTERNAL_SOCKET_PATH = os.path.join(CLUSTER_SOCKET_PATH, 'c-internal.sock')
ACTIVE_RESPONSE_SOCKET_PATH = os.path.join(QUEUE_ALERTS_PATH, 'ar')

WAZUH_SOCKETS = {
    'wazuh-agentd': [],
    'wazuh-apid': [],
    'wazuh-agentlessd': [],
    'wazuh-csyslogd': [],
    'wazuh-analysisd': [
                        ANALYSISD_ANALISIS_SOCKET_PATH,
                        ANALYSISD_QUEUE_SOCKET_PATH
                       ],
    'wazuh-authd': [AUTHD_SOCKET_PATH],
    'wazuh-execd': [EXECD_SOCKET_PATH],
    'wazuh-logcollector': [LOGCOLLECTOR_SOCKET_PATH],
    'wazuh-monitord': [MONITORD_SOCKET_PATH],
    'wazuh-remoted': [REMOTED_SOCKET_PATH],
    'wazuh-maild': [],
    'wazuh-syscheckd': [SYSCHECKD_SOCKET_PATH],
    'wazuh-db': [WAZUH_DB_SOCKET_PATH],
    'wazuh-modulesd': [
                        MODULESD_WMODULES_SOCKET_PATH,
                        MODULESD_DOWNLOAD_SOCKET_PATH,
                        MODULESD_CONTROL_SOCKET_PATH,
                        MODULESD_KREQUEST_SOCKET_PATH
                      ],
    'wazuh-clusterd': [MODULESD_C_INTERNAL_SOCKET_PATH]
}

# These sockets do not exist with default Wazuh configuration
WAZUH_OPTIONAL_SOCKETS = [
    MODULESD_KREQUEST_SOCKET_PATH,
    AUTHD_SOCKET_PATH
]

<<<<<<< HEAD
=======
DISABLE_MONITORD_ROTATE_LOG_OPTION = {'monitord.rotate_log': '0'}
REMOTED_LOCAL_INTERNAL_OPTIONS = {'remoted.debug': '2'}.update(DISABLE_MONITORD_ROTATE_LOG_OPTION)
ANALYSISD_LOCAL_INTERNAL_OPTIONS = {'analysisd.debug': '2'}.update(DISABLE_MONITORD_ROTATE_LOG_OPTION)
AGENTD_LOCAL_INTERNAL_OPTIONS = {'agent.debug': '2', 'execd': '2'}.update(DISABLE_MONITORD_ROTATE_LOG_OPTION)

FIM_LOCAL_INTERNAL_OPTIONS_MANAGER = {'syscheck.debug': '2',
                                        'analysisd.debug': '2'}.update(DISABLE_MONITORD_ROTATE_LOG_OPTION)
FIM_LOCAL_INTERNAL_OPTIONS_AGENT_UNIX = {'syscheck.debug': '2',
                                        'agent.debug': '2'}.update(DISABLE_MONITORD_ROTATE_LOG_OPTION)
FIM_LOCAL_INTERNAL_OPTIONS_AGENT_WINDOWS = {'syscheck.debug': '2',
                                            'windows.debug': '2'}.update(DISABLE_MONITORD_ROTATE_LOG_OPTION)

GCLOUD_LOCAL_INTERNAL_OPTIONS = {'analysisd.debug': '2',
                                'wazuh_modules.debug': '2'}.update(DISABLE_MONITORD_ROTATE_LOG_OPTION)
LOGTEST_LOCAL_INTERNAL_OPTIONS = {'analysisd.debug': '2'}
REMOTED_LOCAL_INTERNAL_OPTIONS = {'remoted.debug': '2', 'wazuh_database.interval': '2', 'wazuh_db.commit_time': '2',
                                    'wazuh_db.commit_time_max': '3' }.update(DISABLE_MONITORD_ROTATE_LOG_OPTION)
VD_LOCAL_INTERNAL_OPTIONS = {'wazuh_modules.debug': '2'}.update(DISABLE_MONITORD_ROTATE_LOG_OPTION)
WPK_LOCAL_INTERNAL_OPTIONS = {'wazuh_modules.debug': '2'}
AUTHD_LOCAL_INTERNAL_OPTIONS = {'authd.debug': '2'}


>>>>>>> bdacc260
# Wazuh daemons
LOGCOLLECTOR_DAEMON = 'wazuh-logcollector'
AGENTLESS_DAEMON = 'wazuh-agentlessd'
CSYSLOG_DAEMON = 'wazuh-csyslogd'
REMOTE_DAEMON = 'wazuh-remoted'
ANALYSISD_DAEMON = 'wazuh-analysisd'
API_DAEMON = 'wazuh-apid'
MAIL_DAEMON = 'wazuh-maild'
SYSCHECK_DAEMON = 'wazuh-syscheckd'
EXEC_DAEMON = 'wazuh-execd'
MODULES_DAEMON = 'wazuh-modulesd'
CLUSTER_DAEMON = 'wazuh-clusterd'
INTEGRATOR_DAEMON = 'wazuh-integratord'
MONITOR_DAEMON = 'wazuh-monitord'
DB_DAEMON = 'wazuh-db'
AGENT_DAEMON = 'wazuh-agentd'


ALL_MANAGER_DAEMONS = [LOGCOLLECTOR_DAEMON, AGENTLESS_DAEMON, CSYSLOG_DAEMON, REMOTE_DAEMON, ANALYSISD_DAEMON,
                       API_DAEMON, MAIL_DAEMON, SYSCHECK_DAEMON, EXEC_DAEMON, MODULES_DAEMON, CLUSTER_DAEMON,
                       INTEGRATOR_DAEMON, MONITOR_DAEMON, DB_DAEMON]
ALL_AGENT_DAEMONS = [AGENT_DAEMON, EXEC_DAEMON, LOGCOLLECTOR_DAEMON, SYSCHECK_DAEMON, MODULES_DAEMON]
<<<<<<< HEAD
API_DAEMONS_REQUIREMENTS = [API_DAEMON, MODULES_DAEMON, ANALYSISD_DAEMON, EXEC_DAEMON, DB_DAEMON, REMOTE_DAEMON]


DISABLE_MONITORD_ROTATE_LOG_OPTION = {'monitord.rotate_log': '0'}
REMOTED_LOCAL_INTERNAL_OPTIONS = {'remoted.debug': '2'}.update(DISABLE_MONITORD_ROTATE_LOG_OPTION)
ANALYSISD_LOCAL_INTERNAL_OPTIONS = {'analysisd.debug': '2'}.update(DISABLE_MONITORD_ROTATE_LOG_OPTION)
AGENTD_LOCAL_INTERNAL_OPTIONS = {'agent.debug': '2', 'execd': '2'}.update(DISABLE_MONITORD_ROTATE_LOG_OPTION)
FIM_LOCAL_INTERNAL_OPTIONS_MANAGER = {'syscheck.debug': '2',
                                      'analysisd.debug': '2'}.update(DISABLE_MONITORD_ROTATE_LOG_OPTION)
FIM_LOCAL_INTERNAL_OPTIONS_AGENT_UNIX = {'syscheck.debug': '2',
                                         'agent.debug': '2'}.update(DISABLE_MONITORD_ROTATE_LOG_OPTION)
FIM_LOCAL_INTERNAL_OPTIONS_AGENT_WINDOWS = {'syscheck.debug': '2',
                                            'windows.debug': '2'}.update(DISABLE_MONITORD_ROTATE_LOG_OPTION)
GCLOUD_LOCAL_INTERNAL_OPTIONS = {'analysisd.debug': '2',
                                 'wazuh_modules.debug': '2'}.update(DISABLE_MONITORD_ROTATE_LOG_OPTION)
LOGTEST_LOCAL_INTERNAL_OPTIONS = {'analysisd.debug': '2'}
REMOTED_LOCAL_INTERNAL_OPTIONS = {'remoted.debug': '2', 'wazuh_database.interval': '2', 'wazuh_db.commit_time': '2',
                                  'wazuh_db.commit_time_max': '3'}.update(DISABLE_MONITORD_ROTATE_LOG_OPTION)
VD_LOCAL_INTERNAL_OPTIONS = {'wazuh_modules.debug': '2'}.update(DISABLE_MONITORD_ROTATE_LOG_OPTION)
WPK_LOCAL_INTERNAL_OPTIONS = {'wazuh_modules.debug': '2'}
=======
API_DAEMONS_REQUIREMENTS = [API_DAEMON, MODULES_DAEMON, ANALYSISD_DAEMON, EXEC_DAEMON, DB_DAEMON, REMOTE_DAEMON]
>>>>>>> bdacc260
<|MERGE_RESOLUTION|>--- conflicted
+++ resolved
@@ -94,7 +94,6 @@
     return 'wazuh-manager' if service == 'server' else 'wazuh-agent'
 
 
-<<<<<<< HEAD
 _data_path = os.path.join(os.path.dirname(os.path.dirname(os.path.realpath(__file__))), 'data')
 
 LOCAL_RULES_PATH = os.path.join(WAZUH_PATH, 'etc', 'rules', 'local_rules.xml')
@@ -106,9 +105,6 @@
 
 CLIENT_CUSTOM_KEYS_PATH = os.path.join(_data_path, 'sslmanager.key')
 CLIENT_CUSTOM_CERT_PATH = os.path.join(_data_path, 'sslmanager.cert')
-=======
-_data_path = os.path.join(os.path.dirname(os.path.realpath(__file__)), 'data')
->>>>>>> bdacc260
 
 WAZUH_LOGS_PATH = os.path.join(WAZUH_PATH, 'logs')
 ALERT_FILE_PATH = os.path.join(WAZUH_LOGS_PATH, 'alerts', 'alerts.json')
@@ -168,31 +164,6 @@
     AUTHD_SOCKET_PATH
 ]
 
-<<<<<<< HEAD
-=======
-DISABLE_MONITORD_ROTATE_LOG_OPTION = {'monitord.rotate_log': '0'}
-REMOTED_LOCAL_INTERNAL_OPTIONS = {'remoted.debug': '2'}.update(DISABLE_MONITORD_ROTATE_LOG_OPTION)
-ANALYSISD_LOCAL_INTERNAL_OPTIONS = {'analysisd.debug': '2'}.update(DISABLE_MONITORD_ROTATE_LOG_OPTION)
-AGENTD_LOCAL_INTERNAL_OPTIONS = {'agent.debug': '2', 'execd': '2'}.update(DISABLE_MONITORD_ROTATE_LOG_OPTION)
-
-FIM_LOCAL_INTERNAL_OPTIONS_MANAGER = {'syscheck.debug': '2',
-                                        'analysisd.debug': '2'}.update(DISABLE_MONITORD_ROTATE_LOG_OPTION)
-FIM_LOCAL_INTERNAL_OPTIONS_AGENT_UNIX = {'syscheck.debug': '2',
-                                        'agent.debug': '2'}.update(DISABLE_MONITORD_ROTATE_LOG_OPTION)
-FIM_LOCAL_INTERNAL_OPTIONS_AGENT_WINDOWS = {'syscheck.debug': '2',
-                                            'windows.debug': '2'}.update(DISABLE_MONITORD_ROTATE_LOG_OPTION)
-
-GCLOUD_LOCAL_INTERNAL_OPTIONS = {'analysisd.debug': '2',
-                                'wazuh_modules.debug': '2'}.update(DISABLE_MONITORD_ROTATE_LOG_OPTION)
-LOGTEST_LOCAL_INTERNAL_OPTIONS = {'analysisd.debug': '2'}
-REMOTED_LOCAL_INTERNAL_OPTIONS = {'remoted.debug': '2', 'wazuh_database.interval': '2', 'wazuh_db.commit_time': '2',
-                                    'wazuh_db.commit_time_max': '3' }.update(DISABLE_MONITORD_ROTATE_LOG_OPTION)
-VD_LOCAL_INTERNAL_OPTIONS = {'wazuh_modules.debug': '2'}.update(DISABLE_MONITORD_ROTATE_LOG_OPTION)
-WPK_LOCAL_INTERNAL_OPTIONS = {'wazuh_modules.debug': '2'}
-AUTHD_LOCAL_INTERNAL_OPTIONS = {'authd.debug': '2'}
-
-
->>>>>>> bdacc260
 # Wazuh daemons
 LOGCOLLECTOR_DAEMON = 'wazuh-logcollector'
 AGENTLESS_DAEMON = 'wazuh-agentlessd'
@@ -215,12 +186,10 @@
                        API_DAEMON, MAIL_DAEMON, SYSCHECK_DAEMON, EXEC_DAEMON, MODULES_DAEMON, CLUSTER_DAEMON,
                        INTEGRATOR_DAEMON, MONITOR_DAEMON, DB_DAEMON]
 ALL_AGENT_DAEMONS = [AGENT_DAEMON, EXEC_DAEMON, LOGCOLLECTOR_DAEMON, SYSCHECK_DAEMON, MODULES_DAEMON]
-<<<<<<< HEAD
 API_DAEMONS_REQUIREMENTS = [API_DAEMON, MODULES_DAEMON, ANALYSISD_DAEMON, EXEC_DAEMON, DB_DAEMON, REMOTE_DAEMON]
 
 
 DISABLE_MONITORD_ROTATE_LOG_OPTION = {'monitord.rotate_log': '0'}
-REMOTED_LOCAL_INTERNAL_OPTIONS = {'remoted.debug': '2'}.update(DISABLE_MONITORD_ROTATE_LOG_OPTION)
 ANALYSISD_LOCAL_INTERNAL_OPTIONS = {'analysisd.debug': '2'}.update(DISABLE_MONITORD_ROTATE_LOG_OPTION)
 AGENTD_LOCAL_INTERNAL_OPTIONS = {'agent.debug': '2', 'execd': '2'}.update(DISABLE_MONITORD_ROTATE_LOG_OPTION)
 FIM_LOCAL_INTERNAL_OPTIONS_MANAGER = {'syscheck.debug': '2',
@@ -235,7 +204,4 @@
 REMOTED_LOCAL_INTERNAL_OPTIONS = {'remoted.debug': '2', 'wazuh_database.interval': '2', 'wazuh_db.commit_time': '2',
                                   'wazuh_db.commit_time_max': '3'}.update(DISABLE_MONITORD_ROTATE_LOG_OPTION)
 VD_LOCAL_INTERNAL_OPTIONS = {'wazuh_modules.debug': '2'}.update(DISABLE_MONITORD_ROTATE_LOG_OPTION)
-WPK_LOCAL_INTERNAL_OPTIONS = {'wazuh_modules.debug': '2'}
-=======
-API_DAEMONS_REQUIREMENTS = [API_DAEMON, MODULES_DAEMON, ANALYSISD_DAEMON, EXEC_DAEMON, DB_DAEMON, REMOTE_DAEMON]
->>>>>>> bdacc260
+WPK_LOCAL_INTERNAL_OPTIONS = {'wazuh_modules.debug': '2'}