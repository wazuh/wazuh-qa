# Copyright (C) 2015-2021, Wazuh Inc.
# Created by Wazuh, Inc. <info@wazuh.com>.
# This program is free software; you can redistribute it and/or modify it under the terms of GPLv2

import os
import platform
import subprocess
import sys

if sys.platform == 'win32':
    WAZUH_PATH = os.path.join("C:", os.sep, "Program Files (x86)", "ossec-agent")
    WAZUH_CONF = os.path.join(WAZUH_PATH, 'ossec.conf')
    WAZUH_LOCAL_INTERNAL_OPTIONS = os.path.join(WAZUH_PATH, 'local_internal_options.conf')
    WAZUH_SOURCES = os.path.join('/', 'wazuh')
    LOG_FILE_PATH = os.path.join(WAZUH_PATH, 'ossec.log')
    CLIENT_KEYS_PATH = os.path.join(WAZUH_PATH, 'client.keys')
    PREFIX = os.path.join('c:', os.sep)
    GEN_OSSEC = None
    WAZUH_API_CONF = None
    WAZUH_SECURITY_CONF = None
    API_LOG_FILE_PATH = None
    AGENT_STATISTICS_FILE = os.path.join(WAZUH_PATH, 'wazuh-agent.state')
    LOGCOLLECTOR_STATISTICS_FILE = os.path.join(WAZUH_PATH, 'wazuh-logcollector.state')
    REMOTE_STATISTICS_FILE = None
    ANALYSIS_STATISTICS_FILE = None
    UPGRADE_PATH = os.path.join(WAZUH_PATH, 'upgrade')
    AGENT_AUTH_BINARY_PATH = os.path.join(WAZUH_PATH, 'agent-auth.exe')

else:

    WAZUH_SOURCES = os.path.join('/', 'wazuh')

    WAZUH_UNIX_USER = 'wazuh'
    WAZUH_UNIX_GROUP = 'wazuh'

    if sys.platform == 'darwin':
        WAZUH_PATH = os.path.join("/", "Library", "Ossec")
        PREFIX = os.path.join('/', 'private', 'var', 'root')
        GEN_OSSEC = None
    else:
        WAZUH_PATH = os.path.join("/", "var", "ossec")
        GEN_OSSEC = os.path.join(WAZUH_SOURCES, 'gen_ossec.sh')
        PREFIX = os.sep

    WAZUH_CONF_RELATIVE = os.path.join('etc', 'ossec.conf')
    WAZUH_LOCAL_INTERNAL_OPTIONS = os.path.join(f'{WAZUH_PATH}/etc', 'local_internal_options.conf')
    WAZUH_CONF = os.path.join(WAZUH_PATH, WAZUH_CONF_RELATIVE)
    WAZUH_API_CONF = os.path.join(WAZUH_PATH, 'api', 'configuration', 'api.yaml')
    WAZUH_SECURITY_CONF = os.path.join(WAZUH_PATH, 'api', 'configuration', 'security', 'security.yaml')
    LOG_FILE_PATH = os.path.join(WAZUH_PATH, 'logs', 'ossec.log')
    CLIENT_KEYS_PATH = os.path.join(WAZUH_PATH, 'etc', 'client.keys')
    API_LOG_FILE_PATH = os.path.join(WAZUH_PATH, 'logs', 'api.log')
    ARCHIVES_LOG_FILE_PATH = os.path.join(WAZUH_PATH, 'logs', 'archives', 'archives.log')
    AGENT_STATISTICS_FILE = os.path.join(WAZUH_PATH, 'var', 'run', 'wazuh-agentd.state')
    LOGCOLLECTOR_STATISTICS_FILE = os.path.join(WAZUH_PATH, 'var', 'run', 'wazuh-logcollector.state')
    LOGCOLLECTOR_FILE_STATUS_PATH = os.path.join(WAZUH_PATH, 'queue', 'logcollector', 'file_status.json')
    REMOTE_STATISTICS_FILE = os.path.join(WAZUH_PATH, 'var', 'run', 'wazuh-remoted.state')
    ANALYSIS_STATISTICS_FILE = os.path.join(WAZUH_PATH, 'var', 'run', 'wazuh-analysisd.state')
    UPGRADE_PATH = os.path.join(WAZUH_PATH, 'var', 'upgrade')
    PYTHON_PATH = os.path.join(WAZUH_PATH, 'framework', 'python')
    AGENT_AUTH_BINARY_PATH = os.path.join(WAZUH_PATH, 'bin', 'agent-auth')
<<<<<<< HEAD
    AR_SCRIPTS_PATH = os.path.join(WAZUH_PATH, 'active-response', 'bin')
=======
>>>>>>> 2def250d

    try:
        import grp
        import pwd

        WAZUH_UID = pwd.getpwnam(WAZUH_UNIX_USER).pw_uid
        WAZUH_GID = grp.getgrnam(WAZUH_UNIX_GROUP).gr_gid
    except (ImportError, KeyError, ModuleNotFoundError):
        pass


def get_version():

    if platform.system() in ['Windows', 'win32']:
        with open(os.path.join(WAZUH_PATH, 'VERSION'), 'r') as f:
            version = f.read()
            return version[:version.rfind('\n')]

    else:  # Linux, sunos5, darwin, aix...
        return subprocess.check_output([
          f"{WAZUH_PATH}/bin/wazuh-control", "info", "-v"
        ], stderr=subprocess.PIPE).decode('utf-8').rstrip()


def get_service():
    if platform.system() in ['Windows', 'win32']:
        return 'wazuh-agent'

    else:  # Linux, sunos5, darwin, aix...
        service = subprocess.check_output([
          f"{WAZUH_PATH}/bin/wazuh-control", "info", "-t"
        ], stderr=subprocess.PIPE).decode('utf-8').strip()

    return 'wazuh-manager' if service == 'server' else 'wazuh-agent'


_data_path = os.path.join(os.path.dirname(os.path.dirname(os.path.realpath(__file__))), 'data')

CUSTOM_RULES_PATH = os.path.join(WAZUH_PATH, 'etc', 'rules')
LOCAL_RULES_PATH = os.path.join(WAZUH_PATH, 'etc', 'rules', 'local_rules.xml')
LOCAL_DECODERS_PATH = os.path.join(WAZUH_PATH, 'etc', 'decoders', 'local_decoder.xml')

SERVER_KEY_PATH = os.path.join(WAZUH_PATH, 'etc', 'manager.key')
SERVER_CERT_PATH = os.path.join(WAZUH_PATH, 'etc', 'manager.cert')

CLIENT_CUSTOM_KEYS_PATH = os.path.join(_data_path, 'sslmanager.key')
CLIENT_CUSTOM_CERT_PATH = os.path.join(_data_path, 'sslmanager.cert')

WAZUH_LOGS_PATH = os.path.join(WAZUH_PATH, 'logs')
ALERT_FILE_PATH = os.path.join(WAZUH_LOGS_PATH, 'alerts', 'alerts.json')
CLUSTER_LOGS_PATH = os.path.join(WAZUH_LOGS_PATH, 'cluster.log')
QUEUE_SOCKETS_PATH = os.path.join(WAZUH_PATH, 'queue', 'sockets')
QUEUE_ALERTS_PATH = os.path.join(WAZUH_PATH, 'queue', 'alerts')
QUEUE_DB_PATH = os.path.join(WAZUH_PATH, 'queue', 'db')
CLUSTER_SOCKET_PATH = os.path.join(WAZUH_PATH, 'queue', 'cluster')


ANALYSISD_ANALISIS_SOCKET_PATH = os.path.join(QUEUE_SOCKETS_PATH, 'analysis')
ANALYSISD_QUEUE_SOCKET_PATH = os.path.join(QUEUE_SOCKETS_PATH, 'queue')
AUTHD_SOCKET_PATH = os.path.join(QUEUE_SOCKETS_PATH, 'auth')
EXECD_SOCKET_PATH = os.path.join(QUEUE_SOCKETS_PATH, 'com')
LOGCOLLECTOR_SOCKET_PATH = os.path.join(QUEUE_SOCKETS_PATH, 'logcollector')
LOGTEST_SOCKET_PATH = os.path.join(QUEUE_SOCKETS_PATH, 'logtest')
MONITORD_SOCKET_PATH = os.path.join(QUEUE_SOCKETS_PATH, 'monitor')
REMOTED_SOCKET_PATH = os.path.join(QUEUE_SOCKETS_PATH, 'request')
SYSCHECKD_SOCKET_PATH = os.path.join(QUEUE_SOCKETS_PATH, 'syscheck')
WAZUH_DB_SOCKET_PATH = os.path.join(QUEUE_DB_PATH, 'wdb')
MODULESD_WMODULES_SOCKET_PATH = os.path.join(QUEUE_SOCKETS_PATH, 'wmodules')
MODULESD_DOWNLOAD_SOCKET_PATH = os.path.join(QUEUE_SOCKETS_PATH, 'download')
MODULESD_CONTROL_SOCKET_PATH = os.path.join(QUEUE_SOCKETS_PATH, 'control')
MODULESD_KREQUEST_SOCKET_PATH = os.path.join(QUEUE_SOCKETS_PATH, 'krequest')
MODULESD_C_INTERNAL_SOCKET_PATH = os.path.join(CLUSTER_SOCKET_PATH, 'c-internal.sock')
ACTIVE_RESPONSE_SOCKET_PATH = os.path.join(QUEUE_ALERTS_PATH, 'ar')

WAZUH_SOCKETS = {
    'wazuh-agentd': [],
    'wazuh-apid': [],
    'wazuh-agentlessd': [],
    'wazuh-csyslogd': [],
    'wazuh-analysisd': [
                        ANALYSISD_ANALISIS_SOCKET_PATH,
                        ANALYSISD_QUEUE_SOCKET_PATH
                       ],
    'wazuh-authd': [AUTHD_SOCKET_PATH],
    'wazuh-execd': [EXECD_SOCKET_PATH],
    'wazuh-logcollector': [LOGCOLLECTOR_SOCKET_PATH],
    'wazuh-monitord': [MONITORD_SOCKET_PATH],
    'wazuh-remoted': [REMOTED_SOCKET_PATH],
    'wazuh-maild': [],
    'wazuh-syscheckd': [SYSCHECKD_SOCKET_PATH],
    'wazuh-db': [WAZUH_DB_SOCKET_PATH],
    'wazuh-modulesd': [
                        MODULESD_WMODULES_SOCKET_PATH,
                        MODULESD_DOWNLOAD_SOCKET_PATH,
                        MODULESD_CONTROL_SOCKET_PATH,
                        MODULESD_KREQUEST_SOCKET_PATH
                      ],
    'wazuh-clusterd': [MODULESD_C_INTERNAL_SOCKET_PATH]
}

# These sockets do not exist with default Wazuh configuration
WAZUH_OPTIONAL_SOCKETS = [
    MODULESD_KREQUEST_SOCKET_PATH,
    AUTHD_SOCKET_PATH
]

# Wazuh daemons
LOGCOLLECTOR_DAEMON = 'wazuh-logcollector'
AGENTLESS_DAEMON = 'wazuh-agentlessd'
CSYSLOG_DAEMON = 'wazuh-csyslogd'
REMOTE_DAEMON = 'wazuh-remoted'
ANALYSISD_DAEMON = 'wazuh-analysisd'
API_DAEMON = 'wazuh-apid'
MAIL_DAEMON = 'wazuh-maild'
SYSCHECK_DAEMON = 'wazuh-syscheckd'
EXEC_DAEMON = 'wazuh-execd'
MODULES_DAEMON = 'wazuh-modulesd'
CLUSTER_DAEMON = 'wazuh-clusterd'
INTEGRATOR_DAEMON = 'wazuh-integratord'
MONITOR_DAEMON = 'wazuh-monitord'
DB_DAEMON = 'wazuh-db'
AGENT_DAEMON = 'wazuh-agentd'


ALL_MANAGER_DAEMONS = [LOGCOLLECTOR_DAEMON, AGENTLESS_DAEMON, CSYSLOG_DAEMON, REMOTE_DAEMON, ANALYSISD_DAEMON,
                       API_DAEMON, MAIL_DAEMON, SYSCHECK_DAEMON, EXEC_DAEMON, MODULES_DAEMON, CLUSTER_DAEMON,
                       INTEGRATOR_DAEMON, MONITOR_DAEMON, DB_DAEMON]
ALL_AGENT_DAEMONS = [AGENT_DAEMON, EXEC_DAEMON, LOGCOLLECTOR_DAEMON, SYSCHECK_DAEMON, MODULES_DAEMON]
API_DAEMONS_REQUIREMENTS = [API_DAEMON, MODULES_DAEMON, ANALYSISD_DAEMON, EXEC_DAEMON, DB_DAEMON, REMOTE_DAEMON]


DISABLE_MONITORD_ROTATE_LOG_OPTION = {'monitord.rotate_log': '0'}
ANALYSISD_LOCAL_INTERNAL_OPTIONS = {'analysisd.debug': '2'}.update(DISABLE_MONITORD_ROTATE_LOG_OPTION)
AGENTD_LOCAL_INTERNAL_OPTIONS = {'agent.debug': '2', 'execd': '2'}.update(DISABLE_MONITORD_ROTATE_LOG_OPTION)
FIM_LOCAL_INTERNAL_OPTIONS_MANAGER = {'syscheck.debug': '2',
                                      'analysisd.debug': '2'}.update(DISABLE_MONITORD_ROTATE_LOG_OPTION)
FIM_LOCAL_INTERNAL_OPTIONS_AGENT_UNIX = {'syscheck.debug': '2',
                                         'agent.debug': '2'}.update(DISABLE_MONITORD_ROTATE_LOG_OPTION)
FIM_LOCAL_INTERNAL_OPTIONS_AGENT_WINDOWS = {'syscheck.debug': '2',
                                            'windows.debug': '2'}.update(DISABLE_MONITORD_ROTATE_LOG_OPTION)
GCLOUD_LOCAL_INTERNAL_OPTIONS = {'analysisd.debug': '2',
                                 'wazuh_modules.debug': '2'}.update(DISABLE_MONITORD_ROTATE_LOG_OPTION)
LOGTEST_LOCAL_INTERNAL_OPTIONS = {'analysisd.debug': '2'}
REMOTED_LOCAL_INTERNAL_OPTIONS = {'remoted.debug': '2', 'wazuh_database.interval': '2', 'wazuh_db.commit_time': '2',
                                  'wazuh_db.commit_time_max': '3'}.update(DISABLE_MONITORD_ROTATE_LOG_OPTION)
VD_LOCAL_INTERNAL_OPTIONS = {'wazuh_modules.debug': '2'}.update(DISABLE_MONITORD_ROTATE_LOG_OPTION)
WPK_LOCAL_INTERNAL_OPTIONS = {'wazuh_modules.debug': '2'}<|MERGE_RESOLUTION|>--- conflicted
+++ resolved
@@ -59,10 +59,7 @@
     UPGRADE_PATH = os.path.join(WAZUH_PATH, 'var', 'upgrade')
     PYTHON_PATH = os.path.join(WAZUH_PATH, 'framework', 'python')
     AGENT_AUTH_BINARY_PATH = os.path.join(WAZUH_PATH, 'bin', 'agent-auth')
-<<<<<<< HEAD
     AR_SCRIPTS_PATH = os.path.join(WAZUH_PATH, 'active-response', 'bin')
-=======
->>>>>>> 2def250d
 
     try:
         import grp
