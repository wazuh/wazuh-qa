--- conflicted
+++ resolved
@@ -41,9 +41,8 @@
         WAZUH_SERVICE = 'wazuh-manager' if type_ == 'server' else 'wazuh-agent'
 
 _data_path = os.path.join(os.path.dirname(os.path.realpath(__file__)), 'data')
-<<<<<<< HEAD
-LOG_FILE_PATH = os.path.join(WAZUH_PATH, 'logs', 'ossec.log')
 WAZUH_LOGS_PATH = os.path.join(WAZUH_PATH, 'logs')
+ALERT_FILE_PATH = os.path.join(WAZUH_LOGS_PATH, 'alerts', 'alerts.json')
 
 QUEUE_OSSEC_PATH = os.path.join(WAZUH_PATH, 'queue', 'ossec')
 QUEUE_DB_PATH = os.path.join(WAZUH_PATH, 'queue', 'db')
@@ -61,8 +60,4 @@
     'wazuh-modulesd': [os.path.join(QUEUE_OSSEC_PATH, 'wmodules'),
                        os.path.join(QUEUE_OSSEC_PATH, 'download'),
                        os.path.join(QUEUE_OSSEC_PATH, 'control')]
-}
-=======
-WAZUH_LOGS_PATH = os.path.join(WAZUH_PATH, 'logs')
-ALERT_FILE_PATH = os.path.join(WAZUH_LOGS_PATH, 'alerts', 'alerts.json')
->>>>>>> b27d75f2
+}