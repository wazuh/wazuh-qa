# Copyright (C) 2015-2021, Wazuh Inc.
# Created by Wazuh, Inc. <info@wazuh.com>.
# This program is free software; you can redistribute it and/or modify it under the terms of GPLv2

import os
import platform
import subprocess
import sys

if sys.platform == 'win32':
    WAZUH_PATH = os.path.join("C:", os.sep, "Program Files (x86)", "ossec-agent")
    WAZUH_CONF = os.path.join(WAZUH_PATH, 'ossec.conf')
    WAZUH_LOCAL_INTERNAL_OPTIONS = os.path.join(WAZUH_PATH, 'local_internal_options.conf')
    WAZUH_SOURCES = os.path.join('/', 'wazuh')
    LOG_FILE_PATH = os.path.join(WAZUH_PATH, 'ossec.log')
    CLIENT_KEYS_PATH = os.path.join(WAZUH_PATH, 'client.keys')
    PREFIX = os.path.join('c:', os.sep)
    GEN_OSSEC = None
    WAZUH_API_CONF = None
    WAZUH_SECURITY_CONF = None
    API_LOG_FILE_PATH = None
    AGENT_STATISTICS_FILE = os.path.join(WAZUH_PATH, 'wazuh-agent.state')
    LOGCOLLECTOR_STATISTICS_FILE = os.path.join(WAZUH_PATH, 'wazuh-logcollector.state')
    REMOTE_STATISTICS_FILE = None
    ANALYSIS_STATISTICS_FILE = None
    UPGRADE_PATH = os.path.join(WAZUH_PATH, 'upgrade')
    AGENT_AUTH_BINARY_PATH = os.path.join(WAZUH_PATH, 'agent-auth.exe')
<<<<<<< HEAD
    HOSTS_FILE_PATH = os.path.join("C:", os.sep, "Windows", "System32", "drivers", "etc", "hosts")
    GLOBAL_DB_PATH = None
=======
    WAZUH_UNIX_USER = 'wazuh'
    WAZUH_UNIX_GROUP = 'wazuh'
    GLOBAL_DB_PATH = os.path.join(WAZUH_PATH, 'queue', 'db', 'global.db')
>>>>>>> b8ea5e77

else:

    WAZUH_SOURCES = os.path.join('/', 'wazuh')

    WAZUH_UNIX_USER = 'wazuh'
    WAZUH_UNIX_GROUP = 'wazuh'

    if sys.platform == 'darwin':
        WAZUH_PATH = os.path.join("/", "Library", "Ossec")
        PREFIX = os.path.join('/', 'private', 'var', 'root')
        GEN_OSSEC = None
    else:
        WAZUH_PATH = os.path.join("/", "var", "ossec")
        GEN_OSSEC = os.path.join(WAZUH_SOURCES, 'gen_ossec.sh')
        PREFIX = os.sep

    WAZUH_CONF_RELATIVE = os.path.join('etc', 'ossec.conf')
    WAZUH_LOCAL_INTERNAL_OPTIONS = os.path.join(WAZUH_PATH, 'etc', 'local_internal_options.conf')
    WAZUH_CONF = os.path.join(WAZUH_PATH, WAZUH_CONF_RELATIVE)
    WAZUH_API_CONF = os.path.join(WAZUH_PATH, 'api', 'configuration', 'api.yaml')
    WAZUH_SECURITY_CONF = os.path.join(WAZUH_PATH, 'api', 'configuration', 'security', 'security.yaml')
    LOG_FILE_PATH = os.path.join(WAZUH_PATH, 'logs', 'ossec.log')
    CLIENT_KEYS_PATH = os.path.join(WAZUH_PATH, 'etc', 'client.keys')
    API_LOG_FILE_PATH = os.path.join(WAZUH_PATH, 'logs', 'api.log')
    ARCHIVES_LOG_FILE_PATH = os.path.join(WAZUH_PATH, 'logs', 'archives', 'archives.log')
    AGENT_STATISTICS_FILE = os.path.join(WAZUH_PATH, 'var', 'run', 'wazuh-agentd.state')
    LOGCOLLECTOR_STATISTICS_FILE = os.path.join(WAZUH_PATH, 'var', 'run', 'wazuh-logcollector.state')
    LOGCOLLECTOR_FILE_STATUS_PATH = os.path.join(WAZUH_PATH, 'queue', 'logcollector', 'file_status.json')
    REMOTE_STATISTICS_FILE = os.path.join(WAZUH_PATH, 'var', 'run', 'wazuh-remoted.state')
    ANALYSIS_STATISTICS_FILE = os.path.join(WAZUH_PATH, 'var', 'run', 'wazuh-analysisd.state')
    UPGRADE_PATH = os.path.join(WAZUH_PATH, 'var', 'upgrade')
    AGENT_AUTH_BINARY_PATH = os.path.join(WAZUH_PATH, 'bin', 'agent-auth')
    if sys.platform == 'sunos5':
        HOSTS_FILE_PATH = os.path.join('/', 'etc', 'inet', 'hosts')
    else:
        HOSTS_FILE_PATH = os.path.join('/', 'etc', 'hosts')
    GLOBAL_DB_PATH = os.path.join(WAZUH_PATH, 'queue', 'db', 'global.db')

    try:
        import grp
        import pwd

        WAZUH_UID = pwd.getpwnam(WAZUH_UNIX_USER).pw_uid
        WAZUH_GID = grp.getgrnam(WAZUH_UNIX_GROUP).gr_gid
    except (ImportError, KeyError, ModuleNotFoundError):
        pass


def get_version():

    if platform.system() in ['Windows', 'win32']:
        with open(os.path.join(WAZUH_PATH, 'VERSION'), 'r') as f:
            version = f.read()
            return version[:version.rfind('\n')]

    else:  # Linux, sunos5, darwin, aix...
        return subprocess.check_output([
          f"{WAZUH_PATH}/bin/wazuh-control", "info", "-v"
        ], stderr=subprocess.PIPE).decode('utf-8').rstrip()


def get_service():
    if platform.system() in ['Windows', 'win32']:
        return 'wazuh-agent'

    else:  # Linux, sunos5, darwin, aix...
        service = subprocess.check_output([
          f"{WAZUH_PATH}/bin/wazuh-control", "info", "-t"
        ], stderr=subprocess.PIPE).decode('utf-8').strip()

    return 'wazuh-manager' if service == 'server' else 'wazuh-agent'


_data_path = os.path.join(os.path.dirname(os.path.dirname(os.path.realpath(__file__))), 'data')

CUSTOM_RULES_PATH = os.path.join(WAZUH_PATH, 'etc', 'rules')
LOCAL_RULES_PATH = os.path.join(CUSTOM_RULES_PATH, 'local_rules.xml')
LOCAL_DECODERS_PATH = os.path.join(WAZUH_PATH, 'etc', 'decoders', 'local_decoder.xml')

SERVER_KEY_PATH = os.path.join(WAZUH_PATH, 'etc', 'manager.key')
SERVER_CERT_PATH = os.path.join(WAZUH_PATH, 'etc', 'manager.cert')

CLIENT_CUSTOM_KEYS_PATH = os.path.join(_data_path, 'sslmanager.key')
CLIENT_CUSTOM_CERT_PATH = os.path.join(_data_path, 'sslmanager.cert')

WAZUH_LOGS_PATH = os.path.join(WAZUH_PATH, 'logs')
ALERT_FILE_PATH = os.path.join(WAZUH_LOGS_PATH, 'alerts', 'alerts.json')
ALERT_LOGS_PATH = os.path.join(WAZUH_LOGS_PATH, 'alerts', 'alerts.log')
CLUSTER_LOGS_PATH = os.path.join(WAZUH_LOGS_PATH, 'cluster.log')
QUEUE_SOCKETS_PATH = os.path.join(WAZUH_PATH, 'queue', 'sockets')
QUEUE_ALERTS_PATH = os.path.join(WAZUH_PATH, 'queue', 'alerts')
QUEUE_DB_PATH = os.path.join(WAZUH_PATH, 'queue', 'db')
CLUSTER_SOCKET_PATH = os.path.join(WAZUH_PATH, 'queue', 'cluster')


ANALYSISD_ANALISIS_SOCKET_PATH = os.path.join(QUEUE_SOCKETS_PATH, 'analysis')
ANALYSISD_QUEUE_SOCKET_PATH = os.path.join(QUEUE_SOCKETS_PATH, 'queue')
AUTHD_SOCKET_PATH = os.path.join(QUEUE_SOCKETS_PATH, 'auth')
EXECD_SOCKET_PATH = os.path.join(QUEUE_SOCKETS_PATH, 'com')
LOGCOLLECTOR_SOCKET_PATH = os.path.join(QUEUE_SOCKETS_PATH, 'logcollector')
LOGTEST_SOCKET_PATH = os.path.join(QUEUE_SOCKETS_PATH, 'logtest')
MONITORD_SOCKET_PATH = os.path.join(QUEUE_SOCKETS_PATH, 'monitor')
REMOTED_SOCKET_PATH = os.path.join(QUEUE_SOCKETS_PATH, 'request')
SYSCHECKD_SOCKET_PATH = os.path.join(QUEUE_SOCKETS_PATH, 'syscheck')
WAZUH_DB_SOCKET_PATH = os.path.join(QUEUE_DB_PATH, 'wdb')
MODULESD_WMODULES_SOCKET_PATH = os.path.join(QUEUE_SOCKETS_PATH, 'wmodules')
MODULESD_DOWNLOAD_SOCKET_PATH = os.path.join(QUEUE_SOCKETS_PATH, 'download')
MODULESD_CONTROL_SOCKET_PATH = os.path.join(QUEUE_SOCKETS_PATH, 'control')
MODULESD_KREQUEST_SOCKET_PATH = os.path.join(QUEUE_SOCKETS_PATH, 'krequest')
MODULESD_C_INTERNAL_SOCKET_PATH = os.path.join(CLUSTER_SOCKET_PATH, 'c-internal.sock')
ACTIVE_RESPONSE_SOCKET_PATH = os.path.join(QUEUE_ALERTS_PATH, 'ar')

WAZUH_SOCKETS = {
    'wazuh-agentd': [],
    'wazuh-apid': [],
    'wazuh-agentlessd': [],
    'wazuh-csyslogd': [],
    'wazuh-analysisd': [
                        ANALYSISD_ANALISIS_SOCKET_PATH,
                        ANALYSISD_QUEUE_SOCKET_PATH
                       ],
    'wazuh-authd': [AUTHD_SOCKET_PATH],
    'wazuh-execd': [EXECD_SOCKET_PATH],
    'wazuh-logcollector': [LOGCOLLECTOR_SOCKET_PATH],
    'wazuh-monitord': [MONITORD_SOCKET_PATH],
    'wazuh-remoted': [REMOTED_SOCKET_PATH],
    'wazuh-maild': [],
    'wazuh-syscheckd': [SYSCHECKD_SOCKET_PATH],
    'wazuh-db': [WAZUH_DB_SOCKET_PATH],
    'wazuh-modulesd': [
                        MODULESD_WMODULES_SOCKET_PATH,
                        MODULESD_DOWNLOAD_SOCKET_PATH,
                        MODULESD_CONTROL_SOCKET_PATH,
                        MODULESD_KREQUEST_SOCKET_PATH
                      ],
    'wazuh-clusterd': [MODULESD_C_INTERNAL_SOCKET_PATH]
}

# These sockets do not exist with default Wazuh configuration
WAZUH_OPTIONAL_SOCKETS = [
    MODULESD_KREQUEST_SOCKET_PATH,
    AUTHD_SOCKET_PATH
]

# Wazuh daemons
LOGCOLLECTOR_DAEMON = 'wazuh-logcollector'
AGENTLESS_DAEMON = 'wazuh-agentlessd'
CSYSLOG_DAEMON = 'wazuh-csyslogd'
REMOTE_DAEMON = 'wazuh-remoted'
ANALYSISD_DAEMON = 'wazuh-analysisd'
API_DAEMON = 'wazuh-apid'
MAIL_DAEMON = 'wazuh-maild'
SYSCHECK_DAEMON = 'wazuh-syscheckd'
EXEC_DAEMON = 'wazuh-execd'
MODULES_DAEMON = 'wazuh-modulesd'
CLUSTER_DAEMON = 'wazuh-clusterd'
INTEGRATOR_DAEMON = 'wazuh-integratord'
MONITOR_DAEMON = 'wazuh-monitord'
DB_DAEMON = 'wazuh-db'
AGENT_DAEMON = 'wazuh-agentd'


ALL_MANAGER_DAEMONS = [LOGCOLLECTOR_DAEMON, AGENTLESS_DAEMON, CSYSLOG_DAEMON, REMOTE_DAEMON, ANALYSISD_DAEMON,
                       API_DAEMON, MAIL_DAEMON, SYSCHECK_DAEMON, EXEC_DAEMON, MODULES_DAEMON, CLUSTER_DAEMON,
                       INTEGRATOR_DAEMON, MONITOR_DAEMON, DB_DAEMON]
ALL_AGENT_DAEMONS = [AGENT_DAEMON, EXEC_DAEMON, LOGCOLLECTOR_DAEMON, SYSCHECK_DAEMON, MODULES_DAEMON]
API_DAEMONS_REQUIREMENTS = [API_DAEMON, MODULES_DAEMON, ANALYSISD_DAEMON, EXEC_DAEMON, DB_DAEMON, REMOTE_DAEMON]


DISABLE_MONITORD_ROTATE_LOG_OPTION = {'monitord.rotate_log': '0'}
ANALYSISD_LOCAL_INTERNAL_OPTIONS = {'analysisd.debug': '2'}.update(DISABLE_MONITORD_ROTATE_LOG_OPTION)
AGENTD_LOCAL_INTERNAL_OPTIONS = {'agent.debug': '2', 'execd': '2'}.update(DISABLE_MONITORD_ROTATE_LOG_OPTION)
FIM_LOCAL_INTERNAL_OPTIONS_MANAGER = {'syscheck.debug': '2',
                                      'analysisd.debug': '2'}.update(DISABLE_MONITORD_ROTATE_LOG_OPTION)
FIM_LOCAL_INTERNAL_OPTIONS_AGENT_UNIX = {'syscheck.debug': '2',
                                         'agent.debug': '2'}.update(DISABLE_MONITORD_ROTATE_LOG_OPTION)
FIM_LOCAL_INTERNAL_OPTIONS_AGENT_WINDOWS = {'syscheck.debug': '2',
                                            'windows.debug': '2'}.update(DISABLE_MONITORD_ROTATE_LOG_OPTION)
GCLOUD_LOCAL_INTERNAL_OPTIONS = {'analysisd.debug': '2',
                                 'wazuh_modules.debug': '2'}.update(DISABLE_MONITORD_ROTATE_LOG_OPTION)
LOGTEST_LOCAL_INTERNAL_OPTIONS = {'analysisd.debug': '2'}
REMOTED_LOCAL_INTERNAL_OPTIONS = {'remoted.debug': '2', 'wazuh_database.interval': '2', 'wazuh_db.commit_time': '2',
                                  'wazuh_db.commit_time_max': '3'}.update(DISABLE_MONITORD_ROTATE_LOG_OPTION)
VD_LOCAL_INTERNAL_OPTIONS = {'wazuh_modules.debug': '2'}.update(DISABLE_MONITORD_ROTATE_LOG_OPTION)
WPK_LOCAL_INTERNAL_OPTIONS = {'wazuh_modules.debug': '2'}<|MERGE_RESOLUTION|>--- conflicted
+++ resolved
@@ -25,14 +25,11 @@
     ANALYSIS_STATISTICS_FILE = None
     UPGRADE_PATH = os.path.join(WAZUH_PATH, 'upgrade')
     AGENT_AUTH_BINARY_PATH = os.path.join(WAZUH_PATH, 'agent-auth.exe')
-<<<<<<< HEAD
     HOSTS_FILE_PATH = os.path.join("C:", os.sep, "Windows", "System32", "drivers", "etc", "hosts")
     GLOBAL_DB_PATH = None
-=======
     WAZUH_UNIX_USER = 'wazuh'
     WAZUH_UNIX_GROUP = 'wazuh'
     GLOBAL_DB_PATH = os.path.join(WAZUH_PATH, 'queue', 'db', 'global.db')
->>>>>>> b8ea5e77
 
 else:
 
