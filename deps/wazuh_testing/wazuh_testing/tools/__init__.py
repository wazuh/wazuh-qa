--- conflicted
+++ resolved
@@ -3,9 +3,9 @@
 # This program is free software; you can redistribute it and/or modify it under the terms of GPLv2
 
 import os
+import sys
 import platform
 import subprocess
-import sys
 
 
 def get_version():
@@ -34,11 +34,8 @@
 
 if sys.platform == 'win32':
     WAZUH_PATH = os.path.join("C:", os.sep, "Program Files (x86)", "ossec-agent")
-<<<<<<< HEAD
-=======
-    WAZUH_CONF = os.path.join(WAZUH_PATH, 'ossec.conf')
+    WAZUH_CONF = os.path.join(WAZUH_PATH, 'agent.conf')
     WAZUH_LOCAL_INTERNAL_OPTIONS = os.path.join(WAZUH_PATH, 'local_internal_options.conf')
->>>>>>> fefbf388
     WAZUH_SOURCES = os.path.join('/', 'wazuh')
     LOG_FILE_PATH = os.path.join(WAZUH_PATH, 'wazuh.log')
     PREFIX = os.path.join('c:', os.sep)
@@ -50,7 +47,6 @@
     LOGCOLLECTOR_STATISTICS_FILE = os.path.join(WAZUH_PATH, 'wazuh-logcollector.state')
     REMOTE_STATISTICS_FILE = None
     ANALYSIS_STATISTICS_FILE = None
-    WAZUH_CONF = os.path.join(WAZUH_PATH, 'agent.conf')
 
 else:
     WAZUH_SOURCES = os.path.join('/', 'wazuh')
@@ -64,17 +60,13 @@
         GEN_WAZUH = os.path.join(WAZUH_SOURCES, 'gen_wazuh.sh')
         PREFIX = os.sep
 
-<<<<<<< HEAD
     if get_service() == 'wazuh-manager':
         WAZUH_CONF_RELATIVE = os.path.join('etc', 'manager.conf')
     else:
         WAZUH_CONF_RELATIVE = os.path.join('etc', 'agent.conf')
 
-=======
-    WAZUH_CONF_RELATIVE = os.path.join('etc', 'ossec.conf')
+    WAZUH_CONF = os.path.join(WAZUH_PATH, WAZUH_CONF_RELATIVE)
     WAZUH_LOCAL_INTERNAL_OPTIONS = os.path.join(f'{WAZUH_PATH}/etc', 'local_internal_options.conf')
->>>>>>> fefbf388
-    WAZUH_CONF = os.path.join(WAZUH_PATH, WAZUH_CONF_RELATIVE)
     WAZUH_API_CONF = os.path.join(WAZUH_PATH, 'api', 'configuration', 'api.yaml')
     WAZUH_SECURITY_CONF = os.path.join(WAZUH_PATH, 'api', 'configuration', 'security', 'security.yaml')
     LOG_FILE_PATH = os.path.join(WAZUH_PATH, 'logs', 'wazuh.log')
