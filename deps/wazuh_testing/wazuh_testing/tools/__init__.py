# Copyright (C) 2015-2022, Wazuh Inc.
# Created by Wazuh, Inc. <info@wazuh.com>.
# This program is free software; you can redistribute it and/or modify it under the terms of GPLv2

import os
import platform
import subprocess
import sys

<<<<<<< HEAD
from wazuh_testing import WAZUH_TESTING_PATH

=======
>>>>>>> 5f567ef6

if sys.platform == 'win32':
    WAZUH_PATH = os.path.join("C:", os.sep, "Program Files (x86)", "ossec-agent")
    WAZUH_CONF = os.path.join(WAZUH_PATH, 'ossec.conf')
    WAZUH_LOCAL_INTERNAL_OPTIONS = os.path.join(WAZUH_PATH, 'local_internal_options.conf')
    WAZUH_SOURCES = os.path.join('/', 'wazuh')
    AGENT_CONF = os.path.join(WAZUH_PATH, 'shared', 'agent.conf')
    LOG_FILE_PATH = os.path.join(WAZUH_PATH, 'ossec.log')
    CLIENT_KEYS_PATH = os.path.join(WAZUH_PATH, 'client.keys')
    PREFIX = os.path.join('c:', os.sep)
    GEN_OSSEC = None
    WAZUH_API_CONF = None
    WAZUH_SECURITY_CONF = None
    API_LOG_FILE_PATH = None
    API_JSON_LOG_FILE_PATH = None
    API_LOG_FOLDER = None
    AGENT_STATISTICS_FILE = os.path.join(WAZUH_PATH, 'wazuh-agent.state')
    LOGCOLLECTOR_STATISTICS_FILE = os.path.join(WAZUH_PATH, 'wazuh-logcollector.state')
    REMOTE_STATISTICS_FILE = None
    ANALYSIS_STATISTICS_FILE = None
    UPGRADE_PATH = os.path.join(WAZUH_PATH, 'upgrade')
    AGENT_AUTH_BINARY_PATH = os.path.join(WAZUH_PATH, 'agent-auth.exe')
    ANALYSISD_BINARY_PATH = None
    HOSTS_FILE_PATH = os.path.join("C:", os.sep, "Windows", "System32", "drivers", "etc", "hosts")
    GLOBAL_DB_PATH = None
    WAZUH_UNIX_USER = 'wazuh'
    WAZUH_UNIX_GROUP = 'wazuh'
    GLOBAL_DB_PATH = os.path.join(WAZUH_PATH, 'queue', 'db', 'global.db')
    ACTIVE_RESPONSE_BINARY_PATH = os.path.join(WAZUH_PATH, 'active-response', 'bin')
else:
    WAZUH_SOURCES = os.path.join('/', 'wazuh')

    WAZUH_UNIX_USER = 'wazuh'
    WAZUH_UNIX_GROUP = 'wazuh'

    if sys.platform == 'darwin':
        WAZUH_PATH = os.path.join("/", "Library", "Ossec")
        PREFIX = os.path.join('/', 'private', 'var', 'root')
        GEN_OSSEC = None
    else:
        WAZUH_PATH = os.path.join("/", "var", "ossec")
        GEN_OSSEC = os.path.join(WAZUH_SOURCES, 'gen_ossec.sh')
        PREFIX = os.sep

    WAZUH_CONF_RELATIVE = os.path.join('etc', 'ossec.conf')
    WAZUH_LOCAL_INTERNAL_OPTIONS = os.path.join(WAZUH_PATH, 'etc', 'local_internal_options.conf')
    WAZUH_CONF = os.path.join(WAZUH_PATH, WAZUH_CONF_RELATIVE)
    AGENT_CONF = os.path.join(WAZUH_PATH, 'etc', 'shared', 'agent.conf')
    WAZUH_API_CONF = os.path.join(WAZUH_PATH, 'api', 'configuration', 'api.yaml')
    WAZUH_SECURITY_CONF = os.path.join(WAZUH_PATH, 'api', 'configuration', 'security', 'security.yaml')
    LOG_FILE_PATH = os.path.join(WAZUH_PATH, 'logs', 'ossec.log')
    CLIENT_KEYS_PATH = os.path.join(WAZUH_PATH, 'etc', 'client.keys')
    API_LOG_FILE_PATH = os.path.join(WAZUH_PATH, 'logs', 'api.log')
    API_JSON_LOG_FILE_PATH = os.path.join(WAZUH_PATH, 'logs', 'api.json')
    API_LOG_FOLDER = os.path.join(WAZUH_PATH, 'logs', 'api')
    ARCHIVES_LOG_FILE_PATH = os.path.join(WAZUH_PATH, 'logs', 'archives', 'archives.log')
    AGENT_STATISTICS_FILE = os.path.join(WAZUH_PATH, 'var', 'run', 'wazuh-agentd.state')
    LOGCOLLECTOR_STATISTICS_FILE = os.path.join(WAZUH_PATH, 'var', 'run', 'wazuh-logcollector.state')
    LOGCOLLECTOR_FILE_STATUS_PATH = os.path.join(WAZUH_PATH, 'queue', 'logcollector', 'file_status.json')
    REMOTE_STATISTICS_FILE = os.path.join(WAZUH_PATH, 'var', 'run', 'wazuh-remoted.state')
    ANALYSIS_STATISTICS_FILE = os.path.join(WAZUH_PATH, 'var', 'run', 'wazuh-analysisd.state')
    UPGRADE_PATH = os.path.join(WAZUH_PATH, 'var', 'upgrade')
    PYTHON_PATH = os.path.join(WAZUH_PATH, 'framework', 'python')
    AGENT_AUTH_BINARY_PATH = os.path.join(WAZUH_PATH, 'bin', 'agent-auth')
    ANALYSISD_BINARY_PATH = os.path.join(WAZUH_PATH, 'bin', 'wazuh-analysisd')
    ACTIVE_RESPONSE_BINARY_PATH = os.path.join(WAZUH_PATH, 'active-response', 'bin')

    if sys.platform == 'sunos5':
        HOSTS_FILE_PATH = os.path.join('/', 'etc', 'inet', 'hosts')
    else:
        HOSTS_FILE_PATH = os.path.join('/', 'etc', 'hosts')
    GLOBAL_DB_PATH = os.path.join(WAZUH_PATH, 'queue', 'db', 'global.db')

    try:
        import grp
        import pwd

        WAZUH_UID = pwd.getpwnam(WAZUH_UNIX_USER).pw_uid
        WAZUH_GID = grp.getgrnam(WAZUH_UNIX_GROUP).gr_gid
    except (ImportError, KeyError, ModuleNotFoundError):
        pass


def get_version():

    if platform.system() in ['Windows', 'win32']:
        with open(os.path.join(WAZUH_PATH, 'VERSION'), 'r') as f:
            version = f.read()
            return version[:version.rfind('\n')]

    else:  # Linux, sunos5, darwin, aix...
        return subprocess.check_output([
          f"{WAZUH_PATH}/bin/wazuh-control", "info", "-v"
        ], stderr=subprocess.PIPE).decode('utf-8').rstrip()


def get_service():
    if platform.system() in ['Windows', 'win32']:
        return 'wazuh-agent'

    else:  # Linux, sunos5, darwin, aix...
        service = subprocess.check_output([
          f"{WAZUH_PATH}/bin/wazuh-control", "info", "-t"
        ], stderr=subprocess.PIPE).decode('utf-8').strip()

    return 'wazuh-manager' if service == 'server' else 'wazuh-agent'


_data_path = os.path.join(os.path.dirname(os.path.dirname(os.path.realpath(__file__))), 'data')

CUSTOM_RULES_PATH = os.path.join(WAZUH_PATH, 'etc', 'rules')
LOCAL_RULES_PATH = os.path.join(CUSTOM_RULES_PATH, 'local_rules.xml')
LOCAL_DECODERS_PATH = os.path.join(WAZUH_PATH, 'etc', 'decoders', 'local_decoder.xml')

SERVER_KEY_PATH = os.path.join(WAZUH_PATH, 'etc', 'manager.key')
SERVER_CERT_PATH = os.path.join(WAZUH_PATH, 'etc', 'manager.cert')

CLIENT_CUSTOM_KEYS_PATH = os.path.join(_data_path, 'sslmanager.key')
CLIENT_CUSTOM_CERT_PATH = os.path.join(_data_path, 'sslmanager.cert')

WAZUH_LOGS_PATH = os.path.join(WAZUH_PATH, 'logs')
ALERT_FILE_PATH = os.path.join(WAZUH_LOGS_PATH, 'alerts', 'alerts.json')
ALERT_LOGS_PATH = os.path.join(WAZUH_LOGS_PATH, 'alerts', 'alerts.log')
CLUSTER_LOGS_PATH = os.path.join(WAZUH_LOGS_PATH, 'cluster.log')
QUEUE_SOCKETS_PATH = os.path.join(WAZUH_PATH, 'queue', 'sockets')
QUEUE_ALERTS_PATH = os.path.join(WAZUH_PATH, 'queue', 'alerts')
QUEUE_DB_PATH = os.path.join(WAZUH_PATH, 'queue', 'db')
CLUSTER_SOCKET_PATH = os.path.join(WAZUH_PATH, 'queue', 'cluster')


ANALYSISD_ANALISIS_SOCKET_PATH = os.path.join(QUEUE_SOCKETS_PATH, 'analysis')
ANALYSISD_QUEUE_SOCKET_PATH = os.path.join(QUEUE_SOCKETS_PATH, 'queue')
AUTHD_SOCKET_PATH = os.path.join(QUEUE_SOCKETS_PATH, 'auth')
EXECD_SOCKET_PATH = os.path.join(QUEUE_SOCKETS_PATH, 'com')
LOGCOLLECTOR_SOCKET_PATH = os.path.join(QUEUE_SOCKETS_PATH, 'logcollector')
LOGTEST_SOCKET_PATH = os.path.join(QUEUE_SOCKETS_PATH, 'logtest')
MONITORD_SOCKET_PATH = os.path.join(QUEUE_SOCKETS_PATH, 'monitor')
REMOTED_SOCKET_PATH = os.path.join(QUEUE_SOCKETS_PATH, 'request')
SYSCHECKD_SOCKET_PATH = os.path.join(QUEUE_SOCKETS_PATH, 'syscheck')
WAZUH_DB_SOCKET_PATH = os.path.join(QUEUE_DB_PATH, 'wdb')
MODULESD_WMODULES_SOCKET_PATH = os.path.join(QUEUE_SOCKETS_PATH, 'wmodules')
MODULESD_DOWNLOAD_SOCKET_PATH = os.path.join(QUEUE_SOCKETS_PATH, 'download')
MODULESD_CONTROL_SOCKET_PATH = os.path.join(QUEUE_SOCKETS_PATH, 'control')
MODULESD_KREQUEST_SOCKET_PATH = os.path.join(QUEUE_SOCKETS_PATH, 'krequest')
MODULESD_C_INTERNAL_SOCKET_PATH = os.path.join(CLUSTER_SOCKET_PATH, 'c-internal.sock')
ACTIVE_RESPONSE_SOCKET_PATH = os.path.join(QUEUE_ALERTS_PATH, 'ar')

WAZUH_SOCKETS = {
    'wazuh-agentd': [],
    'wazuh-apid': [],
    'wazuh-agentlessd': [],
    'wazuh-csyslogd': [],
    'wazuh-analysisd': [
                        ANALYSISD_ANALISIS_SOCKET_PATH,
                        ANALYSISD_QUEUE_SOCKET_PATH
                       ],
    'wazuh-authd': [AUTHD_SOCKET_PATH],
    'wazuh-execd': [EXECD_SOCKET_PATH],
    'wazuh-logcollector': [LOGCOLLECTOR_SOCKET_PATH],
    'wazuh-monitord': [MONITORD_SOCKET_PATH],
    'wazuh-remoted': [REMOTED_SOCKET_PATH],
    'wazuh-maild': [],
    'wazuh-syscheckd': [SYSCHECKD_SOCKET_PATH],
    'wazuh-db': [WAZUH_DB_SOCKET_PATH],
    'wazuh-modulesd': [
                        MODULESD_WMODULES_SOCKET_PATH,
                        MODULESD_DOWNLOAD_SOCKET_PATH,
                        MODULESD_CONTROL_SOCKET_PATH,
                        MODULESD_KREQUEST_SOCKET_PATH
                      ],
    'wazuh-clusterd': [MODULESD_C_INTERNAL_SOCKET_PATH]
}

# These sockets do not exist with default Wazuh configuration
WAZUH_OPTIONAL_SOCKETS = [
    MODULESD_KREQUEST_SOCKET_PATH,
    AUTHD_SOCKET_PATH
]

# Wazuh daemons
LOGCOLLECTOR_DAEMON = 'wazuh-logcollector'
AGENTLESS_DAEMON = 'wazuh-agentlessd'
CSYSLOG_DAEMON = 'wazuh-csyslogd'
REMOTE_DAEMON = 'wazuh-remoted'
ANALYSISD_DAEMON = 'wazuh-analysisd'
API_DAEMON = 'wazuh-apid'
MAIL_DAEMON = 'wazuh-maild'
SYSCHECK_DAEMON = 'wazuh-syscheckd'
EXEC_DAEMON = 'wazuh-execd'
MODULES_DAEMON = 'wazuh-modulesd'
CLUSTER_DAEMON = 'wazuh-clusterd'
INTEGRATOR_DAEMON = 'wazuh-integratord'
MONITOR_DAEMON = 'wazuh-monitord'
DB_DAEMON = 'wazuh-db'
AGENT_DAEMON = 'wazuh-agentd'


ALL_MANAGER_DAEMONS = [LOGCOLLECTOR_DAEMON, AGENTLESS_DAEMON, CSYSLOG_DAEMON, REMOTE_DAEMON, ANALYSISD_DAEMON,
                       API_DAEMON, MAIL_DAEMON, SYSCHECK_DAEMON, EXEC_DAEMON, MODULES_DAEMON, CLUSTER_DAEMON,
                       INTEGRATOR_DAEMON, MONITOR_DAEMON, DB_DAEMON]
ALL_AGENT_DAEMONS = [AGENT_DAEMON, EXEC_DAEMON, LOGCOLLECTOR_DAEMON, SYSCHECK_DAEMON, MODULES_DAEMON]
API_DAEMONS_REQUIREMENTS = [API_DAEMON, MODULES_DAEMON, ANALYSISD_DAEMON, EXEC_DAEMON, DB_DAEMON, REMOTE_DAEMON]


DISABLE_MONITORD_ROTATE_LOG_OPTION = {'monitord.rotate_log': '0'}
ANALYSISD_LOCAL_INTERNAL_OPTIONS = {'analysisd.debug': '2'}.update(DISABLE_MONITORD_ROTATE_LOG_OPTION)
AGENTD_LOCAL_INTERNAL_OPTIONS = {'agent.debug': '2', 'execd': '2'}.update(DISABLE_MONITORD_ROTATE_LOG_OPTION)
GCLOUD_LOCAL_INTERNAL_OPTIONS = {'analysisd.debug': '2',
                                 'wazuh_modules.debug': '2'}.update(DISABLE_MONITORD_ROTATE_LOG_OPTION)
LOGTEST_LOCAL_INTERNAL_OPTIONS = {'analysisd.debug': '2'}
REMOTED_LOCAL_INTERNAL_OPTIONS = {'remoted.debug': '2', 'wazuh_database.interval': '2', 'wazuh_db.commit_time': '2',
                                  'wazuh_db.commit_time_max': '3'}.update(DISABLE_MONITORD_ROTATE_LOG_OPTION)
VD_LOCAL_INTERNAL_OPTIONS = {'wazuh_modules.debug': '2'}.update(DISABLE_MONITORD_ROTATE_LOG_OPTION)
WPK_LOCAL_INTERNAL_OPTIONS = {'wazuh_modules.debug': '2'}<|MERGE_RESOLUTION|>--- conflicted
+++ resolved
@@ -1,17 +1,11 @@
 # Copyright (C) 2015-2022, Wazuh Inc.
 # Created by Wazuh, Inc. <info@wazuh.com>.
 # This program is free software; you can redistribute it and/or modify it under the terms of GPLv2
-
 import os
 import platform
 import subprocess
 import sys
 
-<<<<<<< HEAD
-from wazuh_testing import WAZUH_TESTING_PATH
-
-=======
->>>>>>> 5f567ef6
 
 if sys.platform == 'win32':
     WAZUH_PATH = os.path.join("C:", os.sep, "Program Files (x86)", "ossec-agent")
