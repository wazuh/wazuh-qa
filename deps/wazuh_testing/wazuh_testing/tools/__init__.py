# Copyright (C) 2015-2021, Wazuh Inc.
# Created by Wazuh, Inc. <info@wazuh.com>.
# This program is free software; you can redistribute it and/or modify it under the terms of GPLv2

import os
import sys
import platform
import subprocess

if sys.platform == 'win32':
    WAZUH_PATH = os.path.join("C:", os.sep, "Program Files (x86)", "ossec-agent")
    WAZUH_CONF = os.path.join(WAZUH_PATH, 'ossec.conf')
<<<<<<< HEAD
    LOCAL_INTERNAL_OPTIONS = os.path.join(WAZUH_PATH, 'local_internal_options.conf')
=======
    WAZUH_LOCAL_INTERNAL_OPTIONS = os.path.join(WAZUH_PATH, 'local_internal_options.conf')
>>>>>>> edfdcfdd
    WAZUH_SOURCES = os.path.join('/', 'wazuh')
    LOG_FILE_PATH = os.path.join(WAZUH_PATH, 'ossec.log')
    PREFIX = os.path.join('c:', os.sep)
    GEN_OSSEC = None
    WAZUH_API_CONF = None
    WAZUH_SECURITY_CONF = None
    API_LOG_FILE_PATH = None
    AGENT_STATISTICS_FILE = os.path.join(WAZUH_PATH, 'wazuh-agent.state')
    LOGCOLLECTOR_STATISTICS_FILE = os.path.join(WAZUH_PATH, 'wazuh-logcollector.state')
    REMOTE_STATISTICS_FILE = None
    ANALYSIS_STATISTICS_FILE = None
    UPGRADE_PATH = os.path.join(WAZUH_PATH, 'upgrade')

else:

    WAZUH_SOURCES = os.path.join('/', 'wazuh')

    if sys.platform == 'darwin':
        WAZUH_PATH = os.path.join("/", "Library", "Ossec")
        PREFIX = os.path.join('/', 'private', 'var', 'root')
        GEN_OSSEC = None
    else:
        WAZUH_PATH = os.path.join("/", "var", "ossec")
        GEN_OSSEC = os.path.join(WAZUH_SOURCES, 'gen_ossec.sh')
        PREFIX = os.sep

    WAZUH_CONF_RELATIVE = os.path.join('etc', 'ossec.conf')
<<<<<<< HEAD
    LOCAL_INTERNAL_OPTIONS_RELATIVE = os.path.join('etc', 'local_internal_options.conf')

=======
    WAZUH_LOCAL_INTERNAL_OPTIONS = os.path.join(f'{WAZUH_PATH}/etc', 'local_internal_options.conf')
>>>>>>> edfdcfdd
    WAZUH_CONF = os.path.join(WAZUH_PATH, WAZUH_CONF_RELATIVE)
    LOCAL_INTERNAL_OPTIONS = os.path.join(WAZUH_PATH, LOCAL_INTERNAL_OPTIONS_RELATIVE)
    WAZUH_API_CONF = os.path.join(WAZUH_PATH, 'api', 'configuration', 'api.yaml')
    WAZUH_SECURITY_CONF = os.path.join(WAZUH_PATH, 'api', 'configuration', 'security', 'security.yaml')
    LOG_FILE_PATH = os.path.join(WAZUH_PATH, 'logs', 'ossec.log')
    API_LOG_FILE_PATH = os.path.join(WAZUH_PATH, 'logs', 'api.log')
    ARCHIVES_LOG_FILE_PATH = os.path.join(WAZUH_PATH, 'logs', 'archives', 'archives.log')
    AGENT_STATISTICS_FILE = os.path.join(WAZUH_PATH, 'var', 'run', 'wazuh-agentd.state')
    LOGCOLLECTOR_STATISTICS_FILE = os.path.join(WAZUH_PATH, 'var', 'run', 'wazuh-logcollector.state')
    REMOTE_STATISTICS_FILE = os.path.join(WAZUH_PATH, 'var', 'run', 'wazuh-remoted.state')
    ANALYSIS_STATISTICS_FILE = os.path.join(WAZUH_PATH, 'var', 'run', 'wazuh-analysisd.state')
    UPGRADE_PATH = os.path.join(WAZUH_PATH, 'var', 'upgrade')

    try:
        import grp
        import pwd

        OSSEC_UID = pwd.getpwnam("ossec").pw_uid
        OSSEC_GID = grp.getgrnam("ossec").gr_gid
    except (ImportError, KeyError, ModuleNotFoundError):
        pass


def get_version():

    if platform.system() in ['Windows', 'win32']:
        with open(os.path.join(WAZUH_PATH, 'VERSION'), 'r') as f:
            version = f.read()
            return version[:version.rfind('\n')]

    else:  # Linux, sunos5, darwin, aix...
        return subprocess.check_output([
          f"{WAZUH_PATH}/bin/wazuh-control", "info", "-v"
        ], stderr=subprocess.PIPE).decode('utf-8').rstrip()


def get_service():
    if platform.system() in ['Windows', 'win32']:
        return 'wazuh-agent'

    else:  # Linux, sunos5, darwin, aix...
        service = subprocess.check_output([
          f"{WAZUH_PATH}/bin/wazuh-control", "info", "-t"
        ], stderr=subprocess.PIPE).decode('utf-8').strip()

    return 'wazuh-manager' if service == 'server' else 'wazuh-agent'


_data_path = os.path.join(os.path.dirname(os.path.realpath(__file__)), 'data')

WAZUH_LOGS_PATH = os.path.join(WAZUH_PATH, 'logs')
ALERT_FILE_PATH = os.path.join(WAZUH_LOGS_PATH, 'alerts', 'alerts.json')
CLUSTER_LOGS_PATH = os.path.join(WAZUH_LOGS_PATH, 'cluster.log')
QUEUE_SOCKETS_PATH = os.path.join(WAZUH_PATH, 'queue', 'sockets')
QUEUE_ALERTS_PATH = os.path.join(WAZUH_PATH, 'queue', 'alerts')
QUEUE_DB_PATH = os.path.join(WAZUH_PATH, 'queue', 'db')
CLUSTER_SOCKET_PATH = os.path.join(WAZUH_PATH, 'queue', 'cluster')


ANALYSISD_ANALISIS_SOCKET_PATH = os.path.join(QUEUE_SOCKETS_PATH, 'analysis')
ANALYSISD_QUEUE_SOCKET_PATH = os.path.join(QUEUE_SOCKETS_PATH, 'queue')
AUTHD_SOCKET_PATH = os.path.join(QUEUE_SOCKETS_PATH, 'auth')
EXECD_SOCKET_PATH = os.path.join(QUEUE_SOCKETS_PATH, 'com')
LOGCOLLECTOR_SOCKET_PATH = os.path.join(QUEUE_SOCKETS_PATH, 'logcollector')
MONITORD_SOCKET_PATH = os.path.join(QUEUE_SOCKETS_PATH, 'monitor')
REMOTED_SOCKET_PATH = os.path.join(QUEUE_SOCKETS_PATH, 'request')
SYSCHECKD_SOCKET_PATH = os.path.join(QUEUE_SOCKETS_PATH, 'syscheck')
WAZUH_DB_SOCKET_PATH = os.path.join(QUEUE_DB_PATH, 'wdb')
MODULESD_WMODULES_SOCKET_PATH = os.path.join(QUEUE_SOCKETS_PATH, 'wmodules')
MODULESD_DOWNLOAD_SOCKET_PATH = os.path.join(QUEUE_SOCKETS_PATH, 'download')
MODULESD_CONTROL_SOCKET_PATH = os.path.join(QUEUE_SOCKETS_PATH, 'control')
MODULESD_KREQUEST_SOCKET_PATH = os.path.join(QUEUE_SOCKETS_PATH, 'krequest')
MODULESD_C_INTERNAL_SOCKET_PATH = os.path.join(CLUSTER_SOCKET_PATH, 'c-internal.sock')
ACTIVE_RESPONSE_SOCKET_PATH = os.path.join(QUEUE_ALERTS_PATH, 'ar')

WAZUH_SOCKETS = {
    'wazuh-agentd': [],
    'wazuh-apid': [],
    'wazuh-agentlessd': [],
    'wazuh-csyslogd': [],
    'wazuh-analysisd': [
                        ANALYSISD_ANALISIS_SOCKET_PATH,
                        ANALYSISD_QUEUE_SOCKET_PATH
                       ],
    'wazuh-authd': [AUTHD_SOCKET_PATH],
    'wazuh-execd': [EXECD_SOCKET_PATH],
    'wazuh-logcollector': [LOGCOLLECTOR_SOCKET_PATH],
    'wazuh-monitord': [MONITORD_SOCKET_PATH],
    'wazuh-remoted': [REMOTED_SOCKET_PATH],
    'wazuh-maild': [],
    'wazuh-syscheckd': [SYSCHECKD_SOCKET_PATH],
    'wazuh-db': [WAZUH_DB_SOCKET_PATH],
    'wazuh-modulesd': [
                        MODULESD_WMODULES_SOCKET_PATH,
                        MODULESD_DOWNLOAD_SOCKET_PATH,
                        MODULESD_CONTROL_SOCKET_PATH,
                        MODULESD_KREQUEST_SOCKET_PATH
                      ],
    'wazuh-clusterd': [MODULESD_C_INTERNAL_SOCKET_PATH]
}

# These sockets do not exist with default Wazuh configuration
WAZUH_OPTIONAL_SOCKETS = [
    MODULESD_KREQUEST_SOCKET_PATH,
    AUTHD_SOCKET_PATH
]

DISABLE_MONITORD_ROTATE_LOG_OPTION = {'monitord.rotate_log': '0'}
REMOTED_LOCAL_INTERNAL_OPTIONS = {'remoted.debug': '2'}.update(DISABLE_MONITORD_ROTATE_LOG_OPTION)
ANALYSISD_LOCAL_INTERNAL_OPTIONS = {'analysisd.debug': '2'}.update(DISABLE_MONITORD_ROTATE_LOG_OPTION)
AGENTD_LOCAL_INTERNAL_OPTIONS = {'agent.debug': '2', 'execd': '2'}.update(DISABLE_MONITORD_ROTATE_LOG_OPTION)

FIM_LOCAL_INTERNAL_OPTIONS_MANAGER = {'syscheck.debug': '2',
                                        'analysisd.debug': '2'}.update(DISABLE_MONITORD_ROTATE_LOG_OPTION)
FIM_LOCAL_INTERNAL_OPTIONS_AGENT_UNIX = {'syscheck.debug': '2',
                                        'agent.debug': '2'}.update(DISABLE_MONITORD_ROTATE_LOG_OPTION)
FIM_LOCAL_INTERNAL_OPTIONS_AGENT_WINDOWS = {'syscheck.debug': '2',
                                            'windows.debug': '2'}.update(DISABLE_MONITORD_ROTATE_LOG_OPTION)

GCLOUD_LOCAL_INTERNAL_OPTIONS = {'analysisd.debug': '2',
                                'wazuh_modules.debug': '2'}.update(DISABLE_MONITORD_ROTATE_LOG_OPTION)
LOGTEST_LOCAL_INTERNAL_OPTIONS = {'analysisd.debug': '2'}
REMOTED_LOCAL_INTERNAL_OPTIONS = {'remoted.debug': '2', 'wazuh_database.interval': '2', 'wazuh_db.commit_time': '2',
                                    'wazuh_db.commit_time_max': '3' }.update(DISABLE_MONITORD_ROTATE_LOG_OPTION)
VD_LOCAL_INTERNAL_OPTIONS = {'wazuh_modules.debug': '2'}.update(DISABLE_MONITORD_ROTATE_LOG_OPTION)
WPK_LOCAL_INTERNAL_OPTIONS = {'wazuh_modules.debug': '2'}


# Wazuh daemons
LOGCOLLECTOR_DAEMON = 'wazuh-logcollector'
AGENTLESS_DAEMON = 'wazuh-agentlessd'
CSYSLOG_DAEMON = 'wazuh-csyslogd'
REMOTE_DAEMON = 'wazuh-remoted'
ANALYSISD_DAEMON = 'wazuh-analysisd'
API_DAEMON = 'wazuh-apid'
MAIL_DAEMON = 'wazuh-maild'
SYSCHECK_DAEMON = 'wazuh-syscheckd'
EXEC_DAEMON = 'wazuh-execd'
MODULES_DAEMON = 'wazuh-modulesd'
CLUSTER_DAEMON = 'wazuh-clusterd'
INTEGRATOR_DAEMON = 'wazuh-integratord'
MONITOR_DAEMON = 'wazuh-monitord'
DB_DAEMON = 'wazuh-db'
AGENT_DAEMON = 'wazuh-agentd'


ALL_MANAGER_DAEMONS = [LOGCOLLECTOR_DAEMON, AGENTLESS_DAEMON, CSYSLOG_DAEMON, REMOTE_DAEMON, ANALYSISD_DAEMON,
                       API_DAEMON, MAIL_DAEMON, SYSCHECK_DAEMON, EXEC_DAEMON, MODULES_DAEMON, CLUSTER_DAEMON,
                       INTEGRATOR_DAEMON, MONITOR_DAEMON, DB_DAEMON]
ALL_AGENT_DAEMONS = [AGENT_DAEMON, EXEC_DAEMON, LOGCOLLECTOR_DAEMON, SYSCHECK_DAEMON, MODULES_DAEMON]
API_DAEMONS_REQUIREMENTS = [API_DAEMON, MODULES_DAEMON, ANALYSISD_DAEMON, EXEC_DAEMON, DB_DAEMON, REMOTE_DAEMON]<|MERGE_RESOLUTION|>--- conflicted
+++ resolved
@@ -10,11 +10,7 @@
 if sys.platform == 'win32':
     WAZUH_PATH = os.path.join("C:", os.sep, "Program Files (x86)", "ossec-agent")
     WAZUH_CONF = os.path.join(WAZUH_PATH, 'ossec.conf')
-<<<<<<< HEAD
-    LOCAL_INTERNAL_OPTIONS = os.path.join(WAZUH_PATH, 'local_internal_options.conf')
-=======
     WAZUH_LOCAL_INTERNAL_OPTIONS = os.path.join(WAZUH_PATH, 'local_internal_options.conf')
->>>>>>> edfdcfdd
     WAZUH_SOURCES = os.path.join('/', 'wazuh')
     LOG_FILE_PATH = os.path.join(WAZUH_PATH, 'ossec.log')
     PREFIX = os.path.join('c:', os.sep)
@@ -42,14 +38,8 @@
         PREFIX = os.sep
 
     WAZUH_CONF_RELATIVE = os.path.join('etc', 'ossec.conf')
-<<<<<<< HEAD
-    LOCAL_INTERNAL_OPTIONS_RELATIVE = os.path.join('etc', 'local_internal_options.conf')
-
-=======
     WAZUH_LOCAL_INTERNAL_OPTIONS = os.path.join(f'{WAZUH_PATH}/etc', 'local_internal_options.conf')
->>>>>>> edfdcfdd
     WAZUH_CONF = os.path.join(WAZUH_PATH, WAZUH_CONF_RELATIVE)
-    LOCAL_INTERNAL_OPTIONS = os.path.join(WAZUH_PATH, LOCAL_INTERNAL_OPTIONS_RELATIVE)
     WAZUH_API_CONF = os.path.join(WAZUH_PATH, 'api', 'configuration', 'api.yaml')
     WAZUH_SECURITY_CONF = os.path.join(WAZUH_PATH, 'api', 'configuration', 'security', 'security.yaml')
     LOG_FILE_PATH = os.path.join(WAZUH_PATH, 'logs', 'ossec.log')
