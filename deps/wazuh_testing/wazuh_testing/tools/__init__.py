# Copyright (C) 2015-2022, Wazuh Inc.
# Created by Wazuh, Inc. <info@wazuh.com>.
# This program is free software; you can redistribute it and/or modify it under the terms of GPLv2
import os
import platform
import subprocess
import sys


if sys.platform == 'win32':
    WAZUH_PATH = os.path.join("C:", os.sep, "Program Files (x86)", "ossec-agent")
    WAZUH_CONF = os.path.join(WAZUH_PATH, 'ossec.conf')
    WAZUH_LOCAL_INTERNAL_OPTIONS = os.path.join(WAZUH_PATH, 'local_internal_options.conf')
    WAZUH_SOURCES = os.path.join('/', 'wazuh')
    AGENT_CONF = os.path.join(WAZUH_PATH, 'shared', 'agent.conf')
    LOG_FILE_PATH = os.path.join(WAZUH_PATH, 'ossec.log')
    CLIENT_KEYS_PATH = os.path.join(WAZUH_PATH, 'client.keys')
    PREFIX = os.path.join('c:', os.sep)
    GEN_OSSEC = None
    WAZUH_API_CONF = None
    WAZUH_SECURITY_CONF = None
    API_LOG_FILE_PATH = None
    API_JSON_LOG_FILE_PATH = None
    API_LOG_FOLDER = None
    AGENT_STATISTICS_FILE = os.path.join(WAZUH_PATH, 'wazuh-agent.state')
    LOGCOLLECTOR_STATISTICS_FILE = os.path.join(WAZUH_PATH, 'wazuh-logcollector.state')
    REMOTE_STATISTICS_FILE = None
    ANALYSIS_STATISTICS_FILE = None
    UPGRADE_PATH = os.path.join(WAZUH_PATH, 'upgrade')
    AGENT_AUTH_BINARY_PATH = os.path.join(WAZUH_PATH, 'agent-auth.exe')
    ANALYSISD_BINARY_PATH = None
    HOSTS_FILE_PATH = os.path.join("C:", os.sep, "Windows", "System32", "drivers", "etc", "hosts")
    GLOBAL_DB_PATH = None
    WAZUH_UNIX_USER = 'wazuh'
    WAZUH_UNIX_GROUP = 'wazuh'
    GLOBAL_DB_PATH = os.path.join(WAZUH_PATH, 'queue', 'db', 'global.db')
<<<<<<< HEAD
    ARCHIVES_LOG_FILE_PATH = os.path.join(WAZUH_PATH, 'logs', 'archives', 'archives.log')

=======
    ACTIVE_RESPONSE_BINARY_PATH = os.path.join(WAZUH_PATH, 'active-response', 'bin')
>>>>>>> 7094f3b1
else:
    WAZUH_SOURCES = os.path.join('/', 'wazuh')

    WAZUH_UNIX_USER = 'wazuh'
    WAZUH_UNIX_GROUP = 'wazuh'

    if sys.platform == 'darwin':
        WAZUH_PATH = os.path.join("/", "Library", "Ossec")
        PREFIX = os.path.join('/', 'private', 'var', 'root')
        GEN_OSSEC = None
    else:
        WAZUH_PATH = os.path.join("/", "var", "ossec")
        GEN_OSSEC = os.path.join(WAZUH_SOURCES, 'gen_ossec.sh')
        PREFIX = os.sep

    WAZUH_CONF_RELATIVE = os.path.join('etc', 'ossec.conf')
    WAZUH_LOCAL_INTERNAL_OPTIONS = os.path.join(WAZUH_PATH, 'etc', 'local_internal_options.conf')
    WAZUH_CONF = os.path.join(WAZUH_PATH, WAZUH_CONF_RELATIVE)
    AGENT_CONF = os.path.join(WAZUH_PATH, 'etc', 'shared', 'agent.conf')
    WAZUH_API_CONF = os.path.join(WAZUH_PATH, 'api', 'configuration', 'api.yaml')
    WAZUH_SECURITY_CONF = os.path.join(WAZUH_PATH, 'api', 'configuration', 'security', 'security.yaml')
    LOG_FILE_PATH = os.path.join(WAZUH_PATH, 'logs', 'ossec.log')
    CLIENT_KEYS_PATH = os.path.join(WAZUH_PATH, 'etc', 'client.keys')
    API_LOG_FILE_PATH = os.path.join(WAZUH_PATH, 'logs', 'api.log')
    API_JSON_LOG_FILE_PATH = os.path.join(WAZUH_PATH, 'logs', 'api.json')
    API_LOG_FOLDER = os.path.join(WAZUH_PATH, 'logs', 'api')
    ARCHIVES_LOG_FILE_PATH = os.path.join(WAZUH_PATH, 'logs', 'archives', 'archives.log')
    AGENT_STATISTICS_FILE = os.path.join(WAZUH_PATH, 'var', 'run', 'wazuh-agentd.state')
    LOGCOLLECTOR_STATISTICS_FILE = os.path.join(WAZUH_PATH, 'var', 'run', 'wazuh-logcollector.state')
    LOGCOLLECTOR_FILE_STATUS_PATH = os.path.join(WAZUH_PATH, 'queue', 'logcollector', 'file_status.json')
    REMOTE_STATISTICS_FILE = os.path.join(WAZUH_PATH, 'var', 'run', 'wazuh-remoted.state')
    ANALYSIS_STATISTICS_FILE = os.path.join(WAZUH_PATH, 'var', 'run', 'wazuh-analysisd.state')
    UPGRADE_PATH = os.path.join(WAZUH_PATH, 'var', 'upgrade')
    PYTHON_PATH = os.path.join(WAZUH_PATH, 'framework', 'python')
    AGENT_AUTH_BINARY_PATH = os.path.join(WAZUH_PATH, 'bin', 'agent-auth')
    ANALYSISD_BINARY_PATH = os.path.join(WAZUH_PATH, 'bin', 'wazuh-analysisd')
    ACTIVE_RESPONSE_BINARY_PATH = os.path.join(WAZUH_PATH, 'active-response', 'bin')

    if sys.platform == 'sunos5':
        HOSTS_FILE_PATH = os.path.join('/', 'etc', 'inet', 'hosts')
    else:
        HOSTS_FILE_PATH = os.path.join('/', 'etc', 'hosts')
    GLOBAL_DB_PATH = os.path.join(WAZUH_PATH, 'queue', 'db', 'global.db')

    try:
        import grp
        import pwd

        WAZUH_UID = pwd.getpwnam(WAZUH_UNIX_USER).pw_uid
        WAZUH_GID = grp.getgrnam(WAZUH_UNIX_GROUP).gr_gid
    except (ImportError, KeyError, ModuleNotFoundError):
        pass


def get_version():

    if platform.system() in ['Windows', 'win32']:
        with open(os.path.join(WAZUH_PATH, 'VERSION'), 'r') as f:
            version = f.read()
            return version[:version.rfind('\n')]

    else:  # Linux, sunos5, darwin, aix...
        return subprocess.check_output([
          f"{WAZUH_PATH}/bin/wazuh-control", "info", "-v"
        ], stderr=subprocess.PIPE).decode('utf-8').rstrip()


def get_service():
    if platform.system() in ['Windows', 'win32']:
        return 'wazuh-agent'

    else:  # Linux, sunos5, darwin, aix...
        service = subprocess.check_output([
          f"{WAZUH_PATH}/bin/wazuh-control", "info", "-t"
        ], stderr=subprocess.PIPE).decode('utf-8').strip()

    return 'wazuh-manager' if service == 'server' else 'wazuh-agent'


_data_path = os.path.join(os.path.dirname(os.path.dirname(os.path.realpath(__file__))), 'data')

CUSTOM_RULES_PATH = os.path.join(WAZUH_PATH, 'etc', 'rules')
LOCAL_RULES_PATH = os.path.join(CUSTOM_RULES_PATH, 'local_rules.xml')
LOCAL_DECODERS_PATH = os.path.join(WAZUH_PATH, 'etc', 'decoders', 'local_decoder.xml')

SERVER_KEY_PATH = os.path.join(WAZUH_PATH, 'etc', 'manager.key')
SERVER_CERT_PATH = os.path.join(WAZUH_PATH, 'etc', 'manager.cert')

CLIENT_CUSTOM_KEYS_PATH = os.path.join(_data_path, 'sslmanager.key')
CLIENT_CUSTOM_CERT_PATH = os.path.join(_data_path, 'sslmanager.cert')

WAZUH_LOGS_PATH = os.path.join(WAZUH_PATH, 'logs')
ALERT_FILE_PATH = os.path.join(WAZUH_LOGS_PATH, 'alerts', 'alerts.json')
ALERT_LOGS_PATH = os.path.join(WAZUH_LOGS_PATH, 'alerts', 'alerts.log')
CLUSTER_LOGS_PATH = os.path.join(WAZUH_LOGS_PATH, 'cluster.log')
QUEUE_SOCKETS_PATH = os.path.join(WAZUH_PATH, 'queue', 'sockets')
QUEUE_ALERTS_PATH = os.path.join(WAZUH_PATH, 'queue', 'alerts')
QUEUE_DB_PATH = os.path.join(WAZUH_PATH, 'queue', 'db')
CLUSTER_SOCKET_PATH = os.path.join(WAZUH_PATH, 'queue', 'cluster')


ANALYSISD_ANALISIS_SOCKET_PATH = os.path.join(QUEUE_SOCKETS_PATH, 'analysis')
ANALYSISD_QUEUE_SOCKET_PATH = os.path.join(QUEUE_SOCKETS_PATH, 'queue')
AUTHD_SOCKET_PATH = os.path.join(QUEUE_SOCKETS_PATH, 'auth')
EXECD_SOCKET_PATH = os.path.join(QUEUE_SOCKETS_PATH, 'com')
LOGCOLLECTOR_SOCKET_PATH = os.path.join(QUEUE_SOCKETS_PATH, 'logcollector')
LOGTEST_SOCKET_PATH = os.path.join(QUEUE_SOCKETS_PATH, 'logtest')
MONITORD_SOCKET_PATH = os.path.join(QUEUE_SOCKETS_PATH, 'monitor')
REMOTED_SOCKET_PATH = os.path.join(QUEUE_SOCKETS_PATH, 'remote')
SYSCHECKD_SOCKET_PATH = os.path.join(QUEUE_SOCKETS_PATH, 'syscheck')
WAZUH_DB_SOCKET_PATH = os.path.join(QUEUE_DB_PATH, 'wdb')
MODULESD_WMODULES_SOCKET_PATH = os.path.join(QUEUE_SOCKETS_PATH, 'wmodules')
MODULESD_DOWNLOAD_SOCKET_PATH = os.path.join(QUEUE_SOCKETS_PATH, 'download')
MODULESD_CONTROL_SOCKET_PATH = os.path.join(QUEUE_SOCKETS_PATH, 'control')
MODULESD_KREQUEST_SOCKET_PATH = os.path.join(QUEUE_SOCKETS_PATH, 'krequest')
MODULESD_C_INTERNAL_SOCKET_PATH = os.path.join(CLUSTER_SOCKET_PATH, 'c-internal.sock')
ACTIVE_RESPONSE_SOCKET_PATH = os.path.join(QUEUE_ALERTS_PATH, 'ar')

WAZUH_SOCKETS = {
    'wazuh-agentd': [],
    'wazuh-apid': [],
    'wazuh-agentlessd': [],
    'wazuh-csyslogd': [],
    'wazuh-analysisd': [
                        ANALYSISD_ANALISIS_SOCKET_PATH,
                        ANALYSISD_QUEUE_SOCKET_PATH
                       ],
    'wazuh-authd': [AUTHD_SOCKET_PATH],
    'wazuh-execd': [EXECD_SOCKET_PATH],
    'wazuh-logcollector': [LOGCOLLECTOR_SOCKET_PATH],
    'wazuh-monitord': [MONITORD_SOCKET_PATH],
    'wazuh-remoted': [REMOTED_SOCKET_PATH],
    'wazuh-maild': [],
    'wazuh-syscheckd': [SYSCHECKD_SOCKET_PATH],
    'wazuh-db': [WAZUH_DB_SOCKET_PATH],
    'wazuh-modulesd': [
                        MODULESD_WMODULES_SOCKET_PATH,
                        MODULESD_DOWNLOAD_SOCKET_PATH,
                        MODULESD_CONTROL_SOCKET_PATH,
                        MODULESD_KREQUEST_SOCKET_PATH
                      ],
    'wazuh-clusterd': [MODULESD_C_INTERNAL_SOCKET_PATH]
}

# These sockets do not exist with default Wazuh configuration
WAZUH_OPTIONAL_SOCKETS = [
    MODULESD_KREQUEST_SOCKET_PATH,
    AUTHD_SOCKET_PATH
]

# Wazuh daemons
LOGCOLLECTOR_DAEMON = 'wazuh-logcollector'
AGENTLESS_DAEMON = 'wazuh-agentlessd'
CSYSLOG_DAEMON = 'wazuh-csyslogd'
REMOTE_DAEMON = 'wazuh-remoted'
ANALYSISD_DAEMON = 'wazuh-analysisd'
API_DAEMON = 'wazuh-apid'
MAIL_DAEMON = 'wazuh-maild'
SYSCHECK_DAEMON = 'wazuh-syscheckd'
EXEC_DAEMON = 'wazuh-execd'
MODULES_DAEMON = 'wazuh-modulesd'
CLUSTER_DAEMON = 'wazuh-clusterd'
INTEGRATOR_DAEMON = 'wazuh-integratord'
MONITOR_DAEMON = 'wazuh-monitord'
DB_DAEMON = 'wazuh-db'
AGENT_DAEMON = 'wazuh-agentd'


ALL_MANAGER_DAEMONS = [LOGCOLLECTOR_DAEMON, AGENTLESS_DAEMON, CSYSLOG_DAEMON, REMOTE_DAEMON, ANALYSISD_DAEMON,
                       API_DAEMON, MAIL_DAEMON, SYSCHECK_DAEMON, EXEC_DAEMON, MODULES_DAEMON, CLUSTER_DAEMON,
                       INTEGRATOR_DAEMON, MONITOR_DAEMON, DB_DAEMON]
ALL_AGENT_DAEMONS = [AGENT_DAEMON, EXEC_DAEMON, LOGCOLLECTOR_DAEMON, SYSCHECK_DAEMON, MODULES_DAEMON]
API_DAEMONS_REQUIREMENTS = [API_DAEMON, MODULES_DAEMON, ANALYSISD_DAEMON, EXEC_DAEMON, DB_DAEMON, REMOTE_DAEMON]


DISABLE_MONITORD_ROTATE_LOG_OPTION = {'monitord.rotate_log': '0'}
ANALYSISD_LOCAL_INTERNAL_OPTIONS = {'analysisd.debug': '2'}.update(DISABLE_MONITORD_ROTATE_LOG_OPTION)
AGENTD_LOCAL_INTERNAL_OPTIONS = {'agent.debug': '2', 'execd': '2'}.update(DISABLE_MONITORD_ROTATE_LOG_OPTION)
GCLOUD_LOCAL_INTERNAL_OPTIONS = {'analysisd.debug': '2',
                                 'wazuh_modules.debug': '2'}.update(DISABLE_MONITORD_ROTATE_LOG_OPTION)
LOGTEST_LOCAL_INTERNAL_OPTIONS = {'analysisd.debug': '2'}
REMOTED_LOCAL_INTERNAL_OPTIONS = {'remoted.debug': '2', 'wazuh_database.interval': '2', 'wazuh_db.commit_time': '2',
                                  'wazuh_db.commit_time_max': '3'}.update(DISABLE_MONITORD_ROTATE_LOG_OPTION)
VD_LOCAL_INTERNAL_OPTIONS = {'wazuh_modules.debug': '2'}.update(DISABLE_MONITORD_ROTATE_LOG_OPTION)
WPK_LOCAL_INTERNAL_OPTIONS = {'wazuh_modules.debug': '2'}<|MERGE_RESOLUTION|>--- conflicted
+++ resolved
@@ -34,12 +34,8 @@
     WAZUH_UNIX_USER = 'wazuh'
     WAZUH_UNIX_GROUP = 'wazuh'
     GLOBAL_DB_PATH = os.path.join(WAZUH_PATH, 'queue', 'db', 'global.db')
-<<<<<<< HEAD
     ARCHIVES_LOG_FILE_PATH = os.path.join(WAZUH_PATH, 'logs', 'archives', 'archives.log')
-
-=======
     ACTIVE_RESPONSE_BINARY_PATH = os.path.join(WAZUH_PATH, 'active-response', 'bin')
->>>>>>> 7094f3b1
 else:
     WAZUH_SOURCES = os.path.join('/', 'wazuh')
 
