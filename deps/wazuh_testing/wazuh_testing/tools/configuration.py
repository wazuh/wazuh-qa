--- conflicted
+++ resolved
@@ -646,7 +646,6 @@
             local_internal_option_file.write(local_internal_configuration_string)
 
 
-<<<<<<< HEAD
 def load_configuration_template(data_file_path, configuration_parameters=[], configuration_metadata=[]):
     """Load different configurations of Wazuh from a YAML file.
     Args:
@@ -680,20 +679,7 @@
         (list(dict), list(dict), list(str)): Configurations, metadata and test case names.
     """
     test_cases_data = read_yaml(data_file_path)
-=======
-def get_test_cases_data(data_file_path):
-    """Load a test case template file and get its data.
-
-    Template example file: tests/integration/test_remoted/test_multi_groups/data/test_cases/case_file_actions.yaml
-
-    Args:
-        data_file_path (str): Test case template file path.
-
-    Returns:
-        (list(dict), list(dict), list(str)): Configurations, metadata and test case names.
-    """
-    test_cases_data = file.read_yaml(data_file_path)
->>>>>>> c4e7d759
+
     configuration_parameters = []
     configuration_metadata = []
     test_cases_ids = []
