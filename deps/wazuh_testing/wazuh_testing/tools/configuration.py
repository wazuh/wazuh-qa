--- conflicted
+++ resolved
@@ -323,22 +323,15 @@
         section_conf = wazuh_conf.find(section['section'])
         # Create section if it does not exist, clean otherwise
         if not section_conf:
-<<<<<<< HEAD
-            for s in section:
-              section_conf = ET.SubElement(wazuh_conf.getroot(), section['section'])
-=======
             section_conf = ET.SubElement(wazuh_conf.getroot(), section['section'])
             section_conf.text = '\n    '
             section_conf.tail = '\n\n  '
->>>>>>> 2ff0ccf9
         else:
             prev_text = section_conf.text
             prev_tail = section_conf.tail
             section_conf.clear()
             section_conf.text = prev_text
             section_conf.tail = prev_tail
-
-        section_conf.tail = "\n"
 
         # Insert section attributes
         attributes = section.get('attributes')
