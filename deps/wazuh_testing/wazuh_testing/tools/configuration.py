--- conflicted
+++ resolved
@@ -660,21 +660,6 @@
     if len(configuration_parameters) != len(configuration_metadata):
         raise ValueError(f"configuration_parameters and configuration_metadata should have the same data length "
                          f"{len(configuration_parameters)} != {len(configuration_metadata)}")
-<<<<<<< HEAD
-
-    configuration = file.read_yaml(data_file_path)
-
-    if sys.platform == 'darwin':
-        configuration = set_correct_prefix([configuration], PREFIX)
-
-    return [process_configuration(configuration[0], placeholders=replacement, metadata=meta)
-            for replacement, meta in zip(configuration_parameters, configuration_metadata)]
-
-
-def get_test_cases_data(data_file_path):
-    """Load a test case template file and get its data.
-=======
->>>>>>> 40715dba
 
     configuration = read_yaml(data_file_path)
 
