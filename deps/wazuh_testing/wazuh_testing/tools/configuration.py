# Copyright (C) 2015-2021, Wazuh Inc.
# Created by Wazuh, Inc. <info@wazuh.com>.
# This program is free software; you can redistribute it and/or modify it under the terms of GPLv2
import itertools
import os
import sys
import xml.etree.ElementTree as ET
import yaml
import json
import pytest
from copy import deepcopy
from subprocess import check_call, DEVNULL, check_output
from typing import List, Any, Set

<<<<<<< HEAD
import pytest
import yaml
from wazuh_testing.tools import WAZUH_PATH, GEN_OSSEC, WAZUH_CONF, PREFIX, WAZUH_LOCAL_INTERNAL_OPTIONS
from wazuh_testing import global_parameters
from wazuh_testing.tools.logging import logging_message

=======
from wazuh_testing import global_parameters, logger
from wazuh_testing.tools import WAZUH_PATH, GEN_OSSEC, WAZUH_CONF, PREFIX, WAZUH_LOCAL_INTERNAL_OPTIONS
from wazuh_testing import global_parameters, logger
from wazuh_testing.tools import file
>>>>>>> 12d88c86


# customize _serialize_xml to avoid lexicographical order in XML attributes
def _serialize_xml(write, elem, qnames, namespaces,
                   short_empty_elements, **kwargs):
    tag = elem.tag
    text = elem.text
    if tag is ET.Comment:
        write("<!--%s-->" % text)
    elif tag is ET.ProcessingInstruction:
        write("<?%s?>" % text)
    else:
        tag = qnames[tag]
        if tag is None:
            if text:
                write(ET._escape_cdata(text))
            for e in elem:
                _serialize_xml(write, e, qnames, None,
                               short_empty_elements=short_empty_elements)
        else:
            write("<" + tag)
            items = list(elem.items())
            if items or namespaces:
                if namespaces:
                    for v, k in sorted(namespaces.items(),
                                       key=lambda x: x[1]):  # sort on prefix
                        if k:
                            k = ":" + k
                        write(" xmlns%s=\"%s\"" % (
                            k,
                            ET._escape_attrib(v)
                        ))
                for k, v in items:  # avoid lexicographical order for XML attributes
                    if isinstance(k, ET.QName):
                        k = k.text
                    if isinstance(v, ET.QName):
                        v = qnames[v.text]
                    else:
                        v = ET._escape_attrib(v)
                    write(" %s=\"%s\"" % (qnames[k], v))
            if text or len(elem) or not short_empty_elements:
                write(">")
                if text:
                    write(ET._escape_cdata(text))
                for e in elem:
                    _serialize_xml(write, e, qnames, None,
                                   short_empty_elements=short_empty_elements)
                write("</" + tag + ">")
            else:
                write(" />")
    if elem.tail:
        write(ET._escape_cdata(elem.tail))


ET._serialize_xml = _serialize_xml  # override _serialize_xml to avoid lexicographical order in XML attributes


def set_wazuh_conf(wazuh_conf: List[str]):
    """
    Set up Wazuh configuration. Wazuh will be restarted to apply it.

    Args:
        wazuh_conf (ET.ElementTree): ElementTree with a custom Wazuh configuration.
    """
    write_wazuh_conf(wazuh_conf)
    print("Restarting Wazuh...")
    command = os.path.join(WAZUH_PATH, 'bin/wazuh-control')
    arguments = ['restart']
    check_call([command] + arguments, stdout=DEVNULL, stderr=DEVNULL)


def generate_wazuh_conf(args: List = None) -> ET.ElementTree:
    """
    Generate a configuration file for Wazuh.

    Args:
        args (list, optional): Arguments to generate ossec.conf (install_type, distribuition, version). Default `None`

    Returns:
        (ET.ElementTree): New Wazuh configuration generated from 'gen_ossec.sh'.
    """
    gen_ossec_args = args if args else ['conf', 'manager', 'rhel', '7']
    wazuh_config = check_output([GEN_OSSEC] + gen_ossec_args).decode(encoding='utf-8', errors='ignore')

    return ET.ElementTree(ET.fromstring(wazuh_config))


def get_wazuh_conf() -> List[str]:
    """
    Get current `ossec.conf` file content.

    Returns
        List of str: A list containing all the lines of the `ossec.conf` file.
    """
    with open(WAZUH_CONF) as f:
        lines = f.readlines()
    return lines


def get_api_conf(path) -> dict:
    """Get current `api.yaml` file content.

    Args:
        path (str): Path of config file.

    Returns:
        current_conf (dict): A dict containing all content of the `api.yaml` file.
    """
    current_conf = {}

    if os.path.isfile(path):
        with open(path) as f:
            current_conf = yaml.full_load(f)

    return current_conf


def write_wazuh_conf(wazuh_conf: List[str]):
    """
    Write a new configuration in 'ossec.conf' file.

    Args:
        wazuh_conf (list or str): Lines to be written in the ossec.conf file.
    """
    with open(WAZUH_CONF, 'w') as f:
        f.writelines(wazuh_conf)


def write_api_conf(path: str, api_conf: dict):
    """
    Write a new configuration in 'api.yaml' file.

    Args:
    ----------
    path (str): Path of config file.
    api_conf (dicst): Dictionary to be written in the api.yaml file.
    """
    with open(path, 'w+') as f:
        yaml.dump(api_conf, f)


def write_security_conf(path: str, security_conf: dict):
    """
    Write a new configuration in 'security.yaml' file.

    Args:
        path (str): Path of config file.
        security_conf (dict): Dictionary to be written in the security.yaml file.
    """
    if not os.path.exists(path):
        from wazuh_testing.tools import WAZUH_UID, WAZUH_GID

        open(path, mode='w').close()
        os.chown(uid=WAZUH_UID, gid=WAZUH_GID, path=path)
    write_api_conf(path, security_conf)


def set_section_wazuh_conf(sections, template=None):
    """
    Set a configuration in a section of Wazuh. It replaces the content if it exists.

    Args:
        sections (list): List of dicts with section and new elements
        section (str, optional): Section of Wazuh configuration to replace. Default `'syscheck'`
        new_elements (list, optional) : List with dictionaries for settings elements in the section. Default `None`
        template (list of string, optional): File content template

    Returns:
        List of str: List of str with the custom Wazuh configuration.
    """

    def create_elements(section: ET.Element, elements: List):
        """
        Insert new elements in a Wazuh configuration section.

        Args:
            section (ET.Element): Section where the element will be inserted.
            elements (list): List with the new elements to be inserted.
        Returns:
            ET.ElementTree: Modified Wazuh configuration.
        """
        tag = None
        for element in elements:
            for tag_name, properties in element.items():
                tag = ET.SubElement(section, tag_name)
                new_elements = properties.get('elements')
                attributes = properties.get('attributes')
                if attributes is not None:
                    for attribute in attributes:
                        if isinstance(attribute, dict):  # noqa: E501
                            for attr_name, attr_value in attribute.items():
                                tag.attrib[attr_name] = str(attr_value)
                if new_elements:
                    create_elements(tag, new_elements)
                else:
                    tag.text = str(properties.get('value'))
                    attributes = properties.get('attributes')
                    if attributes:
                        for attribute in attributes:
                            if attribute is not None and isinstance(attribute, dict):  # noqa: E501
                                for attr_name, attr_value in attribute.items():
                                    tag.attrib[attr_name] = str(attr_value)
                tag.tail = "\n    "
        tag.tail = "\n  "

    def purge_multiple_root_elements(str_list: List[str], root_delimeter: str = "</ossec_config>") -> List[str]:
        """
        Remove from the list all the lines located after the root element ends.

        This operation is needed before attempting to convert the list to ElementTree because if the ossec.conf had more
        than one `<ossec_config>` element as root the conversion would fail.

        Args:
            str_list (list or str): The content of the ossec.conf file in a list of str.
            root_delimeter (str, optional: The expected string to identify when the first root element ends,
            by default "</ossec_config>"

        Returns:
            list of str : The first N lines of the specified str_list until the root_delimeter is found. The rest of
            the list will be ignored.
        """
        line_counter = 0
        for line in str_list:
            line_counter += 1
            if root_delimeter in line:
                return str_list[0:line_counter]
        else:
            return str_list

    def to_elementTree(str_list: List[str]) -> ET.ElementTree:
        """
        Turn a list of str into an ElementTree object.

        As ElementTree does not support xml with more than one root element this function will parse the list first with
        `purge_multiple_root_elements` to ensure there is only one root element.

        Args:
            str_list (list of str): A list of strings with every line of the ossec conf.

        Returns:
            ElementTree: A ElementTree object with the data of the `str_list`
        """
        str_list = purge_multiple_root_elements(str_list)
        return ET.ElementTree(ET.fromstringlist(str_list))

    def to_str_list(elementTree: ET.ElementTree) -> List[str]:
        """
        Turn an ElementTree object into a list of str.

        Args:
            elementTree (ElementTree): A ElementTree object with all the data of the ossec.conf.

        Returns:
            (list of str): A list of str containing all the lines of the ossec.conf.
        """
        return ET.tostringlist(elementTree.getroot(), encoding="unicode")

    def find_module_config(wazuh_conf: ET.ElementTree, section: str, attributes: List[dict]) -> ET.ElementTree:
        r"""
        Check if a certain configuration section exists in ossec.conf and returns the corresponding block if exists.
        (This extra function has been necessary to implement it to configure the wodle blocks, since they have the same
        section but different attributes).

        Args:
            wazuh_conf (ElementTree): An ElementTree object with all the data of the ossec.conf
            section (str): Name of the tag or configuration section to search for. For example: vulnerability_detector
            attributes (list of dict): List with section attributes. Needed to check if the section exists with all the
            searched attributes and values. For example (wodle section) [{'name': 'syscollector'}]
        Returns:
            ElementTree: An ElementTree object with the section data found in ossec.conf. None if nothing was found.
        """
        if attributes is None:
            return wazuh_conf.find(section)
        else:
            attributes_query = ''.join([f"[@{attribute}='{value}']" for index, _ in enumerate(attributes)
                                        for attribute, value in attributes[index].items()])
            query = f"{section}{attributes_query}"

            try:
                return wazuh_conf.find(query)
            except AttributeError:
                return None

    # Get Wazuh configuration as a list of str
    raw_wazuh_conf = get_wazuh_conf() if template is None else template
    # Generate a ElementTree representation of the previous list to work with its sections
    wazuh_conf = to_elementTree(purge_multiple_root_elements(raw_wazuh_conf))
    for section in sections:
        attributes = section.get('attributes')
        section_conf = find_module_config(wazuh_conf, section['section'], attributes)
        # Create section if it does not exist, clean otherwise
        if not section_conf:
            section_conf = ET.SubElement(wazuh_conf.getroot(), section['section'])
            section_conf.text = '\n    '
            section_conf.tail = '\n\n  '
        else:
            prev_text = section_conf.text
            prev_tail = section_conf.tail
            section_conf.clear()
            section_conf.text = prev_text
            section_conf.tail = prev_tail

        # Insert section attributes
        if attributes:
            for attribute in attributes:
                if attribute is not None and isinstance(attribute, dict):  # noqa: E501
                    for attr_name, attr_value in attribute.items():
                        section_conf.attrib[attr_name] = str(attr_value)

        # Insert elements
        new_elements = section.get('elements', list())
        if global_parameters.fim_database_memory and section['section'] == 'syscheck':
            new_elements.append({'database': {'value': 'memory'}})
        if new_elements:
            create_elements(section_conf, new_elements)

    return to_str_list(wazuh_conf)


def expand_placeholders(mutable_obj, placeholders=None):
    """
    Search for placeholders and replace them by a value inside mutable_obj.

    Args:
        mutable_obj (mutable object):  Target object where the replacements are performed.
        placeholders (dict): Each key is a placeholder and its value is the replacement. Default `None`

    Returns:
        Reference: Reference to `mutable_obj`
    """
    placeholders = {} if placeholders is None else placeholders
    if isinstance(mutable_obj, list):
        for index, value in enumerate(mutable_obj):
            if isinstance(value, (dict, list)):
                expand_placeholders(mutable_obj[index], placeholders=placeholders)
            elif value in placeholders:
                mutable_obj[index] = placeholders[value]

    elif isinstance(mutable_obj, dict):
        for key, value in mutable_obj.items():
            if isinstance(value, (dict, list)):
                expand_placeholders(mutable_obj[key], placeholders=placeholders)
            elif value in placeholders:
                mutable_obj[key] = placeholders[value]

    return mutable_obj


def add_metadata(dikt, metadata=None):
    """
    Create a new key 'metadata' in dict if not already exists and updates it with metadata content.

    Args:
        dikt (dict):  Target dict to update metadata in.
        metadata (dict, optional):  Dict including the new properties to be saved in the metadata key.
    """
    if metadata is not None:
        new_metadata = dikt['metadata'] if 'metadata' in dikt else {}
        new_metadata.update(metadata)
        dikt['metadata'] = new_metadata


def process_configuration(config, placeholders=None, metadata=None):
    """
    Get a new configuration replacing placeholders and adding metadata.

    Both placeholders and metadata should have equal length.

    Args:
        config (dict): Config to be enriched.
        placeholders (dict, optional): Dict with the replacements.
        metadata (list of dict, optional): List of dicts with the metadata keys to include in config.

    Returns:
        dict: Dict with enriched configuration.
    """
    new_config = expand_placeholders(deepcopy(config), placeholders=placeholders)
    add_metadata(new_config, metadata=metadata)

    return new_config


def load_wazuh_configurations(yaml_file_path: str, test_name: str, params: list = None, metadata: list = None) -> Any:
    r"""
    Load different configurations of Wazuh from a YAML file.

    Args:
        yaml_file_path (str): Full path of the YAML file to be loaded.
        test_name (str): Name of the file which contains the test that will be executed.
        params (list, optional) : List of dicts where each dict represents a replacement
        MATCH/REPLACEMENT. Default `None`
        metadata (list, optional): Custom metadata to be inserted in the configuration. Default `None`

    Returns:
        Python object with the YAML file content
    Raises:
        ValueError: If the length of `params` and `metadata` are not equal.
    """
    params = [{}] if params is None else params
    metadata = [{}] if metadata is None else metadata
    if len(params) != len(metadata):
        raise ValueError(f"params and metadata should have the same length {len(params)} != {len(metadata)}")

    with open(yaml_file_path) as stream:
        configurations = yaml.safe_load(stream)

    if sys.platform == 'darwin':
        configurations = set_correct_prefix(configurations, PREFIX)

    return [process_configuration(configuration, placeholders=replacement, metadata=meta)
            for replacement, meta in zip(params, metadata)
            for configuration in configurations
            if test_name in expand_placeholders(configuration.get('apply_to_modules'), placeholders=replacement)]


def set_correct_prefix(configurations, new_prefix):
    """Insert the correct prefix in the paths of each configuration.

    In Mac OS X it is not possible to create files in the / directory.
    Therefore, it is necessary to replace those paths that do not contain a
    suitable prefix.

    This function checks if the path inside directories, ignore, nodiff and restrict sections
    contains a certain prefix, and if it does not contain it, it inserts it.

    Args:
        configurations (list): List of configurations loaded from the YAML.
        new_prefix (str): Prefix to be inserted before every path.

    Returns:
        configurations (list): List of configurations with the correct prefix added in the directories and
        ignore sections.
    """

    def inserter(path):
        """Insert new_prefix inside path, right before the first '/'."""
        result = path
        index = path.find(os.sep)

        if new_prefix not in path and index >= 0:
            result = path[0:index] + new_prefix + path[index:]

        return result

    for config in configurations:
        for section in config['sections']:
            if section['elements']:
                for element in section['elements']:
                    if isinstance(element, dict):
                        # ADD HERE all fields with format sub_element: - value
                        for sub_element in (element.get('directories'), element.get('ignore'), element.get('nodiff')):
                            if sub_element:
                                # Get restrict, directories, ignore and nodiff fields and split them into paths lists
                                restrict_dict = {}
                                attributes = sub_element.get('attributes', [])
                                for attr in attributes:
                                    if isinstance(attr, dict):
                                        if attr.get('restrict'):
                                            restrict_dict = attr
                                restrict_list = restrict_dict['restrict'].split('|') if restrict_dict != {} else []
                                paths_list = sub_element['value'].split(',')
                                modified_restricts = ''
                                modified_paths = ''

                                # Insert the prefix in every path/regex and add a comma if directories.
                                for path in paths_list:
                                    modified_paths += inserter(path)
                                    modified_paths += ',' if (
                                            element.get('directories') and modified_paths != '') else ''
                                modified_paths = modified_paths.rstrip(',')

                                # Insert the prefix in every path inside restrict
                                for restrict in restrict_list:
                                    modified_restricts += inserter(restrict)
                                    modified_restricts += '|'
                                modified_restricts = modified_restricts.rstrip('|')

                                # Replace the previous values with the new ones.
                                if modified_paths:
                                    sub_element['value'] = modified_paths
                                if modified_restricts:
                                    for i, sub_sub_element in enumerate(sub_element['attributes']):
                                        if sub_sub_element == restrict_dict:
                                            sub_element['attributes'][i] = {'restrict': modified_restricts}

    return configurations


def check_apply_test(apply_to_tags: Set, tags: List):
    """
    Skip test if intersection between the two parameters is empty.

    Args:
        apply_to_tags (set): Tags that the tests will run.
        tags (list): List with the tags that identifies a configuration.
    """
    if not (apply_to_tags.intersection(tags) or
            'all' in apply_to_tags):
        pytest.skip("Does not apply to this config file")


def generate_syscheck_config():
    r"""Generate all possible syscheck configurations with 'check_*', 'report_changes' and 'tags'.

    Every configuration is ready to be applied in the tag directories.
    """
    check_platform = 'check_attrs' if sys.platform == 'win32' else 'check_inode'
    check_names = ['check_all', 'check_sha1sum', 'check_md5sum', 'check_sha256sum', 'check_size', 'check_owner',
                   'check_group', 'check_perm', 'check_mtime', check_platform, 'report_changes']

    values_list = itertools.product(['yes', 'no'], repeat=len(check_names))
    tags = ['tags="Sample"', '']

    for yn_values, tag_value in itertools.product(values_list, tags):
        yn_str = ' '.join([f'{name}="{value}"' for name, value in zip(check_names, yn_values)])
        yield ' '.join([yn_str, tag_value])


def generate_syscheck_registry_config():
    r"""Generate all possible syscheck configurations with 'check_*', 'report_changes' and 'tags' for Windowsregistries.

    Every configuration is ready to be applied in the tag directories.
    """
    check_names = ['check_all', 'check_sha1sum', 'check_md5sum', 'check_sha256sum', 'check_size', 'check_owner',
                   'check_group', 'check_perm', 'check_mtime', 'check_type', 'report_changes']

    values_list = itertools.product(['yes', 'no'], repeat=len(check_names))
    tags = ['tags="Sample"', '']

    for yn_values, tag_value in itertools.product(values_list, tags):
        yn_str = ' '.join([f'{name}="{value}"' for name, value in zip(check_names, yn_values)])
        yield ' '.join([yn_str, tag_value])


def get_wazuh_local_internal_options() -> List[str]:
    """Get current `internal_options.conf` file content.

    Returns
        List of str: A list containing all the lines of the `ossec.conf` file.
    """
    with open(WAZUH_LOCAL_INTERNAL_OPTIONS) as f:
        lines = f.readlines()
    return lines


def set_wazuh_local_internal_options(wazuh_local_internal_options: List[str]):
    """Set up Wazuh `local_internal_options.conf` file content.

    Returns
        List of str: A list containing all the lines of the `local_interal_options.conf` file.
    """
    with open(WAZUH_LOCAL_INTERNAL_OPTIONS, 'w') as f:
        f.writelines(wazuh_local_internal_options)


def add_wazuh_local_internal_options(wazuh_local_internal_options_dict):
    """Add new local internal options to the current configuration.

    Args:
        wazuh_local_internal_options_dict (List of str): A list containing local internal options to add.
    """
    local_internal_options_str = create_local_internal_options(wazuh_local_internal_options_dict)
    with open(WAZUH_LOCAL_INTERNAL_OPTIONS, 'a') as f:
        f.writelines(local_internal_options_str)


def create_local_internal_options(dict_local_internal_options):
    """Create local_internal_options using a dictionary.

    Args:
        dict_local_internal_options (dict) : Dictionary with the local internal options
    """
    wazuh_local_internal_options = ''
    for key, value in dict_local_internal_options.items():
        wazuh_local_internal_options += f"{str(key)}={str(value)}\n"
    return wazuh_local_internal_options


def local_internal_options_to_dict(local_internal_options):
    """ Create a dictionary with current local internal options.

    Args:
        local_internal_options (List of str): A list containing local internal options.
    """
    dict_local_internal_options = {}
    no_comments_options = [line.strip() for line in local_internal_options
                           if not (line.startswith('#') or line == '\n')]
    try:
        for line in no_comments_options:
            key, value = line.split('=')
            dict_local_internal_options[key.rstrip('\n')] = value
    except ValueError:
        raise ValueError('Invalid local_internal_options.conf file.')

    return dict_local_internal_options


def get_local_internal_options_dict():
    """Return the local internal options in a dictionary.

    Returns:
        dict: Local internal options.
    """
    local_internal_option_dict = {}
    with open(WAZUH_LOCAL_INTERNAL_OPTIONS, 'r') as local_internal_option_file:
        configuration_options = local_internal_option_file.readlines()
        for configuration_option in configuration_options:
            if not configuration_option.startswith('#') and not configuration_option == '\n':
                try:
                    option_name, option_value = configuration_option.split('=')
                    local_internal_option_dict[option_name] = option_value
                except ValueError:
                    logging_message('function', 'V',  f"Invalid local_internal_options value: {configuration_option}")
                    raise ValueError('Invalid local_internal_option')

    return local_internal_option_dict


def set_local_internal_options_dict(dict_local_internal_options):
    """Set the local internal options using a dictionary.

    Args:
        local_internal_options_dict (dict): A dictionary containing local internal options.
    """
    with open(WAZUH_LOCAL_INTERNAL_OPTIONS, 'w') as local_internal_option_file:
        for option_name, option_value in dict_local_internal_options.items():
            local_internal_configuration_string = f"{str(option_name)}={str(option_value)}\n"
            local_internal_option_file.write(local_internal_configuration_string)


def load_configuration_template(data_file_path, configuration_parameters=[], configuration_metadata=[]):
    """Load different configurations of Wazuh from a YAML file.

    Args:
        data_file_path (str): Full path of the YAML file to be loaded.
        configuration_parameters (list(dict)) : List of dicts where each dict represents a replacement.
        configuration_metadata (list(dict)): Custom metadata to be inserted in the configuration.

    Returns:
        list(dict): List containing wazuh configurations in dictionary form.

    Raises:
        ValueError: If the length of `params` and `metadata` are not equal.
    """
    if len(configuration_parameters) != len(configuration_metadata):
        raise ValueError(f"configuration_parameters and configuration_metadata should have the same data length "
                         f"{len(configuration_parameters)} != {len(configuration_metadata)}")

    configuration = file.read_yaml(data_file_path)

    if sys.platform == 'darwin':
        configuration = set_correct_prefix([configuration], PREFIX)

    return [process_configuration(configuration[0], placeholders=replacement, metadata=meta)
            for replacement, meta in zip(configuration_parameters, configuration_metadata)]


def get_test_cases_data(data_file_path):
    """Load a test case template file and get its data.

    Template example file: tests/integration/vulnerability_detector/test_providers/data/test_cases/test_enabled.yaml

    Args:
        data_file_path (str): Test case template file path.

    Returns:
        (list(dict), list(dict), list(str)): Configurations, metadata and test case names.
    """
    test_cases_data = file.read_yaml(data_file_path)
    configuration_parameters = []
    configuration_metadata = []
    test_cases_ids = []

    for test_case in test_cases_data:
        configuration_parameters.append(test_case['configuration_parameters'])
        metadata_parameters = {'name': test_case['name'], 'description': test_case['description']}
        metadata_parameters.update(test_case['metadata'])
        configuration_metadata.append(metadata_parameters)
        test_cases_ids.append(test_case['name'])

    return configuration_parameters, configuration_metadata, test_cases_ids


def update_configuration_template(configurations, old_values, new_values):
    """Update the configuration templates with specific values. Useful for setting the configuration dynamically.

    Args:
        configurations (list(dict)): Configuration templates.
        old_values (list)): Values to be replace.
        new_values (list): New values.

    Raises:
        ValueError: If the number of values to replace are not the same.
    """
    if len(configurations) != len(old_values) != len(new_values):
        raise ValueError('The number of configuration and values items should be the same.')

    configurations_to_update = json.dumps(configurations)

    for old_value, new_value in zip(old_values, new_values):
        configurations_to_update = configurations_to_update.replace(old_value, new_value)

    return json.loads(configurations_to_update)<|MERGE_RESOLUTION|>--- conflicted
+++ resolved
@@ -8,23 +8,16 @@
 import yaml
 import json
 import pytest
+import pytest
+import yaml
 from copy import deepcopy
 from subprocess import check_call, DEVNULL, check_output
 from typing import List, Any, Set
 
-<<<<<<< HEAD
-import pytest
-import yaml
 from wazuh_testing.tools import WAZUH_PATH, GEN_OSSEC, WAZUH_CONF, PREFIX, WAZUH_LOCAL_INTERNAL_OPTIONS
 from wazuh_testing import global_parameters
 from wazuh_testing.tools.logging import logging_message
-
-=======
-from wazuh_testing import global_parameters, logger
-from wazuh_testing.tools import WAZUH_PATH, GEN_OSSEC, WAZUH_CONF, PREFIX, WAZUH_LOCAL_INTERNAL_OPTIONS
-from wazuh_testing import global_parameters, logger
 from wazuh_testing.tools import file
->>>>>>> 12d88c86
 
 
 # customize _serialize_xml to avoid lexicographical order in XML attributes
