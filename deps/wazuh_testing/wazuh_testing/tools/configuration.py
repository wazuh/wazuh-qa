# Copyright (C) 2015-2021, Wazuh Inc.
# Created by Wazuh, Inc. <info@wazuh.com>.
# This program is free software; you can redistribute it and/or modify it under the terms of GPLv2
import itertools
import os
import sys
import xml.etree.ElementTree as ET
from copy import deepcopy
from subprocess import check_call, DEVNULL, check_output
from typing import List, Any, Set

import pytest
import yaml
from wazuh_testing import global_parameters, logger
from wazuh_testing.tools import WAZUH_PATH, GEN_OSSEC, WAZUH_CONF, PREFIX, WAZUH_LOCAL_INTERNAL_OPTIONS
from wazuh_testing import global_parameters, logger
from wazuh_testing.tools import file


# customize _serialize_xml to avoid lexicographical order in XML attributes
def _serialize_xml(write, elem, qnames, namespaces,
                   short_empty_elements, **kwargs):
    tag = elem.tag
    text = elem.text
    if tag is ET.Comment:
        write("<!--%s-->" % text)
    elif tag is ET.ProcessingInstruction:
        write("<?%s?>" % text)
    else:
        tag = qnames[tag]
        if tag is None:
            if text:
                write(ET._escape_cdata(text))
            for e in elem:
                _serialize_xml(write, e, qnames, None,
                               short_empty_elements=short_empty_elements)
        else:
            write("<" + tag)
            items = list(elem.items())
            if items or namespaces:
                if namespaces:
                    for v, k in sorted(namespaces.items(),
                                       key=lambda x: x[1]):  # sort on prefix
                        if k:
                            k = ":" + k
                        write(" xmlns%s=\"%s\"" % (
                            k,
                            ET._escape_attrib(v)
                        ))
                for k, v in items:  # avoid lexicographical order for XML attributes
                    if isinstance(k, ET.QName):
                        k = k.text
                    if isinstance(v, ET.QName):
                        v = qnames[v.text]
                    else:
                        v = ET._escape_attrib(v)
                    write(" %s=\"%s\"" % (qnames[k], v))
            if text or len(elem) or not short_empty_elements:
                write(">")
                if text:
                    write(ET._escape_cdata(text))
                for e in elem:
                    _serialize_xml(write, e, qnames, None,
                                   short_empty_elements=short_empty_elements)
                write("</" + tag + ">")
            else:
                write(" />")
    if elem.tail:
        write(ET._escape_cdata(elem.tail))


ET._serialize_xml = _serialize_xml  # override _serialize_xml to avoid lexicographical order in XML attributes


def set_wazuh_conf(wazuh_conf: List[str]):
    """
    Set up Wazuh configuration. Wazuh will be restarted to apply it.

    Args:
        wazuh_conf (ET.ElementTree): ElementTree with a custom Wazuh configuration.
    """
    write_wazuh_conf(wazuh_conf)
    print("Restarting Wazuh...")
    command = os.path.join(WAZUH_PATH, 'bin/wazuh-control')
    arguments = ['restart']
    check_call([command] + arguments, stdout=DEVNULL, stderr=DEVNULL)


def generate_wazuh_conf(args: List = None) -> ET.ElementTree:
    """
    Generate a configuration file for Wazuh.

    Args:
        args (list, optional): Arguments to generate ossec.conf (install_type, distribuition, version). Default `None`

    Returns:
        (ET.ElementTree): New Wazuh configuration generated from 'gen_ossec.sh'.
    """
    gen_ossec_args = args if args else ['conf', 'manager', 'rhel', '7']
    wazuh_config = check_output([GEN_OSSEC] + gen_ossec_args).decode(encoding='utf-8', errors='ignore')

    return ET.ElementTree(ET.fromstring(wazuh_config))


def get_wazuh_conf() -> List[str]:
    """
    Get current `ossec.conf` file content.

    Returns
        List of str: A list containing all the lines of the `ossec.conf` file.
    """
    with open(WAZUH_CONF) as f:
        lines = f.readlines()
    return lines


def get_api_conf(path) -> dict:
    """Get current `api.yaml` file content.

    Args:
        path (str): Path of config file.

    Returns:
        current_conf (dict): A dict containing all content of the `api.yaml` file.
    """
    current_conf = {}

    if os.path.isfile(path):
        with open(path) as f:
            current_conf = yaml.full_load(f)

    return current_conf


def write_wazuh_conf(wazuh_conf: List[str]):
    """
    Write a new configuration in 'ossec.conf' file.

    Args:
        wazuh_conf (list or str): Lines to be written in the ossec.conf file.
    """
    with open(WAZUH_CONF, 'w') as f:
        f.writelines(wazuh_conf)


def write_api_conf(path: str, api_conf: dict):
    """
    Write a new configuration in 'api.yaml' file.

    Args:
    ----------
    path (str): Path of config file.
    api_conf (dicst): Dictionary to be written in the api.yaml file.
    """
    with open(path, 'w+') as f:
        yaml.dump(api_conf, f)


def write_security_conf(path: str, security_conf: dict):
    """
    Write a new configuration in 'security.yaml' file.

    Args:
        path (str): Path of config file.
        security_conf (dict): Dictionary to be written in the security.yaml file.
    """
    if not os.path.exists(path):
        from wazuh_testing.tools import WAZUH_UID, WAZUH_GID

        open(path, mode='w').close()
        os.chown(uid=WAZUH_UID, gid=WAZUH_GID, path=path)
    write_api_conf(path, security_conf)


def set_section_wazuh_conf(sections, template=None):
    """
    Set a configuration in a section of Wazuh. It replaces the content if it exists.

    Args:
        sections (list): List of dicts with section and new elements
        section (str, optional): Section of Wazuh configuration to replace. Default `'syscheck'`
        new_elements (list, optional) : List with dictionaries for settings elements in the section. Default `None`
        template (list of string, optional): File content template

    Returns:
        List of str: List of str with the custom Wazuh configuration.
    """

    def create_elements(section: ET.Element, elements: List):
        """
        Insert new elements in a Wazuh configuration section.

        Args:
            section (ET.Element): Section where the element will be inserted.
            elements (list): List with the new elements to be inserted.
        Returns:
            ET.ElementTree: Modified Wazuh configuration.
        """
        tag = None
        for element in elements:
            for tag_name, properties in element.items():
                tag = ET.SubElement(section, tag_name)
                new_elements = properties.get('elements')
                attributes = properties.get('attributes')
                if attributes is not None:
                    for attribute in attributes:
                        if isinstance(attribute, dict):  # noqa: E501
                            for attr_name, attr_value in attribute.items():
                                tag.attrib[attr_name] = str(attr_value)
                if new_elements:
                    create_elements(tag, new_elements)
                else:
                    tag.text = str(properties.get('value'))
                    attributes = properties.get('attributes')
                    if attributes:
                        for attribute in attributes:
                            if attribute is not None and isinstance(attribute, dict):  # noqa: E501
                                for attr_name, attr_value in attribute.items():
                                    tag.attrib[attr_name] = str(attr_value)
                tag.tail = "\n    "
        tag.tail = "\n  "

    def purge_multiple_root_elements(str_list: List[str], root_delimeter: str = "</ossec_config>") -> List[str]:
        """
        Remove from the list all the lines located after the root element ends.

        This operation is needed before attempting to convert the list to ElementTree because if the ossec.conf had more
        than one `<ossec_config>` element as root the conversion would fail.

        Args:
            str_list (list or str): The content of the ossec.conf file in a list of str.
            root_delimeter (str, optional: The expected string to identify when the first root element ends,
            by default "</ossec_config>"

        Returns:
            list of str : The first N lines of the specified str_list until the root_delimeter is found. The rest of
            the list will be ignored.
        """
        line_counter = 0
        for line in str_list:
            line_counter += 1
            if root_delimeter in line:
                return str_list[0:line_counter]
        else:
            return str_list

    def to_elementTree(str_list: List[str]) -> ET.ElementTree:
        """
        Turn a list of str into an ElementTree object.

        As ElementTree does not support xml with more than one root element this function will parse the list first with
        `purge_multiple_root_elements` to ensure there is only one root element.

        Args:
            str_list (list of str): A list of strings with every line of the ossec conf.

        Returns:
            ElementTree: A ElementTree object with the data of the `str_list`
        """
        str_list = purge_multiple_root_elements(str_list)
        return ET.ElementTree(ET.fromstringlist(str_list))

    def to_str_list(elementTree: ET.ElementTree) -> List[str]:
        """
        Turn an ElementTree object into a list of str.

        Args:
            elementTree (ElementTree): A ElementTree object with all the data of the ossec.conf.

        Returns:
            (list of str): A list of str containing all the lines of the ossec.conf.
        """
        return ET.tostringlist(elementTree.getroot(), encoding="unicode")

    def find_module_config(wazuh_conf: ET.ElementTree, section: str, attributes: List[dict]) -> ET.ElementTree:
        r"""
        Check if a certain configuration section exists in ossec.conf and returns the corresponding block if exists.
        (This extra function has been necessary to implement it to configure the wodle blocks, since they have the same
        section but different attributes).

        Args:
            wazuh_conf (ElementTree): An ElementTree object with all the data of the ossec.conf
            section (str): Name of the tag or configuration section to search for. For example: vulnerability_detector
            attributes (list of dict): List with section attributes. Needed to check if the section exists with all the
            searched attributes and values. For example (wodle section) [{'name': 'syscollector'}]
        Returns:
            ElementTree: An ElementTree object with the section data found in ossec.conf. None if nothing was found.
        """
        if attributes is None:
            return wazuh_conf.find(section)
        else:
            attributes_query = ''.join([f"[@{attribute}='{value}']" for index, _ in enumerate(attributes)
                                        for attribute, value in attributes[index].items()])
            query = f"{section}{attributes_query}"

            try:
                return wazuh_conf.find(query)
            except AttributeError:
                return None

    # Get Wazuh configuration as a list of str
    raw_wazuh_conf = get_wazuh_conf() if template is None else template
    # Generate a ElementTree representation of the previous list to work with its sections
    wazuh_conf = to_elementTree(purge_multiple_root_elements(raw_wazuh_conf))
    for section in sections:
        attributes = section.get('attributes')
        section_conf = find_module_config(wazuh_conf, section['section'], attributes)
        # Create section if it does not exist, clean otherwise
        if not section_conf:
            section_conf = ET.SubElement(wazuh_conf.getroot(), section['section'])
            section_conf.text = '\n    '
            section_conf.tail = '\n\n  '
        else:
            prev_text = section_conf.text
            prev_tail = section_conf.tail
            section_conf.clear()
            section_conf.text = prev_text
            section_conf.tail = prev_tail

        # Insert section attributes
        if attributes:
            for attribute in attributes:
                if attribute is not None and isinstance(attribute, dict):  # noqa: E501
                    for attr_name, attr_value in attribute.items():
                        section_conf.attrib[attr_name] = str(attr_value)

        # Insert elements
        new_elements = section.get('elements', list())
        if global_parameters.fim_database_memory and section['section'] == 'syscheck':
            new_elements.append({'database': {'value': 'memory'}})
        if new_elements:
            create_elements(section_conf, new_elements)

    return to_str_list(wazuh_conf)


def expand_placeholders(mutable_obj, placeholders=None):
    """
    Search for placeholders and replace them by a value inside mutable_obj.

    Args:
        mutable_obj (mutable object):  Target object where the replacements are performed.
        placeholders (dict): Each key is a placeholder and its value is the replacement. Default `None`

    Returns:
        Reference: Reference to `mutable_obj`
    """
    placeholders = {} if placeholders is None else placeholders
    if isinstance(mutable_obj, list):
        for index, value in enumerate(mutable_obj):
            if isinstance(value, (dict, list)):
                expand_placeholders(mutable_obj[index], placeholders=placeholders)
            elif value in placeholders:
                mutable_obj[index] = placeholders[value]

    elif isinstance(mutable_obj, dict):
        for key, value in mutable_obj.items():
            if isinstance(value, (dict, list)):
                expand_placeholders(mutable_obj[key], placeholders=placeholders)
            elif value in placeholders:
                mutable_obj[key] = placeholders[value]

    return mutable_obj


def add_metadata(dikt, metadata=None):
    """
    Create a new key 'metadata' in dict if not already exists and updates it with metadata content.

    Args:
        dikt (dict):  Target dict to update metadata in.
        metadata (dict, optional):  Dict including the new properties to be saved in the metadata key.
    """
    if metadata is not None:
        new_metadata = dikt['metadata'] if 'metadata' in dikt else {}
        new_metadata.update(metadata)
        dikt['metadata'] = new_metadata


def process_configuration(config, placeholders=None, metadata=None):
    """
    Get a new configuration replacing placeholders and adding metadata.

    Both placeholders and metadata should have equal length.

    Args:
        config (dict): Config to be enriched.
        placeholders (dict, optional): Dict with the replacements.
        metadata (list of dict, optional): List of dicts with the metadata keys to include in config.

    Returns:
        dict: Dict with enriched configuration.
    """
    new_config = expand_placeholders(deepcopy(config), placeholders=placeholders)
    add_metadata(new_config, metadata=metadata)

    return new_config


def load_wazuh_configurations(yaml_file_path: str, test_name: str, params: list = None, metadata: list = None) -> Any:
    r"""
    Load different configurations of Wazuh from a YAML file.

    Args:
        yaml_file_path (str): Full path of the YAML file to be loaded.
        test_name (str): Name of the file which contains the test that will be executed.
        params (list, optional) : List of dicts where each dict represents a replacement
        MATCH/REPLACEMENT. Default `None`
        metadata (list, optional): Custom metadata to be inserted in the configuration. Default `None`

    Returns:
        Python object with the YAML file content
    Raises:
        ValueError: If the length of `params` and `metadata` are not equal.
    """
    params = [{}] if params is None else params
    metadata = [{}] if metadata is None else metadata
    if len(params) != len(metadata):
        raise ValueError(f"params and metadata should have the same length {len(params)} != {len(metadata)}")

    with open(yaml_file_path) as stream:
        configurations = yaml.safe_load(stream)

    if sys.platform == 'darwin':
        configurations = set_correct_prefix(configurations, PREFIX)

    return [process_configuration(configuration, placeholders=replacement, metadata=meta)
            for replacement, meta in zip(params, metadata)
            for configuration in configurations
            if test_name in expand_placeholders(configuration.get('apply_to_modules'), placeholders=replacement)]


def set_correct_prefix(configurations, new_prefix):
    """Insert the correct prefix in the paths of each configuration.

    In Mac OS X it is not possible to create files in the / directory.
    Therefore, it is necessary to replace those paths that do not contain a
    suitable prefix.

    This function checks if the path inside directories, ignore, nodiff and restrict sections
    contains a certain prefix, and if it does not contain it, it inserts it.

    Args:
        configurations (list): List of configurations loaded from the YAML.
        new_prefix (str): Prefix to be inserted before every path.

    Returns:
        configurations (list): List of configurations with the correct prefix added in the directories and
        ignore sections.
    """

    def inserter(path):
        """Insert new_prefix inside path, right before the first '/'."""
        result = path
        index = path.find(os.sep)

        if new_prefix not in path and index >= 0:
            result = path[0:index] + new_prefix + path[index:]

        return result

    for config in configurations:
        for section in config['sections']:
            if section['elements']:
                for element in section['elements']:
                    if isinstance(element, dict):
                        # ADD HERE all fields with format sub_element: - value
                        for sub_element in (element.get('directories'), element.get('ignore'), element.get('nodiff')):
                            if sub_element:
                                # Get restrict, directories, ignore and nodiff fields and split them into paths lists
                                restrict_dict = {}
                                attributes = sub_element.get('attributes', [])
                                for attr in attributes:
                                    if isinstance(attr, dict):
                                        if attr.get('restrict'):
                                            restrict_dict = attr
                                restrict_list = restrict_dict['restrict'].split('|') if restrict_dict != {} else []
                                paths_list = sub_element['value'].split(',')
                                modified_restricts = ''
                                modified_paths = ''

                                # Insert the prefix in every path/regex and add a comma if directories.
                                for path in paths_list:
                                    modified_paths += inserter(path)
                                    modified_paths += ',' if (
                                            element.get('directories') and modified_paths != '') else ''
                                modified_paths = modified_paths.rstrip(',')

                                # Insert the prefix in every path inside restrict
                                for restrict in restrict_list:
                                    modified_restricts += inserter(restrict)
                                    modified_restricts += '|'
                                modified_restricts = modified_restricts.rstrip('|')

                                # Replace the previous values with the new ones.
                                if modified_paths:
                                    sub_element['value'] = modified_paths
                                if modified_restricts:
                                    for i, sub_sub_element in enumerate(sub_element['attributes']):
                                        if sub_sub_element == restrict_dict:
                                            sub_element['attributes'][i] = {'restrict': modified_restricts}

    return configurations


def check_apply_test(apply_to_tags: Set, tags: List):
    """
    Skip test if intersection between the two parameters is empty.

    Args:
        apply_to_tags (set): Tags that the tests will run.
        tags (list): List with the tags that identifies a configuration.
    """
    if not (apply_to_tags.intersection(tags) or
            'all' in apply_to_tags):
        pytest.skip("Does not apply to this config file")


def generate_syscheck_config():
    r"""Generate all possible syscheck configurations with 'check_*', 'report_changes' and 'tags'.

    Every configuration is ready to be applied in the tag directories.
    """
    check_platform = 'check_attrs' if sys.platform == 'win32' else 'check_inode'
    check_names = ['check_all', 'check_sha1sum', 'check_md5sum', 'check_sha256sum', 'check_size', 'check_owner',
                   'check_group', 'check_perm', 'check_mtime', check_platform, 'report_changes']

    values_list = itertools.product(['yes', 'no'], repeat=len(check_names))
    tags = ['tags="Sample"', '']

    for yn_values, tag_value in itertools.product(values_list, tags):
        yn_str = ' '.join([f'{name}="{value}"' for name, value in zip(check_names, yn_values)])
        yield ' '.join([yn_str, tag_value])


def generate_syscheck_registry_config():
    r"""Generate all possible syscheck configurations with 'check_*', 'report_changes' and 'tags' for Windowsregistries.

    Every configuration is ready to be applied in the tag directories.
    """
    check_names = ['check_all', 'check_sha1sum', 'check_md5sum', 'check_sha256sum', 'check_size', 'check_owner',
                   'check_group', 'check_perm', 'check_mtime', 'check_type', 'report_changes']

    values_list = itertools.product(['yes', 'no'], repeat=len(check_names))
    tags = ['tags="Sample"', '']

    for yn_values, tag_value in itertools.product(values_list, tags):
        yn_str = ' '.join([f'{name}="{value}"' for name, value in zip(check_names, yn_values)])
        yield ' '.join([yn_str, tag_value])


def get_wazuh_local_internal_options() -> List[str]:
    """Get current `internal_options.conf` file content.

    Returns
        List of str: A list containing all the lines of the `ossec.conf` file.
    """
    with open(WAZUH_LOCAL_INTERNAL_OPTIONS) as f:
        lines = f.readlines()
    return lines


def set_wazuh_local_internal_options(wazuh_local_internal_options: List[str]):
    """Set up Wazuh `local_internal_options.conf` file content.

    Returns
        List of str: A list containing all the lines of the `local_interal_options.conf` file.
    """
    with open(WAZUH_LOCAL_INTERNAL_OPTIONS, 'w') as f:
        f.writelines(wazuh_local_internal_options)


def add_wazuh_local_internal_options(wazuh_local_internal_options_dict):
    """Add new local internal options to the current configuration.

    Args:
        wazuh_local_internal_options_dict (List of str): A list containing local internal options to add.
    """
    local_internal_options_str = create_local_internal_options(wazuh_local_internal_options_dict)
    with open(WAZUH_LOCAL_INTERNAL_OPTIONS, 'a') as f:
        f.writelines(local_internal_options_str)


def create_local_internal_options(dict_local_internal_options):
    """Create local_internal_options using a dictionary.

    Args:
        dict_local_internal_options (dict) : Dictionary with the local internal options
    """
    wazuh_local_internal_options = ''
    for key, value in dict_local_internal_options.items():
        wazuh_local_internal_options += f"{str(key)}={str(value)}\n"
    return wazuh_local_internal_options


def local_internal_options_to_dict(local_internal_options):
    """ Create a dictionary with current local internal options.

    Args:
        local_internal_options (List of str): A list containing local internal options.
    """
    dict_local_internal_options = {}
    no_comments_options = [line.strip() for line in local_internal_options
                           if not (line.startswith('#') or line == '\n')]
    try:
        for line in no_comments_options:
            key, value = line.split('=')
            dict_local_internal_options[key.rstrip('\n')] = value
    except ValueError:
        raise ValueError('Invalid local_internal_options.conf file.')

    return dict_local_internal_options


def get_local_internal_options_dict():
    """Return the local internal options in a dictionary.

    Returns:
        dict: Local internal options.
    """
    local_internal_option_dict = {}
    with open(WAZUH_LOCAL_INTERNAL_OPTIONS, 'r') as local_internal_option_file:
        configuration_options = local_internal_option_file.readlines()
        for configuration_option in configuration_options:
            if not configuration_option.startswith('#') and not configuration_option == '\n':
                try:
                    option_name, option_value = configuration_option.split('=')
                    local_internal_option_dict[option_name] = option_value
                except ValueError:
                    logger.error(f"Invalid local_internal_options value: {configuration_option}")
                    raise ValueError('Invalid local_internal_option')

    return local_internal_option_dict


def set_local_internal_options_dict(dict_local_internal_options):
    """Set the local internal options using a dictionary.

    Args:
        local_internal_options_dict (dict): A dictionary containing local internal options.
    """
    with open(WAZUH_LOCAL_INTERNAL_OPTIONS, 'w') as local_internal_option_file:
        for option_name, option_value in dict_local_internal_options.items():
            local_internal_configuration_string = f"{str(option_name)}={str(option_value)}\n"
            local_internal_option_file.write(local_internal_configuration_string)


<<<<<<< HEAD
def load_configuration_template(data_file_path, configuration_parameters=[], configuration_metadata=[]):
    """Load different configurations of Wazuh from a YAML file.
    Args:
        data_file_path (str): Full path of the YAML file to be loaded.
        configuration_parameters (list(dict)) : List of dicts where each dict represents a replacement.
        configuration_metadata (list(dict)): Custom metadata to be inserted in the configuration.
    Returns:
        list(dict): List containing wazuh configurations in dictionary form.
    Raises:
        ValueError: If the length of `params` and `metadata` are not equal.
    """
    if len(configuration_parameters) != len(configuration_metadata):
        raise ValueError(f"configuration_parameters and configuration_metadata should have the same data length "
                         f"{len(configuration_parameters)} != {len(configuration_metadata)}")

    configuration = file.read_yaml(data_file_path)

    if sys.platform == 'darwin':
        configuration = set_correct_prefix([configuration], PREFIX)

    return [process_configuration(configuration[0], placeholders=replacement, metadata=meta)
            for replacement, meta in zip(configuration_parameters, configuration_metadata)]


def get_test_cases_data(data_file_path):
    """Load a test case template file and get its data.
    Template example file: tests/integration/vulnerability_detector/test_providers/data/test_cases/test_enabled.yaml
    Args:
        data_file_path (str): Test case template file path.
=======
def get_test_cases_data(data_file_path):
    """Load a test case template file and get its data.

    Template example file: tests/integration/test_remoted/test_multi_groups/data/test_cases/case_file_actions.yaml

    Args:
        data_file_path (str): Test case template file path.

>>>>>>> a1f3c038
    Returns:
        (list(dict), list(dict), list(str)): Configurations, metadata and test case names.
    """
    test_cases_data = file.read_yaml(data_file_path)
    configuration_parameters = []
    configuration_metadata = []
    test_cases_ids = []

    for test_case in test_cases_data:
        configuration_parameters.append(test_case['configuration_parameters'])
        metadata_parameters = {'name': test_case['name'], 'description': test_case['description']}
        metadata_parameters.update(test_case['metadata'])
        configuration_metadata.append(metadata_parameters)
        test_cases_ids.append(test_case['name'])

    return configuration_parameters, configuration_metadata, test_cases_ids<|MERGE_RESOLUTION|>--- conflicted
+++ resolved
@@ -645,7 +645,6 @@
             local_internal_option_file.write(local_internal_configuration_string)
 
 
-<<<<<<< HEAD
 def load_configuration_template(data_file_path, configuration_parameters=[], configuration_metadata=[]):
     """Load different configurations of Wazuh from a YAML file.
     Args:
@@ -672,19 +671,12 @@
 
 def get_test_cases_data(data_file_path):
     """Load a test case template file and get its data.
-    Template example file: tests/integration/vulnerability_detector/test_providers/data/test_cases/test_enabled.yaml
+
+    Template example file: tests/integration/test_remoted/test_multi_groups/data/test_cases/case_file_actions.yaml
+
     Args:
         data_file_path (str): Test case template file path.
-=======
-def get_test_cases_data(data_file_path):
-    """Load a test case template file and get its data.
-
-    Template example file: tests/integration/test_remoted/test_multi_groups/data/test_cases/case_file_actions.yaml
-
-    Args:
-        data_file_path (str): Test case template file path.
-
->>>>>>> a1f3c038
+
     Returns:
         (list(dict), list(dict), list(str)): Configurations, metadata and test case names.
     """
