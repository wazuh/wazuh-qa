# Copyright (C) 2015-2021, Wazuh Inc.
# Created by Wazuh, Inc. <info@wazuh.com>.
# This program is free software; you can redistribute it and/or modify it under the terms of GPLv2
import itertools
import os
import sys
import xml.etree.ElementTree as ET
from copy import deepcopy
from subprocess import check_call, DEVNULL, check_output
from typing import List, Any, Set

import pytest
import yaml
from wazuh_testing import global_parameters, logger
from wazuh_testing.tools import WAZUH_PATH, GEN_OSSEC, WAZUH_CONF, PREFIX, WAZUH_LOCAL_INTERNAL_OPTIONS
from wazuh_testing import global_parameters, logger


# customize _serialize_xml to avoid lexicographical order in XML attributes
def _serialize_xml(write, elem, qnames, namespaces,
                   short_empty_elements, **kwargs):
    tag = elem.tag
    text = elem.text
    if tag is ET.Comment:
        write("<!--%s-->" % text)
    elif tag is ET.ProcessingInstruction:
        write("<?%s?>" % text)
    else:
        tag = qnames[tag]
        if tag is None:
            if text:
                write(ET._escape_cdata(text))
            for e in elem:
                _serialize_xml(write, e, qnames, None,
                               short_empty_elements=short_empty_elements)
        else:
            write("<" + tag)
            items = list(elem.items())
            if items or namespaces:
                if namespaces:
                    for v, k in sorted(namespaces.items(),
                                       key=lambda x: x[1]):  # sort on prefix
                        if k:
                            k = ":" + k
                        write(" xmlns%s=\"%s\"" % (
                            k,
                            ET._escape_attrib(v)
                        ))
                for k, v in items:  # avoid lexicographical order for XML attributes
                    if isinstance(k, ET.QName):
                        k = k.text
                    if isinstance(v, ET.QName):
                        v = qnames[v.text]
                    else:
                        v = ET._escape_attrib(v)
                    write(" %s=\"%s\"" % (qnames[k], v))
            if text or len(elem) or not short_empty_elements:
                write(">")
                if text:
                    write(ET._escape_cdata(text))
                for e in elem:
                    _serialize_xml(write, e, qnames, None,
                                   short_empty_elements=short_empty_elements)
                write("</" + tag + ">")
            else:
                write(" />")
    if elem.tail:
        write(ET._escape_cdata(elem.tail))


ET._serialize_xml = _serialize_xml  # override _serialize_xml to avoid lexicographical order in XML attributes


def set_wazuh_conf(wazuh_conf: List[str]):
    """
    Set up Wazuh configuration. Wazuh will be restarted to apply it.

    Args:
        wazuh_conf (ET.ElementTree): ElementTree with a custom Wazuh configuration.
    """
    write_wazuh_conf(wazuh_conf)
    print("Restarting Wazuh...")
    command = os.path.join(WAZUH_PATH, 'bin/wazuh-control')
    arguments = ['restart']
    check_call([command] + arguments, stdout=DEVNULL, stderr=DEVNULL)


def generate_wazuh_conf(args: List = None) -> ET.ElementTree:
    """
    Generate a configuration file for Wazuh.

    Args:
        args (list, optional): Arguments to generate ossec.conf (install_type, distribuition, version). Default `None`

    Returns:
        (ET.ElementTree): New Wazuh configuration generated from 'gen_ossec.sh'.
    """
    gen_ossec_args = args if args else ['conf', 'manager', 'rhel', '7']
    wazuh_config = check_output([GEN_OSSEC] + gen_ossec_args).decode(encoding='utf-8', errors='ignore')

    return ET.ElementTree(ET.fromstring(wazuh_config))


def get_wazuh_conf() -> List[str]:
    """
    Get current `ossec.conf` file content.

    Returns
        List of str: A list containing all the lines of the `ossec.conf` file.
    """
    with open(WAZUH_CONF) as f:
        lines = f.readlines()
    return lines


def get_api_conf(path) -> dict:
    """Get current `api.yaml` file content.

    Args:
        path (str): Path of config file.

    Returns:
        current_conf (dict): A dict containing all content of the `api.yaml` file.
    """
    current_conf = {}

    if os.path.isfile(path):
        with open(path) as f:
            current_conf = yaml.full_load(f)

    return current_conf


def write_wazuh_conf(wazuh_conf: List[str]):
    """
    Write a new configuration in 'ossec.conf' file.

    Args:
        wazuh_conf (list or str): Lines to be written in the ossec.conf file.
    """
    with open(WAZUH_CONF, 'w') as f:
        f.writelines(wazuh_conf)


def write_api_conf(path: str, api_conf: dict):
    """
    Write a new configuration in 'api.yaml' file.

    Args:
    ----------
    path (str): Path of config file.
    api_conf (dicst): Dictionary to be written in the api.yaml file.
    """
    with open(path, 'w+') as f:
        yaml.dump(api_conf, f)


def write_security_conf(path: str, security_conf: dict):
    """
    Write a new configuration in 'security.yaml' file.

    Args:
        path (str): Path of config file.
        security_conf (dict): Dictionary to be written in the security.yaml file.
    """
    if not os.path.exists(path):
        from wazuh_testing.tools import WAZUH_UID, WAZUH_GID

        open(path, mode='w').close()
        os.chown(uid=WAZUH_UID, gid=WAZUH_GID, path=path)
    write_api_conf(path, security_conf)


def set_section_wazuh_conf(sections, template=None):
    """
    Set a configuration in a section of Wazuh. It replaces the content if it exists.

    Args:
        sections (list): List of dicts with section and new elements
        section (str, optional): Section of Wazuh configuration to replace. Default `'syscheck'`
        new_elements (list, optional) : List with dictionaries for settings elements in the section. Default `None`
        template (list of string, optional): File content template

    Returns:
        List of str: List of str with the custom Wazuh configuration.
    """

    def create_elements(section: ET.Element, elements: List):
        """
        Insert new elements in a Wazuh configuration section.

        Args:
            section (ET.Element): Section where the element will be inserted.
            elements (list): List with the new elements to be inserted.
        Returns:
            ET.ElementTree: Modified Wazuh configuration.
        """
        tag = None
        for element in elements:
            for tag_name, properties in element.items():
                tag = ET.SubElement(section, tag_name)
                new_elements = properties.get('elements')
                attributes = properties.get('attributes')
                if attributes is not None:
                    for attribute in attributes:
                        if isinstance(attribute, dict):  # noqa: E501
                            for attr_name, attr_value in attribute.items():
                                tag.attrib[attr_name] = str(attr_value)
                if new_elements:
                    create_elements(tag, new_elements)
                else:
                    tag.text = str(properties.get('value'))
                    attributes = properties.get('attributes')
                    if attributes:
                        for attribute in attributes:
                            if attribute is not None and isinstance(attribute, dict):  # noqa: E501
                                for attr_name, attr_value in attribute.items():
                                    tag.attrib[attr_name] = str(attr_value)
                tag.tail = "\n    "
        tag.tail = "\n  "

    def purge_multiple_root_elements(str_list: List[str], root_delimeter: str = "</ossec_config>") -> List[str]:
        """
        Remove from the list all the lines located after the root element ends.

        This operation is needed before attempting to convert the list to ElementTree because if the ossec.conf had more
        than one `<ossec_config>` element as root the conversion would fail.

        Args:
            str_list (list or str): The content of the ossec.conf file in a list of str.
            root_delimeter (str, optional: The expected string to identify when the first root element ends,
            by default "</ossec_config>"

        Returns:
            list of str : The first N lines of the specified str_list until the root_delimeter is found. The rest of
            the list will be ignored.
        """
        line_counter = 0
        for line in str_list:
            line_counter += 1
            if root_delimeter in line:
                return str_list[0:line_counter]
        else:
            return str_list

    def to_elementTree(str_list: List[str]) -> ET.ElementTree:
        """
        Turn a list of str into an ElementTree object.

        As ElementTree does not support xml with more than one root element this function will parse the list first with
        `purge_multiple_root_elements` to ensure there is only one root element.

        Args:
            str_list (list of str): A list of strings with every line of the ossec conf.

        Returns:
            ElementTree: A ElementTree object with the data of the `str_list`
        """
        str_list = purge_multiple_root_elements(str_list)
        return ET.ElementTree(ET.fromstringlist(str_list))

    def to_str_list(elementTree: ET.ElementTree) -> List[str]:
        """
        Turn an ElementTree object into a list of str.

        Args:
            elementTree (ElementTree): A ElementTree object with all the data of the ossec.conf.

        Returns:
            (list of str): A list of str containing all the lines of the ossec.conf.
        """
        return ET.tostringlist(elementTree.getroot(), encoding="unicode")

    def find_module_config(wazuh_conf: ET.ElementTree, section: str, attributes: List[dict]) -> ET.ElementTree:
        r"""
        Check if a certain configuration section exists in ossec.conf and returns the corresponding block if exists.
        (This extra function has been necessary to implement it to configure the wodle blocks, since they have the same
        section but different attributes).

        Args:
            wazuh_conf (ElementTree): An ElementTree object with all the data of the ossec.conf
            section (str): Name of the tag or configuration section to search for. For example: vulnerability_detector
            attributes (list of dict): List with section attributes. Needed to check if the section exists with all the
            searched attributes and values. For example (wodle section) [{'name': 'syscollector'}]
        Returns:
            ElementTree: An ElementTree object with the section data found in ossec.conf. None if nothing was found.
        """
        if attributes is None:
            return wazuh_conf.find(section)
        else:
            attributes_query = ''.join([f"[@{attribute}='{value}']" for index, _ in enumerate(attributes)
                                        for attribute, value in attributes[index].items()])
            query = f"{section}{attributes_query}"

            try:
                return wazuh_conf.find(query)
            except AttributeError:
                return None

    # Get Wazuh configuration as a list of str
    raw_wazuh_conf = get_wazuh_conf() if template is None else template
    # Generate a ElementTree representation of the previous list to work with its sections
    wazuh_conf = to_elementTree(purge_multiple_root_elements(raw_wazuh_conf))
    for section in sections:
        attributes = section.get('attributes')
        section_conf = find_module_config(wazuh_conf, section['section'], attributes)
        # Create section if it does not exist, clean otherwise
        if not section_conf:
            section_conf = ET.SubElement(wazuh_conf.getroot(), section['section'])
            section_conf.text = '\n    '
            section_conf.tail = '\n\n  '
        else:
            prev_text = section_conf.text
            prev_tail = section_conf.tail
            section_conf.clear()
            section_conf.text = prev_text
            section_conf.tail = prev_tail

        # Insert section attributes
        if attributes:
            for attribute in attributes:
                if attribute is not None and isinstance(attribute, dict):  # noqa: E501
                    for attr_name, attr_value in attribute.items():
                        section_conf.attrib[attr_name] = str(attr_value)

        # Insert elements
        new_elements = section.get('elements', list())
        if global_parameters.fim_database_memory and section['section'] == 'syscheck':
            new_elements.append({'database': {'value': 'memory'}})
        if new_elements:
            create_elements(section_conf, new_elements)

    return to_str_list(wazuh_conf)


def expand_placeholders(mutable_obj, placeholders=None):
    """
    Search for placeholders and replace them by a value inside mutable_obj.

    Args:
        mutable_obj (mutable object):  Target object where the replacements are performed.
        placeholders (dict): Each key is a placeholder and its value is the replacement. Default `None`

    Returns:
        Reference: Reference to `mutable_obj`
    """
    placeholders = {} if placeholders is None else placeholders
    if isinstance(mutable_obj, list):
        for index, value in enumerate(mutable_obj):
            if isinstance(value, (dict, list)):
                expand_placeholders(mutable_obj[index], placeholders=placeholders)
            elif value in placeholders:
                mutable_obj[index] = placeholders[value]

    elif isinstance(mutable_obj, dict):
        for key, value in mutable_obj.items():
            if isinstance(value, (dict, list)):
                expand_placeholders(mutable_obj[key], placeholders=placeholders)
            elif value in placeholders:
                mutable_obj[key] = placeholders[value]

    return mutable_obj


def add_metadata(dikt, metadata=None):
    """
    Create a new key 'metadata' in dict if not already exists and updates it with metadata content.

    Args:
        dikt (dict):  Target dict to update metadata in.
        metadata (dict, optional):  Dict including the new properties to be saved in the metadata key.
    """
    if metadata is not None:
        new_metadata = dikt['metadata'] if 'metadata' in dikt else {}
        new_metadata.update(metadata)
        dikt['metadata'] = new_metadata


def process_configuration(config, placeholders=None, metadata=None):
    """
    Get a new configuration replacing placeholders and adding metadata.

    Both placeholders and metadata should have equal length.

    Args:
        config (dict): Config to be enriched.
        placeholders (dict, optional): Dict with the replacements.
        metadata (list of dict, optional): List of dicts with the metadata keys to include in config.

    Returns:
        dict: Dict with enriched configuration.
    """
    new_config = expand_placeholders(deepcopy(config), placeholders=placeholders)
    add_metadata(new_config, metadata=metadata)

    return new_config


def load_wazuh_configurations(yaml_file_path: str, test_name: str, params: list = None, metadata: list = None) -> Any:
    r"""
    Load different configurations of Wazuh from a YAML file.

    Args:
        yaml_file_path (str): Full path of the YAML file to be loaded.
        test_name (str): Name of the file which contains the test that will be executed.
        params (list, optional) : List of dicts where each dict represents a replacement
        MATCH/REPLACEMENT. Default `None`
        metadata (list, optional): Custom metadata to be inserted in the configuration. Default `None`

    Returns:
        Python object with the YAML file content
    Raises:
        ValueError: If the length of `params` and `metadata` are not equal.
    """
    params = [{}] if params is None else params
    metadata = [{}] if metadata is None else metadata
    if len(params) != len(metadata):
        raise ValueError(f"params and metadata should have the same length {len(params)} != {len(metadata)}")

    with open(yaml_file_path) as stream:
        configurations = yaml.safe_load(stream)

    if sys.platform == 'darwin':
        configurations = set_correct_prefix(configurations, PREFIX)

    return [process_configuration(configuration, placeholders=replacement, metadata=meta)
            for replacement, meta in zip(params, metadata)
            for configuration in configurations
            if test_name in expand_placeholders(configuration.get('apply_to_modules'), placeholders=replacement)]


def set_correct_prefix(configurations, new_prefix):
    """Insert the correct prefix in the paths of each configuration.

    In Mac OS X it is not possible to create files in the / directory.
    Therefore, it is necessary to replace those paths that do not contain a
    suitable prefix.

    This function checks if the path inside directories, ignore, nodiff and restrict sections
    contains a certain prefix, and if it does not contain it, it inserts it.

    Args:
        configurations (list): List of configurations loaded from the YAML.
        new_prefix (str): Prefix to be inserted before every path.

    Returns:
        configurations (list): List of configurations with the correct prefix added in the directories and
        ignore sections.
    """

    def inserter(path):
        """Insert new_prefix inside path, right before the first '/'."""
        result = path
        index = path.find(os.sep)

        if new_prefix not in path and index >= 0:
            result = path[0:index] + new_prefix + path[index:]

        return result

    for config in configurations:
        for section in config['sections']:
            if section['elements']:
                for element in section['elements']:
                    if isinstance(element, dict):
                        # ADD HERE all fields with format sub_element: - value
                        for sub_element in (element.get('directories'), element.get('ignore'), element.get('nodiff')):
                            if sub_element:
                                # Get restrict, directories, ignore and nodiff fields and split them into paths lists
                                restrict_dict = {}
                                attributes = sub_element.get('attributes', [])
                                for attr in attributes:
                                    if isinstance(attr, dict):
                                        if attr.get('restrict'):
                                            restrict_dict = attr
                                restrict_list = restrict_dict['restrict'].split('|') if restrict_dict != {} else []
                                paths_list = sub_element['value'].split(',')
                                modified_restricts = ''
                                modified_paths = ''

                                # Insert the prefix in every path/regex and add a comma if directories.
                                for path in paths_list:
                                    modified_paths += inserter(path)
                                    modified_paths += ',' if (
                                            element.get('directories') and modified_paths != '') else ''
                                modified_paths = modified_paths.rstrip(',')

                                # Insert the prefix in every path inside restrict
                                for restrict in restrict_list:
                                    modified_restricts += inserter(restrict)
                                    modified_restricts += '|'
                                modified_restricts = modified_restricts.rstrip('|')

                                # Replace the previous values with the new ones.
                                if modified_paths:
                                    sub_element['value'] = modified_paths
                                if modified_restricts:
                                    for i, sub_sub_element in enumerate(sub_element['attributes']):
                                        if sub_sub_element == restrict_dict:
                                            sub_element['attributes'][i] = {'restrict': modified_restricts}

    return configurations


def check_apply_test(apply_to_tags: Set, tags: List):
    """
    Skip test if intersection between the two parameters is empty.

    Args:
        apply_to_tags (set): Tags that the tests will run.
        tags (list): List with the tags that identifies a configuration.
    """
    if not (apply_to_tags.intersection(tags) or
            'all' in apply_to_tags):
        pytest.skip("Does not apply to this config file")


def generate_syscheck_config():
    r"""Generate all possible syscheck configurations with 'check_*', 'report_changes' and 'tags'.

    Every configuration is ready to be applied in the tag directories.
    """
    check_platform = 'check_attrs' if sys.platform == 'win32' else 'check_inode'
    check_names = ['check_all', 'check_sha1sum', 'check_md5sum', 'check_sha256sum', 'check_size', 'check_owner',
                   'check_group', 'check_perm', 'check_mtime', check_platform, 'report_changes']

    values_list = itertools.product(['yes', 'no'], repeat=len(check_names))
    tags = ['tags="Sample"', '']

    for yn_values, tag_value in itertools.product(values_list, tags):
        yn_str = ' '.join([f'{name}="{value}"' for name, value in zip(check_names, yn_values)])
        yield ' '.join([yn_str, tag_value])


def generate_syscheck_registry_config():
    r"""Generate all possible syscheck configurations with 'check_*', 'report_changes' and 'tags' for Windowsregistries.

    Every configuration is ready to be applied in the tag directories.
    """
    check_names = ['check_all', 'check_sha1sum', 'check_md5sum', 'check_sha256sum', 'check_size', 'check_owner',
                   'check_group', 'check_perm', 'check_mtime', 'check_type', 'report_changes']

    values_list = itertools.product(['yes', 'no'], repeat=len(check_names))
    tags = ['tags="Sample"', '']

    for yn_values, tag_value in itertools.product(values_list, tags):
        yn_str = ' '.join([f'{name}="{value}"' for name, value in zip(check_names, yn_values)])
        yield ' '.join([yn_str, tag_value])


def get_wazuh_local_internal_options() -> List[str]:
    """Get current `internal_options.conf` file content.

    Returns
        List of str: A list containing all the lines of the `ossec.conf` file.
    """
    with open(WAZUH_LOCAL_INTERNAL_OPTIONS) as f:
        lines = f.readlines()
    return lines


def set_wazuh_local_internal_options(wazuh_local_internal_options: List[str]):
    """Set up Wazuh `local_internal_options.conf` file content.

    Returns
        List of str: A list containing all the lines of the `local_interal_options.conf` file.
    """
    with open(WAZUH_LOCAL_INTERNAL_OPTIONS, 'w') as f:
        f.writelines(wazuh_local_internal_options)


def add_wazuh_local_internal_options(wazuh_local_internal_options_dict):
    """Add new local internal options to the current configuration.

    Args:
        wazuh_local_internal_options_dict (List of str): A list containing local internal options to add.
    """
    local_internal_options_str = create_local_internal_options(wazuh_local_internal_options_dict)
    with open(WAZUH_LOCAL_INTERNAL_OPTIONS, 'a') as f:
        f.writelines(local_internal_options_str)


def create_local_internal_options(dict_local_internal_options):
    """Create local_internal_options using a dictionary.

    Args:
        dict_local_internal_options (dict) : Dictionary with the local internal options
    """
    wazuh_local_internal_options = ''
    for key, value in dict_local_internal_options.items():
        wazuh_local_internal_options += f"{str(key)}={str(value)}\n"
    return wazuh_local_internal_options


def local_internal_options_to_dict(local_internal_options):
    """ Create a dictionary with current local internal options.

    Args:
        local_internal_options (List of str): A list containing local internal options.
    """
    dict_local_internal_options = {}
    no_comments_options = [line.strip() for line in local_internal_options
                           if not (line.startswith('#') or line == '\n')]
    try:
        for line in no_comments_options:
            key, value = line.split('=')
            dict_local_internal_options[key.rstrip('\n')] = value
    except ValueError:
        raise ValueError('Invalid local_internal_options.conf file.')

    return dict_local_internal_options


def get_local_internal_options_dict():
    """Return the local internal options in a dictionary.

    Returns:
        dict: Local internal options.
    """
    local_internal_option_dict = {}
    with open(WAZUH_LOCAL_INTERNAL_OPTIONS, 'r') as local_internal_option_file:
        configuration_options = local_internal_option_file.readlines()
        for configuration_option in configuration_options:
            if not configuration_option.startswith('#') and not configuration_option == '\n':
                try:
                    option_name, option_value = configuration_option.split('=')
                    local_internal_option_dict[option_name] = option_value
                except ValueError:
                    logger.error(f"Invalid local_internal_options value: {configuration_option}")
                    raise ValueError('Invalid local_internal_option')
<<<<<<< HEAD
=======

>>>>>>> 7ed2d3b1
    return local_internal_option_dict


def set_local_internal_options_dict(dict_local_internal_options):
    """Set the local internal options using a dictionary.

    Args:
        local_internal_options_dict (dict): A dictionary containing local internal options.
    """
    with open(WAZUH_LOCAL_INTERNAL_OPTIONS, 'w') as local_internal_option_file:
        for option_name, option_value in dict_local_internal_options.items():
            local_internal_configuration_string = f"{str(option_name)}={str(option_value)}\n"
            local_internal_option_file.write(local_internal_configuration_string)<|MERGE_RESOLUTION|>--- conflicted
+++ resolved
@@ -628,10 +628,7 @@
                 except ValueError:
                     logger.error(f"Invalid local_internal_options value: {configuration_option}")
                     raise ValueError('Invalid local_internal_option')
-<<<<<<< HEAD
-=======
-
->>>>>>> 7ed2d3b1
+
     return local_internal_option_dict
 
 
