import json
import logging
from abc import ABC, abstractmethod
from os.path import dirname, join, realpath
from re import sub
from tempfile import gettempdir

<<<<<<< HEAD
=======
import json
import logging
>>>>>>> 0e076510
import matplotlib.dates as mdates
import matplotlib.pyplot as plt
import pandas as pd
import seaborn as sns
from matplotlib.ticker import LinearLocator


class DataVisualizer(ABC):
    """Class that allows to visualize the data collected using the wazuh_metrics tool.

    Args:
        dataframes_paths (list): list containing the paths.
        store_path (str): path to store the CSV images. Defaults to the temp directory.
        base_name (str, optional): base name used to store the images.
    Attributes:
        dataframes_paths (list): paths of the CSVs.
        dataframe (pandas.Dataframe): dataframe containing the info from all the CSVs.
        store_path (str): path to store the CSV images. Defaults to the temp directory.
        base_name (str, optional): base name used to store the images.
    """
<<<<<<< HEAD
    def __init__(self, dataframes_paths, store_path=gettempdir(), base_name=None):
        self.dataframes_paths = dataframes_paths
=======
    def __init__(self, dataframes, target, compare=False, store_path=gettempdir(), x_ticks_granularity='minutes',
                 x_ticks_interval=1, base_name=None, columns_path=None, unify_child_daemon_metrics=False):
        self.dataframes_paths = dataframes
        self.dataframe = None
        self.compare = compare
        self.target = target
>>>>>>> 0e076510
        self.store_path = store_path
        self.base_name = base_name
        self.dataframe = pd.DataFrame()

        self._load_dataframes()
        sns.set_theme(rc={'figure.figsize': (26, 9)})

    @abstractmethod
    def _get_expected_fields(self) -> list:
        pass

    @abstractmethod
    def plot(self) -> None:
        pass

    def _validate_dataframe(self) -> None:
        self._check_missing_mandatory_fields()
        self._check_no_duplicated()
        self._check_unexpected_values()

    def _check_no_duplicated(self):
        if self.dataframe.columns.duplicated().any():
            raise ValueError('Duplicate column names found in the CSV file.')

    def _check_missing_mandatory_fields(self):
        if not (set(self._get_expected_fields()).issubset(set(self._get_data_columns()))):
            missing_fields = (set(self._get_expected_fields()) - set(self._get_data_columns()))
            raise ValueError(f"Missing some of the mandatory values: {missing_fields}")

    def _check_unexpected_values(self):
        if not (set(self._get_data_columns()).issubset(set(self._get_expected_fields()))):
            missing_fields = (set(self._get_data_columns()) - set(self._get_expected_fields()))
            logging.warning(f"Unexpected fields provided. These will not be plotted: {missing_fields}")

    def _get_data_columns(self) -> list:
        try:
            return list(self.dataframe.columns)
        except StopIteration:
            return []

        if unify_child_daemon_metrics:
            if target == 'binary':
                self.dataframe = self.dataframe.reset_index(drop=False)
                self._unify_dataframes()
            else:
                logging.warning("Enabled unify is only available for binary data. Ignoring")

    @staticmethod
    def _color_palette(size):
        """Create a list of different colors.

        Args:
            size (int): number of elements.

        Returns:
            list: list of colors. The colors are represented as a tuple of float values.
        """
        return sns.hls_palette(size if size > 1 else 1, h=.5)

    def _load_dataframes(self):
        """Load the dataframes from dataframes_paths."""
        for df_path in self.dataframes_paths:
            new_csv = pd.read_csv(df_path, index_col="Timestamp", parse_dates=True)
            self.dataframe = pd.concat([self.dataframe, new_csv])

    def _unify_dataframes(self):
        """Unify the data of each process with their respective sub-processes.
        """
        pids = self.dataframe[['Daemon', 'PID']].drop_duplicates()
        versions = self.dataframe[['Daemon', 'Version']].drop_duplicates()

        daemons_list = [daemon_name for daemon_name in self._get_daemons() if "child" not in daemon_name]

        for daemon_name in daemons_list:
            self.dataframe.loc[self.dataframe['Daemon'].str.contains(daemon_name, na=False), 'Daemon'] = daemon_name

        columns_to_drop = ['Timestamp', 'Daemon', 'Version', 'PID']
        columns_to_sum = self.dataframe.columns.drop(columns_to_drop)

        self.dataframe = self.dataframe.groupby(['Timestamp', 'Daemon'])[columns_to_sum].sum().reset_index(drop=False)

        self.dataframe = self.dataframe.merge(pids[['Daemon', 'PID']], on='Daemon', how='left')
        self.dataframe = self.dataframe.merge(versions[['Daemon', 'Version']], on='Daemon', how='left')

    def _set_x_ticks_interval(self, ax):
        """Set the number of labels that will appear in the X axis and their format.

        Args:
            ax (axes.SubplotBase): subplot base where the data will be printed.
        """
        ax.xaxis.set_major_locator(LinearLocator(30))
        ax.xaxis.set_major_formatter(mdates.DateFormatter('%H:%M:%S'))

    @staticmethod
    def _get_statistics(df, calculate_mean=True, calculate_median=False):
        """Function for calculating statistics.

        Args:
            df (pandas.DataFrame): dataframe on which the operations will be applied.
            calculate_mean (bool, optional): specify whether or not the mean will be calculated.
            calculate_median (bool, optional): specify whether or not the median will be calculated.
        """
        statistics = str()

        if calculate_mean:
            statistics += f"Mean: {round(pd.Series.mean(df), 3)}\n"
        if calculate_median:
            statistics += f"Median: {round(pd.Series.median(df), 3)}\n"

        return statistics

    @staticmethod
    def _basic_plot(ax, dataframe, label=None, color=None):
        """Basic function to visualize a dataframe.

        Args:
            ax (axes.SubplotBase): subplot base where the data will be printed.
            dataframe (pandas.Dataframe): dataframe containing the data from the CSVs.
            label (str, optional): optional label to add to the plot.
            color (tuple, optional): tuple defining the color (float, float).
        """
        ax.plot(dataframe, label=label, color=color)

    def _save_custom_plot(self, ax, y_label, title, rotation=90, disable_x_labels=False, statistics=None):
        """Function to add info to the plot, the legend and save the SVG image.

        Args:
            ax (axes.SubplotBase): subplot base where the data will be printed.
            y_label (str): label for the Y axis.
            title (str): title of the plot.
            rotation (int, optional): optional int to set the rotation of the X-axis labels.
            cluster_log (bool, optional): optional flag used to plot specific graphics for the cluster.
            statistics (str, optional): optional statistics measures.
        """
        if statistics:
            ax.text(0.9, 0.9, statistics, fontsize=14, transform=plt.gcf().transFigure)

        ax.legend(loc='center left', bbox_to_anchor=(1.0, 0.5))
        ax.set_ylabel(y_label)
        ax.set_title(title)

        if not disable_x_labels:
            self._set_x_ticks_interval(ax)
            plt.xticks(rotation=rotation)
            svg_name = sub(pattern=r'\(.*\)', string=y_label, repl='')
        else:
            svg_name = sub(pattern=r'\(.*\)', string=title, repl='')

        if self.base_name is not None:
            svg_name = f"{self.base_name}_{svg_name}"

        plt.savefig(join(self.store_path, f"{svg_name}.svg"), dpi=1200, format='svg')


class BinaryDatavisualizer(DataVisualizer):
    binary_metrics_fields_to_plot = ["CPU", "VMS", "RSS", "USS",
                                       "PSS", "SWAP", "FD", "Read_Ops",
                                       "Write_Ops", "Disk_Read", "Disk_Written",
                                       "Disk_Read_Speed", "Disk_Write_Speed"]
    binary_metrics_extra_fields = ["Daemon", "Version", "PID"]
    binary_metrics_fields = binary_metrics_fields_to_plot + binary_metrics_extra_fields

    def __init__(self, dataframes, store_path=gettempdir(), base_name=None):
        super().__init__(dataframes, store_path, base_name)
        self._validate_dataframe()

    def _get_expected_fields(self) -> list:
        return self.binary_metrics_fields

    def _normalize_column_name(self, column_name: str):
        if '(' in column_name:
            return column_name.split('(')[0].strip()
        return column_name

    def _get_data_columns(self):
        column_names = self.dataframe.columns
        normalized_columns = [self._normalize_column_name(col) for col in column_names.tolist()]

        return normalized_columns

    def _get_daemons(self):
        """Get the list of Wazuh Daemons in the dataset."""
        return self.dataframe.Daemon.unique()

    def _get_fields_to_plot(self):
        column_names = self.dataframe.columns
        fields_to_plot = []

        for field_to_plot in column_names:
            if self._normalize_column_name(field_to_plot) in self.binary_metrics_fields_to_plot:
                fields_to_plot.append(field_to_plot)

        return fields_to_plot

    def plot(self):
        columns_to_plot = self._get_fields_to_plot()
        for element in columns_to_plot:
            _, ax = plt.subplots()
            daemons = self._get_daemons()
            colors = self._color_palette(len(daemons))
            for daemon, color in zip(daemons, colors):
                self._basic_plot(ax, self.dataframe[self.dataframe.Daemon == daemon][element],
                                label=daemon, color=color)

            self._save_custom_plot(ax, element, element)


class DaemonStatisticsVisualizer(DataVisualizer):
    general_fields = ['API Timestamp', 'Interval (Timestamp-Uptime)']
    statistics_plot_data_directory = join(dirname(realpath(__file__)), '..', '..', 'data', 'data_visualizer')
    statistics_filename_suffix = '_csv_headers.json'

    def __init__(self, dataframes, daemon, store_path=gettempdir(), base_name=None):
        self.daemon = daemon
        super().__init__(dataframes, store_path, base_name)
        self.plots_data = self._load_plot_data()
        self.expected_fields = []
        for graph in self.plots_data.values():
            for column in graph['columns']:
                self.expected_fields.append(column)
        self.expected_fields.extend(self.general_fields)
        self._validate_dataframe()

    def _get_expected_fields(self):
        return self.expected_fields

    def _get_statistic_plot_data_file(self):
        return join(self.statistics_plot_data_directory, self.daemon + self.statistics_filename_suffix)

    def _load_plot_data(self):
        statistic_plot_data = self._get_statistic_plot_data_file()
        with open(statistic_plot_data, 'r') as columns_file:
            full_data = json.load(columns_file)

        return full_data

    def plot(self):
        for element in self.plots_data.values():
            columns = element['columns']
            title = element['title']
            colors = self._color_palette(len(columns))

            _, ax = plt.subplots()
            for column, color in zip(columns, colors):
                self._basic_plot(ax, self.dataframe[column], label=column, color=color)
            print(title)
            self._save_custom_plot(ax, title, title)

class LogcollectorStatisticsVisualizer(DaemonStatisticsVisualizer):
    general_fields = ['Location', 'Target']

    def __init__(self, dataframes, store_path=gettempdir(), base_name=None):
        super().__init__(dataframes, 'logcollector', store_path, base_name)

    def _get_expected_fields(self):
        return self.general_fields

    def _get_logcollector_location(self):
        """Get the list of unique logcollector targets (sockets) in the dataset."""
        return self.dataframe.Location.unique()

    def plot(self):
        for element in self.plots_data.values():
            _, ax = plt.subplots()
            targets = self._get_logcollector_location()
            colors = self._color_palette(len(targets))
            for target, color in zip(targets, colors):
                self._basic_plot(ax, self.dataframe[self.dataframe.Location == target][element['columns']],
                                     label=target, color=color)

            self._save_custom_plot(ax, element['title'], element['title'])

class ClusterStatisticsVisualizer(DataVisualizer):
    expected_cluster_fields= ['node_name', 'activity', 'time_spent(s)']

    def __init__(self, dataframes_paths, store_path=gettempdir(), base_name=None):
        super().__init__(dataframes_paths, store_path, base_name)
        self._validate_dataframe()

    def _get_expected_fields(self) -> list:
        return self.expected_cluster_fields

    def plot(self):
        elements = list(self.dataframe['activity'].unique())

        for element in elements:
            _, ax = plt.subplots()
            nodes = self.dataframe[self.dataframe.activity == element]['node_name'].unique()
            current_df = self.dataframe[self.dataframe.activity == element]
            current_df.reset_index(drop=True, inplace=True)
            for node, color in zip(nodes, self._color_palette(len(nodes))):
                self._basic_plot(ax=ax, dataframe=current_df[current_df.node_name == node]['time_spent(s)'],
                                    label=node, color=color)
            self._save_custom_plot(ax, 'time_spent(s)', element.replace(' ', '_').lower(), disable_x_labels=True,
                                    statistics=DataVisualizer._get_statistics(
                                        current_df['time_spent(s)'], calculate_mean=True, calculate_median=True))


class IndexerAlerts(DataVisualizer):
    expected_fields = ['Total alerts']

    def __init__(self, dataframes_paths, store_path=gettempdir(), base_name=None):
        super().__init__(dataframes_paths, store_path, base_name)
        self._validate_dataframe()

    def _get_expected_fields(self):
        return self.expected_fields

    def _calculate_timestamp_interval(self):
        interval = self.dataframe.index[1] - self.dataframe.index[0]
        return interval.total_seconds()

    def _plot_agregated_alerts(self):
        _, ax = plt.subplots()
        self.dataframe['Difference'] = self.dataframe['Total alerts'].diff()
        self.dataframe['Difference'] = self.dataframe['Difference'] / self._calculate_timestamp_interval()

        self._basic_plot(ax=ax, dataframe=self.dataframe['Difference'], label='Alerts per timestamp',
                         color=self._color_palette(1)[0])
        self._save_custom_plot(ax, 'Different alerts', 'Difference alerts')

    def _plot_plain_alerts(self):
        _, ax = plt.subplots()
        self._basic_plot(ax=ax, dataframe=self.dataframe['Total alerts'], label='Total alerts',
                         color=self._color_palette(1)[0])
        self._save_custom_plot(ax, 'Total alerts', 'Total alerts')


    def plot(self):
        self._plot_plain_alerts()
        self._plot_agregated_alerts()


class IndexerVulnerabilities(DataVisualizer):
    expected_fields = ['Total vulnerabilities']

    def _get_expected_fields(self):
        return self.expected_fields

    def __init__(self, dataframes_paths, store_path=gettempdir(), base_name=None):
        super().__init__(dataframes_paths, store_path, base_name)
        self._validate_dataframe()

    def plot(self):
        _, ax = plt.subplots()
        self._basic_plot(ax=ax, dataframe=self.dataframe['Total vulnerabilities'], label='Indexed Vulnerabilities',
                         color=self._color_palette(1)[0])
        self._save_custom_plot(ax, 'Total Vulnerabilities', 'Total vulnerabilities')<|MERGE_RESOLUTION|>--- conflicted
+++ resolved
@@ -5,11 +5,6 @@
 from re import sub
 from tempfile import gettempdir
 
-<<<<<<< HEAD
-=======
-import json
-import logging
->>>>>>> 0e076510
 import matplotlib.dates as mdates
 import matplotlib.pyplot as plt
 import pandas as pd
@@ -30,17 +25,8 @@
         store_path (str): path to store the CSV images. Defaults to the temp directory.
         base_name (str, optional): base name used to store the images.
     """
-<<<<<<< HEAD
     def __init__(self, dataframes_paths, store_path=gettempdir(), base_name=None):
         self.dataframes_paths = dataframes_paths
-=======
-    def __init__(self, dataframes, target, compare=False, store_path=gettempdir(), x_ticks_granularity='minutes',
-                 x_ticks_interval=1, base_name=None, columns_path=None, unify_child_daemon_metrics=False):
-        self.dataframes_paths = dataframes
-        self.dataframe = None
-        self.compare = compare
-        self.target = target
->>>>>>> 0e076510
         self.store_path = store_path
         self.base_name = base_name
         self.dataframe = pd.DataFrame()
@@ -81,13 +67,6 @@
         except StopIteration:
             return []
 
-        if unify_child_daemon_metrics:
-            if target == 'binary':
-                self.dataframe = self.dataframe.reset_index(drop=False)
-                self._unify_dataframes()
-            else:
-                logging.warning("Enabled unify is only available for binary data. Ignoring")
-
     @staticmethod
     def _color_palette(size):
         """Create a list of different colors.
@@ -105,25 +84,6 @@
         for df_path in self.dataframes_paths:
             new_csv = pd.read_csv(df_path, index_col="Timestamp", parse_dates=True)
             self.dataframe = pd.concat([self.dataframe, new_csv])
-
-    def _unify_dataframes(self):
-        """Unify the data of each process with their respective sub-processes.
-        """
-        pids = self.dataframe[['Daemon', 'PID']].drop_duplicates()
-        versions = self.dataframe[['Daemon', 'Version']].drop_duplicates()
-
-        daemons_list = [daemon_name for daemon_name in self._get_daemons() if "child" not in daemon_name]
-
-        for daemon_name in daemons_list:
-            self.dataframe.loc[self.dataframe['Daemon'].str.contains(daemon_name, na=False), 'Daemon'] = daemon_name
-
-        columns_to_drop = ['Timestamp', 'Daemon', 'Version', 'PID']
-        columns_to_sum = self.dataframe.columns.drop(columns_to_drop)
-
-        self.dataframe = self.dataframe.groupby(['Timestamp', 'Daemon'])[columns_to_sum].sum().reset_index(drop=False)
-
-        self.dataframe = self.dataframe.merge(pids[['Daemon', 'PID']], on='Daemon', how='left')
-        self.dataframe = self.dataframe.merge(versions[['Daemon', 'Version']], on='Daemon', how='left')
 
     def _set_x_ticks_interval(self, ax):
         """Set the number of labels that will appear in the X axis and their format.
@@ -203,9 +163,12 @@
     binary_metrics_extra_fields = ["Daemon", "Version", "PID"]
     binary_metrics_fields = binary_metrics_fields_to_plot + binary_metrics_extra_fields
 
-    def __init__(self, dataframes, store_path=gettempdir(), base_name=None):
+    def __init__(self, dataframes, store_path=gettempdir(), base_name=None, unify_child_daemon_metrics=False):
         super().__init__(dataframes, store_path, base_name)
         self._validate_dataframe()
+        if unify_child_daemon_metrics:
+            self.dataframe = self.dataframe.reset_index(drop=False)
+            self._unify_dataframes()
 
     def _get_expected_fields(self) -> list:
         return self.binary_metrics_fields
@@ -234,6 +197,25 @@
                 fields_to_plot.append(field_to_plot)
 
         return fields_to_plot
+
+    def _unify_dataframes(self):
+        """Unify the data of each process with their respective sub-processes.
+        """
+        pids = self.dataframe[['Daemon', 'PID']].drop_duplicates()
+        versions = self.dataframe[['Daemon', 'Version']].drop_duplicates()
+
+        daemons_list = [daemon_name for daemon_name in self._get_daemons() if "child" not in daemon_name]
+
+        for daemon_name in daemons_list:
+            self.dataframe.loc[self.dataframe['Daemon'].str.contains(daemon_name, na=False), 'Daemon'] = daemon_name
+
+        columns_to_drop = ['Timestamp', 'Daemon', 'Version', 'PID']
+        columns_to_sum = self.dataframe.columns.drop(columns_to_drop)
+
+        self.dataframe = self.dataframe.groupby(['Timestamp', 'Daemon'])[columns_to_sum].sum().reset_index(drop=False)
+
+        self.dataframe = self.dataframe.merge(pids[['Daemon', 'PID']], on='Daemon', how='left')
+        self.dataframe = self.dataframe.merge(versions[['Daemon', 'Version']], on='Daemon', how='left')
 
     def plot(self):
         columns_to_plot = self._get_fields_to_plot()
