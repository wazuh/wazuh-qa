# Copyright (C) 2015-2021, Wazuh Inc.
# Created by Wazuh, Inc. <info@wazuh.com>.
# This program is free software; you can redistribute it and/or modify it under the terms of GPLv2
import json
import tempfile
import xml.dom.minidom as minidom

import testinfra
import yaml
from wazuh_testing.tools import WAZUH_CONF, WAZUH_API_CONF, API_LOG_FILE_PATH
from wazuh_testing.tools.configuration import set_section_wazuh_conf


class HostManager:
    """This class is an extensible remote host management interface. Within this we have multiple functions to modify
    the remote hosts depending on what our tests need.
    """

    def __init__(self, inventory_path: str):
        """Constructor of host manager class.

        Args:
            inventory_path (str): Ansible inventory path
        """
        self.inventory_path = inventory_path

    def get_host(self, host: str):
        """Get the Ansible object for communicating with the specified host.

        Args:
            host (str): Hostname

        Returns:
            testinfra.modules.base.Ansible: Host instance from hostspec
        """
        return testinfra.get_host(f"ansible://{host}?ansible_inventory={self.inventory_path}")

    def move_file(self, host: str, src_path: str, dest_path: str = '/var/ossec/etc/ossec.conf', check: bool = False):
        """Move from src_path to the desired location dest_path for the specified host.

        Args:
        host (str): Hostname
        src_path (str): Source path
        dest_path (str): Destination path
        check (bool, optional): Ansible check mode("Dry Run")(https://docs.ansible.com/ansible/latest/user_guide/playbooks_checkmode.html), by default it is enabled so no changes will be applied. Default `False`
        """
        self.get_host(host).ansible("copy", f"src={src_path} dest={dest_path} owner=wazuh group=wazuh mode=0775",
                                    check=check)

    def add_block_to_file(self, host: str, path: str, replace: str, before: str, after, check: bool = False):
        """Add text block to desired file.

        Args:
            host (str): Hostname
            path (str): Path of the file
            replace (str): Text to be inserted in the file
            before (str): Lower stop of the block to be replaced
            after (str): Upper stop of the block to be replaced
            check (bool, optional): Ansible check mode("Dry Run")(https://docs.ansible.com/ansible/latest/user_guide/playbooks_checkmode.html), by default it is enabled so no changes will be applied. Default `False`
        """
        replace = f'{after}{replace}{before}'
        self.get_host(host).ansible("replace", fr"path={path} regexp='{after}[\s\S]+{before}' replace='{replace}'",
                                    check=check)

    def modify_file_content(self, host: str, path: str = None, content: str = ''):
        """Create a file with a specified content and copies it to a path.

        Args:
            host (str): Hostname
            path (str): path for the file to create and modify
            content (str): content to write into the file
        """
        tmp_file = tempfile.NamedTemporaryFile()
        tmp_file.write(content.encode())
        tmp_file.seek(0)
        self.move_file(host, src_path=tmp_file.name, dest_path=path)
        tmp_file.close()

    def control_service(self, host: str, service: str = 'wazuh', state: str = "started", check: bool = False):
        """Control the specified service.

        Args:
            host (str): Hostname
            service (str): Service to be controlled
            state (str): Final state in which service must end
            check (bool, optional): Ansible check mode("Dry Run")(https://docs.ansible.com/ansible/latest/user_guide/playbooks_checkmode.html), by default it is enabled so no changes will be applied. Default `False`
        """
        if service == 'wazuh':
            service = 'wazuh-agent' if 'agent' in host else 'wazuh-manager'
        self.get_host(host).ansible("service", f"name={service} state={state}", check=check)

    def clear_file(self, host: str, file_path: str, check: bool = False):
        """Truncate the specified file.

        Args:
            host (str): Hostname
            file_path (str): File path to be truncated
            check (bool, optional): Ansible check mode("Dry Run")(https://docs.ansible.com/ansible/latest/user_guide/playbooks_checkmode.html), by default it is enabled so no changes will be applied. Default `False`
        """
        self.get_host(host).ansible("copy", f"dest={file_path} content='' force=yes", check=check)

    def get_file_content(self, host: str, file_path: str):
        """Get the content of the specified file.

        Args:
            host (str): Hostname
            file_path (str) : Path of the file
        """
        return self.get_host(host).file(file_path).content_string

    def apply_config(self, config_yml_path: str, dest_path: str = WAZUH_CONF, clear_files: list = None,
                     restart_services: list = None):
        """Apply the configuration described in the config_yml_path to the environment.

        Args:
            config_yml_path (str): Path to the yml file that contains the configuration to be applied
            dest_path (str): Destination file
            clear_files (list): List of files to be truncated
            restart_services (list): List of services to be restarted
        """
        with open(config_yml_path, mode='r') as config_yml:
            config = yaml.safe_load(config_yml)

        parse_configurations = dict()
        for host, payload in config.items():
            template_ossec_conf = self.get_file_content(host, dest_path).split('\n')
            parse_configurations[host] = set_section_wazuh_conf(sections=payload['sections'],
                                                                template=template_ossec_conf)

        for host, configuration in parse_configurations.items():
            configuration = ''.join(configuration)
            dom = minidom.parseString(configuration)
            configuration = dom.toprettyxml().split('\n', 1)[1]
            self.modify_file_content(host, dest_path, configuration)

            if restart_services:
                for service in restart_services:
                    self.control_service(host=host, service=service, state='restarted')
            if clear_files:
                for log in clear_files:
                    self.clear_file(host=host, file_path=log)

    def apply_api_config(self, api_config: str or dict = None, host_list: list = None, dest_path: str = WAZUH_API_CONF,
                         clear_log: bool = False):
        """Apply the API configuration described in the yaml file or in the dictionary.

        Args:
            api_config (str,dict): Configuration to be applied. If it is a string, it will try to load the YAML in that path. If it is a dictionary, it will apply that configuration to every host in `host_list`.
            host_list (list, optional): List of hosts to apply the configuration in. Default `None`
            dest_path (str, optional): Path where the API configuration is. Default `/var/ossec/api/configuration/api.yaml`
            clear_log (bool, optional): Boolean to decide if it must truncate the 'api.log' after restarting the API or not.
        """
        if isinstance(api_config, str):
            with open(api_config, 'r') as config_yml:
                configuration = yaml.safe_load(config_yml)
        else:
            assert host_list is not None, f'"host_list" cannot be None if "api_config" is a dict.'
            configuration = {host: api_config for host in host_list}

        for host, config in configuration.items():
            self.modify_file_content(host, path=dest_path, content=yaml.dump("" if config is None else config))

        for host in host_list:
            self.control_service(host=host, service='wazuh-manager', state='restarted')
            if clear_log:
                self.clear_file(host=host, file_path=API_LOG_FILE_PATH)

    def get_api_token(self, host, user='wazuh', password='wazuh', auth_context=None, port=55000, check=False):
        """Return an API token for the specified user.

        Args:
            host (str): Hostname.
            user (str, optional): API username. Default `wazuh`
            password (str, optional): API password. Default `wazuh`
            auth_context (dict, optional): Authorization context body. Default `None`
            port (int, optional): API port. Default `55000`
            check (bool, optional): Ansible check mode("Dry Run")(https://docs.ansible.com/ansible/latest/user_guide/playbooks_checkmode.html),
                by default it is enabled so no changes will be applied. Default `False`

        Returns:
            API token (str): Usable API token.
        """
        if auth_context is not None:
            login_endpoint = '/security/user/authenticate/run_as'
            login_method = 'POST'
            login_body = 'body="{}"'.format(json.dumps(auth_context).replace('"', '\\"').replace(' ', ''))
        else:
            login_endpoint = '/security/user/authenticate'
            login_method = 'GET'
            login_body = ''

        try:
            token_response = self.get_host(host).ansible('uri', f'url=https://localhost:{port}{login_endpoint} '
                                                                f'user={user} password={password} method={login_method} '
                                                                f'{login_body} validate_certs=no force_basic_auth=yes',
                                                         check=check)
            return token_response['json']['data']['token']
        except KeyError:
            raise KeyError(f'Failed to get token: {token_response}')

    def make_api_call(self, host, port=55000, method='GET', endpoint='/', request_body=None, token=None, check=False):
        """Make an API call to the specified host.

        Args:
            host (str): Hostname.
            port (int, optional): API port. Default `55000`
            method (str, optional): Request method. Default `GET`
            endpoint (str, optional): Request endpoint. It must start with '/'.. Default `/`
            request_body ( dict, optional) : Request body. Default `None`
            token (str, optional):  Request token. Default `None`
            check ( bool, optional): Ansible check mode("Dry Run")(https://docs.ansible.com/ansible/latest/user_guide/playbooks_checkmode.html), by default it is enabled so no changes will be applied. Default `False`

        Returns:
            API response (dict) : Return the response in JSON format.
        """
        request_body = 'body="{}"'.format(
            json.dumps(request_body).replace('"', '\\"').replace(' ', '')) if request_body else ''

        headers = {'Authorization': f'Bearer {token}'}
        if request_body:
            headers['Content-Type'] = 'application/json'

        return self.get_host(host).ansible('uri', f'url="https://localhost:{port}{endpoint}" '
                                                  f'method={method} headers="{headers}" {request_body} '
                                                  f'validate_certs=no', check=check)

    def run_command(self, host: str, cmd: str, check: bool = False):
        """Run a command on the specified host and return its stdout.

        Args:
            host (str) : Hostname
            cmd (str): Command to execute
            check (bool, optional): Ansible check mode("Dry Run")(https://docs.ansible.com/ansible/latest/user_guide/playbooks_checkmode.html), by default it is enabled so no changes will be applied. Default `False`

        Returns:
            stdout (str): The output of the command execution.
        """
        return self.get_host(host).ansible("command", cmd, check=check)["stdout"]

    def run_shell(self, host: str, cmd: str, check: bool = False):
        """Run a shell command on the specified host and return its stdout.

        The difference with run_command is that here, shell symbols like &, |, etc. are interpreted.

        Args:
            host (str) : Hostname
            cmd (str): Shell command to execute
            check (bool, optional): Ansible check mode("Dry Run")(https://docs.ansible.com/ansible/latest/user_guide/playbooks_checkmode.html), by default it is enabled so no changes will be applied. Default `False`

        Returns:
            stdout (str): The output of the command execution.
        """
        return self.get_host(host).ansible('shell', cmd, check=check)['stdout']

<<<<<<< HEAD
    def get_host_ip(self, host: str, interface: str):
        """Get the Ansible object for communicating with the specified host.
        Args:
            host (str): Hostname
        Returns:
            testinfra.modules.base.Ansible: Host instance from hostspec
        """
        return self.get_host(host).interface(interface).addresses
=======

def clean_environment(host_manager, target_files):
    """Clears a series of files on target hosts managed by a host manager
    Args:
        host_manager (object): a host manager object with not None inventory_path
        target_files (dict): a dictionary of tuples, each with the host and the path of the file to clear.
    """
    for target in target_files:
        host_manager.clear_file(host=target[0], file_path=target[1])
    
>>>>>>> d21f70ad
<|MERGE_RESOLUTION|>--- conflicted
+++ resolved
@@ -252,7 +252,6 @@
         """
         return self.get_host(host).ansible('shell', cmd, check=check)['stdout']
 
-<<<<<<< HEAD
     def get_host_ip(self, host: str, interface: str):
         """Get the Ansible object for communicating with the specified host.
         Args:
@@ -261,7 +260,6 @@
             testinfra.modules.base.Ansible: Host instance from hostspec
         """
         return self.get_host(host).interface(interface).addresses
-=======
 
 def clean_environment(host_manager, target_files):
     """Clears a series of files on target hosts managed by a host manager
@@ -270,6 +268,4 @@
         target_files (dict): a dictionary of tuples, each with the host and the path of the file to clear.
     """
     for target in target_files:
-        host_manager.clear_file(host=target[0], file_path=target[1])
-    
->>>>>>> d21f70ad
+        host_manager.clear_file(host=target[0], file_path=target[1])