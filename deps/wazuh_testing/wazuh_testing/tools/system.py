# Copyright (C) 2015-2021, Wazuh Inc.
# Created by Wazuh, Inc. <info@wazuh.com>.
# This program is free software; you can redistribute it and/or modify it under the terms of GPLv2

import json
import logging
import os
import sys
import tempfile
import xml.dom.minidom as minidom
from threading import Thread
from typing import List, Union

import testinfra
import yaml
from ansible.inventory.manager import InventoryManager
from ansible.parsing.dataloader import DataLoader
from ansible.vars.manager import VariableManager

from wazuh_testing.tools import (API_LOG_FILE_PATH, WAZUH_API_CONF, WAZUH_CONF,
                                 WAZUH_LOCAL_INTERNAL_OPTIONS)
from wazuh_testing.tools.configuration import set_section_wazuh_conf

logger = logging.getLogger('testinfra')
logger.setLevel(logging.CRITICAL)


class HostManager:
    """This class is an extensible remote host management interface. Within this we have multiple functions to modify
    the remote hosts depending on what our tests need.
    """

    def __init__(self, inventory_path: str):
        """Constructor of host manager class.

        Args:
            inventory_path (str): Ansible inventory path
        """
        self.inventory_path = inventory_path
        try:
            with open(self.inventory_path, "r") as inventory:
                self.inventory = yaml.safe_load(inventory.read())
        except (OSError, yaml.YAMLError) as inventory_err:
            raise ValueError(f"Could not open/load Ansible inventory '{self.inventory_path}': {inventory_err}")

        data_loader = DataLoader()
        self.inventory_manager = InventoryManager(loader=data_loader, sources=inventory_path)
        self.hosts_variables = {}

        variable_manager = VariableManager(loader=data_loader, inventory=self.inventory_manager)

        for host in self.inventory_manager.get_hosts():
            self.hosts_variables[str(host)] = variable_manager.get_vars(host=self.inventory_manager.get_host(str(host)))

    def get_inventory(self) -> dict:
        """Get the loaded Ansible inventory.

        Returns:
            self.inventory: Ansible inventory
        """
        return self.inventory

    def get_inventory_path(self) -> str:
        """Get the path of the loaded Ansible inventory.

        Returns:
            str: Path to the Ansible inventory file.

        Example:
            inventory_path = get_inventory_path()
        """
        return self.inventory_path

    def get_group_hosts(self, pattern='None'):
        """Get all hosts from the inventory that belong to a specified group pattern.

        Args:
            pattern (str, optional): Group name or pattern. Defaults to 'None'.

        Returns:
            list: List of host names belonging to the specified group pattern.

        Example:
            hosts = get_group_hosts('my_group')
        """
        if pattern:
            return [str(host) for host in self.inventory_manager.get_hosts(pattern=pattern)]
        else:
            return [str(host) for host in self.inventory_manager.get_hosts()]

    def get_host_groups(self, host):
        """Get the list of groups to which the specified host belongs.

        Args:
            host (str): Hostname.

        Returns:
            list: List of group names to which the host belongs.

        Example:
            groups = get_host_groups('my_host')
        """
        group_list = self.inventory_manager.get_host(host).get_groups()

        return [str(group) for group in group_list]

    def get_host_variables(self, host):
        """Get the variables of the specified host.

        Args:
            host (str): Hostname.

        Returns:
            testinfra.modules.base.Ansible: Host instance from hostspec.

        Example:
            variables = get_host_variables('my_host')
        """
        return self.hosts_variables[host]

    def get_host(self, host: str):
        """Get the Ansible object for communicating with the specified host.

        Args:
            host (str): Hostname

        Returns:
            testinfra.modules.base.Ansible: Host instance from hostspec
        """
        return testinfra.get_host(f"ansible://{host}?ansible_inventory={self.inventory_path}")

    def truncate_file(self, host: str, filepath: str):
        ansible_command = 'file'
        if 'os_name' in self.get_host_variables(host):
            ansible_command = 'win_copy' if self.get_host_variables(host)['os_name'] == 'windows' else 'copy'

        result = self.get_host(host).ansible(ansible_command, f"dest='{filepath}' content=''", check=False)

        return result

    def move_file(self, host: str, src_path: str, dest_path: str = '/var/ossec/etc/ossec.conf', check: bool = False):
        """Move from src_path to the desired location dest_path for the specified host.

        Args:
            host (str): Hostname
            src_path (str): Source path
            dest_path (str): Destination path
            check (bool, optional): Ansible check mode("Dry Run"). Default `False`
        """
        result = None
        host_variables = self.get_host_variables(host)

        if 'os_name' in host_variables and host_variables['os_name'] == 'windows':
            result = self.get_host(host).ansible("ansible.windows.win_copy", f"src='{src_path}' dest='{dest_path}'",
                                                 check=check)
        else:
            result = self.get_host(host).ansible('copy', f'src={src_path} dest={dest_path} '
                                                 'owner=wazuh group=wazuh mode=preserve',
                                                 check=check)

        logging.info(f"File moved result {result}")

        return result

    def add_block_to_file(self, host: str, path: str, replace: str, before: str, after, check: bool = False):
        """Add text block to desired file.

        Args:
            host (str): Hostname
            path (str): Path of the file
            replace (str): Text to be inserted in the file
            before (str): Lower stop of the block to be replaced
            after (str): Upper stop of the block to be replaced
            check (bool, optional): Ansible check mode("Dry Run"), by default it is enabled so no changes will be
                applied. Default `False`.
        """
        replace = f'{after}{replace}{before}'
        self.get_host(host).ansible("replace", fr"path={path} regexp='{after}[\s\S]+{before}' replace='{replace}'",
                                    check=check)

    def modify_file_content(self, host: str, path: str = '', content: Union[str, bytes] = ''):
        """Create a file with a specified content and copies it to a path.

        Args:
            host (str): Hostname
            path (str): path for the file to create and modify
            content (str, bytes): content to write into the file
        """
        tmp_file = tempfile.NamedTemporaryFile()
        tmp_file.write(content if isinstance(content, bytes) else content.encode())
        tmp_file.seek(0)
        self.move_file(host, src_path=tmp_file.name, dest_path=path)
        tmp_file.close()

    def control_service(self, host: str, service: str = 'wazuh', state: str = "started", check: bool = False):
        """Control the specified service.

        Args:
            host (str): Hostname
            service (str): Service to be controlled
            state (str): Final state in which service must end
            check (bool, optional): Ansible check mode("Dry Run"), by default it is enabled so no changes will be
                applied. Default `False`.
        """
        if service == 'wazuh':
            service = 'wazuh-agent' if 'agent' in host else 'wazuh-manager'
        self.get_host(host).ansible("service", f"name={service} state={state}", check=check)

    def clear_file(self, host: str, file_path: str, check: bool = False):
        """Truncate the specified file.

        Args:
            host (str): Hostname
            file_path (str): File path to be truncated
            check (bool, optional): Ansible check mode("Dry Run"), by default it is enabled so no changes will be
                applied. Default `False`
        """
        self.get_host(host).ansible("copy", f"dest={file_path} content='' force=yes", check=check)

    def clear_file_without_recreate(self, host: str, file_path: str, check: bool = False):
        """Truncate the specified file without recreating it.

        Args:
            host (str): Hostname
            file_path (str): File path to be truncated
            check (bool, optional): Ansible check mode("Dry Run"), by default it is enabled so no changes will be
                applied. Default `False`
        """
        self.get_host(host).ansible('shell', f"truncate -s 0 {file_path}", check=check)

    def get_file_content(self, host: str, file_path: str):
        """Get the content of the specified file.

        Args:
            host (str): Hostname
            file_path (str) : Path of the file
        """
        ansible_method = 'command'
        command = 'cat'
        if 'os_name' in self.get_host_variables(host) and self.get_host_variables(host)['os_name'] == 'windows':
            ansible_method = 'win_shell'
            command = 'type'

        result = self.get_host(host).ansible(ansible_method, f"{command} '{file_path}'", check=False)

        return result['stdout']


    def apply_config(self, config_yml_path: str, dest_path: str = WAZUH_CONF, clear_files: list = None,
                     restart_services: list = None):
        """Apply the configuration described in the config_yml_path to the environment.

        Args:
            config_yml_path (str): Path to the yml file that contains the configuration to be applied
            dest_path (str): Destination file
            clear_files (list): List of files to be truncated
            restart_services (list): List of services to be restarted
        """
        with open(config_yml_path, mode='r') as config_yml:
            config = yaml.safe_load(config_yml)

        parse_configurations = dict()
        for host, payload in config.items():
            template_ossec_conf = self.get_file_content(host, dest_path).split('\n')
            parse_configurations[host] = set_section_wazuh_conf(sections=payload['sections'],
                                                                template=template_ossec_conf)

        for host, configuration in parse_configurations.items():
            configuration = ''.join(configuration)
            dom = minidom.parseString(configuration)
            configuration = dom.toprettyxml().split('\n', 1)[1]
            self.modify_file_content(host, dest_path, configuration)

            if restart_services:
                for service in restart_services:
                    self.control_service(host=host, service=service, state='restarted')
            if clear_files:
                for log in clear_files:
                    self.clear_file(host=host, file_path=log)

    def apply_api_config(self, api_config: str or dict = None, host_list: list = None, dest_path: str = WAZUH_API_CONF,
                         clear_log: bool = False):
        """Apply the API configuration described in the yaml file or in the dictionary.

        Args:
            api_config (str,dict): Configuration to be applied. If it is a string, it will try to load the YAML in that
                path. If it is a dictionary, it will apply that configuration to every host in `host_list`.
            host_list (list, optional): List of hosts to apply the configuration in. Default `None`
            dest_path (str, optional): Path where the API configuration is.
            clear_log (bool, optional): Boolean to decide if it must truncate the 'api.log' after restarting the API.
        """
        if isinstance(api_config, str):
            with open(api_config, 'r') as config_yml:
                configuration = yaml.safe_load(config_yml)
        else:
            assert host_list is not None, f'"host_list" cannot be None if "api_config" is a dict.'
            configuration = {host: api_config for host in host_list}

        for host, config in configuration.items():
            self.modify_file_content(host, path=dest_path, content=yaml.dump("" if config is None else config))

        for host in host_list:
            self.control_service(host=host, service='wazuh-manager', state='restarted')
            if clear_log:
                self.clear_file(host=host, file_path=API_LOG_FILE_PATH)

    def get_api_token(self, host, user='wazuh', password='wazuh', auth_context=None, port=55000, check=False):
        """Return an API token for the specified user.

        Args:
            host (str): HostName in inventory.
            user (str, optional): API username. Default `wazuh`
            password (str, optional): API password. Default `wazuh`
            auth_context (dict, optional): Authorization context body. Default `None`
            port (int, optional): API port. Default `55000`
            check (bool, optional): Ansible check mode("Dry Run"),
                by default it is enabled so no changes will be applied. Default `False`

        Returns:
            API token (str): Usable API token.
        """
        login_endpoint = '/security/user/authenticate'
        login_method = 'POST'
        login_body = ''
        if auth_context is not None:
            login_endpoint = '/security/user/authenticate/run_as'
            login_body = 'body="{}" body_format="json"'.format(
                json.dumps(auth_context).replace('"', '\\"').replace(' ', ''))

        try:
            token_response = self.get_host(host).ansible('uri', f"url=https://localhost:{port}{login_endpoint} "
                                                                f"user={user} password={password} "
                                                                f"method={login_method} {login_body} validate_certs=no "
                                                                f"force_basic_auth=yes",
                                                         check=check)
            return token_response['json']['data']['token']
        except KeyError:
            raise KeyError(f'Failed to get token: {token_response}')

    def make_api_call(self, host, port=55000, method='GET', endpoint='/', request_body=None, token=None, check=False):
        """Make an API call to the specified host.

        Args:
            host (str): Hostname.
            port (int, optional): API port. Default `55000`
            method (str, optional): Request method. Default `GET`
            endpoint (str, optional): Request endpoint. It must start with '/'.. Default `/`
            request_body ( dict, optional) : Request body. Default `None`
            token (str, optional):  Request token. Default `None`
            check ( bool, optional): Ansible check mode("Dry Run"), by default it is enabled so no changes will be
                applied. Default `False`

        Returns:
            API response (dict) : Return the response in JSON format.
        """
        request_body = 'body="{}"'.format(
            json.dumps(request_body).replace('"', '\\"').replace(' ', '')) if request_body else ''

        headers = {'Authorization': f'Bearer {token}'}
        if request_body:
            headers['Content-Type'] = 'application/json'

        return self.get_host(host).ansible('uri', f'url="https://localhost:{port}{endpoint}" '
                                                  f'method={method} headers="{headers}" {request_body} '
                                                  f'validate_certs=no', check=check)

    def run_command(self, host: str, cmd: str, check: bool = False, system: str = 'linux'):
        """Run a command on the specified host and return its stdout.

        Args:
            host (str) : Hostname
            cmd (str): Command to execute
            check (bool, optional): Ansible check mode("Dry Run"), by default it is enabled so no changes will be
                applied. Default `False`
            system (str): The operating system type. Defaults to 'linux'.
                Supported values: 'windows', 'macos', 'linux'.

        Returns:
            stdout (str): The output of the command execution.
        """
        if system == 'windows':
            return self.get_host(host).ansible("win_command", cmd, check=check)
        else:
            return self.get_host(host).ansible("command", cmd, check=check)["stdout"]

    def run_shell(self, host: str, cmd: str, check: bool = False, system: str = 'linux'):
        """Run a shell command on the specified host and return its stdout.

        The difference with run_command is that here, shell symbols like &, |, etc. are interpreted.

        Args:
            host (str) : Hostname
            cmd (str): Shell command to execute
            check (bool, optional): Ansible check mode("Dry Run"), by default it is enabled so no changes will be
                applied. Default `False`
            system (str): The operating system type. Defaults to 'linux'.
                Supported values: 'windows', 'macos', 'linux'.

        Returns:
            stdout (str): The output of the command execution.
        """
        if system == 'windows':
            return self.get_host(host).ansible("win_shell", cmd, check=check)
        else:
            return self.get_host(host).ansible('shell', cmd, check=check)['stdout']

    def get_host_ip(self, host: str, interface: str):
        """Get the Ansible object for communicating with the specified host.
        Args:
            host (str): Hostname
        Returns:
            testinfra.modules.base.Ansible: Host instance from hostspec
        """
        return self.get_host(host).interface(interface).addresses

    def find_file(self, host: str, path: str, pattern: str = '*', use_regex: bool = False, recurse: bool = False,
                  file_type: str = 'file'):
        """Search and return information of a file inside a path.
        Args:
            host (str): Hostname
            path (str): Path in which to search for the file that matches the pattern.
            pattern (str): Restrict the files to be returned to those whose basenames match the pattern specified.
            use_regex (bool): If no, the patterns are file globs (shell), if yes, they are python regexes.
            recurse (bool): If target is a directory, recursively descend into the directory looking for files.
            file_type (str): Type of file to select. Choices are 'any', 'directory', 'file', 'link'.
        Returns:
            Files (list): List of found files.
        """
        return self.get_host(host).ansible("find", f"paths={path} patterns={pattern} recurse={recurse} "
                                                   f"use_regex={use_regex} file_type={file_type}")

    def get_stats(self, host: str, path: str):
        """Retrieve file or file system status.

        Args:
            host (str): Hostname.
            path (str): The full path of the file/object to get the facts of.

        Returns:
            Dictionary containing all the stat data.
        """
        return self.get_host(host).ansible("stat", f"path={path}")

    def configure_local_internal_options(self, local_internal_options: dict):
        """Add internal options in local_internal_options.conf

        Args:
            local_internal_options (dict): dictionary with hosts and internal options.
        """
        for target_host in local_internal_options:
            internal_options_data = []
            backup_local_internal_options = self.get_file_content(target_host, WAZUH_LOCAL_INTERNAL_OPTIONS)
            for internal_options in local_internal_options[target_host]:
                internal_options_data.append(f"\n{internal_options['name']}={internal_options['value']}\n")
            replace = backup_local_internal_options
            for internal_option in internal_options_data:
                replace = replace + internal_option
            self.modify_file_content(target_host, WAZUH_LOCAL_INTERNAL_OPTIONS, replace)

    def download_file(self, host, url, dest_path, mode='755'):
        """
        Downloads a file from the specified URL to the destination path on the specified host.

        Args:
            host (str): The target host on which to download the file.
            url (str): The URL of the file to be downloaded.
            dest_path (str): The destination path where the file will be saved on the host.
            mode (str, optional): The file permissions mode. Defaults to '755'.

        Returns:
            dict: Ansible result of the download operation.

        Example:
            host_manager.download_file('my_host', 'http://example.com/path/file.conf', '/etc/foo.conf', mode='0440')
        """
        result = self.get_host(host).ansible("get_url", f"url={url} dest={dest_path} mode={mode}", check=False)

        return result

    def install_package(self, host, url, system):
        """
        Installs a package on the specified host.

        Args:
            host (str): The target host on which to install the package.
            url (str): The URL or name of the package to be installed.
            system (str, optional): The operating system type. Defaults to 'ubuntu'.
                Supported values: 'windows', 'ubuntu', 'centos'.

        Returns:
            Dict: Testinfra Ansible Response of the operation

        Example:
            host_manager.install_package('my_host', 'http://example.com/package.deb', system='ubuntu')
        """
        extension = '.msi'
        result = None

        if system == 'windows':
            if url.lower().endswith(extension):
                result = self.get_host(host).ansible("win_package", f"path={url} arguments=/passive", check=False)
            else:
                result = self.get_host(host).ansible("win_package", f"path={url} arguments=/S", check=False)
        elif system == 'ubuntu':
            result = self.get_host(host).ansible("apt", f"deb={url}", check=False)
        elif system == 'centos':
            result = self.get_host(host).ansible("yum", f"name={url} state=present "
                                                'sslverify=false disable_gpg_check=True', check=False)
        elif system == 'macos':
            package_name = url.split('/')[-1]
            result = self.get_host(host).ansible("command", f"curl -LO {url}", check=False)
            cmd = f"installer -pkg {package_name} -target /"
            result = self.get_host(host).ansible("command", cmd, check=False)
        else:
            raise ValueError(f"Unsupported system: {system}")

        logging.info(f"Package installed result {result}")

        if not (result['changed'] or result.get('rc') == 0) or not (result['changed'] or result.get('stderr', None) == ''):
            raise RuntimeError(f"Failed to install package in {host}: {result}")

    def install_npm_package(self, host, url, system='ubuntu'):
        """
        Installs a package on the specified host using npm.

        Args:
            host (str): The target host on which to install the package.
            url (str): The URL or name of the package to be installed.
            system (str, optional): The operating system type. Defaults to 'ubuntu'.
                Supported values: 'windows', 'ubuntu', 'centos', 'macos'.

        Returns:
            Dict: Testinfra Ansible Response of the operation

        Example:
            host_manager.install_package('my_host', 'package_name', 'system_name')
        """

        # Define the npm install command
        cmd = f"npm install -g {url}"

        if system == 'macos':
            cmd = f"PATH=/usr/local/bin:$PATH {cmd}"
            shell_type = "shell"
        elif system == 'windows':
            shell_type = "win_shell"
        else:
            shell_type = "shell"

        # Execute the command and log the result
        result = self.get_host(host).ansible(shell_type, cmd, check=False)
        logging.info(f"npm package installed result {result}")

        return result

    def get_master_ip(self):
        """
        Retrieves the IP address of the master node from the inventory.

        Returns:
            str: The IP address of the master node, or None if not found.

        Example:
            master_ip = host_manager.get_master_ip()
        """
        master_ip = None

        for manager in self.get_group_hosts('manager'):
            if 'type' in self.get_host_variables(manager) and \
                    self.get_host_variables(manager)['type'] == 'master':
                master_ip = self.get_host_variables(manager)['ip']
                break

        return master_ip

    def get_master(self):
        """
        Retrieves the master node from the inventory.

        Returns:
            str: The master node, or None if not found.
        """
        master_node = None

        for manager in self.get_group_hosts('manager'):
            if 'type' in self.get_host_variables(manager) and \
                         self.get_host_variables(manager)['type'] == 'master':
                master_node = manager
                break
        if master_node is None:
            raise ValueError('Master node not found in inventory')

        return master_node

    def remove_package(self, host, system, package_uninstall_name=None, custom_uninstall_playbook=None):
        """
        Removes a package from the specified host.

        Args:
            host (str): The target host from which to remove the package.
            package_name (str): The name of the package to be removed.
            system (str): The operating system type.
                Supported values: 'windows', 'ubuntu', 'centos'.

        Returns:
            Dict: Testinfra Ansible Response of the operation

        Example:
            host_manager.remove_package('my_host', 'my_package', system='ubuntu')
        """
        logging.info(f"Removing package {package_uninstall_name} from host {host}")
        logging.info(f"System: {system}")

        remove_operation_result = False

        os_name = self.get_host_variables(host)['os_name']

        if custom_uninstall_playbook:
            remove_operation_result = self.run_playbook(host, custom_uninstall_playbook)
        elif package_uninstall_name:
            if os_name == 'windows':
                remove_operation_result = self.get_host(host).ansible("win_package",
                                                                      f"product_id={package_uninstall_name} state=absent",
                                                                      check=False)
            elif os_name == 'linux':
                os = self.get_host_variables(host)['os'].split('_')[0]
                if os == 'centos':
                    remove_operation_result = self.get_host(host).ansible("yum",
                                                                          f"name={package_uninstall_name} state=absent",
                                                                          check=False)
                elif os == 'ubuntu':
                    remove_operation_result = self.get_host(host).ansible("apt",
                                                                          f"name={package_uninstall_name} state=absent",
                                                                          check=False)
            elif os_name == 'macos':
                remove_operation_result = self.get_host(host).ansible("command",
                                                                      f"brew uninstall {package_uninstall_name}",
                                                                      check=False)

        if not (remove_operation_result['changed'] or remove_operation_result.get('rc') == 0) \
            or not (remove_operation_result['changed'] or remove_operation_result.get('stderr', None) == ''):
            raise RuntimeError(f"Failed to remove package in {host}: {remove_operation_result}")

        logging.info(f"Package removed result {remove_operation_result}")

        return remove_operation_result

    def remove_npm_package(self, host, system, package_uninstall_name=None, custom_uninstall_playbook=None):
        """
        Removes a package from the specified host using npm.

        Args:
            host (str): The target host from which to remove the package.
            package_name (str): The name of the package to be removed.
            system (str): The operating system type.
                Supported values: 'windows', 'ubuntu', 'centos', 'macos'.

        Returns:
            Dict: Testinfra Ansible Response of the operation

        Example:
            host_manager.remove_npm_package('my_host', 'system_name', 'package_name')
        """
        logging.info(f"Removing package {package_uninstall_name} from host {host}")
        logging.info(f"System: {system}")

        remove_operation_result = False

        os_name = self.get_host_variables(host)['os_name']

        if custom_uninstall_playbook:
            remove_operation_result = self.run_playbook(host, custom_uninstall_playbook)
        else:
            # Define the npm uninstall command
            cmd = f"npm uninstall -g {package_uninstall_name}"

            if system == 'macos':
                cmd = f"PATH=/usr/local/bin:$PATH {cmd}"
                shell_type = "shell"
            elif system == 'windows':
                shell_type = "win_shell"
            else:
                shell_type = "shell"

            # Execute the command and log the result
            remove_operation_result = self.get_host(host).ansible(shell_type, cmd, check=False)
            logging.info(f"npm package removed result {remove_operation_result}")

        return remove_operation_result

    def run_playbook(self, host, playbook_name, params=None):
        """
        Executes an Ansible playbook on the specified host.

        Args:
            host (str): The target host on which to execute the playbook.
            playbook_name (str): The name of the playbook to be executed.
            params (dict, optional): The parameters to be passed to the playbook. Defaults to None.

        Returns:
            Runner: The result of the playbook execution.

        Raises:
            ValueError: If the Python version is less than 3.7.
        """

        result = None

        if sys.version_info < (3, 7) or sys.platform.startswith("win"):
            raise ValueError("Python 3.7 or higher and a Unix-like system are required to run Ansible playbooks.")
        else:
            import ansible_runner

            file_dir = os.path.dirname(os.path.realpath(__file__))
            playbook_path = f"{file_dir}/playbooks/{playbook_name}.yaml"
            new_playbook = None
            new_playbook_path = None

            with open(playbook_path, 'r') as playbook_file:
                playbook = playbook_file.read()
                new_playbook = playbook.replace('HOSTS', host)

            temp_dir = tempfile.mkdtemp()
            new_playbook_path = f"{temp_dir}/playbook.yaml"

            with open(f"{temp_dir}/playbook.yaml", 'w') as playbook_file:
                playbook_file.write(new_playbook)

            try:
                result = ansible_runner.run(
                    inventory=self.inventory_path,
                    playbook=new_playbook_path,
                    host_pattern=host,
                    extravars=params,
                )
                logging.info("Ansible playbook executed successfully.")
            except Exception as e:
                logging.critical(f"Error executing Ansible playbook: {e}")

        return result

    def handle_wazuh_services(self, host, operation):
        """
        Handles Wazuh services on the specified host.

        Args:
            host (str): The target host on which to handle Wazuh services.
            operation (str): The operation to perform ('start', 'stop', 'restart').

        Example:
            host_manager.handle_wazuh_services('my_host', 'restart')
        """
        os = self.get_host_variables(host)['os_name']
        binary_path = None
        result = None

        if os == 'windows':
            if operation == 'restart':
                self.get_host(host).ansible('ansible.windows.win_shell', f'NET stop Wazuh', check=False)
                self.get_host(host).ansible('ansible.windows.win_shell', f'NET start Wazuh', check=False)
            else:
                result = self.get_host(host).ansible('ansible.windows.win_shell', f'NET {operation} Wazuh', check=False)
        else:
            if os == 'linux':
                result = binary_path = f"/var/ossec/bin/wazuh-control"
            elif os == 'macos':
                result = binary_path = f"/Library/Ossec/bin/wazuh-control"

            result = self.get_host(host).ansible('shell', f"{binary_path} {operation}", check=False)

        return result

    def control_environment(self, operation, group_list, parallel=False):
        """
        Controls the Wazuh services on hosts in the specified groups.

        Args:
            operation (str): The operation to perform on Wazuh services ('start', 'stop', 'restart').
            group_list (list): A list of group names whose hosts' Wazuh services should be controlled.

        Example:
            control_environment('restart', ['group1', 'group2'])
        """
        if parallel:
            threads = []
            for group in group_list:
                for host in self.get_group_hosts(group):
                    thread = Thread(target=self.handle_wazuh_services, args=(host, operation))
                    threads.append(thread)
                    thread.start()

            for thread in threads:
                thread.join()
        else:
            for group in group_list:
                for host in self.get_group_hosts(group):
                    self.handle_wazuh_services(host, operation)

    def get_agents_ids(self):
        """
        Retrieves the ID of the agents from the API.

        Args:
            agent_name (str): The name of the agent.

        Returns:
            str: The ID of the agent.
        """
        user, password = self.get_api_credentials()

        token = self.get_api_token(self.get_master(), user=user, password=password)
        agents = self.make_api_call(self.get_master(), endpoint='/agents/', token=token)['json']['data']

        agents_ids = []

        for agent in agents['affected_items']:
            if agent['id'] != '000':
                agents_ids.append(agent['id'])

        return agents_ids

    def get_api_credentials(self):
        default_user = 'wazuh'
        default_password = 'wazuh'

        master_variables = self.get_host_variables(self.get_master())

        user = master_variables.get('api_user', default_user)
        password = master_variables.get('api_password', default_password)

        return user, password

    def get_indexer_credentials(self):
        default_user = 'admin'
        default_password = 'changeme'

        try:
            indexer_variables = self.get_host_variables(self.get_group_hosts('indexer')[0])
        except IndexError:
            logging.critical("Indexer not found in inventory")
            raise

        user = indexer_variables.get('indexer_user', default_user)
        password = indexer_variables.get('indexer_password', default_password)

        return user, password

    def remove_agents(self):
        """
        Removes all the agents from the API.

        Args:
            host (str): The target host from which to remove the agent.

        Example:
            host_manager.remove_agent('my_host', 'my_agent_id')
        """
        user, password = self.get_api_credentials()

        token = self.get_api_token(self.get_master(), user=user, password=password)

        agents_ids = self.get_agents_ids()
        result = self.make_api_call(
            host=self.get_master(),
            method='DELETE',
            endpoint=f'/agents?agents_list={",".join(agents_ids)}&status=all&older_than=0s',
            token=token,
        )
        logging.info(f"Agents removed result {result}")

    def get_hosts_not_reachable(self) -> List[str]:
        """
        Checks that all hosts provided in the inventory are accessible.

        Returns:
            List[str]: List of hosts that are not reachable.
        """
        hosts_not_reachable = []
        for host in self.get_group_hosts('all'):
            logging.info(f"Checking host {host}...")
            os_name = self.get_host_variables(host)['os_name']
            if os_name == 'windows':
                command = 'ansible.windows.win_ping'
            else:
                command = 'ping'
            try:
                self.get_host(host).ansible(command, check=False)
            except Exception as e:
                logging.error(f"Error connecting to host {host}: {e}")
                hosts_not_reachable.append(host)

        return hosts_not_reachable

<<<<<<< HEAD
    def get_agents_summary_status(self, host):
        """
        Gets the agents summary status.

        Returns:
            result (str): Agents summary status returned by the API
        """
        token = self.get_api_token(host)
        result = self.make_api_call(
            host=host,
            method='GET',
            endpoint='/agents/summary/status',
            token=token,
        )

        return result['json']
=======
    def clean_agents(self, restart_managers: bool = False) -> None:
        """Clean and register agents

        Args:
            host_manager (HostManager): An instance of the HostManager class.
            restart_managers (bool, optional): Whether to restart the managers. Defaults to False.
        """
        # Restart managers and stop agents
        logging.info("Stopping agents")
        self.control_environment("stop", ["agent"], parallel=True)

        logging.info("Removing agents")
        self.remove_agents()

        if restart_managers:
            logging.info("Restarting managers")
            self.control_environment("restart", ["manager"], parallel=True)
>>>>>>> e3f8ef50


def clean_environment(host_manager, target_files):
    """Clears a series of files on target hosts managed by a host manager
    Args:
        host_manager (object): a host manager object with not None inventory_path
        target_files (dict): a dictionary of tuples, each with the host and the path of the file to clear.
    """
    for target in target_files:

        host_manager.clear_file(host=target[0], file_path=target[1])<|MERGE_RESOLUTION|>--- conflicted
+++ resolved
@@ -891,7 +891,6 @@
 
         return hosts_not_reachable
 
-<<<<<<< HEAD
     def get_agents_summary_status(self, host):
         """
         Gets the agents summary status.
@@ -908,7 +907,7 @@
         )
 
         return result['json']
-=======
+
     def clean_agents(self, restart_managers: bool = False) -> None:
         """Clean and register agents
 
@@ -926,7 +925,6 @@
         if restart_managers:
             logging.info("Restarting managers")
             self.control_environment("restart", ["manager"], parallel=True)
->>>>>>> e3f8ef50
 
 
 def clean_environment(host_manager, target_files):
