# Copyright (C) 2015-2021, Wazuh Inc.
# Created by Wazuh, Inc. <info@wazuh.com>.
# This program is free software; you can redistribute it and/or modify it under the terms of GPLv2
import socket
import struct
from os import path
<<<<<<< HEAD
from wazuh_testing.tools import WAZUH_PATH, WAZUH_SOCKETS
=======
from wazuh_testing.tools import WAZUH_PATH
from wazuh_testing.tools.utils import retry
>>>>>>> d97944e8

request_socket = path.join(WAZUH_PATH, 'queue', 'sockets', 'request')
request_protocol = "tcp"


def send_request(msg_request, response_size=100):
    sock = socket.socket(socket.AF_UNIX, socket.SOCK_STREAM)
    request_msg = struct.pack('<I', len(msg_request)) + msg_request.encode()

    @retry(socket.error)
    def connection(_socket, request):
        _socket.connect(request)

    @retry(socket.error)
    def send_msg(_socket, msg):
        _socket.send(msg)

    @retry(ValueError)
    def recv_response(_socket, size):
        answer = _socket.recv(size).decode()
        if answer == '':
            raise ValueError
        return answer

    connection(sock, request_socket)
    send_msg(sock, request_msg)
    response = recv_response(sock, response_size)

    sock.close()

<<<<<<< HEAD
    return response

def send_ar_message(ar_command):
    sock = socket.socket(socket.AF_UNIX, socket.SOCK_DGRAM)
    ar_socket = WAZUH_SOCKETS['wazuh-ar'][0]

    sock.connect(ar_socket)
    sock.send(f"{ar_command}".encode())
    sock.close()
=======
    return response
>>>>>>> d97944e8
<|MERGE_RESOLUTION|>--- conflicted
+++ resolved
@@ -4,12 +4,8 @@
 import socket
 import struct
 from os import path
-<<<<<<< HEAD
 from wazuh_testing.tools import WAZUH_PATH, WAZUH_SOCKETS
-=======
-from wazuh_testing.tools import WAZUH_PATH
 from wazuh_testing.tools.utils import retry
->>>>>>> d97944e8
 
 request_socket = path.join(WAZUH_PATH, 'queue', 'sockets', 'request')
 request_protocol = "tcp"
@@ -40,7 +36,6 @@
 
     sock.close()
 
-<<<<<<< HEAD
     return response
 
 def send_ar_message(ar_command):
@@ -49,7 +44,4 @@
 
     sock.connect(ar_socket)
     sock.send(f"{ar_command}".encode())
-    sock.close()
-=======
-    return response
->>>>>>> d97944e8
+    sock.close()