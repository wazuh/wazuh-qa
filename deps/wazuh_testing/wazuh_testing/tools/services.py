--- conflicted
+++ resolved
@@ -308,8 +308,6 @@
         time.sleep(1)
     else:
         raise ValueError(f"Event log service did not stop correctly")
-<<<<<<< HEAD
-
     time.sleep(1)
 
 
@@ -405,7 +403,4 @@
     else:
         for daemon in daemons:
             logger.debug(f"Stopping {daemon}")
-            control_service('stop', daemon=daemon)
-=======
-    time.sleep(1)
->>>>>>> 6977c366
+            control_service('stop', daemon=daemon)