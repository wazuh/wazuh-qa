# Copyright (C) 2015-2020, Wazuh Inc.
# Created by Wazuh, Inc. <info@wazuh.com>.
# This program is free software; you can redistribute it and/or modify it under the terms of GPLv2

import os
import subprocess
import sys
import time
from subprocess import check_call

import psutil

from wazuh_testing.tools import WAZUH_PATH, WAZUH_SERVICE, WAZUH_SOCKETS, QUEUE_DB_PATH, WAZUH_OPTIONAL_SOCKETS
from wazuh_testing.tools.configuration import write_wazuh_conf


def restart_wazuh_daemon(daemon):
    """
    Restarts a Wazuh daemon.

    Use this function to avoid restarting the whole service and all of its daemons.

    Parameters
    ----------
    daemon : str
        Name of the executable file of the daemon in /var/ossec/bin
    """
    for proc in psutil.process_iter(attrs=['name']):
        if proc.name() == daemon:
            proc.terminate()

    daemon_path = os.path.join(WAZUH_PATH, 'bin')
    check_call([f'{daemon_path}/{daemon}'])


def restart_wazuh_with_new_conf(new_conf, daemon='ossec-syscheckd'):
    """
    Restart Wazuh service applying a new ossec.conf

    Parameters
    ----------
    new_conf : ET.ElementTree
        New config file.
    daemon : str, optional
        Daemon to restart when applying the configuration.
    """
    write_wazuh_conf(new_conf)
    control_service('restart', daemon=daemon)


def delete_sockets(path=None):
    """Delete a list of Wazuh socket files or all of them if None is specified.

    Parameters
    ----------
    path : list, optional
        Absolute socket path. Default `None`
    """
    try:
        if path is None:
            path = os.path.join(WAZUH_PATH, 'queue', 'ossec')
            for file in os.listdir(path):
                os.remove(os.path.join(path, file))
            if os.path.exists(os.path.join(WAZUH_PATH, 'queue', 'db', 'wdb')):
                os.remove(os.path.join(WAZUH_PATH, 'queue', 'db', 'wdb'))
            if os.path.exists(os.path.join(WAZUH_PATH, 'queue', 'cluster', 'c-internal.sock')):
                os.remove(os.path.join(WAZUH_PATH, 'queue', 'cluster', 'c-internal.sock'))
        else:
            for item in path:
                os.remove(item)
    except FileNotFoundError:
        pass


def control_service(action, daemon=None, debug_mode=False):
    """Perform the stop, start and restart operation with Wazuh.

    It takes care of the current OS to interact with the service and the type of installation (agent or manager).

    Parameters
    ----------
    action : {'stop', 'start', 'restart'}
        Action to be done with the service/daemon.
    daemon : str, optional
        Name of the daemon to be controlled. None to control the whole Wazuh service. Default `None`
    debug_mode : bool, optional
        Run the specified daemon in debug mode. Default `False`

    Raises
    ------
    ValueError
        If `action` is not contained in {'start', 'stop', 'restart'}.
    ValueError
        If the result is not equal to 0.
    """
    valid_actions = ('start', 'stop', 'restart')
    if action not in valid_actions:
        raise ValueError(f'action {action} is not one of {valid_actions}')

    if sys.platform == 'win32':
        if action == 'restart':
            control_service('stop')
            control_service('start')
            result = 0
        else:
            result = 0 if subprocess.run(["net", action, "OssecSvc"]).returncode in (0, 2) else \
                subprocess.run(["net", action, "OssecSvc"]).returncode
    else:  # Default Unix
        if daemon is None:
            if sys.platform == 'darwin' or sys.platform == 'sunos5':
                result = subprocess.run([f'{WAZUH_PATH}/bin/ossec-control', action]).returncode
            else:
                result = subprocess.run(['service', WAZUH_SERVICE, action]).returncode
            action == 'stop' and delete_sockets()
        else:
            if action == 'restart':
                control_service('stop', daemon=daemon)
                control_service('start', daemon=daemon)
            elif action == 'stop':
                for proc in psutil.process_iter():
                    any(daemon in cmd for cmd in proc.cmdline()) and proc.terminate()
                delete_sockets(WAZUH_SOCKETS[daemon])
            else:
                daemon_path = os.path.join(WAZUH_PATH, 'bin')
                check_call([f'{daemon_path}/{daemon}', '' if not debug_mode else '-dd'])
            result = 0

    if result != 0:
        raise ValueError(f"Error when executing {action} in daemon {daemon}. Exit status: {result}")


def get_process(search_name):
    """
    Search process by its name.

    Parameters
    ----------
    search_name : str
        Name of the process to be fetched.

    Returns
    -------
    `psutil.Process` or None
        First occurrence of the process object matching the `search_name` or None if no process has been found.
    """
    for proc in psutil.process_iter(attrs=['name']):
        if proc.name() == search_name:
            return proc

    return None


<<<<<<< HEAD
=======
def get_process_cmd(search_cmd):
    """
    Search process by its command line.

    Parameters
    ----------
    search_cmd : str
        Name of the command to be fetched.

    Returns
    -------
    `psutil.Process` or None
        First occurrence of the process object matching the `search_cmd` or None if no process has been found.
    """
    for proc in psutil.process_iter(attrs=['pid', 'name', 'cmdline']):
        command = next((command for command in proc.cmdline() if search_cmd in command), None)
        if command:
            return proc


>>>>>>> cbc4c82e
def check_daemon_status(daemon=None, running=True, timeout=10, extra_sockets=None):
    """Check Wazuh daemon status.

    Parameters
    ----------
    daemon : str, optional
        Wazuh daemon to check. Default `None`
    running : bool, optional
        True if the daemon is expected to be running False if it is expected to be stopped. Default `True`
    timeout : int, optional
        Timeout value for the check. Default `10`
    extra_sockets: list, optional
        Additional sockets to check. They may not be present in default configuration

    Raises
    ------
    TimeoutError
        If the daemon status is wrong after timeout seconds.
    """
    if extra_sockets is None:
        extra_sockets = []
    for _ in range(3):
        # Check specified daemon/s status
        daemon_status = subprocess.run(['service', WAZUH_SERVICE, 'status'], stdout=subprocess.PIPE).stdout.decode()
        if f"{daemon if daemon is not None else ''} {'not' if running is True else 'is'} running" not in daemon_status:
            # Construct set of socket paths to check
            if daemon is None:
                socket_set = {path for array in WAZUH_SOCKETS.values() for path in array}
            else:
                socket_set = {path for path in WAZUH_SOCKETS[daemon]}
            # We remove optional sockets and add extra sockets to the set to check
            socket_set.difference_update(WAZUH_OPTIONAL_SOCKETS)
            socket_set.update(extra_sockets)
            # Check specified socket/s status
            for socket in socket_set:
                if os.path.exists(socket) is not running:
                    break
            else:
                # Finish main for loop if both daemon and socket checks are ok
                break

        time.sleep(timeout/3)
    else:
        raise TimeoutError(f"{'wazuh-service' if daemon is None else daemon} "
                           f"{'is not' if running is True else 'is'} running")


def delete_dbs():
    """Delete all wazuh-db databases"""
    for root, dirs, files in os.walk(QUEUE_DB_PATH):
        for file in files:
            os.remove(os.path.join(root, file))<|MERGE_RESOLUTION|>--- conflicted
+++ resolved
@@ -150,8 +150,6 @@
     return None
 
 
-<<<<<<< HEAD
-=======
 def get_process_cmd(search_cmd):
     """
     Search process by its command line.
@@ -172,7 +170,6 @@
             return proc
 
 
->>>>>>> cbc4c82e
 def check_daemon_status(daemon=None, running=True, timeout=10, extra_sockets=None):
     """Check Wazuh daemon status.
 
