--- conflicted
+++ resolved
@@ -5,13 +5,8 @@
 import subprocess
 import sys
 import time
-<<<<<<< HEAD
-=======
-
 import psutil
->>>>>>> afef53ec
-
-import psutil
+
 from wazuh_testing.tools import WAZUH_PATH, get_service, WAZUH_SOCKETS, QUEUE_DB_PATH, WAZUH_OPTIONAL_SOCKETS
 from wazuh_testing.tools.configuration import write_wazuh_conf
 
