--- conflicted
+++ resolved
@@ -7,11 +7,8 @@
 from time import sleep
 from random import randint, SystemRandom, choice
 import string
-<<<<<<< HEAD
 import json
-=======
 import socket
->>>>>>> bdacc260
 
 
 def retry(exceptions, attempts=5, delay=1, delay_multiplier=2):
@@ -115,13 +112,11 @@
 
     return ''.join(SystemRandom().choice(character_set) for _ in range(string_length))
 
-<<<<<<< HEAD
 def get_version():
     f = open('../../version.json')
     data = json.load(f)
     version = data['version']
     return version
-=======
 
 def get_host_name():
     """
@@ -129,5 +124,4 @@
     Returns:
         str: The host name.
     """
-    return socket.gethostname()
->>>>>>> bdacc260
+    return socket.gethostname()