--- conflicted
+++ resolved
@@ -1,25 +1,16 @@
 # Copyright (C) 2015-2021, Wazuh Inc.
 # Created by Wazuh, Inc. <info@wazuh.com>.
 # This program is free software; you can redistribute it and/or modify it under the terms of GPLv2
-import logging
+import ipaddress
+import json
 import re
+import socket
 import string
-import json
-import socket
-
 from functools import wraps
-from random import randint, SystemRandom
+from random import SystemRandom, randint
 from time import sleep
-<<<<<<< HEAD
 
 from wazuh_testing.tools.logging import logging_message
-=======
-from random import randint, SystemRandom, choice
-import string
-import json
-import socket
-import ipaddress
->>>>>>> bc489b4c
 
 
 def retry(exceptions, attempts=5, delay=1, delay_multiplier=2):
