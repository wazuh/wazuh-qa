--- conflicted
+++ resolved
@@ -187,8 +187,4 @@
         phase_datetimes (list): List containing start and end datetimes.
         date_format (str): Expected datetime shape.
     """
-<<<<<<< HEAD
-    return datetime.strptime(phase_datetimes[1], date_format) - datetime.strptime(phase_datetimes[0], date_format)
-=======
-    return datetime.strptime(phase_datetimes[1], date_format) - datetime.strptime(phase_datetimes[0], date_format)
->>>>>>> 184e402c
+    return datetime.strptime(phase_datetimes[1], date_format) - datetime.strptime(phase_datetimes[0], date_format)