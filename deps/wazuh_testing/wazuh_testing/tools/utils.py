--- conflicted
+++ resolved
@@ -101,14 +101,6 @@
         f.write(replace_content)
 
 
-<<<<<<< HEAD
-def random_ip():
-    return fr"{randint(0,255)}.{randint(0,255)}.{randint(0,255)}.{randint(0,255)}"
-
-
-def random_string(string_length, digits=True):
-    character_set = string.ascii_uppercase + string.digits if digits else string.ascii_uppercase
-=======
 def get_random_ip():
     return fr"{randint(0,255)}.{randint(0,255)}.{randint(0,255)}.{randint(0,255)}"
 
@@ -116,5 +108,4 @@
 def get_random_string(string_length, digits=True):
     character_set = string.ascii_uppercase + string.digits if digits else string.ascii_uppercase
 
->>>>>>> 367339e6
     return ''.join(SystemRandom().choice(character_set) for _ in range(string_length))