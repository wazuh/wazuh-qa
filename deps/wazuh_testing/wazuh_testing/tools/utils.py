# Copyright (C) 2015, Wazuh Inc.
# Created by Wazuh, Inc. <info@wazuh.com>.
# This program is free software; you can redistribute it and/or modify it under the terms of GPLv2
import ipaddress
import json
import logging
import numbers
import re
import socket
import string
from datetime import datetime
from functools import wraps
from random import randint, SystemRandom
from time import sleep


def retry(exceptions, attempts=5, delay=1, delay_multiplier=2):
    """Decorator used to retry functions.

    This function will execute `func` multiple times until the max number of attempts is reached or
    the function is executed without errors.

    Args:
        exceptions (Exception or tuple): which exceptions to catch.
        attempts (int): number of times to retry the execution of func before abort.
        delay (int): number of seconds to wait between successive attempts.
        delay_multiplier (int): factor to multiply the wait time on each attempt.

    Example:
        @retry(requests.exceptions.Timeout, attempts=10, delay=5, backoff=0)
        def send_message(msg, dest):
    """
    def retry_function(func):
        wraps(func)

        def to_retry(*args, **kwargs):
            attempt, wait_time, wait_multiplier, excepts = attempts, delay, delay_multiplier, exceptions
            while attempt > 0:
                try:
                    return func(*args, **kwargs)
                except excepts as exception:
                    wait_time *= wait_multiplier
                    attempt -= 1
                    msg = f'Exception: "{exception}". {attempt}/{attempts} remaining attempts. ' \
                          f'Waiting {wait_time} seconds.'
                    logging.warning(msg)
                    sleep(wait_time)
            return func(*args, **kwargs)  # final attempt
        return to_retry  # actual decorator

    return retry_function


def replace_regex(pattern, new_value, data, replace_group=False):
    """
    Function to replace a pattern string in a data text

    Args:
        pattern (str): Regular expresion pattern
        new_value (str): New replaced string
        data (str): String to search and replace
        replace_group (bool): Flag to replace a plain expression or to replace it in a group

    Returns:
        str: New replaced text
    """
    compiled_pattern = re.compile(pattern, re.DOTALL)
    replace_value = rf"\g<1>{new_value}\g<3>" if replace_group else new_value

    return re.sub(compiled_pattern, replace_value, data)


def insert_xml_tag(pattern, tag, value, data):
    r"""
    Function to insert a xml tag in a string data.

    Args:
        pattern (str): regex pattern. The regex must be composed of 3 groups. The inserted data will be added
            between group 1 and group 2.
            Example:
                r'(.*\</tag1\>)(\<my_custom_tag\>)(\<tag2\>)
                    \</tag1\>
                    \<my_custom_tag\>custom_value\</my_custom_tag\>
                    \<tag2\>
                    ...
        tag (str): new xml tag
        value (str): value of new xml tag
        data (str): XML string data
    Returns:
        str: new XML string data
    """
    xml_tag = f"\n  <{tag}>{value}</{tag}>"
    compiled_pattern = re.compile(pattern, re.DOTALL)

    return re.sub(compiled_pattern, rf"\g<1>{xml_tag}\n  \g<2>\g<3>", data)


def replace_in_file(filename, to_replace, replacement):
    """Replaces all occurrences of <to_replace> with <replacement> in <filename> file.
    This helper performs a search and replacement similar to `sed -i` to a desired file.
    """
    with open(filename) as f:
        replace_content = f.read().replace(to_replace, replacement)

    with open(filename, "w") as f:
        f.write(replace_content)


def get_random_ip():
    """Create a random ip address.

    Return:
        String: Random ip address.
    """
    return fr"{randint(0,255)}.{randint(0,255)}.{randint(0,255)}.{randint(0,255)}"


def get_random_port() -> str:
    """Create a port number.

    Return:
        String: Random port number.
    """
    return f"{randint(0, 10000)}"


def get_random_string(string_length, digits=True):
    """Create a random string with specified length.

    Args:
        string_length (int): Random string length.
        digits (boolean): Digits availability for string generation.

    Returns:
        String: Random string.
    """
    character_set = string.ascii_uppercase + string.digits if digits else string.ascii_uppercase

    return ''.join(SystemRandom().choice(character_set) for _ in range(string_length))


def get_version():
    f = open('../../version.json')
    data = json.load(f)
    version = data['version']

    return version


def lower_case_key_dictionary_array(array_dict):
    """Given an array of dictionaries, create a copy of it with the keys of each dictionary in lower case.

    Args:
        array_dict (List): List of dictionaries.

    Returns:
        List: List of dictionaries with lowercase keys.
    """
    return [{str(key).lower(): value for key, value in element.items()} for element in array_dict]


def get_host_name():
    """
    Gets the system host name.

    Returns:
        str: The host name.
    """
    return socket.gethostname()


def validate_interval_format(interval):
    """Validate that the interval passed has the format in which the last digit is a letter from those passed and
<<<<<<< HEAD
       the other characters are between 0-9"""
=======
       the other characters are between 0-9."""
>>>>>>> 92b223d6
    if interval == '':
        return False
    if interval[-1] not in ['s', 'm', 'h', 'd', 'w', 'y'] or not isinstance(int(interval[0:-1]), numbers.Number):
        return False
    return True


def format_ipv6_long(ipv6_address):
    """Return the long form of the address representation in uppercase.

    Args:
        ipv6_address (str): IPV6 address

    Returns:
        str: IPV6 long form
    """
    return (ipaddress.ip_address(ipv6_address).exploded).upper()


def get_datetime_diff(phase_datetimes, date_format):
    """Calculate the difference between two datetimes.

    Args:
        phase_datetimes (list): List containing start and end datetimes.
        date_format (str): Expected datetime shape.
    """
    return datetime.strptime(phase_datetimes[1], date_format) - datetime.strptime(phase_datetimes[0], date_format)<|MERGE_RESOLUTION|>--- conflicted
+++ resolved
@@ -171,11 +171,7 @@
 
 def validate_interval_format(interval):
     """Validate that the interval passed has the format in which the last digit is a letter from those passed and
-<<<<<<< HEAD
-       the other characters are between 0-9"""
-=======
        the other characters are between 0-9."""
->>>>>>> 92b223d6
     if interval == '':
         return False
     if interval[-1] not in ['s', 'm', 'h', 'd', 'w', 'y'] or not isinstance(int(interval[0:-1]), numbers.Number):
