# Copyright (C) 2015-2021, Wazuh Inc.
# Created by Wazuh, Inc. <info@wazuh.com>.
# This program is free software; you can redistribute it and/or modify it under the terms of GPLv2
import logging
import re
import string
from functools import wraps
from random import randint, SystemRandom
from time import sleep
<<<<<<< HEAD
=======
from random import randint, SystemRandom, choice
import string
import socket
>>>>>>> bdacc260


def retry(exceptions, attempts=5, delay=1, delay_multiplier=2):
    """Decorator used to retry functions.

    This function will execute `func` multiple times until the max number of attempts is reached or
    the function is executed without errors.

    Args:
        exceptions (Exception or tuple): which exceptions to catch.
        attempts (int): number of times to retry the execution of func before abort.
        delay (int): number of seconds to wait between successive attempts.
        delay_multiplier (int): factor to multiply the wait time on each attempt.

    Example:
        @retry(requests.exceptions.Timeout, attempts=10, delay=5, backoff=0)
        def send_message(msg, dest):
    """
    def retry_function(func):
        wraps(func)

        def to_retry(*args, **kwargs):
            attempt, wait_time, wait_multiplier, excepts = attempts, delay, delay_multiplier, exceptions
            while attempt > 0:
                try:
                    return func(*args, **kwargs)
                except excepts as exception:
                    wait_time *= wait_multiplier
                    attempt -= 1
                    msg = f'Exception: "{exception}". {attempt}/{attempts} remaining attempts. ' \
                          f'Waiting {wait_time} seconds.'
                    logging.warning(msg)
                    sleep(wait_time)
            return func(*args, **kwargs)  # final attempt
        return to_retry  # actual decorator

    return retry_function


def replace_regex(pattern, new_value, data, replace_group=False):
    """
    Function to replace a pattern string in a data text

    Args:
        pattern (str): Regular expresion pattern
        new_value (str): New replaced string
        data (str): String to search and replace
        replace_group (bool): Flag to replace a plain expression or to replace it in a group

    Returns:
        str: New replaced text
    """
    compiled_pattern = re.compile(pattern, re.DOTALL)
    replace_value = rf"\g<1>{new_value}\g<3>" if replace_group else new_value

    return re.sub(compiled_pattern, replace_value, data)


def insert_xml_tag(pattern, tag, value, data):
    r"""
    Function to insert a xml tag in a string data.

    Args:
        pattern (str): regex pattern. The regex must be composed of 3 groups. The inserted data will be added
            between group 1 and group 2.
            Example:
                r'(.*\</tag1\>)(\<my_custom_tag\>)(\<tag2\>)
                    \</tag1\>
                    \<my_custom_tag\>custom_value\</my_custom_tag\>
                    \<tag2\>
                    ...
        tag (str): new xml tag
        value (str): value of new xml tag
        data (str): XML string data
    Returns:
        str: new XML string data
    """
    xml_tag = f"\n  <{tag}>{value}</{tag}>"
    compiled_pattern = re.compile(pattern, re.DOTALL)

    return re.sub(compiled_pattern, rf"\g<1>{xml_tag}\n  \g<2>\g<3>", data)


def replace_in_file(filename, to_replace, replacement):
    """Replaces all occurrences of <to_replace> with <replacement> in <filename> file.
    This helper performs a search and replacement similar to `sed -i` to a desired file.
    """
    with open(filename) as f:
        replace_content = f.read().replace(to_replace, replacement)

    with open(filename, "w") as f:
        f.write(replace_content)


def get_random_ip():
    """Create a random ip address.

    Return:
        String: Random ip address.
    """
    return fr"{randint(0,255)}.{randint(0,255)}.{randint(0,255)}.{randint(0,255)}"


def get_random_string(string_length, digits=True):
    """Create a random string with specified length.

    Args:
        string_length (int): Random string length.
        digits (boolean): Digits availability for string generation.

    Returns:
        String: Random string.
    """
    character_set = string.ascii_uppercase + string.digits if digits else string.ascii_uppercase

    return ''.join(SystemRandom().choice(character_set) for _ in range(string_length))


<<<<<<< HEAD
def lower_case_key_dictionary_array(array_dict):
    """Given an array of dictionaries, create a copy of it with the keys of each dictionary in lower case.

    Args:
        array_dict (List): List of dictionaries.

    Returns:
        List: List of dictionaries with lowercase keys.
    """
    return [{str(key).lower(): value for key, value in element.items()} for element in array_dict]
=======
def get_host_name():
    """
    Gets the system host name.
    Returns:
        str: The host name.
    """
    return socket.gethostname()
>>>>>>> bdacc260
<|MERGE_RESOLUTION|>--- conflicted
+++ resolved
@@ -7,12 +7,9 @@
 from functools import wraps
 from random import randint, SystemRandom
 from time import sleep
-<<<<<<< HEAD
-=======
 from random import randint, SystemRandom, choice
 import string
 import socket
->>>>>>> bdacc260
 
 
 def retry(exceptions, attempts=5, delay=1, delay_multiplier=2):
@@ -131,7 +128,6 @@
     return ''.join(SystemRandom().choice(character_set) for _ in range(string_length))
 
 
-<<<<<<< HEAD
 def lower_case_key_dictionary_array(array_dict):
     """Given an array of dictionaries, create a copy of it with the keys of each dictionary in lower case.
 
@@ -142,12 +138,10 @@
         List: List of dictionaries with lowercase keys.
     """
     return [{str(key).lower(): value for key, value in element.items()} for element in array_dict]
-=======
 def get_host_name():
     """
     Gets the system host name.
     Returns:
         str: The host name.
     """
-    return socket.gethostname()
->>>>>>> bdacc260
+    return socket.gethostname()