# Copyright (C) 2015-2022, Wazuh Inc.
# Created by Wazuh, Inc. <info@wazuh.com>.
# This program is free software; you can redistribute it and/or modify it under the terms of GPLv2
import bz2
import gzip
import json
import yaml
import os
import random
import shutil
import socket
import stat
import sys
import string
import xml.etree.ElementTree as ET
import zipfile
import re
import subprocess
import platform
import tempfile
import filetype
import requests
import yaml
import pytest
from stat import ST_ATIME, ST_MTIME
from wazuh_testing import logger, REGULAR, SYMLINK, HARDLINK

if sys.platform == 'win32':
<<<<<<< HEAD
    import win32con
    import win32api
    import win32security as win32sec
    import ntsecuritycon as ntc
    import pywintypes
=======
    import win32security as win32sec
    import ntsecuritycon as ntc
>>>>>>> 1333324d


def read_json(file_path):
    """
    Read a JSON file from a given path, return a dictionary with the json data.

    Args:
        file_path (str): Path of the JSON file to be read.

    Returns:
        output(dict): Read json data.
    """
    with open(file_path, 'r') as f:
        output = json.loads(f.read())

    return output


def read_yaml(file_path):
    """Read a YAML file from a given path, return a dictionary with the YAML data

    Args:
        file_path (str): Path of the YAML file to be readed

    Returns:
       dict: Yaml structure.
    """
    with open(file_path) as f:
        return yaml.safe_load(f)


def get_list_of_content_yml(file_path, separator='_'):
    """Read a YAML file from a given path, return a list with the YAML data
    after apply filter

    Args:
        file_path (str): Path of the YAML file to be readed
        separator (str): filder to extract some part of yaml

    Returns:
       list: Yaml structure.
    """
    value_list = []
    with open(file_path) as f:
        value_list.append((yaml.safe_load(f), file_path.split(separator)[0]))

    return value_list


def truncate_file(file_path):
    """
    Truncate a file to reset its content.

    Args:
        file_path (str): Path of the file to be truncated.
    """
    with open(file_path, 'w'):
        pass


def random_unicode_char():
    """
    Generate a random unicode char from 0x0000 to 0xD7FF.

    Returns:
        str: Random unicode char.
    """
    return chr(random.randrange(0xD7FF))


def random_string_unicode(length, encode=None):
    """
    Generate a random unicode string with variable size and optionally encoded.

    Args:
        length (int) : String length.
        encode (str, optional) : Encoding type. Default `None`.

    Returns:
        (str or binary): Random unicode string.
    """
    st = str(''.join(format(random_unicode_char()) for i in range(length)))
    st = u"".join(st)

    if encode is not None:
        st = st.encode(encode)

    return st


def random_string(length, encode=None):
    """
    Generate a random alphanumeric string with variable size and optionally encoded.

    Args:
        length (int): String length.
        encode (str, optional): Encoding type. Default `None`.

    Returns:
        str or binary: Random string.
    """
    letters = string.ascii_letters + string.digits
    st = str(''.join(random.choice(letters) for i in range(length)))

    if encode is not None:
        st = st.encode(encode)

    return st


def generate_string(stringLength=10, character='0'):
    """Generate a string with line breaks.

    Parameters
    ----------
    stringLength : int, optional
        Number of characters to add in the string. Default `10`
    character : str, optional
        Character to be added. Default `'0'`

    Returns
    -------
    random_str : str
        String with line breaks.
    """
    generated_string = ''

    for i in range(stringLength):
        generated_string += character

        if i % 127 == 0:
            generated_string += '\n'

    return generated_string


def read_file(file_path):
    with open(file_path) as f:
        data = f.read()
    return data


def write_file(file_path, data=''):
    with open(file_path, 'w') as f:
        f.write(data)


def write_file_without_close(file_path, data=''):
    """
    Create and write file without close

    Args:
        file_path: File path where the file will create.
        data: Data to write.

    """
    file = open(file_path, "w")
    file.write(data)


def read_json_file(file_path):
    return json.loads(read_file(file_path))


def write_json_file(file_path, data, ensure_ascii=False):
    """
    Write dict data to JSON file

    Args:
        file_path (str): File path where is located the JSON file to write.
        data (dict): Data to write.
        ensure_ascii (boolean) : If ensure_ascii is true, the output is guaranteed to have all incoming
                                 non-ASCII characters escaped. If ensure_ascii is false, these characters will
                                 be output as-is.
    """
    write_file(file_path, json.dumps(data, indent=4, ensure_ascii=ensure_ascii))


def write_yaml_file(file_path, data, allow_unicode=True, sort_keys=False):
    write_file(file_path, yaml.dump(data, allow_unicode=allow_unicode, sort_keys=sort_keys))


def rename_file(file_path, new_path):
    """
    Renames a file
    Args:
        file_path (str): File path of the file to rename.
        new_path (str): New file path after rename.
    """
    if os.path.exists(file_path):
        os.rename(file_path, new_path)


def delete_file(file_path):
    """Delete a regular file.

    Args:
<<<<<<< HEAD
        file_path (str): File path to the file to be deleted.
=======
        file_path (str): File path of the file to be deleted.
>>>>>>> 1333324d
    """
    if os.path.exists(file_path):
        os.remove(file_path)


def delete_path_recursively(path):
    if os.path.exists(path):
        shutil.rmtree(path, onerror=on_write_error)


def on_write_error(function, path, exc_info):
    """ Error handler for functions that try to modify a file. If the error is due to an access error (read only file),
    it attempts to add write permission and then retries. If the error is for another reason it re-raises the error.

    Args:
        function (function): function that called the handler.
        path (str): Path to the file the function is trying to modify
        exc_info (object): function instance execution information. Passed in by function in runtime.

    Example:
        > shutil.rmtree(path, onerror=on_write_error)
    """
    import stat
    # Check if the error is an access error for Write permissions.
    if not os.access(path, os.W_OK):
        # Add write permissions so file can be edited and execute function.
<<<<<<< HEAD
        os.chmod(path, 0o0777)
        function(path)
        
=======
        os.chmod(path, stat.S_IWUSR)
        function(path)
>>>>>>> 1333324d
    # If error is not Write access error, raise the error
    else:
        raise


def download_file(source_url, dest_path):
    request = requests.get(source_url, allow_redirects=True)
    with open(dest_path, 'wb') as dest_file:
        dest_file.write(request.content)


def remove_file(file_path):
    """Remove a file or a directory path.

    Args:
        file_path (str): File or directory path to remove.
    """
    if os.path.exists(file_path):
        if os.path.isfile(file_path):
            os.remove(file_path)
        elif os.path.isdir(file_path):
            delete_path_recursively(file_path)


def validate_json_file(file_path):
    try:
        with open(file_path) as file:
            json.loads(file.read())
        return True
    except json.decoder.JSONDecodeError:
        return False


def validate_yaml_file(file_path):
    try:
        read_yaml(file_path)
        return True
    except yaml.composer.ComposerError:
        return False


def validate_xml_file(file_path):
    try:
        ET.parse(file_path)
        return True
    except ET.ParseError:
        return False


def get_file_info(file_path, info_type="extension"):
    if os.path.exists(file_path) and filetype.guess(file_path) is not None:
        file = filetype.guess(file_path)
        return file.extension if info_type == "extension" else file.mime


def decompress_gzip(gzip_file_path, dest_file_path):
    with gzip.open(gzip_file_path, 'rb') as source, open(dest_file_path, 'wb') as dest:
        dest.write(source.read())


def decompress_bz2(bz2_file_path, dest_file_path):
    with open(bz2_file_path, 'rb') as source, open(dest_file_path, 'wb') as dest:
        dest.write(bz2.decompress(source.read()))


def decompress_zip(zip_file_path, dest_file_path):
    with zipfile.ZipFile(zip_file_path, 'r') as zip_reference:
        zip_reference.extractall(dest_file_path)


def read_xml_file(file_path, namespaces=None, xml_header=False):
    """
    Function to read XML file as string.

    Args:
        file_path (str): File path where is the XML file.
        namespaces (list): List with data {name: namespace, url: url_namespace}.

    Returns:
        xml_string_data (str): XML string data
    """
    xml_root = ET.parse(file_path).getroot()

    if namespaces is not None:
        for namespace in namespaces:
            try:
                ET.register_namespace(namespace['name'], namespace['url'])
            except KeyError:
                pass

    if xml_header:
        xml_string_data = ET.tostring(xml_root, encoding='utf8', method='xml').decode()
    else:
        xml_string_data = ET.tostring(xml_root).decode()

    return xml_string_data


def compress_gzip_file(src_path, dest_path):
    """
    Compresses a text file into a .gz one.

    Args:
        src_path : Path to source file.
        dest_path : Destination path of the output file.
    """
    with gzip.open(dest_path, 'wb') as dest:
        with open(src_path, 'rb') as source:
            dest.write(source.read())


def copy(source, destination):
    """
    Copy file with metadata and ownership to a specific destination.

    Args:
        source (str): Source file path to copy.
        destination (str): Destination file.
    """
    shutil.copy2(source, destination)
    source_stats = os.stat(source)

    if sys.platform != 'win32':
        os.chown(destination, source_stats[stat.ST_UID], source_stats[stat.ST_GID])


def bind_unix_socket(socket_path, protocol='TCP'):
    """Allow to create a unix socket if it does not exist.

    By default it is assigned owner and group wazuh and permissions 660.

    Args:
        socket_path (str): Path where create the unix socket.
        protocol (str): It can be TCP or UDP.
    """
    if not os.path.exists(socket_path) and sys.platform != 'win32':
        sock_type = socket.SOCK_STREAM if protocol.upper() == 'TCP' else socket.SOCK_DGRAM
        new_socket = socket.socket(socket.AF_UNIX, sock_type)
        new_socket.bind(socket_path)

        set_file_owner_and_group(socket_path, 'wazuh', 'wazuh')
        os.chmod(socket_path, 0o660)


def is_socket(socket_path):
    """Allow to check if a file path is a socket.

    Args:
        socket_path (str): File path to check.

    Returns:
        stat.S_ISSOCK (bool): True if is a socket, False otherwise.
    """
    mode = os.stat(socket_path).st_mode

    return stat.S_ISSOCK(mode)


def set_file_owner_and_group(file_path, owner, group):
    """Allow to change the owner and group of a directory or file.

    Args:
        file_path (str): Path to update owner and group.
        owner (str): Owner user name.
        group (str): Group name.

    Raises:
        KeyError: If owner or group does not exist.
    """
    if sys.platform != 'win32':
        from pwd import getpwnam
        from grp import getgrnam

        if os.path.exists(file_path):
            uid = getpwnam(owner).pw_uid
            gid = getgrnam(group).gr_gid

            os.chown(file_path, uid, gid)


def recursive_directory_creation(path):
    """Recursive function to create folders.

    Args:
        path (str): Path to create. If a folder doesn't exists, it will create it.
    """
    parent, _ = os.path.split(path)
    if parent != '' and not os.path.exists(parent):
        split = os.path.split(parent)
        recursive_directory_creation(split[0])
        os.mkdir(parent)

    if not os.path.exists(path):
        os.mkdir(path)


def move_everything_from_one_directory_to_another(source_directory, destination_directory):
    """Move all files and directories from one directory to another.

    Important note: Copied files must not exist on destination directory.

    Args:
        source_directory (str): Source_directory path.
        destination_directory (str): Destination_directory path.
    Raises:
        ValueError: If source_directory or destination_directory does not exist.
    """
    if not os.path.exists(source_directory):
        raise ValueError(f"{source_directory} does not exist")

    if not os.path.exists(destination_directory):
        raise ValueError(f"{destination_directory} does not exist")

    file_names = os.listdir(source_directory)

    for file_name in file_names:
        shutil.move(os.path.join(source_directory, file_name), destination_directory)


def join_path(path, system):
    """Create the path using the separator indicated for the operating system. Used for remote hosts configuration.

    Path can be defined by the following formats
       path = ['tmp', 'user', 'test']
       path = ['/tmp/user', test]

    Parameters:
        path (list(str)): Path list (one item for level).
        system (str): host system.

    Returns:
        str: Joined path.
    """
    result_path = []

    for item in path:
        if '\\' in item:
            result_path.extend([path_item for path_item in item.split('\\')])
        elif '/' in item:
            result_path.extend([path_item for path_item in item.split('/')])
        else:
            result_path.append(item)

    return '\\'.join(result_path) if system == 'windows' else '/'.join(result_path)


def count_file_lines(filepath):
    """Count number of lines of a specified file.

    Args:
        filepath (str): Absolute path of the file.

    Returns:
        Integer: Number of lines of the file.
    """
    with open(filepath, "r") as file:
        return sum(1 for line in file if line.strip())


def create_large_file(directory, file_path):
    """ Create a large file
    Args:
         directory(str): directory where the file will be genarated
         file_path(str): absolute path of the file
    """
    # If path exists delete it
    if os.path.exists(directory):
        delete_path_recursively(directory)
    # create directory
    os.mkdir(directory)
    file_size = 1024 * 1024 * 960  # 968 MB
    chunksize = 1024 * 768
    # create file and write to it.
    with open(file_path, "a") as f:
        while os.stat(file_path).st_size < file_size:
            f.write(random.choice(string.printable) * chunksize)


def download_text_file(file_url, local_destination_path):
    """Download a remote file with text/plain content type.

    Args:
        file_url (str): Remote URL path where the text file is located.
        local_destination_path (str): Local path where to save the file content.

    Raises:
        ValueError: if the URL content type is not 'text/plain'.

    """
    request = requests.get(file_url, allow_redirects=True)

    if 'text/plain' not in request.headers.get('content-type'):
        raise ValueError(f"The remote url {file_url} does not have text/plain content type to download it")

    open(local_destination_path, 'wb').write(request.content)


def get_file_lines(path):
    with open(path, "r+") as file_to_read:
        return file_to_read.readlines()


def replace_regex_in_file(search_regex, replace_regex, file_path):
    """Perform replacements in a file data according to the specified regex.

    Args:
        search_regex (list(str)): Search regex list.
        replace_regex (list(str)): Replacements regex list.
        file_path (str): File path to read and update.
    """
    if (len(search_regex) != len(replace_regex)):
        raise ValueError('search_regex has to have the same number of items than replace_regex. '
                         f"{len(search_regex)} != {len(replace_regex)}")

    # Read the file content
    file_data = read_file(file_path)

    # Perform the replacements
    for search, replace in zip(search_regex, replace_regex):
        file_data = re.sub(search, replace, file_data)

    # Write the file data
    write_file(file_path, file_data)


def _create_fifo(path, name):
    """Create a FIFO file.

    Args:
        path (str): path where the file will be created.
        name (str): file name.

    Raises:
        OSError: if `mkfifo` fails.
    """
    fifo_path = os.path.join(path, name)
    try:
        os.mkfifo(fifo_path)
    except OSError:
        raise


def _create_sym_link(path, name, target):
    """Create a symbolic link.

    Args:
        path (str): path where the symbolic link will be created.
        name (str): file name.
        target (str): path where the symbolic link will be pointing to.

    Raises:
        OSError: if `symlink` fails.
    """
    symlink_path = os.path.join(path, name)
    try:
        os.symlink(target, symlink_path)
    except OSError:
        raise


def _create_hard_link(path, name, target):
    """Create a hard link.

    Args:
        path (str): path where the hard link will be created.
        name (str): file name.
        target (str): path where the hard link will be pointing to.

    Raises:
        OSError: if `link` fails.
    """
    link_path = os.path.join(path, name)
    try:
        os.link(target, link_path)
    except OSError:
        raise


def _create_socket(path, name):
    """Create a Socket file.

    Args:
        path (str): path where the socket will be created.
        name (str): file name.

    Raises:
        OSError: if `unlink` fails.
    """
    socket_path = os.path.join(path, name)
    try:
        os.unlink(socket_path)
    except OSError:
        if os.path.exists(socket_path):
            raise
    sock = socket.socket(socket.AF_UNIX, socket.SOCK_STREAM)
    sock.bind(socket_path)


def _create_regular(path, name, content=''):
    """Create a regular file.

    Args:
        path (str): path where the regular file will be created.
        name (str): file name.
        content (str, optional): content of the created file. Default `''`
    """
    regular_path = os.path.join(path, name)
    mode = 'wb' if isinstance(content, bytes) else 'w'

    with open(regular_path, mode) as f:
        f.write(content)


def _create_regular_windows(path, name, content=''):
    """Create a regular file in Windows

    Args:
        path (str): path where the regular file will be created.
        name (str): file name.
        content (str, optional): content of the created file. Default `''`
    """
    regular_path = os.path.join(path, name)
    os.popen("echo " + content + " > " + regular_path + f" runas /user:{os.getlogin()}")


def create_file(type_, path, name, **kwargs):
    """Create a file in a given path. The path will be created in case it does not exists.

    Args:
        type_ (str): defined constant that specifies the type. It can be: FIFO, SYSLINK, Socket or REGULAR.
        path (str): path where the file will be created.
        name (str): file name.
        **kwargs: Arbitrary keyword arguments.

    Keyword Args:
            **content (str): content of the created regular file.
            **target (str): path where the link will be pointing to.

    Raises:
        ValueError: if `target` is missing for SYMLINK or HARDINK.
    """

    try:
        logger.info("Creating file " + str(os.path.join(path, name)) + " of " + str(type_) + " type")
        os.makedirs(path, exist_ok=True, mode=0o777)
        if type_ != REGULAR:
            try:
                kwargs.pop('content')
            except KeyError:
                pass
        if type_ in (SYMLINK, HARDLINK) and 'target' not in kwargs:
            raise ValueError(f"'target' param is mandatory for type {type_}")
        getattr(sys.modules[__name__], f'_create_{type_}')(path, name, **kwargs)
    except OSError:
        logger.info("File could not be created.")
        pytest.skip("OS does not allow creating this file.")


def modify_file_content(path, name, new_content=None, is_binary=False):
    """Modify the content of a file.

    Args:
        path (str): path to the file to be modified.
        name (str): name of the file to be modified.
        new_content (str, optional): new content to append to the file. Previous content will remain. Defaults `None`
        is_binary (boolean, optional): True if the file's content is in binary format. False otherwise. Defaults `False`
    """
    path_to_file = os.path.join(path, name)
    logger.info("- Changing content of " + str(path_to_file))
    content = "1234567890qwertyu" if new_content is None else new_content
    with open(path_to_file, 'ab' if is_binary else 'a') as f:
        f.write(content.encode() if is_binary else content)


def modify_file_mtime(path, name):
    """Change the modification time of a file.

    Args:
        path (str): path to the file to be modified.
        name (str): name of the file to be modified.
    """
    path_to_file = os.path.join(path, name)
    logger.info("- Changing mtime of " + str(path_to_file))
    stat = os.stat(path_to_file)
    access_time = stat[ST_ATIME]
    modification_time = stat[ST_MTIME]
    modification_time = modification_time + 1000
    os.utime(path_to_file, (access_time, modification_time))


def modify_file_owner(path, name):
    """Change the owner of a file. The new owner will be '1'.

    On Windows, uid will always be 0.

    Args:
        path (str): path to the file to be modified.
        name (str): name of the file to be modified.
    """

    def modify_file_owner_windows():
        cmd = f"takeown /S 127.0.0.1 /U {os.getlogin()} /F " + path_to_file
        subprocess.call(cmd)

    def modify_file_owner_unix():
        os.chown(path_to_file, 1, -1)

    path_to_file = os.path.join(path, name)
    logger.info("- Changing owner of " + str(path_to_file))

    if sys.platform == 'win32':
        modify_file_owner_windows()
    else:
        modify_file_owner_unix()


def modify_file_group(path, name):
    """Change the group of a file. The new group will be '1'.

    Available for UNIX. On Windows, gid will always be 0 and the group name will be blank.

    Args:
        path (str): path to the file to be modified.
        name (str): name of the file to be modified.
    """
    if sys.platform == 'win32':
        return

    path_to_file = os.path.join(path, name)
    logger.info("- Changing group of " + str(path_to_file))
    os.chown(path_to_file, -1, 1)


def modify_file_permission(path, name):
    """Change the permission of a file.

    On UNIX the new permissions will be '666'.
    On Windows, a list of denied and allowed permissions will be given for each user or group since version 3.8.0.
    Only works on NTFS partitions on Windows systems.

    Args:
        path (str): path to the file to be modified.
        name (str): name of the file to be modified.
    """

    def modify_file_permission_windows():
        user, _, _ = win32sec.LookupAccountName(None, f"{platform.node()}\\{os.getlogin()}")
        sd = win32sec.GetFileSecurity(path_to_file, win32sec.DACL_SECURITY_INFORMATION)
        dacl = sd.GetSecurityDescriptorDacl()
        dacl.AddAccessAllowedAce(win32sec.ACL_REVISION, ntc.FILE_ALL_ACCESS, user)
        sd.SetSecurityDescriptorDacl(1, dacl, 0)
        win32sec.SetFileSecurity(path_to_file, win32sec.DACL_SECURITY_INFORMATION, sd)

    def modify_file_permission_unix():
        os.chmod(path_to_file, 0o666)

    path_to_file = os.path.join(path, name)

    logger.info("- Changing permission of " + str(path_to_file))

    if sys.platform == 'win32':
        modify_file_permission_windows()
    else:
        modify_file_permission_unix()


def modify_file_inode(path, name):
    """Change the inode of a file for Linux.

    On Windows, this function does nothing.

    Args:
        path (str): path to the file to be modified.
        name (str): name of the file to be modified.
    """
    if sys.platform == 'win32':
        return

    logger.info("- Changing inode of " + str(os.path.join(path, name)))
    inode_file = 'inodetmp'
    path_to_file = os.path.join(path, name)

    shutil.copy2(path_to_file, os.path.join(tempfile.gettempdir(), inode_file))
    shutil.move(os.path.join(tempfile.gettempdir(), inode_file), path_to_file)


def modify_file_win_attributes(path, name):
    """Change the attribute of a file in Windows

    On other OS, this function does nothing.

    Args:
        path (str): path to the file to be modified.
        name (str): name of the file to be modified.
    """
    if sys.platform != 'win32':
        return

    logger.info("- Changing win attributes of " + str(os.path.join(path, name)))
    path_to_file = os.path.join(path, name)
    win32api.SetFileAttributes(path_to_file, win32con.FILE_ATTRIBUTE_HIDDEN)


def modify_file(path, name, new_content=None, is_binary=False):
    """Modify a Regular file.

    Args:
        path (str): path to the file to be modified.
        name (str): name of the file to be modified.
        new_content (str, optional): new content to add to the file. Defaults `None`.
        is_binary: (boolean, optional): True if the file is binary. False otherwise. Defaults `False`
    """
    logger.info("Modifying file " + str(os.path.join(path, name)))
    modify_file_inode(path, name)
    modify_file_content(path, name, new_content, is_binary)
    modify_file_mtime(path, name)
    modify_file_owner(path, name)
    modify_file_group(path, name)
    modify_file_permission(path, name)
    modify_file_win_attributes(path, name)<|MERGE_RESOLUTION|>--- conflicted
+++ resolved
@@ -26,16 +26,11 @@
 from wazuh_testing import logger, REGULAR, SYMLINK, HARDLINK
 
 if sys.platform == 'win32':
-<<<<<<< HEAD
     import win32con
     import win32api
     import win32security as win32sec
     import ntsecuritycon as ntc
     import pywintypes
-=======
-    import win32security as win32sec
-    import ntsecuritycon as ntc
->>>>>>> 1333324d
 
 
 def read_json(file_path):
@@ -233,11 +228,7 @@
     """Delete a regular file.
 
     Args:
-<<<<<<< HEAD
-        file_path (str): File path to the file to be deleted.
-=======
         file_path (str): File path of the file to be deleted.
->>>>>>> 1333324d
     """
     if os.path.exists(file_path):
         os.remove(file_path)
@@ -264,14 +255,8 @@
     # Check if the error is an access error for Write permissions.
     if not os.access(path, os.W_OK):
         # Add write permissions so file can be edited and execute function.
-<<<<<<< HEAD
         os.chmod(path, 0o0777)
         function(path)
-        
-=======
-        os.chmod(path, stat.S_IWUSR)
-        function(path)
->>>>>>> 1333324d
     # If error is not Write access error, raise the error
     else:
         raise
