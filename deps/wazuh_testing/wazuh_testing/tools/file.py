--- conflicted
+++ resolved
@@ -1,6 +1,7 @@
 # Copyright (C) 2015-2020, Wazuh Inc.
 # Created by Wazuh, Inc. <info@wazuh.com>.
 # This program is free software; you can redistribute it and/or modify it under the terms of GPLv2
+import bz2
 import random
 import string
 import json
@@ -9,8 +10,8 @@
 import filetype
 import requests
 import gzip
-<<<<<<< HEAD
-import json
+import zipfile
+from os.path import exists
 
 
 def read_json(file_path):
@@ -27,11 +28,6 @@
         output = json.loads(f.read())
 
     return output
-=======
-import bz2
-import zipfile
-from os.path import exists
->>>>>>> 386e4881
 
 
 def truncate_file(file_path):
