--- conflicted
+++ resolved
@@ -3,7 +3,6 @@
 # This program is free software; you can redistribute it and/or modify it under the terms of GPLv2
 import random
 import string
-<<<<<<< HEAD
 import json
 import os
 import xml.etree.ElementTree as ET
@@ -13,9 +12,6 @@
 import bz2
 import zipfile
 from os.path import exists
-=======
-import gzip
->>>>>>> f583a582
 
 
 def truncate_file(file_path):
@@ -93,7 +89,6 @@
     return st
 
 
-<<<<<<< HEAD
 def read_file(file_path):
     with open(file_path) as f:
         data = f.read()
@@ -206,7 +201,8 @@
         xml_string_data = ET.tostring(xml_root).decode()
 
     return xml_string_data
-=======
+
+
 def compress_gzip_file(src_path, dest_path):
     """
     Compresses a text file into a .gz one
@@ -220,5 +216,4 @@
     """
     with gzip.open(dest_path, 'wb') as dest:
         with open(src_path, 'rb') as source:
-            dest.write(source.read())
->>>>>>> f583a582
+            dest.write(source.read())