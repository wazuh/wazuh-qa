--- conflicted
+++ resolved
@@ -88,12 +88,9 @@
         self.active_response_message = None
         self.listener_thread = None
         self.last_client = None
-<<<<<<< HEAD
         self.rcv_msg_queue = Queue(rcv_msg_limit)
 
-=======
         self.change_default_listener = False
->>>>>>> bdacc260
         if start_on_init:
             self.start()
 
@@ -262,12 +259,8 @@
         return message
 
     def send_com_message(self, client_address, connection, command, payload=None, interruption_time=None):
-<<<<<<< HEAD
-        """Create a COM message.
-=======
         """
         Create a COM message
->>>>>>> bdacc260
 
         Args:
             - client_address (str): Client of the connection.
@@ -480,7 +473,6 @@
                 continue
 
     def upgrade_listener(self, filename, filepath, chunk_size, installer, sha1hash, simulate_interruption=False,
-<<<<<<< HEAD
                          simulate_connection_error=False):
         """Listener thread that will finish when encryption_keys are obtained.
 
@@ -492,11 +484,6 @@
             sha1hash (str): SHA1 has of specified file.
             simulate_interruption (boolean): Enable simulate connection interruption.
             simulate_connection_error (boolean): Enable simulate connection error.
-=======
-                         simulate_connection_error=False, upgrade_socket_closed_timeout=120):
-        """
-        Listener thread that will finish when encryption_keys are obtained
->>>>>>> bdacc260
         """
         self.upgrade_errors = False
         self.upgrade_success = False
