--- conflicted
+++ resolved
@@ -52,12 +52,7 @@
         self.mode = mode 
         self.server_address = server_address
         self.remoted_port = remoted_port
-<<<<<<< HEAD
-=======
         self.client_keys_path = client_keys
-        self.listener_thread = threading.Thread(target=self.listener)
-        self.listener_thread.setName('listener_thread')
->>>>>>> f2dd9082
         self.last_message_ctx = ""
         self.running = False
         self.start()
