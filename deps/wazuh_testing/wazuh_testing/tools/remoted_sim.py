import os
import hashlib
import json
import zlib
import socket
import sys
import threading
import struct
import time
import base64
from wazuh_testing.tools import WAZUH_PATH
from Crypto.Cipher import AES, Blowfish
from Crypto.Util.Padding import pad, unpad
from struct import pack


class Cipher:
    def __init__(self,data,key):
        self.block_size = 16
        self.data = data
        self.key_blowfish = key
        self.key_aes = key[:32]

    def encrypt_aes(self):
        iv = b'FEDCBA0987654321'
        cipher = AES.new(self.key_aes,AES.MODE_CBC,iv)
        crp = cipher.encrypt(pad(self.data, self.block_size))
        return (crp)

    def decrypt_aes(self):
        iv = b'FEDCBA0987654321'
        cipher = AES.new(self.key_aes,AES.MODE_CBC,iv)
        dcrp = cipher.decrypt(pad(self.data, self.block_size))
        return (dcrp)

    def encrypt_blowfish(self):
        iv = b'\xfe\xdc\xba\x98\x76\x54\x32\x10'
        cipher = Blowfish.new(self.key_blowfish, Blowfish.MODE_CBC, iv)
        crp = cipher.encrypt(self.data)
        return (crp)

    def decrypt_blowfish(self):
        iv = b'\xfe\xdc\xba\x98\x76\x54\x32\x10'
        cipher = Blowfish.new(self.key_blowfish, Blowfish.MODE_CBC, iv)
        dcrp = cipher.decrypt(self.data)
        return (dcrp)

class RemotedSimulator:
    """
    Create an AF_INET server socket for simulating remoted connection
    """
    def __init__(self, server_address='127.0.0.1', remoted_port=1514, protocol='udp', mode='REJECT',
                 client_keys=WAZUH_PATH+'/etc/client.keys', start_on_init=True):
        self.protocol = protocol
        self.global_count = 1234567891
        self.local_count = 5555
        self.request_counter = 111
        self.request_confirmed = False
        self.request_answer = None
        self.keys = ({},{})
        self.encryption_key = ""
        self.mode = mode
        self.server_address = server_address
        self.remoted_port = remoted_port
        self.client_keys_path = client_keys
        self.last_message_ctx = ""
        self.running = False
        self.upgrade_errors = False
        self.upgrade_success = False
        self.upgrade_notification = None
        self.wcom_message_version = None
        self.listener_thread = None
        if start_on_init:
            self.start()

    """
    Start socket and listener thread
    """
    def start(self, custom_listener=None, args=[]):
        if self.running == False:
            self._start_socket()
            self.listener_thread = threading.Thread(target=(self.listener
                                                            if not custom_listener
                                                            else custom_listener),
                                                    args=args)
<<<<<<< HEAD
            self.listener_thread.setName('listener_thread') 
            self.running = True  
            self.listener_thread.start() 
=======
            self.listener_thread.setName('listener_thread')
            self.running = True
            self.listener_thread.start()
>>>>>>> 5553aeb4

    def _start_socket(self):
        if self.protocol == "tcp":
            self.sock = socket.socket(socket.AF_INET, socket.SOCK_STREAM)
            self.sock.setsockopt(socket.SOL_SOCKET, socket.SO_REUSEADDR, 1)
            self.sock.settimeout(10)
            self.sock.bind((self.server_address,self.remoted_port))
            self.sock.listen(1)
        elif self.protocol == "udp":
            self.sock = socket.socket(socket.AF_INET, socket.SOCK_DGRAM)
            self.sock.setsockopt(socket.SOL_SOCKET, socket.SO_REUSEADDR, 1)
            self.sock.settimeout(10)
            self.sock.bind((self.server_address,self.remoted_port))

    def setWcomMessageVersion(self, version):
        self.wcom_message_version = version

    """
    Stop socket and listener thread
    """
    def stop(self):
        if self.running == True:
            self.running = False
            self.listener_thread.join()
            self.sock.close()

    """
    Generate encryption key (using agent metadata and key)
    """
    def create_encryption_key(self,id,name,key):
        sum1 = (hashlib.md5((hashlib.md5(name.encode()).hexdigest().encode() + hashlib.md5(id.encode()).hexdigest().encode())).hexdigest().encode())[:15]
        sum2 = hashlib.md5(key.encode()).hexdigest().encode()
        self.encryption_key = sum2 + sum1

    """
    Compose event from raw message
    """
    def compose_sec_message(self, message, binary_data=None):
        message = message.encode()
        if binary_data:
            message += binary_data
        random_number = b'55555'
        split = b':'
        global_counter = str(self.global_count).encode()
        local_counter = str(self.local_count).encode()

        msg = random_number + global_counter + split + local_counter + split + message
        msg_md5 = hashlib.md5(msg).hexdigest()
        sec_message = msg_md5.encode() + msg
        return (sec_message)

    """
    Add the Wazuh custom padding to each sec_message sent
    """
    def wazuh_padding(self, compressed_sec_message):
        padding = 8
        extra = len(compressed_sec_message) % padding
        if extra > 0:
            padded_sec_message = (b'!' * (padding - extra)) + compressed_sec_message
        else:
            padded_sec_message = (b'!' * (padding)) + compressed_sec_message
        return (padded_sec_message)

    """
    Encrypt sec_message AES or Blowfish
    """
    def encrypt(self, padded_sec_message, crypto_method):
        if crypto_method == "aes":
            encrypted_sec_message = Cipher(padded_sec_message,self.encryption_key).encrypt_aes()
        elif crypto_method == "blowfish":
            encrypted_sec_message = Cipher(padded_sec_message,self.encryption_key).encrypt_blowfish()
        return (encrypted_sec_message)

    """
    Add sec_message headers for AES or Blowfish Cyphers
    """
    def headers(self, encrypted_sec_message, crypto_method):
        if crypto_method == "aes":
            header = "#AES:".encode()
        elif crypto_method == "blowfish":
            header = ":".encode()
        headers_sec_message = header + encrypted_sec_message
        return (headers_sec_message)

    """
    Create a sec_message to Agent
    """
    def create_sec_message(self, message, crypto_method, binary_data=None):
        # Compose sec_message
        sec_message = self.compose_sec_message(message, binary_data)
        # Compress
        compressed_sec_message = zlib.compress(sec_message)
        # Padding
        padded_sec_message = self.wazuh_padding(compressed_sec_message)
        # Encrypt
        encrypted_sec_message = self.encrypt(padded_sec_message, crypto_method)
        # Add headers
        headers_sec_message = self.headers(encrypted_sec_message, crypto_method)
        return (headers_sec_message)

    """
    Create an ACK message
    """
    def createACK(self, crypto_method):
        return self.create_sec_message("#!-agent ack ", crypto_method)
<<<<<<< HEAD

    """
    Build com message with new format
    """
    def buildNewComMessage(self, command, payload=None):
        list_command = command.split(' ')
        message = None
        if list_command[0] == 'open':
            message = json.dumps({"command": list_command[0],
                                  "parameters": {
                                    "file": list_command[2],
                                    "mode": list_command[1]
                                    }})
        elif list_command[0] == 'write':
            payload_b64 = base64.b64encode(payload)
            payload_b64 = payload_b64.decode('ascii')
            message = json.dumps({"command": list_command[0],
                                  "parameters": {
                                    "file": list_command[2],
                                    "buffer": payload_b64,
                                    "length": (len(payload_b64) * 3) / 4 - payload_b64.count('=', -2)
                                    }})
        elif list_command[0] == 'close' or list_command[0] == 'sha1':
            message = json.dumps({"command": list_command[0],
                                  "parameters": {
                                    "file": list_command[1]
                                    }})
        elif list_command[0] == 'upgrade':
            message = json.dumps({"command": list_command[0],
                                  "parameters": {
                                    "file": list_command[1],
                                    "installer": list_command[2]
                                    }})
        else:
            pass
        return message
=======
>>>>>>> 5553aeb4

    """
    Create a COM message
    - client_address: client of the connection
    - connection: established connection (tcp only)
    - payload: Optional binary data to add to the message
    - interruption_time: Time that will be added in between connections
    """
    def sendComMessage(self, client_address, connection, command, payload=None, interruption_time=None):
        self.request_counter += 1
        message = None
        if command == 'lock_restart -1' or not self.wcom_message_version:
            message = self.create_sec_message(f"#!-req {self.request_counter} com {command}", 'aes', binary_data=payload)
        else:
            msg = self.buildNewComMessage(command, payload=payload)
            message = self.create_sec_message(f"#!-req {self.request_counter} upgrade {msg}", 'aes', None)
        self.send(connection, message)

        if interruption_time:
            if connection:
                connection.close()
                self.sock.close()
                time.sleep(interruption_time)
                self._start_socket()
                connection, client_address = self.start_connection()
            else:
                time.sleep(interruption_time)

        self.request_confirmed = False

        timeout = time.time() + 60
        # Wait for confirmation
        while not self.request_confirmed:
            if time.time() > timeout:
                self.request_answer = 'Request confirmation never arrived'
                self.upgrade_errors = True
                raise TimeoutError(self.request_answer)
            data = self.receiveMessage(connection)
            ret = self.process_message(client_address, data)
            # Response -1 means connection have to be closed
            if ret == -1:
                time.sleep(0.1)
                connection.close()
                break
            # If there is a response, answer it
            elif ret:
                self.send(connection, ret)
        
        if command == 'lock_restart -1' or not self.wcom_message_version:
            if not self.request_answer.startswith('ok '):
                self.upgrade_errors = True
                raise
        else:
            if f'"error":0' not in self.request_answer and 'sha1' not in command:
                self.upgrade_errors = True
                raise

        return self.request_answer

    """
    Create an invalid message, without encryption and headers
    """
    def createINVALID(self):
        return  "INVALID".encode()

    """
    Update message counters, used inside secure messages
    """
    def update_counters(self):
        if self.local_count >= 9997 :
            self.local_count = 0
            self.global_count = self.global_count + 1

        self.local_count = self.local_count +1

    """
    Decrypt a message received from Agent
    """
    def decrypt_message(self, data, crypto_method):
        if crypto_method == 'aes':
            msg_removeheader = bytes(data[5:])
            msg_decrypted = Cipher(msg_removeheader,self.encryption_key).decrypt_aes()
        else:
            msg_removeheader = bytes(data[1:])
            msg_decrypted = Cipher(msg_removeheader,self.encryption_key).decrypt_blowfish()

        padding = 0
        while(msg_decrypted):
            if msg_decrypted[padding] == 33:
                padding += 1
            else:
                break
        msg_removepadding = msg_decrypted[padding:]
        msg_decompress = zlib.decompress(msg_removepadding)
        msg_decoded = msg_decompress.decode('ISO-8859-1')

        return msg_decoded

    """
    Receive message from connection
    """
    def receiveMessage(self, connection):
        while True:
            if self.protocol == 'tcp':
                rcv = connection.recv(4)
                if len(rcv) == 4:
                    data_len = ((rcv[3]&0xFF) << 24) | ((rcv[2]&0xFF) << 16) | ((rcv[1]&0xFF) << 8) | (rcv[0]&0xFF)

                    buffer_array = connection.recv(data_len)

                    if data_len == len(buffer_array):
                        return buffer_array
            else:
                buffer_array, client_address = self.sock.recvfrom(65536)
                return buffer_array

    """
    Recvall with known size of the message
    """
    def recv_all(self, connection, size: int):
        buffer = bytearray()
        while len(buffer) < size:
            try:
                data = connection.recv(size - len(buffer))
                if not data:
                    break
                buffer.extend(data)
            except socket.timeout:
                continue
        return bytes(buffer)

    """
    Listener thread to read every received package from the socket and process it
    """
    def listener(self):
        while self.running:
            if self.protocol == 'tcp':
                # Wait for a connection
                try:
                    connection, client_address = self.sock.accept()
                    while self.running:
                        data = self.recv_all(connection, 4)
                        data_size = struct.unpack('<I', data[0:4])[0]
                        data = self.recv_all(connection, data_size)

                        try:
                            ret = self.process_message(client_address, data)
                        except Exception:
                            time.sleep(1)
                            connection.close()

                        # Response -1 means connection have to be closed
                        if ret == -1:
                            time.sleep(0.1)
                            connection.close()
                            break
                        # If there is a response, answer it
                        elif ret:
                            self.send(connection, ret)
                        else:
                            pass
                except Exception:
                    continue

            elif self.protocol == 'udp':
                try:
                    data, client_address = self.sock.recvfrom(65536)
                    ret = self.process_message(client_address, data)
                    # If there is a response, answer it
                    if ret != None and ret != -1:
                        self.send(client_address, ret)
                except socket.timeout:
                    continue


    """
    Established connection and receives startup message
    """
    def start_connection(self):
        self.encryption_key = ""
        while not self.encryption_key and self.running:
            try:
                connection = None
                if self.protocol == 'tcp':
                    connection, client_address = self.sock.accept()
                else:
                    data, client_address = self.sock.recvfrom(65536)

                while not self.encryption_key and self.running:
                    # Receive ACK message and process it
                    if self.protocol == 'tcp':
                        data = self.receiveMessage(connection)
                    try:
                        ret = self.process_message(client_address, data)

                        # Response -1 means connection have to be closed
                        if ret == -1:
                            time.sleep(0.1)
                            connection.close()
                            break
                        # If there is a response, answer it
                        elif ret:
                            self.send(connection, ret)
                    except Exception:
                        time.sleep(1)
                        if connection:
                            connection.close()

                return connection, client_address
            except Exception as identifier:
                continue

    """
    Listener thread that will finish when encryption_keys are obtained
    """
    def upgrade_listener(self, filename, filepath, chunk_size, installer,
                         sha1hash, simulate_interruption=False,
                         simulate_connection_error=False):
        self.upgrade_errors = False
        self.upgrade_success = False
<<<<<<< HEAD

=======
>>>>>>> 5553aeb4
        while not self.upgrade_errors and self.running:
            try:
                connection, client_address = self.start_connection()
                self.sendComMessage(client_address, connection, 'lock_restart -1')
                self.sendComMessage(client_address, connection, f'open wb {filename}',
                                    interruption_time=5 if simulate_interruption else None)
                with open(filepath, 'rb') as f:
                    bytes_stream = f.read(chunk_size)
                    bytes_stream_64 = base64.b64encode(bytes_stream)
                    bytes_stream_64 = bytes_stream_64.decode('utf-8')
                    while len(bytes_stream) == chunk_size:
                        self.sendComMessage(client_address, connection, f'write {len(bytes_stream)} {filename} ',
                                            payload=bytes_stream)
                        bytes_stream = f.read(chunk_size)
                    self.sendComMessage(client_address, connection, f'write {len(bytes_stream)} {filename} ',
                                        payload=bytes_stream)
                self.sendComMessage(client_address, connection, f'close {filename}')
                response = self.sendComMessage(client_address, connection, f'sha1 {filename}')

                if f'"message":"{sha1hash}"' not in response:
                    self.upgrade_errors = True
                    raise
                self.sendComMessage(client_address, connection, f'upgrade {filename} {installer}')
                self.upgrade_notification = None
                self.upgrade_success = True
                # Switch to common listener once the upgrade has ended
                if simulate_connection_error:
                    # Sleep long enough to make the connection after upgrade fail and generate a rollback
                    time.sleep(100)
                    self.sock.close()
                    self._start_socket()
                return self.listener()
            except Exception as identifier:
                continue
<<<<<<< HEAD
=======


>>>>>>> 5553aeb4

    """
    send method to write on the socket
    """
    def send(self, dst, data):
        self.update_counters()
        if self.protocol == "tcp":
            try:
                length = pack('<I', len(data))
                dst.send(length+data)
            except:
                pass
        elif self.protocol == "udp":
            try:
                self.sock.sendto(data, dst)
            except:
                pass

    """
    Process a received message and answer according to the simulator mode
    """
    def process_message(self, source, received):
        #handle ping pong response
        if received == b'#ping':
            return b'#pong'

        #parse agent identifier and payload
        index = received.find(b'!')
        if index == 0:
            agent_identifier_type = "by_id"
            index = received[1:].find(b'!')
            agent_identifier = received[1:index+1].decode()
            received=received[index+2:]
        else:
            agent_identifier_type = "by_ip"
            agent_identifier = source[0]

        #parse crypto method
        if received.find(b'#AES') == 0:
            crypto_method = "aes"
        else:
            crypto_method = "blowfish"

        #Update keys to encrypt/decrypt
        self.update_keys()
        #TODO: Ask for specific keys depending on Agent Identifier
        keys = self.get_key()
        if keys == None:
            #No valid keys
            return -1
        (id, name, ip, key) = keys
        self.create_encryption_key(id, name, key)

        #Decrypt message
        rcv_msg = self.decrypt_message(received, crypto_method)

        #Hash message means a response is required
        if rcv_msg.find('#!-') != -1:
            req_index = rcv_msg.find('#!-req')
            if req_index != -1:
                if int(rcv_msg[req_index:].split(' ')[1]) == self.request_counter:
                    self.request_answer = ' '.join(rcv_msg[req_index:].split(' ')[2:])
                    self.request_confirmed = True
            hash_message = True
        else:
            hash_message = False

        if rcv_msg.find('upgrade_update_status') != -1:
            self.upgrade_notification = json.loads(rcv_msg[rcv_msg.find('\"parameters\":')+13:-1])

        #Save context of received message for future asserts
        self.last_message_ctx = '{} {} {}'.format(agent_identifier_type, agent_identifier, crypto_method)

        #Create response
        if self.mode == "REJECT":
            return -1
        elif self.mode == "DUMMY_ACK":
            msg = self.createACK(crypto_method)
        elif self.mode == "CONTROLED_ACK":
            if hash_message :
                msg = self.createACK(crypto_method)
            else:
                msg = None
        elif self.mode == "WRONG_KEY":
            self.create_encryption_key(id+'inv', name+'inv', key+'inv')
            msg = self.createACK(crypto_method)
        elif self.mode == "INVALID_MSG":
            msg = self.createINVALID()

        return(msg)

    """
    Update keys table with keys read from client.keys
    """
    def update_keys(self):
        with open(self.client_keys_path) as client_file:
            client_lines = client_file.read().splitlines()

            self.keys = ({},{})
            for line in client_lines:
                (id, name, ip, key) = line.split(" ")
                self.keys[0][id] = (id, name, ip, key)
                self.keys[1][ip] = (id, name, ip, key)

    """
    Get an specific key
    keys can be found in two dictionaries: by_id and by_ip
    If no key is provided, the first item will be returned.
    """
    def get_key(self, key=None, dictionary="by_id"):
        try:
            if key==None:
                return next(iter(self.keys[0].values()))

            if dictionary == "by_ip":
                return self.keys[0][key]
            else:
                return self.keys[1][key]
        except:
            return None

    """
    Set Remoted simulator work mode:
    -REJECT: Any connection will be rejected. UDP will ignore incoming connection, TCP will actively
     close incoming connection.
    -DUMMY_ACK: Any received package will be answered with an ACK
    -CONTROLED_ACK: Received package will be processed and decrypted. Only valid decrypted messages
     starting with #!- will receive an ACK
    -WRONG_KEY: Any received package will be answered with an ACK created with incorrect keys.
    -INVALID_MSG: Any received package will be answered with a message that is not encrypted and without header.
    """
    def set_mode(self, mode):
        self.mode = mode


    """
    Wait for upgrade process to run
    timeout: Max timeout in seconds
    """
    def wait_upgrade_process(self, timeout=None):
        while not self.upgrade_success and not self.upgrade_errors and (timeout is None or timeout > 0):
            time.sleep(1)
            if timeout is not None:
                timeout -= 1
        return self.upgrade_success, self.request_answer

    """
    Wait for the arrival of the agent notification
    timeout: Max timeout in seconds
    """
    def wait_upgrade_notification(self, timeout=None):
        while (self.upgrade_notification is None) and (timeout is None or timeout > 0):
            time.sleep(1)
            if timeout is not None:
                timeout -= 1
        return self.upgrade_notification<|MERGE_RESOLUTION|>--- conflicted
+++ resolved
@@ -83,15 +83,9 @@
                                                             if not custom_listener
                                                             else custom_listener),
                                                     args=args)
-<<<<<<< HEAD
-            self.listener_thread.setName('listener_thread') 
-            self.running = True  
-            self.listener_thread.start() 
-=======
             self.listener_thread.setName('listener_thread')
             self.running = True
             self.listener_thread.start()
->>>>>>> 5553aeb4
 
     def _start_socket(self):
         if self.protocol == "tcp":
@@ -197,7 +191,6 @@
     """
     def createACK(self, crypto_method):
         return self.create_sec_message("#!-agent ack ", crypto_method)
-<<<<<<< HEAD
 
     """
     Build com message with new format
@@ -234,8 +227,6 @@
         else:
             pass
         return message
-=======
->>>>>>> 5553aeb4
 
     """
     Create a COM message
@@ -283,7 +274,7 @@
             # If there is a response, answer it
             elif ret:
                 self.send(connection, ret)
-        
+
         if command == 'lock_restart -1' or not self.wcom_message_version:
             if not self.request_answer.startswith('ok '):
                 self.upgrade_errors = True
@@ -456,10 +447,7 @@
                          simulate_connection_error=False):
         self.upgrade_errors = False
         self.upgrade_success = False
-<<<<<<< HEAD
-
-=======
->>>>>>> 5553aeb4
+
         while not self.upgrade_errors and self.running:
             try:
                 connection, client_address = self.start_connection()
@@ -494,11 +482,6 @@
                 return self.listener()
             except Exception as identifier:
                 continue
-<<<<<<< HEAD
-=======
-
-
->>>>>>> 5553aeb4
 
     """
     send method to write on the socket
