# Copyright (C) 2015-2021, Wazuh Inc.
# Created by Wazuh, Inc. <info@wazuh.com>.
# This program is free software; you can redistribute it and/or modify it under the terms of GPLv2

import base64
import hashlib
import json
import os
import socket
import struct
import threading
import time
import zlib
from struct import pack

from Crypto.Cipher import AES, Blowfish
from Crypto.Util.Padding import pad
from wazuh_testing.tools import WAZUH_PATH
from wazuh_testing.tools.monitoring import Queue


class Cipher:
    """Algorithm to perform encryption/decryption of manager-agent secure messages:
    https://documentation.wazuh.com/current/development/message-format.html#secure-message-format.
    """

    def __init__(self, data, key):
        self.block_size = 16
        self.data = data
        self.key_blowfish = key
        self.key_aes = key[:32]

    def encrypt_aes(self):
        iv = b'FEDCBA0987654321'
        cipher = AES.new(self.key_aes, AES.MODE_CBC, iv)
        return cipher.encrypt(pad(self.data, self.block_size))

    def decrypt_aes(self):
        iv = b'FEDCBA0987654321'
        cipher = AES.new(self.key_aes, AES.MODE_CBC, iv)
        return cipher.decrypt(pad(self.data, self.block_size))

    def encrypt_blowfish(self):
        iv = b'\xfe\xdc\xba\x98\x76\x54\x32\x10'
        cipher = Blowfish.new(self.key_blowfish, Blowfish.MODE_CBC, iv)
        return cipher.encrypt(self.data)

    def decrypt_blowfish(self):
        iv = b'\xfe\xdc\xba\x98\x76\x54\x32\x10'
        cipher = Blowfish.new(self.key_blowfish, Blowfish.MODE_CBC, iv)
        return cipher.decrypt(self.data)


class RemotedSimulator:
<<<<<<< HEAD
    """Create an AF_INET server socket for simulating remoted connection."""
=======
    """Create an AF_INET server socket for simulating remoted connection.

    Args:
        server_address (str): Manager ip address.
        remoted_port (str): Remoted connection port.
        protocol (str): Remoted protocol.
        mode (str): Remoted mode (REJECT, DUMMY_ACK, CONTROLLED_ACK, WRONG_KEY, INVALID_MSG)
        client_keys (str): Client keys file path.
        start_on_init (boolean): Indicate if remoted simulator should start after initialization.
        rcv_msg_limit (int): max elements for the received message queue.
    """
>>>>>>> 05389c49

    def __init__(self, server_address='127.0.0.1', remoted_port=1514, protocol='udp', mode='REJECT',
                 client_keys=WAZUH_PATH + '/etc/client.keys', start_on_init=True, rcv_msg_limit=0):
        self.protocol = protocol
        self.global_count = 1234567891
        self.local_count = 5555
        self.request_counter = 111
        self.request_confirmed = False
        self.request_answer = None
        self.keys = ({}, {})
        self.encryption_key = ""
        self.mode = mode
        self.server_address = server_address
        self.remoted_port = remoted_port
        self.client_keys_path = client_keys
        self.last_message_ctx = ""
        self.running = False
        self.upgrade_errors = False
        self.upgrade_success = False
        self.upgrade_notification = None
        self.wcom_message_version = None
        self.active_response_message = None
        self.listener_thread = None
        self.last_client = None
        self.rcv_msg_queue = Queue(rcv_msg_limit)

        if start_on_init:
            self.start()

    def start(self, custom_listener=None, args=[]):
        """Start socket and listener thread.

        Args:
            custom_listener (thread): Custom listener thread.
            args (list): Listener thread arguments.
        """
        if not self.running:
            self._start_socket()
            self.listener_thread = threading.Thread(target=(self.listener if not custom_listener else custom_listener),
                                                    args=args)
            self.listener_thread.setName('listener_thread')
            self.running = True
            self.listener_thread.start()

    def _start_socket(self):
        """Init remoted simulator socket."""
        if self.protocol == "tcp":
            self.sock = socket.socket(socket.AF_INET, socket.SOCK_STREAM)
            self.sock.setsockopt(socket.SOL_SOCKET, socket.SO_REUSEADDR, 1)
            self.sock.settimeout(10)
            self.sock.bind((self.server_address, self.remoted_port))
            self.sock.listen(1)
        elif self.protocol == "udp":
            self.sock = socket.socket(socket.AF_INET, socket.SOCK_DGRAM)
            self.sock.setsockopt(socket.SOL_SOCKET, socket.SO_REUSEADDR, 1)
            self.sock.settimeout(10)
            self.sock.bind((self.server_address, self.remoted_port))

    def set_wcom_message_version(self, version):
        """Set version for WPK tests.

        Args:
            version (str): WPK version.
        """
        self.wcom_message_version = version

    def set_active_response_message(self, ar_message):
        """Set message for AR tests.

        Args:
            ar_message (str): Active response message.
        """
        self.active_response_message = ar_message

    def stop(self):
        """Stop socket and listener thread"""
        if self.running:
            self.running = False
            self.listener_thread.join()
            self.sock.close()

    def create_encryption_key(self, agent_id, name, key):
        """Generate encryption key (using agent metadata and key).

        Args:
            agent_id (str): Agent id.
            name (str): Agent name.
            key (str): Encryption key.
        """
        sum1 = (hashlib.md5((hashlib.md5(name.encode()).hexdigest().encode() + hashlib.md5(
            agent_id.encode()).hexdigest().encode())).hexdigest().encode())[:15]
        sum2 = hashlib.md5(key.encode()).hexdigest().encode()
        self.encryption_key = sum2 + sum1

    def compose_sec_message(self, message, binary_data=None):
        """Compose event from raw message.

        Args:
            message (str): Raw message.
<<<<<<< HEAD
            binary_data(str): Binary data.
=======
            binary_data (str): Binary data.
>>>>>>> 05389c49
        """
        message = message.encode()
        if binary_data:
            message += binary_data
        random_number = b'55555'
        split = b':'
        global_counter = str(self.global_count).encode()
        local_counter = str(self.local_count).encode()

        msg = random_number + global_counter + split + local_counter + split + message
        msg_md5 = hashlib.md5(msg).hexdigest()
        sec_message = msg_md5.encode() + msg
        return sec_message

    def wazuh_padding(self, compressed_sec_message):
        """Add the Wazuh custom padding to each sec_message sent."""
        padding = 8
        extra = len(compressed_sec_message) % padding
        if extra > 0:
            padded_sec_message = (b'!' * (padding - extra)) + compressed_sec_message
        else:
            padded_sec_message = (b'!' * padding) + compressed_sec_message
        return padded_sec_message

    def encrypt(self, padded_sec_message, crypto_method):
        """Encrypt sec_message AES or Blowfish."""
        if crypto_method == "aes":
            encrypted_sec_message = Cipher(padded_sec_message, self.encryption_key).encrypt_aes()
        elif crypto_method == "blowfish":
            encrypted_sec_message = Cipher(padded_sec_message, self.encryption_key).encrypt_blowfish()
        return encrypted_sec_message

    def headers(self, encrypted_sec_message, crypto_method):
        """Add sec_message headers for AES or Blowfish Cyphers."""
        if crypto_method == "aes":
            header = "#AES:".encode()
        elif crypto_method == "blowfish":
            header = ":".encode()
        headers_sec_message = header + encrypted_sec_message
        return headers_sec_message

    def create_sec_message(self, message, crypto_method, binary_data=None):
        """Create a sec_message to Agent."""
        # Compose sec_message
        sec_message = self.compose_sec_message(message, binary_data)
        # Compress
        compressed_sec_message = zlib.compress(sec_message)
        # Padding
        padded_sec_message = self.wazuh_padding(compressed_sec_message)
        # Encrypt
        encrypted_sec_message = self.encrypt(padded_sec_message, crypto_method)
        # Add headers
        headers_sec_message = self.headers(encrypted_sec_message, crypto_method)
        return headers_sec_message

    def create_ack(self, crypto_method):
        """Create an ACK message."""
        return self.create_sec_message("#!-agent ack ", crypto_method)

    def build_new_com_message(self, command, payload=None):
        """Build com message with new format."""
        list_command = command.split(' ')
        message = None
        if list_command[0] == 'open':
            message = json.dumps({"command": list_command[0],
                                  "parameters": {
                                      "file": list_command[2],
                                      "mode": list_command[1]
                                  }})
        elif list_command[0] == 'write':
            payload_b64 = base64.b64encode(payload)
            payload_b64 = payload_b64.decode('ascii')
            message = json.dumps({"command": list_command[0],
                                  "parameters": {
                                      "file": list_command[2],
                                      "buffer": payload_b64,
                                      "length": (len(payload_b64) * 3) / 4 - payload_b64.count('=', -2)
                                  }})
        elif list_command[0] == 'close' or list_command[0] == 'sha1':
            message = json.dumps({"command": list_command[0],
                                  "parameters": {
                                      "file": list_command[1]
                                  }})
        elif list_command[0] == 'upgrade':
            message = json.dumps({"command": list_command[0],
                                  "parameters": {
                                      "file": list_command[1],
                                      "installer": list_command[2]
                                  }})
        else:
            pass
        return message

    def send_com_message(self, client_address, connection, command, payload=None, interruption_time=None):
        """Create a COM message.

        Args:
<<<<<<< HEAD
            - client_address: client of the connection.
            - connection: established connection (tcp only).
            - payload: Optional binary data to add to the message.
            - interruption_time: Time that will be added in between connections.
=======
            - client_address (str): Client of the connection.
            - connection (pair): Pair with manager connection attributes.
            - command (str): Pair connection and address.
            - payload (bin): Optional binary data to add to the message.
            - interruption_time (int): Time that will be added in between connections.
>>>>>>> 05389c49
        """
        self.request_counter += 1
        if command == 'lock_restart -1' or self.wcom_message_version is None:
            message = self.create_sec_message(f"#!-req {self.request_counter} com {command}", 'aes',
                                              binary_data=payload)
        else:
            msg = self.build_new_com_message(command, payload=payload)
            message = self.create_sec_message(f"#!-req {self.request_counter} upgrade {msg}", 'aes', None)
        self.send(connection, message)

        if interruption_time:
            if connection:
                connection.close()
                self.sock.close()
                time.sleep(interruption_time)
                self._start_socket()
                connection, client_address = self.start_connection()
            else:
                time.sleep(interruption_time)

        self.request_confirmed = False

        timeout = time.time() + 60
        # Wait for confirmation
        while not self.request_confirmed:
            if time.time() > timeout:
                self.request_answer = 'Request confirmation never arrived'
                self.upgrade_errors = True
                raise TimeoutError(self.request_answer)
            data = self.receive_message(connection)
            ret = self.process_message(client_address, data)
            # Response -1 means connection have to be closed
            if ret == -1:
                time.sleep(0.1)
                connection.close()
                break
            # If there is a response, answer it
            elif ret:
                self.send(connection, ret)

        if command == 'lock_restart -1' or self.wcom_message_version is None:
            if not self.request_answer.startswith('ok '):
                self.upgrade_errors = True
                raise
        else:
            if f'"error":0' not in self.request_answer:
                self.upgrade_errors = True
                raise

        return self.request_answer

    def create_invalid(self):
        """Create an invalid message, without encryption and headers."""
        return "INVALID".encode()

    def update_counters(self):
        """Update message counters, used inside secure messages."""
        if self.local_count >= 9997:
            self.local_count = 0
            self.global_count = self.global_count + 1

        self.local_count = self.local_count + 1

    def decrypt_message(self, data, crypto_method):
        """Decrypt a message received from Agent."""
        if crypto_method == 'aes':
            msg_remove_header = bytes(data[5:])
            msg_decrypted = Cipher(msg_remove_header, self.encryption_key).decrypt_aes()
        else:
            msg_remove_header = bytes(data[1:])
            msg_decrypted = Cipher(msg_remove_header, self.encryption_key).decrypt_blowfish()

        padding = 0
        while msg_decrypted:
            if msg_decrypted[padding] == 33:
                padding += 1
            else:
                break
        msg_remove_padding = msg_decrypted[padding:]
        msg_decompress = zlib.decompress(msg_remove_padding)
        msg_decoded = msg_decompress.decode('ISO-8859-1')

        return msg_decoded

    def receive_message(self, connection):
        """Receive message from connection."""
        while True:
            if self.protocol == 'tcp':
                rcv = connection.recv(4)
                if len(rcv) == 4:
                    data_len = ((rcv[3] & 0xFF) << 24) | ((rcv[2] & 0xFF) << 16) | ((rcv[1] & 0xFF) << 8) | (
                                rcv[0] & 0xFF)

                    buffer_array = connection.recv(data_len)

                    if data_len == len(buffer_array):
                        return buffer_array
            else:
                buffer_array, client_address = self.sock.recvfrom(65536)
                return buffer_array

    def recv_all(self, connection, size: int):
<<<<<<< HEAD
        """Recvall with known size of the message."""
=======
        """Receive all messages until the limit size is reached.

        Args:
            connection (pair): Pair with manager connection attributes.
            size (int): Limit size of received messages.
        """

>>>>>>> 05389c49
        buffer = bytearray()
        while len(buffer) < size:
            try:
                data = connection.recv(size - len(buffer))
                if not data:
                    break
                buffer.extend(data)
            except socket.timeout:
                continue
        return bytes(buffer)

    def listener(self):
        """Listener thread to read every received package from the socket and process it."""
        while self.running:
            if self.protocol == 'tcp':
                # Wait for a connection
                try:
                    connection, client_address = self.sock.accept()
                    self.last_client = connection
                    while self.running:
                        data = self.recv_all(connection, 4)
                        data_size = struct.unpack('<I', data[0:4])[0]
                        data = self.recv_all(connection, data_size)
                        try:
                            ret = self.process_message(client_address, data)
                        except Exception:
                            time.sleep(1)
                            connection.close()
                            self.last_client = None

                        # Response -1 means connection have to be closed
                        if ret == -1:
                            time.sleep(0.1)
                            connection.close()
                            self.last_client = None
                            break
                        # If there is a response, answer it
                        elif ret:
                            self.send(connection, ret)
                        else:
                            pass

                        # Active response message
                        if self.active_response_message:
                            msg = self.create_sec_message(f"#!-execd {self.active_response_message}", "aes")
                            self.active_response_message = None
                            self.send(connection, msg)
                except Exception:
                    continue

            elif self.protocol == 'udp':
                try:
                    data, client_address = self.sock.recvfrom(65536)
                    ret = self.process_message(client_address, data)
                    # If there is a response, answer it
                    if ret is not None and ret != -1:
                        self.send(client_address, ret)
                except socket.timeout:
                    continue

    def start_connection(self):
        """Established connection and receives startup message."""
        self.encryption_key = ""
        while not self.encryption_key and self.running:
            try:
                connection = None
                if self.protocol == 'tcp':
                    connection, client_address = self.sock.accept()
                else:
                    data, client_address = self.sock.recvfrom(65536)

                while not self.encryption_key and self.running:
                    # Receive ACK message and process it
                    if self.protocol == 'tcp':
                        data = self.receive_message(connection)
                    try:
                        ret = self.process_message(client_address, data)

                        # Response -1 means connection have to be closed
                        if ret == -1:
                            time.sleep(0.1)
                            connection.close()
                            break
                        # If there is a response, answer it
                        elif ret:
                            self.send(connection, ret)
                    except Exception:
                        time.sleep(1)
                        if connection:
                            connection.close()

                return connection, client_address
            except Exception:
                continue

    def upgrade_listener(self, filename, filepath, chunk_size, installer, sha1hash, simulate_interruption=False,
                         simulate_connection_error=False):
<<<<<<< HEAD
        """Listener thread that will finish when encryption_keys are obtained."""
=======
        """Listener thread that will finish when encryption_keys are obtained.

        Args:
            filename (str): Filename.
            filepath (str): File path
            chunk_size (int): Size of the chunk.
            installer (str): Name of the installer script.
            sha1hash (str): SHA1 has of specified file.
            simulate_interruption (boolean): Enable simulate connection interruption.
            simulate_connection_error (boolean): Enable simulate connection error.
        """
>>>>>>> 05389c49
        self.upgrade_errors = False
        self.upgrade_success = False

        while not self.upgrade_errors and self.running:
            try:
                connection, client_address = self.start_connection()

                time.sleep(60)
                self.send_com_message(client_address, connection, 'lock_restart -1')
                self.send_com_message(client_address, connection, f'open wb {filename}',
                                      interruption_time=5 if simulate_interruption else None)
                with open(filepath, 'rb') as f:
                    bytes_stream = f.read(chunk_size)
                    while len(bytes_stream) == chunk_size:
                        self.send_com_message(client_address, connection, f'write {len(bytes_stream)} {filename} ',
                                              payload=bytes_stream)
                        bytes_stream = f.read(chunk_size)
                    self.send_com_message(client_address, connection, f'write {len(bytes_stream)} {filename} ',
                                          payload=bytes_stream)

                self.send_com_message(client_address, connection, f'close {filename}')
                response = self.send_com_message(client_address, connection, f'sha1 {filename}')

                if self.wcom_message_version is None:
                    if response.split(' ')[1] != sha1hash:
                        self.upgrade_errors = True
                        raise
                elif f'"message":"{sha1hash}"' not in response:
                    self.upgrade_errors = True
                    raise

                self.send_com_message(client_address, connection, f'upgrade {filename} {installer}')
                self.upgrade_notification = None
                self.upgrade_success = True

                # Switch to common listener once the upgrade has ended
                if simulate_connection_error:
                    # Sleep long enough to make the connection after upgrade fail and generate a rollback
                    time.sleep(100)
                    self.sock.close()
                    self._start_socket()
                return self.listener()
            except Exception:
                continue

    def send(self, dst, data):
<<<<<<< HEAD
        """Send method to write on the socket."""
=======
        """Send method to write on the socket.

        Args:
            dst (socket): Address to write specified data.
            data (socket): Data to be send.
        """
>>>>>>> 05389c49
        self.update_counters()
        if self.protocol == "tcp":
            try:
                length = pack('<I', len(data))
                dst.send(length + data)
            except:
                pass
        elif self.protocol == "udp":
            try:
                self.sock.sendto(data, dst)
            except:
                pass

    def process_message(self, source, received):
<<<<<<< HEAD
        """Process a received message and answer according to the simulator mode."""
=======
        """Process a received message and answer according to the simulator mode.

        Args:
            source (str): Source of the message.
            received (str): Received message.
        """
>>>>>>> 05389c49

        # handle ping pong response
        if received == b'#ping':
            return b'#pong'

        # parse agent identifier and payload
        index = received.find(b'!')
        if index == 0:
            agent_identifier_type = "by_id"
            index = received[1:].find(b'!')
            agent_identifier = received[1:index + 1].decode()
            received = received[index + 2:]
        else:
            agent_identifier_type = "by_ip"
            agent_identifier = source[0]

        # parse crypto method
        if received.find(b'#AES') == 0:
            crypto_method = "aes"
        else:
            crypto_method = "blowfish"

        # Update keys to encrypt/decrypt
        self.update_keys()
        # TODO: Ask for specific keys depending on Agent Identifier
        keys = self.get_key()
        if keys is None:
            # No valid keys
            return -1
        (id, name, ip, key) = keys
        self.create_encryption_key(id, name, key)

        # Decrypt message
        rcv_msg = self.decrypt_message(received, crypto_method)

        ## Store message
        self.rcv_msg_queue.put(rcv_msg)

        # Hash message means a response is required
        if rcv_msg.find('#!-') != -1:
            req_index = rcv_msg.find('#!-req')
            if req_index != -1:
                if int(rcv_msg[req_index:].split(' ')[1]) == self.request_counter:
                    self.request_answer = ' '.join(rcv_msg[req_index:].split(' ')[2:])
                    self.request_confirmed = True
            hash_message = True
        else:
            hash_message = False

        if rcv_msg.find('upgrade_update_status') != -1:
            self.upgrade_notification = json.loads(rcv_msg[rcv_msg.find('\"parameters\":') + 13:-1])

        # Save context of received message for future asserts
        self.last_message_ctx = '{} {} {}'.format(agent_identifier_type, agent_identifier, crypto_method)

        # Create response
        if self.mode == "REJECT":
            return -1
        elif self.mode == "DUMMY_ACK":
            msg = self.create_ack(crypto_method)
        elif self.mode == "CONTROLLED_ACK":
            if hash_message:
                msg = self.create_ack(crypto_method)
            else:
                msg = None
        elif self.mode == "WRONG_KEY":
            self.create_encryption_key(id + 'inv', name + 'inv', key + 'inv')
            msg = self.create_ack(crypto_method)
        elif self.mode == "INVALID_MSG":
            msg = self.create_invalid()

        return msg

    def update_keys(self):
        """Update keys table with keys read from client.keys."""
        if not os.path.exists(self.client_keys_path):
            with open(self.client_keys_path, 'w+') as f:
                f.write("100 ubuntu-agent any TopSecret")

        with open(self.client_keys_path) as client_file:
            client_lines = client_file.read().splitlines()

            self.keys = ({}, {})
            for line in client_lines:
                (id, name, ip, key) = line.split(" ")
                self.keys[0][id] = (id, name, ip, key)
                self.keys[1][ip] = (id, name, ip, key)

    def get_key(self, key=None, dictionary="by_id"):
        """Get an specific key.

        Keys can be found in two dictionaries: by_id and by_ip. If no key is provided, the first item will be returned.
<<<<<<< HEAD
=======

        Args:
            key (pair): Pair with by_id and by_ip key dictionaries.
            dictionary (str): Dictionary to used (by_id or by_ip)
>>>>>>> 05389c49
        """
        try:
            if key is None:
                return next(iter(self.keys[0].values()))

            if dictionary == "by_ip":
                return self.keys[0][key]
            else:
                return self.keys[1][key]
        except:
            return None

    def set_mode(self, mode):
        """Set Remoted simulator work mode:
<<<<<<< HEAD

        Args:
            mode (str): Remoted simulator mode (REJECT,DUMMY_ACK, CONTROLLED_ACK, WRONG_KEY, INVALID_MSG).

=======

        Args:
            mode (str): Remoted simulator mode (REJECT,DUMMY_ACK, CONTROLLED_ACK, WRONG_KEY, INVALID_MSG).

>>>>>>> 05389c49

            REJECT: Any connection will be rejected. UDP will ignore incoming connection, TCP will actively
            close incoming connection.
            DUMMY_ACK: Any received package will be answered with an ACK.
            CONTROLLED_ACK: Received package will be processed and decrypted. Only valid decrypted messages.
            starting with #!- will receive an ACK
            WRONG_KEY: Any received package will be answered with an ACK created with incorrect keys.
            INVALID_MSG: Any received package will be answered with a message that is not encrypted and without header.
        """
        self.mode = mode

    def wait_upgrade_process(self, timeout=None):
        """Wait for upgrade process to run.

        Args:
            timeout (int): Max timeout in seconds.

        Returns:
            Boolean: Upgrade success message.
            String: Request answer.
        """
        while not self.upgrade_success and not self.upgrade_errors and (timeout is None or timeout > 0):
            time.sleep(1)
            if timeout is not None:
                timeout -= 1
        return self.upgrade_success, self.request_answer

    def wait_upgrade_notification(self, timeout=None):
        """Wait for the arrival of the agent notification.

        Args:
            timeout (int): Max timeout in seconds.

        Returns:
            string: Upgrade notification.
        """
        while (self.upgrade_notification is None) and (timeout is None or timeout > 0):
            time.sleep(1)
            if timeout is not None:
                timeout -= 1
        return self.upgrade_notification

    def request(self, message):
        """Send request to agent using current request counter.

        Args:
            message (str): Request content.
        """
        if self.last_client:
            request = self.create_sec_message(f'#!-req {self.request_counter} {message}', 'aes')
            self.send(self.last_client, request)<|MERGE_RESOLUTION|>--- conflicted
+++ resolved
@@ -52,9 +52,6 @@
 
 
 class RemotedSimulator:
-<<<<<<< HEAD
-    """Create an AF_INET server socket for simulating remoted connection."""
-=======
     """Create an AF_INET server socket for simulating remoted connection.
 
     Args:
@@ -66,7 +63,6 @@
         start_on_init (boolean): Indicate if remoted simulator should start after initialization.
         rcv_msg_limit (int): max elements for the received message queue.
     """
->>>>>>> 05389c49
 
     def __init__(self, server_address='127.0.0.1', remoted_port=1514, protocol='udp', mode='REJECT',
                  client_keys=WAZUH_PATH + '/etc/client.keys', start_on_init=True, rcv_msg_limit=0):
@@ -166,11 +162,7 @@
 
         Args:
             message (str): Raw message.
-<<<<<<< HEAD
-            binary_data(str): Binary data.
-=======
             binary_data (str): Binary data.
->>>>>>> 05389c49
         """
         message = message.encode()
         if binary_data:
@@ -268,18 +260,11 @@
         """Create a COM message.
 
         Args:
-<<<<<<< HEAD
-            - client_address: client of the connection.
-            - connection: established connection (tcp only).
-            - payload: Optional binary data to add to the message.
-            - interruption_time: Time that will be added in between connections.
-=======
             - client_address (str): Client of the connection.
             - connection (pair): Pair with manager connection attributes.
             - command (str): Pair connection and address.
             - payload (bin): Optional binary data to add to the message.
             - interruption_time (int): Time that will be added in between connections.
->>>>>>> 05389c49
         """
         self.request_counter += 1
         if command == 'lock_restart -1' or self.wcom_message_version is None:
@@ -382,9 +367,6 @@
                 return buffer_array
 
     def recv_all(self, connection, size: int):
-<<<<<<< HEAD
-        """Recvall with known size of the message."""
-=======
         """Receive all messages until the limit size is reached.
 
         Args:
@@ -392,7 +374,6 @@
             size (int): Limit size of received messages.
         """
 
->>>>>>> 05389c49
         buffer = bytearray()
         while len(buffer) < size:
             try:
@@ -490,9 +471,6 @@
 
     def upgrade_listener(self, filename, filepath, chunk_size, installer, sha1hash, simulate_interruption=False,
                          simulate_connection_error=False):
-<<<<<<< HEAD
-        """Listener thread that will finish when encryption_keys are obtained."""
-=======
         """Listener thread that will finish when encryption_keys are obtained.
 
         Args:
@@ -504,7 +482,6 @@
             simulate_interruption (boolean): Enable simulate connection interruption.
             simulate_connection_error (boolean): Enable simulate connection error.
         """
->>>>>>> 05389c49
         self.upgrade_errors = False
         self.upgrade_success = False
 
@@ -551,16 +528,12 @@
                 continue
 
     def send(self, dst, data):
-<<<<<<< HEAD
-        """Send method to write on the socket."""
-=======
         """Send method to write on the socket.
 
         Args:
             dst (socket): Address to write specified data.
             data (socket): Data to be send.
         """
->>>>>>> 05389c49
         self.update_counters()
         if self.protocol == "tcp":
             try:
@@ -575,16 +548,12 @@
                 pass
 
     def process_message(self, source, received):
-<<<<<<< HEAD
-        """Process a received message and answer according to the simulator mode."""
-=======
         """Process a received message and answer according to the simulator mode.
 
         Args:
             source (str): Source of the message.
             received (str): Received message.
         """
->>>>>>> 05389c49
 
         # handle ping pong response
         if received == b'#ping':
@@ -677,13 +646,10 @@
         """Get an specific key.
 
         Keys can be found in two dictionaries: by_id and by_ip. If no key is provided, the first item will be returned.
-<<<<<<< HEAD
-=======
 
         Args:
             key (pair): Pair with by_id and by_ip key dictionaries.
             dictionary (str): Dictionary to used (by_id or by_ip)
->>>>>>> 05389c49
         """
         try:
             if key is None:
@@ -698,17 +664,10 @@
 
     def set_mode(self, mode):
         """Set Remoted simulator work mode:
-<<<<<<< HEAD
 
         Args:
             mode (str): Remoted simulator mode (REJECT,DUMMY_ACK, CONTROLLED_ACK, WRONG_KEY, INVALID_MSG).
 
-=======
-
-        Args:
-            mode (str): Remoted simulator mode (REJECT,DUMMY_ACK, CONTROLLED_ACK, WRONG_KEY, INVALID_MSG).
-
->>>>>>> 05389c49
 
             REJECT: Any connection will be rejected. UDP will ignore incoming connection, TCP will actively
             close incoming connection.
