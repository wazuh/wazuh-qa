--- conflicted
+++ resolved
@@ -11,12 +11,8 @@
 
 
 def run_agents(agents_number=1, manager_address='localhost', protocol=TCP, agent_version='v4.0.0',
-<<<<<<< HEAD
-               agent_os='debian8', eps=1000, run_duration=20, active_modules=[], modules_eps=None, fixed_message_size=None):
-=======
                agent_os='debian8', eps=1000, run_duration=20, active_modules=[], modules_eps=None,
                fixed_message_size=None):
->>>>>>> af294758
     """Run a batch of agents connected to a manager with the same parameters.
 
     Args:
