# Copyright (C) 2015-2021, Wazuh Inc.
# Created by Wazuh, Inc. <info@wazuh.com>.
# This program is free software; you can redistribute it and/or modify it under the terms of GPLv2

import argparse
import os
import sys
import json
from datetime import datetime
from elasticsearch import Elasticsearch

from wazuh_testing.qa_docs.lib.config import Config
from wazuh_testing.qa_docs.lib.index_data import IndexData
from wazuh_testing.qa_docs.lib.sanity import Sanity
from wazuh_testing.qa_docs.lib.utils import run_local_command, qa_docs_docker_run, get_qa_docs_run_options
from wazuh_testing.qa_docs.doc_generator import DocGenerator
from wazuh_testing.qa_docs import QADOCS_LOGGER
from wazuh_testing.tools.logging import Logging
from wazuh_testing.tools.exceptions import QAValueError

VERSION_PATH = os.path.join(os.path.dirname(os.path.dirname(os.path.realpath(__file__))), 'qa_docs', 'VERSION.json')
SCHEMA_PATH = os.path.join(os.path.dirname(os.path.dirname(os.path.realpath(__file__))), 'qa_docs', 'schema.yaml')
OUTPUT_PATH = os.path.join(os.path.dirname(os.path.dirname(os.path.realpath(__file__))), 'qa_docs', 'output')
LOG_PATH = os.path.join(os.path.dirname(os.path.dirname(os.path.realpath(__file__))), 'qa_docs', 'log')
SEARCH_UI_PATH = os.path.join(os.path.dirname(os.path.dirname(os.path.realpath(__file__))), 'qa_docs', 'search_ui')
qadocs_logger = Logging(QADOCS_LOGGER, 'INFO', True, os.path.join(LOG_PATH,
                        f"{datetime.today().strftime('%Y-%m-%d_%H-%M')}-qa-docs.log"))


def set_qadocs_logger_level(logging_level):
    """Set the QADOCS logger lever depending on the level specified by the user.

    Args:
        logging_level (string): Level used to initialize the logger.
    """
    if logging_level is None:
        qadocs_logger.disable()
    else:
        qadocs_logger.set_level(logging_level)


def set_parameters(args):
    # Set the qa-docs logger level
    if args.debug_level:
        set_qadocs_logger_level('DEBUG')

    # Deactivate the qa-docs logger if necessary.
    if args.no_logging:
        set_qadocs_logger_level(None)


def get_parameters():
    """Capture the script parameters

    Returns:
        argparse.Namespace: Object with the script parameters.
        argparse.ArgumentParser: Object with from the parser class.
    """
    parser = argparse.ArgumentParser(add_help=False)

    parser.add_argument('-h', '--help', action='help', default=argparse.SUPPRESS,
                        help='Show this help message and exit.')

    parser.add_argument('-s', '--sanity-check', action='store_true', dest='sanity',
                        help="Run a sanity check.")

    parser.add_argument('--no-logging', action='store_true', dest='no_logging',
                        help="Do not perform logging when running the tool.")

    parser.add_argument('-v', '--version', action='store_true', dest="version",
                        help="Print qa-docs version.")

    parser.add_argument('-d', '--debug', action='count', dest='debug_level',
                        help="Enable debug messages.")

    parser.add_argument('-I', '--tests-path', dest='tests_path',
                        help="Path where tests are located.")

    parser.add_argument('-t', '--tests', nargs='+', default=[], dest='test_names',
                        help="Parse the test(s) that you pass as argument.")

    parser.add_argument('--types', nargs='+', default=[], dest='test_types',
                        help="Parse the tests from type(s) that you pass as argument.")

    parser.add_argument('--modules', nargs='+', default=[], dest='test_modules',
                        help="Parse the tests from modules(s) that you pass as argument.")

    parser.add_argument('-i', '--index-data', dest='index_name',
                        help="Indexes the data named as you specify as argument to elasticsearch.")

    parser.add_argument('-l', '--launch-ui', dest='app_index_name',
                        help="Launch SearchUI using the index that you specify.")

    parser.add_argument('-il', dest='launching_index_name',
                        help="Indexes the data named as you specify as argument and launch SearchUI.")

    parser.add_argument('-o', dest='output_path',
                        help="Specifies the output directory for test parsed when `-t, --tests` is used.")

    parser.add_argument('-e', '--exist', nargs='+', default=[], dest='test_exist',
                        help="Checks if test(s) exist or not.",)

<<<<<<< HEAD
    parser.add_argument('--validate-parameters', action='store_true', dest='validate_parameters',
                        help='Validate the parameters passed to the qa-docs tool.')

    parser.add_argument('--docker-run', action='store_true', dest='run_with_docker',
                        help='Run qa-docs using within a docker container')
                        
    parser.add_argument('--qa-branch', dest='qa_branch',
                        help='Specifies the qa branch that will be used as input for the tests to be parsed.')
=======
    parser.add_argument('--check-documentation', action='store_true', dest='check_doc',
                        help="Checks if test(s) are correctly documentated according to qa-docs current schema.",)
>>>>>>> 2a08267b

    return parser.parse_args(), parser


def check_incompatible_parameters(parameters):
    """Check the parameters that qa-docs receives and check any incompatibilities.

    Args:
        parameters (argparse.Namespace): The parameters that the tool receives.
    """
    default_run = parameters.test_types or parameters.test_modules
    api_run = parameters.index_name or parameters.app_index_name or parameters.launching_index_name
    test_run = parameters.test_names or parameters.test_exist

    qadocs_logger.debug('Checking parameters incompatibilities.')

    if parameters.version and (default_run or api_run or parameters.tests_path or test_run):
        raise QAValueError('The -v(--version) option must be run in isolation.',
                           qadocs_logger.error)

    if parameters.sanity:
        if default_run or api_run or test_run:
            raise QAValueError('The -s, --sanity-check option must be run only with the -I(--tests-path) option.',
                               qadocs_logger.error)

        if parameters.tests_path is None:
            raise QAValueError('The -s(--sanity-check) option needs the path to the tests to be parsed. You must '
                               'specify it by using -I, --tests-path',
                               qadocs_logger.error)

    if parameters.test_types:
        if parameters.tests_path is None and not parameters.run_with_docker:
            raise QAValueError('The --types option needs the path to the tests to be parsed. You must specify it by '
                               'using -I, --tests-path',
                               qadocs_logger.error)

        if parameters.test_names:
            raise QAValueError('The --types option is not compatible with -t(--test)',
                               qadocs_logger.error)

        if parameters.test_exist:
            raise QAValueError('The --types option is not compatible with -e(--exist)',
                               qadocs_logger.error)

    if parameters.test_modules:
        if parameters.tests_path is None and not parameters.run_with_docker:
            raise QAValueError('The --modules option needs the path to the tests to be parsed. You must specify it by '
                               'using -I, --tests-path',
                               qadocs_logger.error)

        if parameters.test_names:
            raise QAValueError('The --modules option is not compatible with -t(--test)',
                               qadocs_logger.error)

        if parameters.test_exist:
            raise QAValueError('The --modules option is not compatible with -e(--exist)',
                               qadocs_logger.error)

    if parameters.test_names:
        if parameters.tests_path is None and not parameters.run_with_docker:
            raise QAValueError('The -t(--test) option needs the path to the tests to be parsed. You must specify it by'
                               ' using -I, --tests-path',
                               qadocs_logger.error)

        if parameters.index_name:
            raise QAValueError('The -t(--test) option is not compatible with -i option',
                               qadocs_logger.error)

        if parameters.app_index_name:
            raise QAValueError('The -t(--test) option is not compatible with -l option',
                               qadocs_logger.error)

        if parameters.launching_index_name:
            raise QAValueError('The -t(--test) option is not compatible with -il option',
                               qadocs_logger.error)

    if parameters.test_exist:
        if parameters.tests_path is None:
            raise QAValueError('The -e(--exist) option needs the path to the tests to be parsed. You must specify it by'
                               ' using -I, --tests-path',
                               qadocs_logger.error)

        if parameters.index_name:
            raise QAValueError('The -e(--exist) option is not compatible with -i option',
                               qadocs_logger.error)

        if parameters.app_index_name:
            raise QAValueError('The -e(--exist) option is not compatible with -l option',
                               qadocs_logger.error)

        if parameters.launching_index_name:
            raise QAValueError('The -e(--exist) option is not compatible with -il option',
                               qadocs_logger.error)

    if parameters.output_path:
        if parameters.test_types:
            raise QAValueError('The -o option is not compatible with --types. The default output path is generated '
                               'within the qa-docs tool to index it and visualize it.',
                               qadocs_logger.error)

        if parameters.test_modules:
            raise QAValueError('The -o option is not compatible with --modules. The default output path is generated '
                               'within the qa-docs tool to index it and visualize it.',
                               qadocs_logger.error)

        if parameters.index_name:
            raise QAValueError('The -o option is not compatible with -i option',
                               qadocs_logger.error)

        if parameters.app_index_name:
            raise QAValueError('The -o option is not compatible with -l option',
                               qadocs_logger.error)

        if parameters.launching_index_name:
            raise QAValueError('The -o option is not compatible with -il option',
                               qadocs_logger.error)

        if parameters.test_exist:
            raise QAValueError('The -o option is not compatible with -e option',
                               qadocs_logger.error)

        if not parameters.test_names:
            raise QAValueError('The -o option needs a list of tests to parse. You can use -t or --tests.',
                               qadocs_logger.error)

    if parameters.no_logging and parameters.debug_level:
        raise QAValueError('You cannot specify debug level and no-logging at the same time.',
                           qadocs_logger.error)

    qadocs_logger.debug('Parameters incompatibilities checked.')


def validate_parameters(parameters, parser):
    """Validate the parameters that qa-docs receives.

    Args:
        parameters (list): A list of input args.
    """
    qadocs_logger.debug('Validating input parameters')

    # If qa-docs runs without any parameter or just `-d` option, it raises an error and prints the help message.
    if len(sys.argv) < 2 or (len(sys.argv) < 3 and parameters.debug_level):
        parser.print_help()
        exit(1)

    check_incompatible_parameters(parameters)

    # Check if the directory where the tests are located exist
    if parameters.tests_path:
        if not os.path.exists(parameters.tests_path):
            raise QAValueError(f"{parameters.tests_path} does not exist. Tests directory not found.",
                               qadocs_logger.error)

    # Check that test_input name exists
    if parameters.test_names:
        doc_check = DocGenerator(Config(SCHEMA_PATH, parameters.tests_path, test_names=parameters.test_names))

        for test_name in parameters.test_names:
            if doc_check.locate_test(test_name) is None:
                raise QAValueError(f"{test_name} has not been not found in "
                                   f"{parameters.tests_path}.", qadocs_logger.error)

    # Check that the index exists
    if parameters.app_index_name:
        es = Elasticsearch()
        try:
            es.count(index=parameters.app_index_name)
        except Exception as index_exception:
            raise QAValueError(f"Index exception: {index_exception}", qadocs_logger.error)

    if parameters.test_types:
        for type in parameters.test_types:
            if type not in os.listdir(parameters.tests_path):
                raise QAValueError(f"The given type: {type}, not found in {parameters.tests_path}",
                                   qadocs_logger.error)

    # Check that modules selection is done within a test type
    if parameters.test_modules:
        if len(parameters.test_types) != 1:
            raise QAValueError('The --modules option work when is only parsing a single test type. Use --types with '
                            'just one type if you want to parse some modules within a test type.',
                            qadocs_logger.error)

        for module in parameters.test_modules:
            type_path = os.path.join(parameters.tests_path,parameters.test_types[0])
            if module not in os.listdir(type_path):
                raise QAValueError(f"The given module: {module}, not found in {type_path}",
                                   qadocs_logger.error)

    qadocs_logger.debug('Input parameters validation completed')


def install_searchui_deps():
    """Install SearchUI dependencies if needed"""
    os.chdir(SEARCH_UI_PATH)
    if not os.path.exists(os.path.join(SEARCH_UI_PATH, 'node_modules')):
        qadocs_logger.info('Installing SearchUI dependencies')
        run_local_command("npm install")


def run_searchui(index):
    """Run SearchUI installing its dependencies if necessary"""
    install_searchui_deps()
    qadocs_logger.debug('Running SearchUI')

    run_local_command(f"npm --ELASTICHOST=http://localhost:9200 --INDEX={index} start")


def parse_data(args):
    """Parse the tests and collect the data."""
    if args.test_exist:
        doc_check = DocGenerator(Config(SCHEMA_PATH, args.tests_path, '', test_names=args.test_exist))

        doc_check.check_test_exists(args.tests_path)

    # Parse a list of tests
    elif args.test_names:
        qadocs_logger.info(f"Parsing the following test(s) {args.test_names}")

        # When output path is specified by user, a json is generated within that path
        if args.output_path:
            docs = DocGenerator(Config(SCHEMA_PATH, args.tests_path, args.output_path, test_names=args.test_names,
                                       check_doc=args.check_doc))
        # When no output is specified, it is generated within the default qa-docs output folder
        else:
            docs = DocGenerator(Config(SCHEMA_PATH, args.tests_path, OUTPUT_PATH, test_names=args.test_names,
                                       check_doc=args.check_doc))

    # Parse a list of test types
    elif args.test_types:
        qadocs_logger.info(f"Parsing the following test(s) type(s): {args.test_types}")

        # Parse a list of test modules
        if args.test_modules:
            docs = DocGenerator(Config(SCHEMA_PATH, args.tests_path, OUTPUT_PATH, args.test_types,
                                args.test_modules))
        else:
            docs = DocGenerator(Config(SCHEMA_PATH, args.tests_path, OUTPUT_PATH, args.test_types))

    # Parse the whole path
    else:
        if not (args.index_name or args.app_index_name or args.launching_index_name):
            qadocs_logger.info(f"Parsing all tests located in {args.tests_path}")
            docs = DocGenerator(Config(SCHEMA_PATH, args.tests_path, OUTPUT_PATH))
            docs.run()

    if args.test_types or args.test_modules or args.test_names and not args.check_doc:
        qadocs_logger.info('Running QADOCS')
        docs.run()
    elif args.test_names and args.check_doc:
        docs.check_documentation()


def index_and_visualize_data(args):
    """Index the data previously parsed and visualize it."""
    # Index the previous parsed tests into Elasticsearch
    if args.index_name:
        index_data = IndexData(args.index_name, OUTPUT_PATH)
        index_data.run()

    # Launch SearchUI with index_name as input
    elif args.app_index_name:
        # When SearchUI index is not hardcoded, it will be use args.app_index_name
        run_searchui(args.app_index_name)

    # Index the previous parsed tests into Elasticsearch and then launch SearchUI
    elif args.launching_index_name:
        qadocs_logger.debug(f"Indexing {args.launching_index_name}")
        index_data = IndexData(args.launching_index_name, OUTPUT_PATH)
        index_data.run()
        # When SearchUI index is not hardcoded, it will be use args.launching_index_name
        run_searchui(args.launching_index_name)


def main():
    args, parser = get_parameters()

    if not args.run_with_docker:
        set_parameters(args)
        validate_parameters(args, parser)
    if args.validate_parameters: return 0

    if args.run_with_docker:
        command = get_qa_docs_run_options(args)
        qa_docs_docker_run(args.qa_branch, command)
    elif args.version:
        with open(VERSION_PATH, 'r') as version_file:
            version_data = version_file.read()
            version = json.loads(version_data)
            print(f"qa-docs v{version['version']}")

    # Run a sanity check thru tests directory
    elif args.sanity:
        sanity = Sanity(Config(SCHEMA_PATH, args.tests_path, OUTPUT_PATH))
        qadocs_logger.debug('Running sanity check')
        sanity.run()

    # Parse tests, index the data and visualize it
    else:
        parse_data(args)
        index_and_visualize_data(args)

    if __name__ == '__main__':
        main()<|MERGE_RESOLUTION|>--- conflicted
+++ resolved
@@ -100,7 +100,6 @@
     parser.add_argument('-e', '--exist', nargs='+', default=[], dest='test_exist',
                         help="Checks if test(s) exist or not.",)
 
-<<<<<<< HEAD
     parser.add_argument('--validate-parameters', action='store_true', dest='validate_parameters',
                         help='Validate the parameters passed to the qa-docs tool.')
 
@@ -109,10 +108,8 @@
                         
     parser.add_argument('--qa-branch', dest='qa_branch',
                         help='Specifies the qa branch that will be used as input for the tests to be parsed.')
-=======
     parser.add_argument('--check-documentation', action='store_true', dest='check_doc',
                         help="Checks if test(s) are correctly documentated according to qa-docs current schema.",)
->>>>>>> 2a08267b
 
     return parser.parse_args(), parser
 
