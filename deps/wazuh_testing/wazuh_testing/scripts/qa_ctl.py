# Copyright (C) 2015-2021, Wazuh Inc.
# Created by Wazuh, Inc. <info@wazuh.com>.
# This program is free software; you can redistribute it and/or modify it under the terms of GPLv2
import json
import argparse
import os
import yaml
import jsonschema

<<<<<<< HEAD
from jsonschema import validate
from time import sleep
=======
>>>>>>> 0a49d21d
from wazuh_testing.qa_ctl.deployment.QAInfraestructure import QAInfraestructure
from wazuh_testing.qa_ctl.provisioning.QAProvisioning import QAProvisioning
from wazuh_testing.qa_ctl.run_tests.QARunTests import RunQATests
from wazuh_testing.qa_ctl.run_tests.TestLauncher import TestLauncher


DEPLOY_KEY = 'deployment'
PROVISION_KEY = 'provision'
TEST_KEY = 'tests'
_data_path = os.path.join(os.path.dirname(os.path.dirname(os.path.realpath(__file__))), 'data')


def validate_conf(configuration):
    schema_file = 'qactl_conf_validator_schema.json'

    with open(os.path.join(_data_path, schema_file), 'r') as f:
        schema = json.load(f)

    validate(instance=configuration, schema=schema)


def main():
    parser = argparse.ArgumentParser()
    yaml_config = {}
    instance_handler = None

    parser.add_argument('--config', '-c', type=str, action='store', required=True,
                        help='Path to the configuration file.')

    parser.add_argument('--destroy', '-d', action='store_true',
                        help='Destroy the instances once the tool has finished.')

    arguments = parser.parse_args()

    assert os.path.exists(arguments.config), f"{arguments.config} file doesn't exists"

    with open(arguments.config) as config_file_fd:
        yaml_config = yaml.safe_load(config_file_fd)
        validate_conf(yaml_config)
        
    try:
        if DEPLOY_KEY in yaml_config:
            deploy_dict = yaml_config[DEPLOY_KEY]
            instance_handler = QAInfraestructure(deploy_dict)
            instance_handler.run()

        if PROVISION_KEY in yaml_config:
            if DEPLOY_KEY in yaml_config:
<<<<<<< HEAD
                sleep(5)  # If machines are deployed, wait 5 seconds before connecting
            provision_dict = yaml_config[PROVISION_KEY]
            qa_provisioning = QAProvisioning(provision_dict)
            qa_provisioning.process_inventory_data()
            qa_provisioning.process_deployment_data()

        if TEST_KEY in yaml_config:
            test_dict = yaml_config[TEST_KEY]
            tests_runner = RunQATests(test_dict)
            test_launcher = TestLauncher(tests_runner.tests, tests_runner.inventory_file_path)
            test_launcher.run()

    finally:
        if arguments.destroy:
            instance_handler.destroy()
=======
                deploy_dict = yaml_config[DEPLOY_KEY]
                instance_handler = QAInfraestructure(deploy_dict)
                instance_handler.run()

            if PROVISION_KEY in yaml_config:
                provision_dict = yaml_config[PROVISION_KEY]
                qa_provisioning = QAProvisioning(provision_dict)
                qa_provisioning.process_inventory_data()
                qa_provisioning.check_hosts_connection()
                qa_provisioning.process_deployment_data()

            if TEST_KEY in yaml_config:
                test_dict = yaml_config[TEST_KEY]
                tests_runner = RunQATests(test_dict)
                test_launcher = TestLauncher(tests_runner.tests, tests_runner.inventory_file_path)
                test_launcher.run()

        finally:
            if arguments.destroy:
                instance_handler.destroy()
>>>>>>> 0a49d21d


if __name__ == '__main__':
    main()<|MERGE_RESOLUTION|>--- conflicted
+++ resolved
@@ -7,11 +7,7 @@
 import yaml
 import jsonschema
 
-<<<<<<< HEAD
 from jsonschema import validate
-from time import sleep
-=======
->>>>>>> 0a49d21d
 from wazuh_testing.qa_ctl.deployment.QAInfraestructure import QAInfraestructure
 from wazuh_testing.qa_ctl.provisioning.QAProvisioning import QAProvisioning
 from wazuh_testing.qa_ctl.run_tests.QARunTests import RunQATests
@@ -59,12 +55,10 @@
             instance_handler.run()
 
         if PROVISION_KEY in yaml_config:
-            if DEPLOY_KEY in yaml_config:
-<<<<<<< HEAD
-                sleep(5)  # If machines are deployed, wait 5 seconds before connecting
             provision_dict = yaml_config[PROVISION_KEY]
             qa_provisioning = QAProvisioning(provision_dict)
             qa_provisioning.process_inventory_data()
+            qa_provisioning.check_hosts_connection()
             qa_provisioning.process_deployment_data()
 
         if TEST_KEY in yaml_config:
@@ -76,28 +70,6 @@
     finally:
         if arguments.destroy:
             instance_handler.destroy()
-=======
-                deploy_dict = yaml_config[DEPLOY_KEY]
-                instance_handler = QAInfraestructure(deploy_dict)
-                instance_handler.run()
-
-            if PROVISION_KEY in yaml_config:
-                provision_dict = yaml_config[PROVISION_KEY]
-                qa_provisioning = QAProvisioning(provision_dict)
-                qa_provisioning.process_inventory_data()
-                qa_provisioning.check_hosts_connection()
-                qa_provisioning.process_deployment_data()
-
-            if TEST_KEY in yaml_config:
-                test_dict = yaml_config[TEST_KEY]
-                tests_runner = RunQATests(test_dict)
-                test_launcher = TestLauncher(tests_runner.tests, tests_runner.inventory_file_path)
-                test_launcher.run()
-
-        finally:
-            if arguments.destroy:
-                instance_handler.destroy()
->>>>>>> 0a49d21d
 
 
 if __name__ == '__main__':
