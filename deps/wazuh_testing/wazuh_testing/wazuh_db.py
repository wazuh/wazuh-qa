# Copyright (C) 2015-2021, Wazuh Inc.
# Created by Wazuh, Inc. <info@wazuh.com>.
# This program is free software; you can redistribute it and/or modify it under the terms of GPLv2
import functools
import json
import logging
import socket
import sqlite3

from wazuh_testing.tools import GLOBAL_DB_PATH, WAZUH_DB_SOCKET_PATH
from wazuh_testing.tools.monitoring import wazuh_pack, wazuh_unpack
from wazuh_testing.tools.services import control_service

def callback_wazuhdb_response(item):
    if isinstance(item, tuple):
        data, response = item
        return response.decode()


def mock_db(func):
    """Decorator used in any function that needs to mock a wazuh db

    This function will execute `func` after stopping wazuh-modulesd and wazuh-db. After that,
    it will start the daemons again

    Args:
         func (callable): function that will mock the cve.db

    Example:
        @vd.mock__db
        def mock_agent_status(request, agent_id, agent_status):
    """
    @functools.wraps(func)
    def magic(*args, **kwargs):
        control_service('stop', daemon='wazuh-modulesd')
        func(*args, **kwargs)
        control_service('start', daemon='wazuh-modulesd')

    return magic


def mock_agent(
        agent_id, name="centos8-agent", ip="127.0.0.1", register_ip="127.0.0.1", internal_key="",
        os_name="CentOS Linux", os_version="7.1", os_major="7", os_minor="1", os_codename="centos-8",
        os_build="4.18.0-147.8.1.el8_1.x86_64", os_platform="#1 SMP Thu Apr 9 13:49:54 UTC 2020",
        os_uname="x86_64", os_arch="x86_64", version="4.2", config_sum="", merged_sum="",
        manager_host="centos-8", node_name="node01", date_add="1612942494",
        last_keepalive="253402300799", group="", sync_status="synced", connection_status="active",
        client_key_secret=None):

    create_agent_query = f'''global sql INSERT OR REPLACE INTO AGENT
                   (id, name, ip, register_ip, internal_key, os_name, os_version, os_major, os_minor,
                    os_codename, os_build, os_platform, os_uname, os_arch, version, config_sum, merged_sum,
                    manager_host, node_name, date_add, last_keepalive, "group", sync_status, connection_status)
                   VALUES
                   ( {agent_id}, "{name}", "{ip}", "{register_ip}", "{internal_key}", "{os_name}", "{os_version}",
                     "{os_major}", "{os_minor}", "{os_codename}", "{os_build}", "{os_platform}", "{os_uname}",
                     "{os_arch}", "{version}", "{config_sum}", "{merged_sum}", "{manager_host}", "{node_name}",
                     "{date_add}", "{last_keepalive}", "{group}", "{sync_status}", "{connection_status}")
                   '''
    try:
        query_wdb(create_agent_query)
    except sqlite3.IntegrityError:
        logging.error("Failed to mock agent in database!")


def load_db(db_path):
    """Load a database in db_path

    Args:
        db_path (str): path to the database
    """
    conn = sqlite3.connect(db_path)
    cursor = conn.cursor()
    return conn, cursor


@mock_db
def run_query(db_query, db_path=GLOBAL_DB_PATH):
    """Method used to run sqlite queries on wazuh databases

    This function will execute the sqlite3 query `db_query` in `db_path` database.

    Args:
         db_query (string): sqlite3 valid query
         db_path (string): path to the database where the query will be run
    """

    conn, _ = load_db(db_path)

    try:
        with conn:
            conn.execute(db_query)
    finally:
        conn.close()


def get_query_result(query, db_path=GLOBAL_DB_PATH):
    """Return the result of a query in a specified DB

    Args:
        db_path (str): path to the database
        query (str): SQL query. (SELECT * ..)

    Returns:
        result (List[list]): each row is the query result row and each column is the query field value
    """
    global cursor, db
    try:
        db, cursor = load_db(db_path)
        cursor.execute(query)
        records = cursor.fetchall()
        result = []

        for row in records:
            result.append(', '.join([f'{item}' for item in row]))

        return result

    finally:
        cursor.close()
        db.close()


def query_wdb(command):
    """Make queries to wazuh-db using the wdb socket.

    Args:
        command (str): wazuh-db command alias. For example `global get-agent-info 000`.

    Returns:
        list: Query response data
    """
    sock = socket.socket(socket.AF_UNIX, socket.SOCK_STREAM)
    sock.connect(WAZUH_DB_SOCKET_PATH)

    data = []

    try:
        sock.send(wazuh_pack(len(command)) + command.encode())

        rcv = sock.recv(4)

        if len(rcv) == 4:
            data_len = wazuh_unpack(rcv)

            data = sock.recv(data_len).decode()

            # Remove response header and cast str to list of dictionaries
            # From --> 'ok [ {data1}, {data2}...]' To--> [ {data1}, data2}...]
            if len(data.split()) > 1 and data.split()[0] == 'ok':
                data = json.loads(' '.join(data.split(' ')[1:]))
    finally:
        sock.close()

    return data


def clean_agents_from_db():
    """
    Clean agents from DB
    """
    command = 'global sql DELETE FROM agent WHERE id != 0'
    try:
        query_wdb(command)
    except Exception:
        raise Exception('Unable to clean agents')


def insert_agent_in_db(id=1, name='TestAgent', ip='any', registration_time=0, connection_status="never_connected",
                       disconnection_time=0):
    """
    Write agent in global.db
    """
    insert_command = f'global insert-agent {{"id":{id},"name":"{name}","ip":"{ip}","date_add":{registration_time}}}'
    update_command = f'global sql UPDATE agent SET connection_status = "{connection_status}",\
                       disconnection_time = "{disconnection_time}" WHERE id = {id};'
    try:
        query_wdb(insert_command)
        query_wdb(update_command)
    except Exception:
        raise Exception(f"Unable to add agent {id}")
<<<<<<< HEAD
=======


def remove_agent(agent_id):
    """Function that wraps the needed queries to remove an agent.

    Args:
        agent_id(int): Unique identifier of an agent
    """
    data = query_wdb(f"global delete-agent {agent_id}").split()
    assert data[0] == 'ok', f"Unable to remove agent {agent_id} - {data[1]}"
>>>>>>> 05a5250f
<|MERGE_RESOLUTION|>--- conflicted
+++ resolved
@@ -180,8 +180,6 @@
         query_wdb(update_command)
     except Exception:
         raise Exception(f"Unable to add agent {id}")
-<<<<<<< HEAD
-=======
 
 
 def remove_agent(agent_id):
@@ -191,5 +189,4 @@
         agent_id(int): Unique identifier of an agent
     """
     data = query_wdb(f"global delete-agent {agent_id}").split()
-    assert data[0] == 'ok', f"Unable to remove agent {agent_id} - {data[1]}"
->>>>>>> 05a5250f
+    assert data[0] == 'ok', f"Unable to remove agent {agent_id} - {data[1]}"