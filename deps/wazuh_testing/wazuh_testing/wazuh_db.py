--- conflicted
+++ resolved
@@ -191,11 +191,7 @@
         raise Exception('Unable to clean belongs table.')
 
 
-<<<<<<< HEAD
 def insert_agent_in_db(id=1, name='TestAgent', ip='any', registration_time=0, connection_status=0,
-=======
-def insert_agent_in_db(id=1, name='TestAgent', ip='any', registration_time=0, connection_status="never_connected",
->>>>>>> 4c7cb7a0
                        disconnection_time=0):
     """
     Write agent in global.db
