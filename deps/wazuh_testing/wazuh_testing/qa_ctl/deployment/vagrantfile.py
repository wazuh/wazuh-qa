# Copyright (C) 2015-2021, Wazuh Inc.
# Created by Wazuh, Inc. <info@wazuh.com>.
# This program is free software; you can redistribute it and/or modify it under the terms of GPLv2
import os
import json
from pathlib import Path

from wazuh_testing.qa_ctl import QACTL_LOGGER
from wazuh_testing.tools.logging import Logging


class Vagrantfile():
    """Class to handle Vagrantfile creation in runtime. This class will use a template (specified in TEMPLATE_FILE
       constant) to fill the `json_box` variable. This variable will have all the needed vagrant parameters in a JSON
       format.

    Attributes:
        TEMPLATE_FILE (str): Path where the vagrantfile_template is stored.
        REPLACE_PATTERN(str): Pattern to replace inside the vagrantfile_template.
        file_path (str): Path where the vagrantfile will be stored.
        vm_name (str): Name of the VM.
        file_path (str): Path where the vagrantfile will be stored.
        box_image (str): Box name.
        box_url (str) : URL for the box image or Vagrant Box.
        vm_label (str): Label for the VM
        vm_name (str): Name of the VM.
        cpus (int): Number of CPU cores for the VM.
        memory (int): Memory assigned to the VM (in MB).
        system (str): Type of system (/Linux, /Windows, /Solaris....).
                        It MUST start with '/' to assign properly the group in VirtualBox.
    Args:
        file_path (str): Path where the vagrantfile will be stored.
        box_image (str): Box name.
        vm_label (str): Label for the VM.
        vm_name (str): Name of the VM.
        cpus (int): Number of CPU cores for the VM.
        memory (int): Memory assigned to the VM (in MB).
        system (str): Type of system (/Linux, /Windows, /Solaris....).
                        It MUST start with '/' to assign properly the group in VirtualBox.
        private_ip (str): IP of the VM.
    """
    LOGGER = Logging.get_logger(QACTL_LOGGER)
    TEMPLATE_FILE = os.path.join(
        Path(__file__).parent, 'vagrantfile_template.txt')
    REPLACE_PATTERN = 'json_box = {}\n'

    def __init__(self, file_path, box_image, vm_label, vm_name, cpus, memory, system, private_ip):
        self.file_path = os.path.join(file_path, 'vagrantfile')
        self.vm_name = vm_name
        self.box_image = box_image
        self.vm_label = vm_label
        self.cpus = cpus
        self.memory = memory
        self.system = f'/{system}'
        self.private_ip = private_ip
        self.box_url = self.__get_box_url()

    def __get_box_url(self):
        """Get the box URL of the specified box_image parameter

        Returns:
            str: String with the URL of the specified box (if exists). In case the box is not found in the map,
            it will return a 'None' value.
        """
        box_mapping = {
            'qactl/ubuntu_20_04': 'https://s3.amazonaws.com/ci.wazuh.com/qa/boxes/QACTL_ubuntu_20_04.box',
<<<<<<< HEAD
=======
            'qactl/centos_7': 'https://s3.amazonaws.com/ci.wazuh.com/qa/boxes/QACTL_centos_7.box',
>>>>>>> a733de03
            'qactl/centos_8': 'https://s3.amazonaws.com/ci.wazuh.com/qa/boxes/QACTL_centos_8.box',
            'qactl/windows_2019': 'https://s3.amazonaws.com/ci.wazuh.com/qa/boxes/QACTL_windows_server_2019.box'
        }

        try:
            return box_mapping[self.box_image]
        except KeyError:
            Vagrantfile.LOGGER.warning('Using a non default box')
            return None

    def __str__(self):
        """To str method. It will print the dictionary in JSON format."""
        parameters = {
            'box_image': self.box_image,
            'box_url': self.box_url,
            'vm_label': self.vm_label,
            'cpus': self.cpus,
            'memory': self.memory,
            'system': self.system,
            'private_ip': self.private_ip
        }
        return json.dumps({self.vm_name: parameters})

    def read_vagrantfile_template(self):
        """Function that will read the vagrantfile template located in self.TEMPLATEFILE constant

        Returns:
            List: List with the content of the template vagrant template."""
        with open(self.TEMPLATE_FILE, 'r') as template_fd:
            return template_fd.readlines()
        Vagrantfile.LOGGER.debug(f"Read Vagrantfile {self.TEMPLATE_FILE} template")

    def write_vagrantfile(self):
        """Replace the self.REPLACE_PATTERN line with a string with the parameters in JSON format and write the new
           contents in self.file_path file."""
        read_lines = self.read_vagrantfile_template()
        replace_line = read_lines.index(self.REPLACE_PATTERN)
        read_lines[replace_line] = self.REPLACE_PATTERN.format(
            f"'{self.__str__()}'")

        with open(self.file_path, 'w') as vagrantfile_fd:
            vagrantfile_fd.writelines(read_lines)
        Vagrantfile.LOGGER.debug(f"Vagrantfile written in {self.file_path}")

    def remove_vagrantfile(self):
        """Removes the file self.file_path if it exists."""
        if os.path.exists(self.file_path):
            os.remove(self.file_path)
            Vagrantfile.LOGGER.debug(f"{self.file_path} Vagrantfile was removed")<|MERGE_RESOLUTION|>--- conflicted
+++ resolved
@@ -64,10 +64,7 @@
         """
         box_mapping = {
             'qactl/ubuntu_20_04': 'https://s3.amazonaws.com/ci.wazuh.com/qa/boxes/QACTL_ubuntu_20_04.box',
-<<<<<<< HEAD
-=======
             'qactl/centos_7': 'https://s3.amazonaws.com/ci.wazuh.com/qa/boxes/QACTL_centos_7.box',
->>>>>>> a733de03
             'qactl/centos_8': 'https://s3.amazonaws.com/ci.wazuh.com/qa/boxes/QACTL_centos_8.box',
             'qactl/windows_2019': 'https://s3.amazonaws.com/ci.wazuh.com/qa/boxes/QACTL_windows_server_2019.box'
         }
