--- conflicted
+++ resolved
@@ -49,25 +49,10 @@
         'CentOS 7': 'qactl/centos_7',
         'CentOS 8': 'qactl/centos_8',
         'Ubuntu Focal': 'qactl/ubuntu_20_04',
-<<<<<<< HEAD
-        'CentOS 8': 'qactl/centos_8',
-=======
->>>>>>> a733de03
         'Windows Server 2019': 'qactl/windows_2019'
     }
 
     SYSTEMS = {
-<<<<<<< HEAD
-        'centos': {
-            'os_version': 'CentOS 8',
-            'os_platform': 'linux'
-        },
-        'ubuntu': {
-            'os_version': 'Ubuntu Focal',
-            'os_platform': 'linux'
-        },
-        'windows': {
-=======
         'centos_7': {
             'os_version': 'CentOS 7',
             'os_platform': 'linux'
@@ -81,18 +66,13 @@
             'os_platform': 'linux'
         },
         'windows_2019': {
->>>>>>> a733de03
             'os_version': 'Windows Server 2019',
             'os_platform': 'windows'
         }
     }
 
     DEFAULT_BOX_RESOURCES = {
-<<<<<<< HEAD
-        'qactl/ubuntu_20_04': {
-=======
         'qactl/centos_7': {
->>>>>>> a733de03
             'cpu': 1,
             'memory': 1024
         },
@@ -100,13 +80,10 @@
             'cpu': 1,
             'memory': 1024
         },
-<<<<<<< HEAD
-=======
         'qactl/ubuntu_20_04': {
             'cpu': 1,
             'memory': 1024
         },
->>>>>>> a733de03
         'qactl/windows_2019': {
             'cpu': 2,
             'memory': 2048
@@ -409,17 +386,11 @@
                 if self.__validate_test_info(test):
                     os_version = ''
                     if 'CentOS 8' in test['os_version']:
-<<<<<<< HEAD
-                        os_version = 'Ubuntu Focal'
-                    elif 'Ubuntu Focal' in test['os_version']:
-                        os_version = 'CentOS 8'
-=======
                         os_version = 'CentOS 8'
                     elif 'Ubuntu Focal' in test['os_version']:
                         os_version = 'Ubuntu Focal'
                     elif 'CentOS 7' in test['os_version']:
                         os_version = 'CentOS 7'
->>>>>>> a733de03
                     elif 'Windows Server 2019' in test['os_version']:
                         os_version = 'Windows Server 2019'
                     else:
@@ -631,14 +602,8 @@
 
         Raises:
             QAValueError: If the instance operating system is not allowed for generating the qa-ctl configuration.
-<<<<<<< HEAD
-
-        """
-        deployment_configuration = {'deployment': {} }
-=======
         """
         deployment_configuration = {'deployment': {}}
->>>>>>> a733de03
 
         for index, instance in enumerate(instances):
             try:
@@ -669,9 +634,6 @@
 
         return deployment_configuration
 
-<<<<<<< HEAD
-    def get_tasks_configuration(self, instances, playbooks, playbook_path='local'):
-=======
     def get_tasks_configuration(self, instances, playbook_info, playbook_type='local'):
         """Generate the qa-ctl configuration required for running ansible tasks.
 
@@ -683,7 +645,6 @@
         Returns:
             dict: Configuration block corresponding to the ansible tasks to run with qa-ctl.
         """
->>>>>>> a733de03
         tasks_configuration = {'tasks': {}}
 
         for index, instance in enumerate(instances):
@@ -691,14 +652,9 @@
             host_info = QACTLConfigGenerator.BOX_INFO[instance_box]
             host_info['host'] = instance.ip
 
-<<<<<<< HEAD
-            playbooks_dict = [{'local_path': playbook} if playbook_path == 'local' else \
-                {'remote_url': playbook} for playbook in playbooks]
-=======
             playbooks_dict = [{'name': playbook_name, 'local_path': playbook_path} if playbook_type == 'local' else
                               {'name': playbook_name, 'remote_url': playbook_path} for playbook_name, playbook_path
                               in playbook_info.items()]
->>>>>>> a733de03
 
             tasks_configuration['tasks'][f"task_{index + 1}"] = {
                 'host_info': host_info,
