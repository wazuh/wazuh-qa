from os.path import join, exists

from tempfile import gettempdir
from packaging.version import parse

from wazuh_testing.tools import file
from wazuh_testing.tools.exceptions import QAValueError
from wazuh_testing.tools.time import get_current_timestamp
from wazuh_testing.qa_ctl import QACTL_LOGGER
from wazuh_testing.tools.logging import Logging
from wazuh_testing.tools.s3_package import get_s3_package_url
from wazuh_testing.qa_ctl.provisioning.wazuh_deployment.wazuh_s3_package import WazuhS3Package
from wazuh_testing.qa_ctl.provisioning.local_actions import run_local_command_with_output


class QACTLConfigGenerator:
    """Class implemented with te purpose of generating the configuration fields needed in a YAML
    configuration file of the QACTL tool. In order to get te configuration file generated automatically,
    we use the info given by the documentation of the tests that are going to be executed. Plus, there can
    be also a wazuh version parameter that indicates which version of wazuh the user wants to install.

    Args:
        tests (list): list with all the test that the user desires to run.
        wazuh_version (string): version of the wazuh packages that the user desires to install.
        systems (list(str)): Systems with which the tests will be launched
        This parameter is set to None by default. In case that version parameter is not given, the
        wazuh package version will be taken from the documetation test information

    Attributes:
        tests (list): list with all the test that the user desires to run.
        wazuh_version (string): version of the wazuh packages that the user desires to install.
        This parameter is set to None by default. In case that version parameter is not given, the
        wazuh package version will be taken from the documetation test information
        qactl_used_ips_file (string): string with the full path where the file containing the used IPs
        is located.
        config_file_path (string): string with the full path where the YAML configuration file will be
        generated.
    """

    LOGGER = Logging.get_logger(QACTL_LOGGER)
    LINUX_TMP = '/tmp'

    BOX_MAPPING = {
        'Ubuntu Focal': 'qactl/ubuntu_20_04',
        'CentOS 8': 'qactl/centos_8'
    }

    SYSTEMS = {
        'centos': {
            'os_version': 'CentOS 8',
            'os_platform': 'linux'
        },
        'ubuntu': {
            'os_version': 'Ubuntu Focal',
            'os_platform': 'linux'
        }
    }

    BOX_INFO = {
        'qactl/ubuntu_20_04': {
            'connection_method': 'ssh',
            'user': 'vagrant',
            'password': 'vagrant',
            'connection_port': 22,
            'ansible_python_interpreter': '/usr/bin/python3',
            'system': 'deb',
            'installation_files_path': LINUX_TMP
        },
        'qactl/centos_8': {
            'connection_method': 'ssh',
            'user': 'vagrant',
            'password': 'vagrant',
            'connection_port': 22,
            'ansible_python_interpreter': '/usr/bin/python3',
            'system': 'rpm',
            'installation_files_path': LINUX_TMP
        }
    }

    def __init__(self, tests, wazuh_version, qa_branch='master',
                 qa_files_path=join(gettempdir(), 'wazuh_qa_ctl', 'wazuh-qa'), systems=None):
        self.tests = tests
        self.wazuh_version = wazuh_version
        self.systems = systems
        self.qactl_used_ips_file = join(gettempdir(), 'wazuh_qa_ctl', 'qactl_used_ips.txt')
        self.config_file_path = join(gettempdir(), 'wazuh_qa_ctl', f"config_{get_current_timestamp()}.yaml")
        self.config = {}
        self.hosts = []
        self.qa_branch = qa_branch
        self.qa_files_path = qa_files_path

    def __get_test_info(self, test_name):
        """Get information from a documented test.

        Args:
            test_name (string): string containing the name of the test.

        Returns:
            dict : return the info of the named test in dict format.
        """
<<<<<<< HEAD
        qa_docs_command = f"qa-docs -T {test_name} -o {join(gettempdir(), 'wazuh_qa_ctl')} -I {join(self.qa_files_path, 'tests')}"
        test_data_file_path = f"{join(gettempdir(), 'wazuh_qa_ctl', test_name)}.json"
=======
        qa_docs_command = f"qa-docs -t {test_name} -o {join(gettempdir(), 'qa_ctl')} -I {join(self.qa_files_path, 'tests')}"
        test_data_file_path = f"{join(gettempdir(), 'qa_ctl', test_name)}.json"
>>>>>>> eab41c21

        run_local_command_with_output(qa_docs_command)

        # Read test data file
        try:
            info = file.read_json_file(test_data_file_path)
        except FileNotFoundError:
            raise QAValueError(f"Could not find {test_data_file_path} file. Perhaps qa-docs has not "
                               f"generated it correctly. Try manually with command: {qa_docs_command}",
                               QACTLConfigGenerator.LOGGER.error, QACTL_LOGGER)

        # Add test name extra info
        info['test_name'] = test_name

        # Delete test data file
        file.delete_file(test_data_file_path)

        return info

    def __get_all_tests_info(self):
        """Get the info of the documentation of all the test that are going to be run.

        Returns:
            dict object : dict containing all the information of the tests given from their documentation.
        """
        tests_info = [self.__get_test_info(test) for test in self.tests]

        return tests_info

    def __validate_test_info(self, test_info):
        """Validate the test information in order to check that the fields that contains are suitable
        for trying to generate a configuration data.

        Args:
            test_info (dict): dict containing all the info of the test. This info is by its containing documentation
            user_input (boolean): boolean that checks if there is going to be an input from the user.

        Returns:
            boolean : True if the validation has succeed, False otherwise
        """
        def _check_validate(check, test_info, allowed_values):
            """Check if the validation process for a field has succeed.

            Args:
                check (string) : item that is going to be validated.
                test_info (dict) : test info data to validate.
                allowed_values (dict): dict containing all the allowed values for the item.
                user_input (boolean): boolean that checks if there is going to be an input from the user.
                log_error (boolean): boolean that checks if there is going to be a logging of the errors.

            Returns:
                boolean : True in case the validation checking has succeed, false otherwise.
            """
            # Intersection of allowed values and test info values
            if len(list(set(test_info[check]) & set(allowed_values))) == 0:
                error_message = f"{test_info['test_name']} cannot be launched. Reason: Currently we do not "\
                                f"support {test_info[check]}. Allowed values: {allowed_values}"
                raise QAValueError(error_message, QACTLConfigGenerator.LOGGER.error, QACTL_LOGGER)

            return True

        allowed_info = {
            'os_platform': ['linux'],
            'os_version': list(QACTLConfigGenerator.BOX_MAPPING.keys())
        }

        # Validate checks
        for check, allowed_values in allowed_info.items():
            _check_validate(check, test_info, allowed_values)

        # Validate version requirements
        if parse(str(test_info['wazuh_min_version'])) > parse(str(self.wazuh_version)):
            error_message = f"The minimal version of wazuh to launch the {test_info['test_name']} is " \
                            f"{test_info['wazuh_min_version']} and you are using {self.wazuh_version}"
            raise QAValueError(error_message, QACTLConfigGenerator.LOGGER.error, QACTL_LOGGER)

        return True

    def __get_host_IP(self):
        """Get an unused ip dinamically and in the range of 10.150.50.x. The ip is generated automatically
        by checking in the IPs used file which IPs are already being used in order to avoid re-using them.

        Returns:
            str: string containing an unused IP."""
        HOST_NETWORK = '10.150.50.x'

        def ip_is_already_used(ip, qactl_host_used_ips):
            with open(qactl_host_used_ips) as used_ips_file:
                lines = used_ips_file.readlines()

                for line in lines:
                    if ip in line:
                        return True

            return False

        if not exists(self.qactl_used_ips_file):
            open(self.qactl_used_ips_file, 'a').close()

        # Get a free IP in HOST_NETWORK range
        for _ip in range(2, 256):
            host_ip = HOST_NETWORK.replace('x', str(_ip))
            if not ip_is_already_used(host_ip, self.qactl_used_ips_file):
                break
            if _ip == 255:
                raise QAValueError(f"Could not find an IP available in {HOST_NETWORK}",
                                   QACTLConfigGenerator.LOGGER.error, QACTL_LOGGER)

        # Write new used IP in used IPs file
        with open(self.qactl_used_ips_file, 'a') as used_ips_file:
            used_ips_file.write(f"{host_ip}\n")

        return host_ip

    def __delete_ip_entry(self, host_ip):
        """Delete an IP entry in the file that contains all the IPs that are currently being used.

        Args:
            host_ip (string): contains the ip that is going to be deleted from the used IPs file.
        """
        data = file.read_file(self.qactl_used_ips_file)

        data = data.replace(f"{host_ip}\n", '')

        file.write_file(self.qactl_used_ips_file, data)

    def __add_instance(self, os_version, test_name, test_target, os_platform, vm_cpu=1, vm_memory=1024):
        """Add a new provider instance for the deployment module. T

        Args:
            os_version (string): name of the vendor of the vagrant box.
            test_name (string): contains the name of the test that is going to be run.
            test_target (string): contains the target of the test.
            os_platform (string): The system in where the test needs to be run.
            vm_cpu (int): number of CPUs that will be dedicated to the new vagrant box.
            This parameter is set to 1 by default.
            vm_memory (int): size of the ram that will be dedicated to the new vagrant box.

        Returns:
            dict object: dict containing all the field required for generating a new vagrant box in the deployment
                         module.
        """
        instance_ip = self.__get_host_IP()
        instance = {
            'enabled': True,
            'vagrantfile_path': join(gettempdir(), 'wazuh_qa_ctl'),
            'vagrant_box': QACTLConfigGenerator.BOX_MAPPING[os_version],
            'vm_memory': vm_memory,
            'vm_cpu': vm_cpu,
            'vm_name': f"{test_target}_{test_name}",
            'vm_system': os_platform,
            'label': f"{test_target}_{test_name}",
            'vm_ip': instance_ip
        }
        self.hosts.append(instance_ip)

        return instance

    def __get_package_url(self, instance):
        """Get the url of the package that needs to be installed.

        Args:
            instance (dict): dict object with all the information needed to generate the url of the package.

        Returns:
            package_url (string): String with the URL of the package.
        """
        target = 'manager' if 'manager' in self.config['deployment'][instance]['provider']['vagrant']['label'] \
            else 'agent'
        vagrant_box = self.config['deployment'][instance]['provider']['vagrant']['vagrant_box']
        system = QACTLConfigGenerator.BOX_INFO[vagrant_box]['system']
        architecture = WazuhS3Package.get_architecture(system)

        package_url = get_s3_package_url('live', target, self.wazuh_version, '1', system, architecture)

        return package_url

    def __add_deployment_config_block(self, test_name, os_version, components, os_platform):
        """Add a configuration block to deploy a test environment in qa-ctl.

        Args:
            test_name (string): Test name.
            os_version (string): Host vendor to deploy (e.g: CentOS 8).
            components (string): Test target (manager or agent).
            os_platform (string): host system (e.g: linux).
        """
        # Process deployment data
        host_number = len(self.config['deployment'].keys()) + 1
        vm_name = f"{test_name}_{get_current_timestamp()}"
        self.config['deployment'][f"host_{host_number}"] = {
            'provider': {
                'vagrant': self.__add_instance(os_version, vm_name, components, os_platform)
            }
        }
        # Add manager if the target is an agent
        if components == 'agent':
            host_number += 1
            self.config['deployment'][f"host_{host_number}"] = {
                'provider': {
                    'vagrant': self.__add_instance(os_version, vm_name, 'manager', 'linux')
                }
            }

    def __process_deployment_data(self, tests_info):
        """Generate the data for the deployment module with the information of the tests given as parameter.

        Args:
            test_info(dict object): dict object containing information of all the tests that are going to be run.

        Raises:
            QAValueError: If the test system or specified systems are not valid.
        """
        self.config['deployment'] = {}

        # If not system parameter was specified, then one is automatically selected
        if not self.systems:
            for test in tests_info:
                if self.__validate_test_info(test):
                    if 'Ubuntu Focal' in test['os_version']:
                        test['os_version'] = 'Ubuntu Focal'
                    elif 'CentOS 8' in test['os_version']:
                        test['os_version'] = 'CentOS 8'
                    else:
                        raise QAValueError(f"No valid system was found for {test['name']} test",
                                           QACTLConfigGenerator.LOGGER.error, QACTL_LOGGER)

                    test['components'] = 'manager' if 'manager' in test['components'] else 'agent'
                    test['os_platform'] = 'linux'

                    self.__add_deployment_config_block(test['test_name'], test['os_version'], test['components'],
                                                       test['os_platform'])
        # If system parameter is specified and have values
        elif isinstance(self.systems, list) and len(self.systems) > 0:
            for system in self.systems:
                for test in tests_info:
                    if self.__validate_test_info(test):
                        version = self.SYSTEMS[system]['os_version']
                        component = 'manager' if 'manager' in test['components'] else 'agent'
                        platform = self.SYSTEMS[system]['os_platform']

                        self.__add_deployment_config_block(test['test_name'], version, component, platform)
        else:
            raise QAValueError('Unable to process systems in the automatically generated configuration',
                               QACTLConfigGenerator.LOGGER.error, QACTL_LOGGER)

    def __process_provision_data(self):
        """Generate the data for the provision module using the fields from the already generated deployment module."""
        self.config['provision'] = {'hosts': {}}

        for instance in self.config['deployment'].keys():
            self.config['provision']['hosts'][instance] = {'host_info': {}, 'wazuh_deployment': {}, 'qa_framework': {}}

            # Host info
            vm_ip = self.config['deployment'][instance]['provider']['vagrant']['vm_ip']
            vm_box = self.config['deployment'][instance]['provider']['vagrant']['vagrant_box']
            self.config['provision']['hosts'][instance]['host_info'] = dict(QACTLConfigGenerator.BOX_INFO[vm_box])
            self.config['provision']['hosts'][instance]['host_info']['host'] = vm_ip

            # Wazuh deployment
            target = 'manager' if 'manager' in self.config['deployment'][instance]['provider']['vagrant']['label'] \
                else 'agent'
            s3_package_url = self.__get_package_url(instance)
            installation_files_path = QACTLConfigGenerator.BOX_INFO[vm_box]['installation_files_path']
            self.config['provision']['hosts'][instance]['wazuh_deployment'] = {
                'type': 'package',
                'target': target,
                's3_package_url': s3_package_url,
                'installation_files_path': installation_files_path,
                'health_check': True
            }
            if target == 'agent':
                # Add manager IP to the agent. The manager's host will always be the one after the agent's host.
                manager_host_number = int(instance.replace('host_', '')) + 1
                self.config['provision']['hosts'][instance]['wazuh_deployment']['manager_ip'] = \
                    self.config['deployment'][f"host_{manager_host_number}"]['provider']['vagrant']['vm_ip']

            # QA framework
            system = QACTLConfigGenerator.BOX_INFO[vm_box]['system']
            self.config['provision']['hosts'][instance]['qa_framework'] = {
                'wazuh_qa_branch': self.qa_branch,
                'qa_workdir': file.join_path([installation_files_path, 'wazuh_qa_ctl'], system)
            }

    def __add_testing_config_block(self, instance, installation_files_path, system, test_path, test_name):
        """Add a configuration block to launch a test in qa-ctl.

        Args:
            instance (str): block instance name (host_x).
            installation_files_path (str): Path where locate wazuh qa-ctl files.
            system (str): System where launch the test.
            test_path (str): Path where are located the test files.
            test_name (str): Test name.
        """
        self.config['tests'][instance] = {'host_info': {}, 'test': {}}
        self.config['tests'][instance]['host_info'] = \
            dict(self.config['provision']['hosts'][instance]['host_info'])

        self.config['tests'][instance]['test'] = {
            'type': 'pytest',
            'path': {
                'test_files_path': file.join_path([installation_files_path, 'wazuh_qa_ctl', 'wazuh-qa',
                                                   test_path], system),
                'run_tests_dir_path': file.join_path([installation_files_path, 'wazuh_qa_ctl', 'wazuh-qa',
                                                      'tests', 'integration'], system),
                'test_results_path': join(gettempdir(), 'wazuh_qa_ctl', f"{test_name}_{get_current_timestamp()}")
            }
        }

    def __set_testing_config(self, tests_info):
        """Add all blocks corresponding to the testing configuration for qa-ctl

        Args:
            test_info(dict object): dict object containing information of all the tests that are going to be run.
        """
        test_host_number = len(self.config['tests'].keys()) + 1

        for test in tests_info:
            instance = f"host_{test_host_number}"
            vm_box = self.config['deployment'][instance]['provider']['vagrant']['vagrant_box']
            installation_files_path = QACTLConfigGenerator.BOX_INFO[vm_box]['installation_files_path']
            system = QACTLConfigGenerator.BOX_INFO[vm_box]['system']

            self.__add_testing_config_block(instance, installation_files_path, system, test['path'],
                                            test['test_name'])
            test_host_number += 1
            # If it is an agent test then we skip the next manager instance since no test will be launched in that
            # instance
            if test['components'] == 'agent':
                test_host_number += 1

    def __process_test_data(self, tests_info):
        """Generate the data for the test module with the information of the tests given as parameter.

        Args:
            test_info(dict object): dict object containing information of all the tests that are going to be run.

        Raises:
            QAValueError: If the specified systems are not valid.
        """
        self.config['tests'] = {}

        if not self.systems:
            for _ in tests_info:
                self.__set_testing_config(tests_info)

        elif isinstance(self.systems, list) and len(self.systems) > 0:
            for _ in self.systems:
                for _ in tests_info:
                    self.__set_testing_config(tests_info)
        else:
            raise QAValueError('Unable to process systems in the automatically generated configuration',
                               QACTLConfigGenerator.LOGGER.error, QACTL_LOGGER)

    def __process_test_info(self, tests_info):
        """Process all the info of the desired tests that are going to be run in order to generate the data
           configuration for the YAML config file.

        Args:
            tests_info(dict object): dict object containing information of all the tests that are going to be run.
        """
        self.__process_deployment_data(tests_info)
        self.__process_provision_data()
        self.__process_test_data(tests_info)

    def run(self):
        """Run an instance with the parameters created. This generates the YAML configuration file automatically."""
        info = self.__get_all_tests_info()
        self.__process_test_info(info)
        file.write_yaml_file(self.config_file_path, self.config)

    def destroy(self):
        """Destroy the instance created by deleting its ip entry in the used IPs file and its configuration file."""
        for host_ip in self.hosts:
            self.__delete_ip_entry(host_ip)

        file.delete_file(self.config_file_path)<|MERGE_RESOLUTION|>--- conflicted
+++ resolved
@@ -98,13 +98,8 @@
         Returns:
             dict : return the info of the named test in dict format.
         """
-<<<<<<< HEAD
-        qa_docs_command = f"qa-docs -T {test_name} -o {join(gettempdir(), 'wazuh_qa_ctl')} -I {join(self.qa_files_path, 'tests')}"
+        qa_docs_command = f"qa-docs -t {test_name} -o {join(gettempdir(), 'wazuh_qa_ctl')} -I {join(self.qa_files_path, 'tests')}"
         test_data_file_path = f"{join(gettempdir(), 'wazuh_qa_ctl', test_name)}.json"
-=======
-        qa_docs_command = f"qa-docs -t {test_name} -o {join(gettempdir(), 'qa_ctl')} -I {join(self.qa_files_path, 'tests')}"
-        test_data_file_path = f"{join(gettempdir(), 'qa_ctl', test_name)}.json"
->>>>>>> eab41c21
 
         run_local_command_with_output(qa_docs_command)
 
