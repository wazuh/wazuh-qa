{
<<<<<<< HEAD
    "version": "0.3",
    "revision": 2,
    "last_changes": [
        "Fixed the ansible ssh private key usage in qa-ctl"
    ]
=======
    "version": "0.3.1",
    "revision": 1
>>>>>>> 0e769da9
}<|MERGE_RESOLUTION|>--- conflicted
+++ resolved
@@ -1,12 +1,4 @@
 {
-<<<<<<< HEAD
-    "version": "0.3",
-    "revision": 2,
-    "last_changes": [
-        "Fixed the ansible ssh private key usage in qa-ctl"
-    ]
-=======
     "version": "0.3.1",
     "revision": 1
->>>>>>> 0e769da9
 }