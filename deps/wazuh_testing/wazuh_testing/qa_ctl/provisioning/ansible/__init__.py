--- conflicted
+++ resolved
@@ -1,7 +1,3 @@
-<<<<<<< HEAD
-from wazuh_testing.qa_ctl.provisioning.ansible.unix_ansible_instance import UnixAnsibleInstance
-from wazuh_testing.qa_ctl.provisioning.ansible.windows_ansible_instance import WindowsAnsibleInstance
-=======
 import sys
 import os
 from pathlib import Path
@@ -9,7 +5,6 @@
 from wazuh_testing.qa_ctl.provisioning.ansible.unix_ansible_instance import UnixAnsibleInstance
 from wazuh_testing.qa_ctl.provisioning.ansible.windows_ansible_instance import WindowsAnsibleInstance
 from wazuh_testing.qa_ctl.provisioning.local_actions import run_local_command_returning_output
->>>>>>> eb32b096
 
 
 def read_ansible_instance(host_info):
@@ -47,9 +42,6 @@
             ansible_python_interpreter=host_info['ansible_python_interpreter']
         )
 
-<<<<<<< HEAD
-    return instance
-=======
     return instance
 
 
@@ -66,5 +58,4 @@
             if logger:
                 logger.debug(f"Removing {host_ip} from {known_host_file} file")
 
-            run_local_command_returning_output(f"ssh-keygen -f {known_host_file} -R {host_ip} &> /dev/null")
->>>>>>> eb32b096
+            run_local_command_returning_output(f"ssh-keygen -f {known_host_file} -R {host_ip} &> /dev/null")