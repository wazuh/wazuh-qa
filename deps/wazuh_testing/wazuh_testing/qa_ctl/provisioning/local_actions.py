import subprocess
import os
import sys
from tempfile import gettempdir

from wazuh_testing.qa_ctl import QACTL_LOGGER
from wazuh_testing.tools.logging import Logging
from wazuh_testing.tools.exceptions import QAValueError


LOGGER = Logging.get_logger(QACTL_LOGGER)


def run_local_command(command):
    """Run local commands without getting the output, but validating the result code.

    Args:
        command (string): Command to run.

    Raises:
        QAValueError: If the run command has failed (rc != 0).
    """
    if sys.platform == 'win32':
        run = subprocess.Popen(command, shell=True)
    else:
        run = subprocess.Popen(['/bin/bash', '-c', command])

    # Wait for the process to finish
    run.communicate()

    result_code = run.returncode

    if result_code != 0:
        raise QAValueError(f"The command {command} returned {result_code} as result code.", LOGGER.error,
                           QACTL_LOGGER)


def run_local_command_with_output(command):
    """Run local commands getting the command output.
    Args:
        command (string): Command to run.

    Returns:
        str: Command output
    """
    if sys.platform == 'win32':
        run = subprocess.Popen(command, shell=True, stdout=subprocess.PIPE)
    else:
        run = subprocess.Popen(['/bin/bash', '-c', command], stdout=subprocess.PIPE)

    return run.stdout.read().decode()


def download_local_wazuh_qa_repository(branch, path):
    """Download wazuh QA repository in local machine.

    Important note: Path must not include the wazuh-qa folder

    Args:
        branch (string): Wazuh QA repository branch.
        path (string): Local path where save the repository files.
    """
    wazuh_qa_path = os.path.join(path, 'wazuh-qa')

    mute_output = '&> /dev/null' if sys.platform != 'win32' else '>nul 2>&1'

    if os.path.exists(wazuh_qa_path):
        LOGGER.info(f"Pulling remote repository changes in {wazuh_qa_path} local repository")
        run_local_command_with_output(f"cd {wazuh_qa_path} && git pull {mute_output} && "
                                      f"git checkout {branch} {mute_output}")
    else:
        LOGGER.info(f"Downloading wazuh-qa repository in {wazuh_qa_path}")
        run_local_command_with_output(f"cd {path} && git clone https://github.com/wazuh/wazuh-qa {mute_output} && "
                                      f"cd {wazuh_qa_path} && git checkout {branch} {mute_output}")


def qa_ctl_docker_run(config_file, qa_branch, debug_level, topic):
    """Run qa-ctl in a Linux docker container. Useful when running qa-ctl in native Windows host.

    Args:
        config_file (str): qa-ctl configuration file name to run.
        qa_branch (str): Wazuh qa branch with which qa-ctl will be launched.
        debug_level (int): qa-ctl debug level.
        topic (str): Reason for running the qa-ctl docker.
    """
    debug_args = '' if debug_level == 0 else ('-d' if debug_level == 1 else '-dd')
    docker_args = f"{qa_branch} {config_file} --no-validation {debug_args}"

    docker_image_name = 'wazuh/qa-ctl'
    docker_image_path = os.path.join(os.path.dirname(os.path.abspath(__file__)), '..', 'deployment',
                                     'dockerfiles', 'qa_ctl')

    LOGGER.info(f"Building docker image for {topic}")
    run_local_command_with_output(f"cd {docker_image_path} && docker build -q -t {docker_image_name} .")

    LOGGER.info(f"Running the Linux container for {topic}")
<<<<<<< HEAD
    run_local_command(f"docker run --rm -v {os.path.join(gettempdir(), 'wazuh_qa_ctl')}:/wazuh_qa_ctl {docker_image_name} {docker_args}")
=======
    run_local_command(f"docker run --rm -v {os.path.join(gettempdir(), 'qa_ctl')}:/qa_ctl {docker_image_name} "
                      f"{docker_args}")
>>>>>>> bb63260e
<|MERGE_RESOLUTION|>--- conflicted
+++ resolved
@@ -94,9 +94,5 @@
     run_local_command_with_output(f"cd {docker_image_path} && docker build -q -t {docker_image_name} .")
 
     LOGGER.info(f"Running the Linux container for {topic}")
-<<<<<<< HEAD
-    run_local_command(f"docker run --rm -v {os.path.join(gettempdir(), 'wazuh_qa_ctl')}:/wazuh_qa_ctl {docker_image_name} {docker_args}")
-=======
-    run_local_command(f"docker run --rm -v {os.path.join(gettempdir(), 'qa_ctl')}:/qa_ctl {docker_image_name} "
-                      f"{docker_args}")
->>>>>>> bb63260e
+    run_local_command(f"docker run --rm -v {os.path.join(gettempdir(), 'wazuh_qa_ctl')}:/qa_ctl {docker_image_name} "
+                      f"{docker_args}")