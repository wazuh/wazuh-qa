# Copyright (C) 2015-2021, Wazuh Inc.
# Created by Wazuh, Inc. <info@wazuh.com>.
# This program is free software; you can redistribute it and/or modify it under the terms of GPLv2

import logging
import sys
import os
import yaml
import platform
from collections import defaultdict


if sys.platform == 'win32':
    WAZUH_PATH = os.path.join("C:", os.sep, "Program Files (x86)", "ossec-agent")
    LOG_FILE_PATH = os.path.join(WAZUH_PATH, 'ossec.log')
    SYSCOLLECTOR_DB_PATH = os.path.join(WAZUH_PATH, 'queue', 'syscollector', 'db', 'local.db')
else:
    if sys.platform == 'darwin':
        WAZUH_PATH = os.path.join("/", "Library", "Ossec")
    else:
        WAZUH_PATH = os.path.join("/var", "ossec")
    LOG_FILE_PATH = os.path.join(WAZUH_PATH, 'logs', 'ossec.log')
    SYSCOLLECTOR_DB_PATH = os.path.join(WAZUH_PATH, 'queue', 'syscollector', 'db', 'local.db')


WAZUH_CONF_PATH = os.path.join(WAZUH_PATH, 'etc', 'ossec.conf')
WAZUH_LOGS_PATH = os.path.join(WAZUH_PATH, 'logs')
CLIENT_KEYS_PATH = os.path.join(WAZUH_PATH, 'etc' if platform.system() == 'Linux' else '', 'client.keys')
QUEUE_DB_PATH = os.path.join(WAZUH_PATH, 'queue', 'db')
QUEUE_SOCKETS_PATH = os.path.join(WAZUH_PATH, 'queue', 'sockets')
WAZUH_DB_SOCKET_PATH = os.path.join(QUEUE_DB_PATH, 'wdb')
CVE_DB_PATH = os.path.join(WAZUH_PATH, 'queue', 'vulnerabilities', 'cve.db')
ALERTS_JSON_PATH = os.path.join(WAZUH_PATH, 'logs', 'alerts', 'alerts.json')
ARCHIVES_LOG_PATH = os.path.join(WAZUH_PATH, 'logs', 'archives', 'archives.log')
ARCHIVES_JSON_PATH = os.path.join(WAZUH_PATH, 'logs', 'archives', 'archives.json')
CPE_HELPER_PATH = os.path.join(WAZUH_PATH, 'queue', 'vulnerabilities', 'dictionaries', 'cpe_helper.json')
WAZUH_API_CONF = os.path.join(WAZUH_PATH, 'api', 'configuration', 'api.yaml')
WAZUH_SECURITY_CONF = os.path.join(WAZUH_PATH, 'api', 'configuration', 'security', 'security.yaml')
API_LOG_FILE_PATH = os.path.join(WAZUH_PATH, 'logs', 'api.log')
API_JSON_LOG_FILE_PATH = os.path.join(WAZUH_PATH, 'logs', 'api.json')
API_LOG_FOLDER = os.path.join(WAZUH_PATH, 'logs', 'api')
WAZUH_TESTING_PATH = os.path.dirname(os.path.abspath(__file__))
CIS_RULESET_PATH = os.path.join(WAZUH_PATH, 'ruleset', 'sca')
WAZUH_TESTING_DATA_PATH = os.path.join(os.path.dirname(os.path.realpath(__file__)), 'data')
DEFAULT_AUTHD_PASS_PATH = os.path.join(WAZUH_PATH, 'etc', 'authd.pass')
TEMPLATE_DIR = 'configuration_template'
TEST_CASES_DIR = 'test_cases'


# Daemons
LOGCOLLECTOR_DAEMON = 'wazuh-logcollector'
AGENTLESS_DAEMON = 'wazuh-agentlessd'
CSYSLOG_DAEMON = 'wazuh-csyslogd'
REMOTE_DAEMON = 'wazuh-remoted'
ANALYSISD_DAEMON = 'wazuh-analysisd'
API_DAEMON = 'wazuh-apid'
MAIL_DAEMON = 'wazuh-maild'
SYSCHECK_DAEMON = 'wazuh-syscheckd'
EXEC_DAEMON = 'wazuh-execd'
MODULES_DAEMON = 'wazuh-modulesd'
CLUSTER_DAEMON = 'wazuh-clusterd'
INTEGRATOR_DAEMON = 'wazuh-integratord'
MONITOR_DAEMON = 'wazuh-monitord'
DB_DAEMON = 'wazuh-db'
AGENT_DAEMON = 'wazuh-agentd'

API_DAEMONS_REQUIREMENTS = [API_DAEMON, DB_DAEMON, EXEC_DAEMON, ANALYSISD_DAEMON, REMOTE_DAEMON, MODULES_DAEMON]

# Paths
SYSLOG_SIMULATOR = os.path.join(WAZUH_TESTING_PATH, 'scripts', 'syslog_simulator.py')
ANALYSISD_STATE = os.path.join(WAZUH_PATH, 'var', 'run', 'wazuh-analysisd.state')

# Timeouts
T_2 = 2
T_5 = 5
T_10 = 10
T_20 = 20
T_30 = 30
T_60 = 60


# Local internal options
MODULESD_DEBUG = 'wazuh_modules.debug'
WINDOWS_DEBUG = 'windows.debug'
SYSCHECK_DEBUG = 'syscheck.debug'
VERBOSE_DEBUG_OUTPUT = 2

# Wazuh Service commands
WAZUH_SERVICES_STOP = 'stop'
WAZUH_SERVICES_START = 'start'


# Configurations
DATA = 'data'
WAZUH_LOG_MONITOR = 'wazuh_log_monitor'


# File Types
FIFO = 'fifo'
SYMLINK = 'sym_link'
HARDLINK = 'hard_link'
SOCKET = 'socket'
REGULAR = 'regular'

# Protocols
UDP = 'UDP'
TCP = 'TCP'
TCP_UDP = 'TCP,UDP'

# FIM Constants
VALID_FIM_MODES = ['scheduled', 'realtime', 'whodata']
OS_EXCLUDED_FROM_RT_WD = ['darwin', 'sunos5']
<<<<<<< HEAD

=======
>>>>>>> 8b375362

def is_udp(protocol):
    return protocol.upper() == UDP


def is_tcp(protocol):
    return protocol.upper() == TCP


def is_tcp_udp(protocol):
    _protocol = protocol.replace(' ', '').upper().split(',')
    _protocol.sort()
    return ','.join(_protocol) == TCP_UDP


class Parameters:
    """Class to allocate all global parameters for testing"""

    def __init__(self):
        timeouts = defaultdict(lambda: 10)
        timeouts['linux'] = 5
        timeouts['darwin'] = 5
        self._default_timeout = timeouts[sys.platform]
        self._fim_database_memory = False
        self._gcp_project_id = None
        self._gcp_subscription_name = None
        self._gcp_credentials_file = None
        self._gcp_topic_name = None
        self._gcp_configuration_file = None
        self._gcp_credentials = None
        self._fim_mode = []

    @property
    def default_timeout(self):
        """Getter method for the default timeout property

        Returns:
            int: representing the default timeout in seconds
        """
        return self._default_timeout

    @default_timeout.setter
    def default_timeout(self, value):
        """Setter method for the default timeout property

        Args:
            value (int): New value for the default timeout. Must be in seconds.
        """
        self._default_timeout = value

    @property
    def fim_database_memory(self):
        """Getter method for the `fim_database_memory` property

        Returns:
            bool: representing if `fim_database_memory` is activated
        """
        return self._fim_database_memory

    @fim_database_memory.setter
    def fim_database_memory(self, value):
        """Setter method for the `fim_database_memory` property

        Args:
            value (bool): New value for the `fim_database_memory`.
        """
        self._fim_database_memory = value

    @property
    def current_configuration(self):
        """Getter method for the current configuration property

        Returns:
            dict: A dictionary containing the current configuration.
        """
        return self._current_configuration

    @current_configuration.setter
    def current_configuration(self, value):
        """Setter method for the current configuration property

        Args:
            value (dict): New value for the current configuration.
        """
        self._current_configuration = value

    @property
    def gcp_project_id(self):
        """Getter method for the `gcp_project_id` property

        Returns:
            str: Google Cloud project id `gcp_project_id`.
        """
        return self._gcp_project_id

    @gcp_project_id.setter
    def gcp_project_id(self, value):
        """Setter method for the `gcp_project_id` property

        Args:
            value (string): New value for the `gcp_project_id`.
        """
        self._gcp_project_id = value

    @property
    def gcp_subscription_name(self):
        """Getter method for the `gcp_subscription_name` property

        Returns:
           str: Google Cloud subscription name `gcp_subscription_name`.
        """
        return self._gcp_subscription_name

    @gcp_subscription_name.setter
    def gcp_subscription_name(self, value):
        """Setter method for the `gcp_subscription_name` property

        Args:
            value (string): New value for the `gcp_subscription_name`.
        """
        self._gcp_subscription_name = value

    @property
    def gcp_credentials_file(self):
        """Getter method for the `gcp_credentials_file` property

        Returns:
            str: path of `gcp_credentials_file`.
        """
        return self._gcp_credentials_file

    @gcp_credentials_file.setter
    def gcp_credentials_file(self, value):
        """Setter method for the `gcp_credentials_file` property

        Args:
            value (string): New value for the `gcp_credentials_file`.
        """
        self._gcp_credentials_file = value

    @property
    def gcp_topic_name(self):
        """Getter method for the `gcp_topic_name` property

        Returns:
            str: Google Cloud topic name `gcp_topic_name`.
        """
        return self._gcp_topic_name

    @gcp_topic_name.setter
    def gcp_topic_name(self, value):
        """Setter method for the `gcp_topic_name` property

        Args:
            value (string): New value for the `gcp_topic_name`.
        """
        self._gcp_topic_name = value

    @property
    def gcp_credentials(self):
        """Getter method for the `gcp_credentials` property

        Returns:
            str: Google Cloud topic name `gcp_credentials`.
        """
        return self._gcp_credentials

    @gcp_credentials.setter
    def gcp_credentials(self, value):
        """Setter method for the `gcp_credentials` property

        Args:
            value (string): New value for the `gcp_credentials`.
        """
        self._gcp_credentials = value

    @property
    def gcp_configuration_file(self):
        """Getter method for the `gcp_configuration_file` property

        Returns:
            str: Google Cloud topic name `gcp_configuration_file`.
        """
        return self._gcp_configuration_file

    @gcp_configuration_file.setter
    def gcp_configuration_file(self, value):
        """Setter method for the `gcp_configuration_file` property

        Args:
            value (string): New value for the `gcp_configuration_file`.
        """
        if not os.path.exists(value):
            return

        # Overwrite global parameters with the configuration file
        with open(value) as stream:
            gcp_conf = yaml.safe_load(stream)

        if 'project_id' in gcp_conf:
            self.gcp_project_id = gcp_conf['project_id']
        if 'subscription' in gcp_conf:
            self.gcp_subscription_name = gcp_conf['subscription']
        if 'topic' in gcp_conf:
            self.gcp_topic_name = gcp_conf['topic']
        if 'credential_path' in gcp_conf:
            self.gcp_credentials_file = gcp_conf['credential_path']
        if 'credentials' in gcp_conf:
            self.gcp_credentials = gcp_conf['credentials']

        self._gcp_configuration_file = value

    @property
    def fim_mode(self):
        """Getter method for the `fim_mode` property

        Returns:
            list: FIM modes that will be used.
        """
        return self._fim_mode

    @fim_mode.setter
    def fim_mode(self, value):
        """Setter method for the `fim_mode` property

        Args:
            value (list): New value for the `fim_mode`.
        """
        self._fim_mode = value


global_parameters = Parameters()
logger = logging.getLogger('wazuh_testing')
logger.setLevel(logging.DEBUG)

handler = logging.StreamHandler(sys.stderr)
handler.setLevel(logging.DEBUG)
formatter = logging.Formatter('%(asctime)s - %(name)s - %(levelname)s - %(message)s')
handler.setFormatter(formatter)

logger.addHandler(handler)<|MERGE_RESOLUTION|>--- conflicted
+++ resolved
@@ -110,10 +110,7 @@
 # FIM Constants
 VALID_FIM_MODES = ['scheduled', 'realtime', 'whodata']
 OS_EXCLUDED_FROM_RT_WD = ['darwin', 'sunos5']
-<<<<<<< HEAD
-
-=======
->>>>>>> 8b375362
+
 
 def is_udp(protocol):
     return protocol.upper() == UDP
