--- conflicted
+++ resolved
@@ -454,13 +454,8 @@
     Returns:
         callable: callback to detect this event.
     """
-<<<<<<< HEAD
-    msg = fr"Monitoring macOS old logs with: /usr/bin/log show --style syslog --start" if old_logs else \
-        fr"Monitoring macOS logs with: /usr/bin/log stream --style syslog"
-=======
     msg = f"Monitoring macOS old logs with: {MACOS_LOG_COMMAND_PATH} show --style syslog --start" if old_logs else \
         f"Monitoring macOS logs with: {MACOS_LOG_COMMAND_PATH} stream --style syslog"
->>>>>>> c5631382
 
     return monitoring.make_callback(pattern=msg, prefix=prefix, escape=True)
 
