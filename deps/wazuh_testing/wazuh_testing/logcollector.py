--- conflicted
+++ resolved
@@ -29,11 +29,6 @@
     """Create a callback to detect if logcollector is monitoring a file.
     Args:
         file (str): Name with absolute path of the analyzed file.
-<<<<<<< HEAD
-        prefix (str): Daemon that generates the error log.
-=======
-
->>>>>>> 2f95d5e3
     Returns:
         callable: callback to detect this event.
     """
@@ -355,7 +350,6 @@
     return 0
 
 
-<<<<<<< HEAD
 def callback_invalid_format_value(line, option, location):
     """Create a callback to detect content values invalid in a log format file specific.
 
@@ -412,7 +406,8 @@
     """
     msg = fr"lines from {location}"
     return monitoring.make_callback(pattern=msg, prefix=prefix, escape=True)
-=======
+
+
 def get_data_sending_stats(log_path, socket_name):
     """Returns the statistics of a log monitored by logcollector.
 
@@ -498,7 +493,6 @@
         else:
             sleep(1)
     raise FileNotFoundError
->>>>>>> 2f95d5e3
 
 
 def create_file_structure(get_files_list):
