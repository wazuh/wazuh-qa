import sys

from wazuh_testing.tools import monitoring

GENERIC_CALLBACK_ERROR_COMMAND_MONITORING = 'The expected command monitoring log has not been produced'
GENERIC_CALLBACK_ERROR_INVALID_LOCATION = 'The expected invalid location error log has not been produced'
GENERIC_CALLBACK_ERROR_ANALYZING_FILE = 'The expected analyzing file log has not been produced'
GENERIC_CALLBACK_ERROR_ANALYZING_EVENTCHANNEL = "The expected analyzing eventchannel log has not been produced"
GENERIC_CALLBACK_ERROR_TARGET_SOCKET = "The expected target socket log has not been produced"
GENERIC_CALLBACK_ERROR_TARGET_SOCKET_NOT_FOUND = "The expected target socket not found error has not been produced"
LOG_COLLECTOR_GLOBAL_TIMEOUT = 20

if sys.platform == 'win32':
    prefix = monitoring.AGENT_DETECTOR_PREFIX
else:
    prefix = monitoring.LOG_COLLECTOR_DETECTOR_PREFIX

def callback_analyzing_file(file):
    """Create a callback to detect if logcollector is monitoring a file.

    Args:
        file (str): Name with absolute path of the analyzed file.
        prefix (str): Daemon that generates the error log.

    Returns:
        callable: callback to detect this event.
    """
    msg = fr"Analyzing file: '{file}'."
    return monitoring.make_callback(pattern=msg, prefix=prefix, escape=True)


def callback_monitoring_command(log_format, command):
    """Create a callback to detect if logcollector is monitoring a command.

    Args:
        log_format (str): Log format of the command monitoring (full_command or command).
        command (str): Monitored command.
        prefix (str): Daemon that generates the error log.

    Returns:
        callable: callback to detect this event.
    """
    log_format_message = 'full output' if log_format == 'full_command' else 'output'
    msg = fr"INFO: Monitoring {log_format_message} of command\(\d+\): {command}"
    return monitoring.make_callback(pattern=msg, prefix=prefix)


def callback_monitoring_djb_multilog(program_name, multilog_file):
    """Create a callback to detect if logcollector is monitoring a djb multilog file.

    Args:
        program_name (str): Program name of multilog file.
        multilog_file (str): Multilog file name.
        prefix (str): Daemon that generates the error log.

    Returns:
        callable: callback to detect this event.
    """
    msg = fr"INFO: Using program name '{program_name}' for DJB multilog file: '{multilog_file}'."
    return monitoring.make_callback(pattern=msg, prefix=prefix)


def callback_command_alias_output(alias):
    """Create a callback to detect if logcollector is monitoring a command with an assigned alias.

    Args:
        alias (str): Command alias.
        prefix (str): Daemon that generates the error log.

    Returns:
        callable: callback to detect this event.
    """
    msg = fr"Reading command message: 'ossec: output: '{alias}':"
    return monitoring.make_callback(pattern=msg, prefix=prefix)


def callback_eventchannel_bad_format(event_location):
    """Create a callback to detect if logcollector inform about bad formatted eventchannel location.

    Args:
        event_location (str): Eventchannel location.
        prefix (str): Daemon that generates the error log.

    Returns:
        callable: callback to detect this event.
    """
    msg = fr"ERROR: Could not EvtSubscribe() for ({event_location}) which returned \(\d+\)"
    return monitoring.make_callback(pattern=msg, prefix=prefix)


def callback_socket_target(location, socket_name):
    """Create a callback to detect if logcollector has assign a socket to a monitored file.

    Args:
        location (str): Name with the analyzed file.
        socket_name (str): Socket name.
        prefix (str): Daemon that generates the error log.

    Returns:
        callable: callback to detect this event.
    """
    msg = fr"DEBUG: Socket target for '{location}' -> {socket_name}"
    return monitoring.make_callback(pattern=msg, prefix=prefix)


def callback_socket_not_defined(location, socket_name):
    """Create a callback to detect if a socket has not been defined.

    Args:
        location (str): Name with the analyzed file.
        socket_name (str): Socket name.
        prefix (str): Daemon that generates the error log.

    Returns:
        callable: callback to detect this event.
    """
    msg = fr"CRITICAL: Socket '{socket_name}' for '{location}' is not defined."
    return monitoring.make_callback(pattern=msg, prefix=prefix)


def callback_log_target_not_found(location, socket_name):
    """Create a callback to detect if a log target has not been found.

    Args:
        location (str): Name with the analyzed file.
        socket_name (str): Socket name.
        prefix (str): Daemon that generates the error log.

    Returns:
        callable: callback to detect this event.
    """
    msg = fr"WARNING: Log target '{socket_name}' not found for the output format of localfile '{location}'."
    return monitoring.make_callback(pattern=msg, prefix=prefix)


def callback_invalid_reconnection_time(severity='WARNING', default_value='5'):
    """Create a callback to detect if a invalid reconnection has been used.

    Args:
        severity (str): Severity of the error (WARNING, ERROR or CRITICAL)
        default_value (int): Default value used instead of specified reconnection time.
        prefix (str): Daemon that generates the error log.

    Returns:
        callable: callback to detect this event.
    """
    msg = fr"{severity}: Invalid reconnection time value. Changed to {default_value} seconds."
    return monitoring.make_callback(pattern=msg, prefix=prefix)


def callback_eventchannel_analyzing(event_location):
    """Create a callback to detect if logcollector is monitoring a event log.

    Args:
        event_location (str): Event log location.

    Returns:
        callable: callback to detect this event.
    """
    msg = fr"INFO: \(\d+\): Analyzing event log: '{event_location}'"
    return monitoring.make_callback(pattern=msg, prefix=prefix)


def callback_invalid_location_pattern(location):
    """Create a callback to detect if invalid location pattern has been used.

    Args:
        location (str): Location pattern
        prefix (str): Daemon that generates the error log.

    Returns:
        callable: callback to detect this event.
    """
    msg = fr"Glob error. Invalid pattern: '{location}' or no files found."
    return monitoring.make_callback(pattern=msg, prefix=prefix, escape=True)


def callback_read_lines(command, escape=False):
    """Create a callback to detect "DEBUG: Read <number> lines from command <command>" debug line.

    Args:
        command (str): Command to be monitored.
        prefix (str): Daemon that generates the log.
        escape (bool): Flag to escape special characters in the pattern.

    Returns:
        callable: callback to detect this event.
    """
    msg = fr"lines from command '{command}'"
    return monitoring.make_callback(pattern=msg, prefix=prefix, escape=escape)


def callback_running_command(log_format, command, escape=False):
    """Create a callback to detect "DEBUG: Running <log_format> '<command>'" debug line.

    Args:
        log_format (str): Log format of the command monitoring (full_command or command).
        command (str): Command to be monitored.
        prefix (str): Daemon that generates the log.
        escape (bool): Flag to escape special characters in the pattern.

    Returns:
        callable: callback to detect this event.
    """
    log_format_message = 'full command' if log_format == 'full_command' else 'command'
    msg = fr"DEBUG: Running {log_format_message} '{command}'"
    return monitoring.make_callback(pattern=msg, prefix=prefix, escape=escape)


<<<<<<< HEAD

def callback_running_command(log_format, command, prefix=monitoring.LOG_COLLECTOR_DETECTOR_PREFIX, escape=False):
    """Create a callback to detect "DEBUG: Running <log_format> '<command>'" debug line.

    Args:
        log_format (str): Log format of the command monitoring (full_command or command).
        command (str): Command to be monitored.
        prefix (str): Daemon that generates the log.
        escape (bool): Flag to escape special characters in the pattern.

    Returns:
        callable: callback to detect this event.
    """
    log_format_message = 'full command' if log_format == 'full_command' else 'command'
    msg = fr"DEBUG: Running {log_format_message} '{command}'"
    return monitoring.make_callback(pattern=msg, prefix=prefix, escape=escape)


def callback_event_log_service_down(location, severity='WARNING'):
    """Create a callback to detect "DEBUG: Running <log_format> '<command>'" debug line.

    Args:
        log_format (str): Log format of the command monitoring (full_command or command).
        command (str): Command to be monitored.
        prefix (str): Daemon that generates the log.
        escape (bool): Flag to escape special characters in the pattern.

    Returns:
        callable: callback to detect this event.
    """
    log_format_message = f"{severity}: The eventlog service is down. Unable to collect logs from '{location}' channel."
    return monitoring.make_callback(pattern=log_format_message, prefix=monitoring.AGENT_DETECTOR_PREFIX)

def callback_trying_to_reconnect(location, reconnect_time):
    """Create a callback to detect "DEBUG: Running <log_format> '<command>'" debug line.

    Args:
        log_format (str): Log format of the command monitoring (full_command or command).
        command (str): Command to be monitored.
        prefix (str): Daemon that generates the log.
        escape (bool): Flag to escape special characters in the pattern.

    Returns:
        callable: callback to detect this event.
    """
    log_format_message = f"DEBUG: Trying to reconnect {location} channel in {reconnect_time} seconds."
    return monitoring.make_callback(pattern=log_format_message, prefix=monitoring.AGENT_DETECTOR_PREFIX)

def callback_reconnect_eventchannel(location):
    """Create a callback to detect if specified channel has been reconnected successfully.

    Args:
        location (str): Location channel.

    """
    log_format_message = f"INFO: '{location}' channel has been reconnected succesfully."
    return monitoring.make_callback(pattern=log_format_message, prefix=monitoring.AGENT_DETECTOR_PREFIX)
=======
def callback_match_pattern_file(file_pattern, file):
    """Create a callback to detect if logcollector is monitoring a file with wildcard.
    Args:
        file_pattern (str): Location pattern.
        file (str): Name with absolute path of the analyzed file.
    Returns:
        callable: callback to detect this event.
    """
    msg = fr"New file that matches the '{file_pattern}' pattern: '{file}'."
    return monitoring.make_callback(pattern=msg, prefix=prefix, escape=True)


def callback_non_existent_file(file):
    """Create a callback to detect if logcollector is showing an error when the file does not exist.
    Args:
        file (str): Name with absolute path of the analyzed file.
    Returns:
        callable: callback to detect this event.
    """
    msg = fr"ERROR: (1103): Could not open file '{file}'"
    return monitoring.make_callback(pattern=msg, prefix=prefix, escape=True)


def callback_duplicated_file(file):
    """Create a callback to detect if logcollector configuration is duplicated.
    Args:
        file (str): Name with absolute path of the analyzed file.
    Returns:
        callable: callback to detect this event.
    """
    msg = fr"Log file '{file}' is duplicated."
    return monitoring.make_callback(pattern=msg, prefix=prefix, escape=True)


def callback_file_limit():
    """Create a callback to detect if logcollector is monitoring a file.
    Returns:
        callable: callback to detect this event.
    """
    msg = f'File limit has been reached'
    return monitoring.make_callback(pattern=msg, prefix=prefix, escape=True)


def callback_excluded_file(file):
    """Create a callback to detect if logcollector is excluding files.
    Args:
        file (str): Name with absolute path of the analyzed file.
    Returns:
        callable: callback to detect this event.
    """
    msg = fr"File excluded: '{file}'."
    return monitoring.make_callback(pattern=msg, prefix=prefix, escape=True)
>>>>>>> aa568576
<|MERGE_RESOLUTION|>--- conflicted
+++ resolved
@@ -207,8 +207,6 @@
     return monitoring.make_callback(pattern=msg, prefix=prefix, escape=escape)
 
 
-<<<<<<< HEAD
-
 def callback_running_command(log_format, command, prefix=monitoring.LOG_COLLECTOR_DETECTOR_PREFIX, escape=False):
     """Create a callback to detect "DEBUG: Running <log_format> '<command>'" debug line.
 
@@ -265,7 +263,6 @@
     """
     log_format_message = f"INFO: '{location}' channel has been reconnected succesfully."
     return monitoring.make_callback(pattern=log_format_message, prefix=monitoring.AGENT_DETECTOR_PREFIX)
-=======
 def callback_match_pattern_file(file_pattern, file):
     """Create a callback to detect if logcollector is monitoring a file with wildcard.
     Args:
@@ -317,5 +314,4 @@
         callable: callback to detect this event.
     """
     msg = fr"File excluded: '{file}'."
-    return monitoring.make_callback(pattern=msg, prefix=prefix, escape=True)
->>>>>>> aa568576
+    return monitoring.make_callback(pattern=msg, prefix=prefix, escape=True)