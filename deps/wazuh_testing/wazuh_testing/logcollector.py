import os
import shutil
import sys
from os import path
from math import ceil
from json import load
from time import sleep
from datetime import datetime, timedelta

from wazuh_testing.tools import LOGCOLLECTOR_STATISTICS_FILE, monitoring

GENERIC_CALLBACK_ERROR_COMMAND_MONITORING = 'The expected command monitoring log has not been produced'
GENERIC_CALLBACK_ERROR_INVALID_LOCATION = 'The expected invalid location error log has not been produced'
GENERIC_CALLBACK_ERROR_ANALYZING_FILE = 'The expected analyzing file log has not been produced'
GENERIC_CALLBACK_ERROR_ANALYZING_EVENTCHANNEL = "The expected analyzing eventchannel log has not been produced"
GENERIC_CALLBACK_ERROR_TARGET_SOCKET = "The expected target socket log has not been produced"
GENERIC_CALLBACK_ERROR_TARGET_SOCKET_NOT_FOUND = "The expected target socket not found error has not been produced"
LOG_COLLECTOR_GLOBAL_TIMEOUT = 20

if sys.platform == 'win32':
    prefix = monitoring.AGENT_DETECTOR_PREFIX
else:
    prefix = monitoring.LOG_COLLECTOR_DETECTOR_PREFIX


def callback_analyzing_file(file):
    """Create a callback to detect if logcollector is monitoring a file.

    Args:
        file (str): Name with absolute path of the analyzed file.
        prefix (str): Daemon that generates the error log.

    Returns:
        callable: callback to detect this event.
    """
    msg = fr"Analyzing file: '{file}'."
    return monitoring.make_callback(pattern=msg, prefix=prefix, escape=True)


def callback_monitoring_command(log_format, command):
    """Create a callback to detect if logcollector is monitoring a command.

    Args:
        log_format (str): Log format of the command monitoring (full_command or command).
        command (str): Monitored command.

    Returns:
        callable: callback to detect this event.
    """
    log_format_message = 'full output' if log_format == 'full_command' else 'output'
    msg = fr"INFO: Monitoring {log_format_message} of command\(\d+\): {command}"
    return monitoring.make_callback(pattern=msg, prefix=prefix)


def callback_monitoring_djb_multilog(program_name, multilog_file):
    """Create a callback to detect if logcollector is monitoring a djb multilog file.

    Args:
        program_name (str): Program name of multilog file.
        multilog_file (str): Multilog file name.

    Returns:
        callable: callback to detect this event.
    """
    msg = fr"INFO: Using program name '{program_name}' for DJB multilog file: '{multilog_file}'."
    return monitoring.make_callback(pattern=msg, prefix=prefix)


def callback_command_alias_output(alias):
    """Create a callback to detect if logcollector is monitoring a command with an assigned alias.

    Args:
        alias (str): Command alias.

    Returns:
        callable: callback to detect this event.
    """
    msg = fr"Reading command message: 'ossec: output: '{alias}':"
    return monitoring.make_callback(pattern=msg, prefix=prefix)


def callback_eventchannel_bad_format(event_location):
    """Create a callback to detect if logcollector inform about bad formatted eventchannel location.

    Args:
        event_location (str): Eventchannel location.

    Returns:
        callable: callback to detect this event.
    """
    msg = fr"ERROR: Could not EvtSubscribe() for ({event_location}) which returned \(\d+\)"
    return monitoring.make_callback(pattern=msg, prefix=prefix)


def callback_socket_target(location, socket_name):
    """Create a callback to detect if logcollector has assign a socket to a monitored file.

    Args:
        location (str): Name with the analyzed file.
        socket_name (str): Socket name.

    Returns:
        callable: callback to detect this event.
    """
    msg = fr"DEBUG: Socket target for '{location}' -> {socket_name}"
    return monitoring.make_callback(pattern=msg, prefix=prefix)


def callback_socket_not_defined(location, socket_name):
    """Create a callback to detect if a socket has not been defined.

    Args:
        location (str): Name with the analyzed file.
        socket_name (str): Socket name.

    Returns:
        callable: callback to detect this event.
    """
    msg = fr"CRITICAL: Socket '{socket_name}' for '{location}' is not defined."
    return monitoring.make_callback(pattern=msg, prefix=prefix)


def callback_log_target_not_found(location, socket_name):
    """Create a callback to detect if a log target has not been found.

    Args:
        location (str): Name with the analyzed file.
        socket_name (str): Socket name.

    Returns:
        callable: callback to detect this event.
    """
    msg = fr"WARNING: Log target '{socket_name}' not found for the output format of localfile '{location}'."
    return monitoring.make_callback(pattern=msg, prefix=prefix)


def callback_invalid_reconnection_time(severity='WARNING', default_value='5'):
    """Create a callback to detect if a invalid reconnection has been used.

    Args:
        severity (str): Severity of the error (WARNING, ERROR or CRITICAL)
        default_value (int): Default value used instead of specified reconnection time.

    Returns:
        callable: callback to detect this event.
    """
    msg = fr"{severity}: Invalid reconnection time value. Changed to {default_value} seconds."
    return monitoring.make_callback(pattern=msg, prefix=prefix)


def callback_eventchannel_analyzing(event_location):
    """Create a callback to detect if logcollector is monitoring a event log.

    Args:
        event_location (str): Event log location.

    Returns:
        callable: callback to detect this event.
    """
    msg = fr"INFO: \(\d+\): Analyzing event log: '{event_location}'"
    return monitoring.make_callback(pattern=msg, prefix=prefix)


def callback_invalid_location_pattern(location):
    """Create a callback to detect if invalid location pattern has been used.

    Args:
        location (str): Location pattern

    Returns:
        callable: callback to detect this event.
    """
    msg = fr"Glob error. Invalid pattern: '{location}' or no files found."
    return monitoring.make_callback(pattern=msg, prefix=prefix, escape=True)


def callback_ignoring_file(location_file):
    """Create a callback to detect if specified file was ignored due to modification time.

    Args:
        location_file: File absolute path.

    Returns:
        callable: callback to detect this event.
    """
    msg = fr"DEBUG: Ignoring file '{location_file}' due to modification time"
    return monitoring.make_callback(pattern=msg, prefix=prefix, escape=True)


def callback_reading_syslog_message(message):
    """Create a callback to detect if syslog message has been read.

    Args:
        message (str): Syslog message.

    Returns:
        callable: callback to detect this event.
    """
    msg = fr"DEBUG: Reading syslog message: '{message}'"
    return monitoring.make_callback(pattern=msg, prefix=prefix, escape=True)


def callback_read_line_from_file(n_lines, filename):
    """Create a callback to detect if specified lines number has been read.

    Args:
        n_lines (str): Number of lines read.
        filename (str): Filename from which lines have been read.

    Returns:
        callable: callback to detect this event.
    """
    msg = fr"DEBUG: Read {n_lines} lines from {filename}"
    return monitoring.make_callback(pattern=msg, prefix=prefix, escape=True)


def callback_read_lines(command, escape=False):
    """Create a callback to detect "DEBUG: Read <number> lines from command <command>" debug line.

    Args:
        command (str): Command to be monitored.
        escape (bool): Flag to escape special characters in the pattern.

    Returns:
        callable: callback to detect this event.
    """
    msg = fr"lines from command '{command}'"
    return monitoring.make_callback(pattern=msg, prefix=prefix, escape=escape)


def callback_running_command(log_format, command, escape=False):
    """Create a callback to detect "DEBUG: Running <log_format> '<command>'" debug line.

    Args:
        log_format (str): Log format of the command monitoring (full_command or command).
        command (str): Command to be monitored.
        escape (bool): Flag to escape special characters in the pattern.

    Returns:
        callable: callback to detect this event.
    """
    log_format_message = 'full command' if log_format == 'full_command' else 'command'
    msg = fr"DEBUG: Running {log_format_message} '{command}'"
    return monitoring.make_callback(pattern=msg, prefix=prefix, escape=escape)


def callback_event_log_service_down(location, severity='WARNING'):
    """Create a callback to detect if eventlog service is down.

    Args:
        location (str): Event channel.
        severity (str): Severity of the error (WARNING, ERROR or CRITICAL).

    Returns:
        callable: callback to detect this event.
    """
    log_format_message = f"{severity}: The eventlog service is down. Unable to collect logs from '{location}' channel."
    return monitoring.make_callback(pattern=log_format_message, prefix=monitoring.AGENT_DETECTOR_PREFIX)


def callback_trying_to_reconnect(location, reconnect_time):
    """Create a callback to detect if `wazuh-agentd` is trying to reconnect to specified channel.

    Args:
        location (str): Event log channel.
        reconnect_time (str): Reconnect time.

    Returns:
        callable: callback to detect this event.
    """
    log_format_message = f"DEBUG: Trying to reconnect {location} channel in {reconnect_time} seconds."
    return monitoring.make_callback(pattern=log_format_message, prefix=monitoring.AGENT_DETECTOR_PREFIX)


def callback_reconnect_eventchannel(location):
    """Create a callback to detect if specified channel has been reconnected successfully.

    Args:
        location (str): Location channel.

    Returns:
        callable: callback to detect this event.
    """
    log_format_message = f"INFO: '{location}' channel has been reconnected succesfully."
    return monitoring.make_callback(pattern=log_format_message, prefix=monitoring.AGENT_DETECTOR_PREFIX)


def callback_match_pattern_file(file_pattern, file):
    """Create a callback to detect if logcollector is monitoring a file with wildcard.
    Args:
        file_pattern (str): Location pattern.
        file (str): Name with absolute path of the analyzed file.
    Returns:
        callable: callback to detect this event.
    """
    msg = fr"New file that matches the '{file_pattern}' pattern: '{file}'."
    return monitoring.make_callback(pattern=msg, prefix=prefix, escape=True)


def callback_non_existent_file(file):
    """Create a callback to detect if logcollector is showing an error when the file does not exist.
    Args:
        file (str): Name with absolute path of the analyzed file.
    Returns:
        callable: callback to detect this event.
    """
    msg = fr"ERROR: (1103): Could not open file '{file}'"
    return monitoring.make_callback(pattern=msg, prefix=prefix, escape=True)


def callback_duplicated_file(file):
    """Create a callback to detect if logcollector configuration is duplicated.
    Args:
        file (str): Name with absolute path of the analyzed file.
    Returns:
        callable: callback to detect this event.
    """
    msg = fr"Log file '{file}' is duplicated."
    return monitoring.make_callback(pattern=msg, prefix=prefix, escape=True)


def callback_file_limit():
    """Create a callback to detect if logcollector is monitoring a file.
    Returns:
        callable: callback to detect this event.
    """
    msg = f'File limit has been reached'
    return monitoring.make_callback(pattern=msg, prefix=prefix, escape=True)


def callback_excluded_file(file):
    """Create a callback to detect if logcollector is excluding files.
    Args:
        file (str): Name with absolute path of the analyzed file.
    Returns:
        callable: callback to detect this event.
    """
    msg = fr"File excluded: '{file}'."
    return monitoring.make_callback(pattern=msg, prefix=prefix, escape=True)


def add_log_data(log_path, log_line_message, size_kib=1024, line_start=1, print_line_num=False):
    """Increase the space occupied by a log file by adding lines to it.

    Args:
        log_path (str): Path to log file.
        log_line_message (str): Line content to be added to the log.
        size_kib (int, optional): Size in kibibytes (1024^2 bytes). Defaults to 1 MiB (1024 KiB).
        line_start (int, optional): Line number to start with. Defaults to 1.
        print_line_num (bool, optional): If True, in each line of the log its number is added. Defaults to False.

    Returns:
        int: Last line number written.
    """
    if len(log_line_message):
        with open(log_path, 'a') as f:
            lines = ceil((size_kib * 1024) / len(log_line_message))
            for x in range(line_start, line_start + lines + 1):
                f.write(f"{log_line_message}{x}\n") if print_line_num else f.write(f"{log_line_message}\n")
        return line_start + lines - 1
    return 0


<<<<<<< HEAD
def get_data_sending_stats(log_path, socket_name, state_interval):
    """Returns the statistics of a log monitored by logcollector.

    For this purpose, it parses the "wazuh-logcollector.state" file and retrieves the data.
    See:
    https://documentation-dev.wazuh.com/current/user-manual/reference/statistics-files/wazuh-logcollector-state.html

    Args:
        log_path (str): Path of the log from which the statistics are to be obtained.
        socket_name (str): Target socket name.
        state_interval (int): Statistics generation interval, in seconds ("logcollector.state_interval").

    Returns:
        dict: Dictionary with the statistics.
    """
    # Wait until the statistics file becomes available
    for _ in range(state_interval * 2):
        if path.isfile(LOGCOLLECTOR_STATISTICS_FILE):
            break
        else:
            sleep(1)

    if not path.isfile(LOGCOLLECTOR_STATISTICS_FILE):
        raise TimeoutError

    with open(LOGCOLLECTOR_STATISTICS_FILE, 'r') as json_file:
        data = load(json_file)
        global_files = data['global']['files']
        global_start_date = datetime.strptime(data['global']['start'], '%Y-%m-%d %H:%M:%S')
        global_end_date = datetime.strptime(data['global']['end'], '%Y-%m-%d %H:%M:%S')
        interval_files = data['interval']['files']
        interval_start_date = datetime.strptime(data['interval']['start'], '%Y-%m-%d %H:%M:%S')
        interval_end_date = datetime.strptime(data['interval']['end'], '%Y-%m-%d %H:%M:%S')
        stats = {'global_events': 0, 'global_drops': 0,
                 'global_start_date': global_start_date, 'global_end_date': global_end_date,
                 'interval_events': 0, 'interval_drops': 0,
                 'interval_start_date': interval_start_date, 'interval_end_date': interval_end_date}
        # Global statistics
        for g_file in global_files:
            if g_file['location'] == log_path:
                stats['global_events'] = g_file['events']
                targets = g_file['targets']
                for t in targets:
                    if t['name'] == socket_name:
                        stats['global_drops'] = t['drops']
        # Interval statistics
        for i_file in interval_files:
            if i_file['location'] == log_path:
                stats['interval_events'] = i_file['events']
                targets = i_file['targets']
                for t in targets:
                    if t['name'] == socket_name:
                        stats['interval_drops'] = t['drops']
    return stats


def get_next_stats(current_stats, log_path, socket_name, state_interval):
    """Return the next statistics to be written to the "wazuh-logcollector.state" file and the seconds elapsed.

    Args:
        current_stats (dict): Dictionary with the current statistics.
        log_path (str): Path of the log from which the statistics are to be obtained.
        socket_name (str): Target socket name.
        state_interval (int): Statistics generation interval, in seconds ("logcollector.state_interval").

    Returns:
        (dict, float): A tuple with a dictionary with the next statistics and the seconds
                       elapsed between the two statistics based on the modification date
                       of the "wazuh-logcollector.state" file.

    Raises:
          TimeoutError: If the next statistics could not be obtained according to the interval
                        defined by "logcollector.state_interval"
    """
    mtime_current = path.getmtime(LOGCOLLECTOR_STATISTICS_FILE)
    next_interval_date = current_stats['interval_end_date'] + timedelta(seconds=state_interval)
    next_2_intervals_date = current_stats['interval_end_date'] + timedelta(seconds=state_interval * 2)
    for _ in range(0, state_interval * 2):
        stats = get_data_sending_stats(log_path, socket_name, state_interval)
        mtime_next = path.getmtime(LOGCOLLECTOR_STATISTICS_FILE)
        # The time of the interval must be equal to or greater than the calculated time,
        # but less than the calculated time for two intervals.
        if next_interval_date <= stats['interval_end_date'] < next_2_intervals_date:
            return stats, mtime_next - mtime_current
        else:
            sleep(1)
    raise TimeoutError
=======
def create_file_structure(get_files_list):
    """Create the specified file tree structure.

    Args:
        get_files_list(dict):  Files to create.
    """
    for file in get_files_list:
        os.makedirs(file['folder_path'], exist_ok=True, mode=0o777)
        for name in file['filename']:
            open(os.path.join(file['folder_path'], name), 'w').close()

            if 'age' in file:
                fileinfo = os.stat(f"{file['folder_path']}{file['filename']}")
                os.utime(f"{file['folder_path']}{file['filename']}", (fileinfo.st_atime - file['age'],
                                                                      fileinfo.st_mtime - file['age']))
            elif 'size' in file:
                add_log_data(log_path=os.path.join(file['folder_path'], name),
                             log_line_message=file['content'], size_kib=file['size_kib'])


def delete_file_structure(get_files_list):
    """Delete the specified file tree structure.

    Args:
        get_files_list(dict):  Files to delete.
    """
    for file in get_files_list:
        shutil.rmtree(file['folder_path'], ignore_errors=True)
>>>>>>> 0b8938cf
<|MERGE_RESOLUTION|>--- conflicted
+++ resolved
@@ -361,7 +361,6 @@
     return 0
 
 
-<<<<<<< HEAD
 def get_data_sending_stats(log_path, socket_name, state_interval):
     """Returns the statistics of a log monitored by logcollector.
 
@@ -449,7 +448,8 @@
         else:
             sleep(1)
     raise TimeoutError
-=======
+
+
 def create_file_structure(get_files_list):
     """Create the specified file tree structure.
 
@@ -478,4 +478,3 @@
     """
     for file in get_files_list:
         shutil.rmtree(file['folder_path'], ignore_errors=True)
->>>>>>> 0b8938cf
