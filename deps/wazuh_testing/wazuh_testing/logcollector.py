import sys
from math import ceil

from wazuh_testing.tools import monitoring

GENERIC_CALLBACK_ERROR_COMMAND_MONITORING = 'The expected command monitoring log has not been produced'
GENERIC_CALLBACK_ERROR_INVALID_LOCATION = 'The expected invalid location error log has not been produced'
GENERIC_CALLBACK_ERROR_ANALYZING_FILE = 'The expected analyzing file log has not been produced'
GENERIC_CALLBACK_ERROR_ANALYZING_EVENTCHANNEL = "The expected analyzing eventchannel log has not been produced"
GENERIC_CALLBACK_ERROR_TARGET_SOCKET = "The expected target socket log has not been produced"
GENERIC_CALLBACK_ERROR_TARGET_SOCKET_NOT_FOUND = "The expected target socket not found error has not been produced"
LOG_COLLECTOR_GLOBAL_TIMEOUT = 20

if sys.platform == 'win32':
    prefix = monitoring.AGENT_DETECTOR_PREFIX
else:
    prefix = monitoring.LOG_COLLECTOR_DETECTOR_PREFIX


def callback_analyzing_file(file):
    """Create a callback to detect if logcollector is monitoring a file.

    Args:
        file (str): Name with absolute path of the analyzed file.
        prefix (str): Daemon that generates the error log.

    Returns:
        callable: callback to detect this event.
    """
    msg = fr"Analyzing file: '{file}'."
    return monitoring.make_callback(pattern=msg, prefix=prefix, escape=True)


def callback_monitoring_command(log_format, command):
    """Create a callback to detect if logcollector is monitoring a command.

    Args:
        log_format (str): Log format of the command monitoring (full_command or command).
        command (str): Monitored command.
        prefix (str): Daemon that generates the error log.

    Returns:
        callable: callback to detect this event.
    """
    log_format_message = 'full output' if log_format == 'full_command' else 'output'
    msg = fr"INFO: Monitoring {log_format_message} of command\(\d+\): {command}"
    return monitoring.make_callback(pattern=msg, prefix=prefix)


def callback_monitoring_djb_multilog(program_name, multilog_file):
    """Create a callback to detect if logcollector is monitoring a djb multilog file.

    Args:
        program_name (str): Program name of multilog file.
        multilog_file (str): Multilog file name.
        prefix (str): Daemon that generates the error log.

    Returns:
        callable: callback to detect this event.
    """
    msg = fr"INFO: Using program name '{program_name}' for DJB multilog file: '{multilog_file}'."
    return monitoring.make_callback(pattern=msg, prefix=prefix)


def callback_command_alias_output(alias):
    """Create a callback to detect if logcollector is monitoring a command with an assigned alias.

    Args:
        alias (str): Command alias.
        prefix (str): Daemon that generates the error log.

    Returns:
        callable: callback to detect this event.
    """
    msg = fr"Reading command message: 'ossec: output: '{alias}':"
    return monitoring.make_callback(pattern=msg, prefix=prefix)


def callback_eventchannel_bad_format(event_location):
    """Create a callback to detect if logcollector inform about bad formatted eventchannel location.

    Args:
        event_location (str): Eventchannel location.
        prefix (str): Daemon that generates the error log.

    Returns:
        callable: callback to detect this event.
    """
    msg = fr"ERROR: Could not EvtSubscribe() for ({event_location}) which returned \(\d+\)"
    return monitoring.make_callback(pattern=msg, prefix=prefix)


def callback_socket_target(location, socket_name):
    """Create a callback to detect if logcollector has assign a socket to a monitored file.

    Args:
        location (str): Name with the analyzed file.
        socket_name (str): Socket name.
        prefix (str): Daemon that generates the error log.

    Returns:
        callable: callback to detect this event.
    """
    msg = fr"DEBUG: Socket target for '{location}' -> {socket_name}"
    return monitoring.make_callback(pattern=msg, prefix=prefix)


def callback_socket_not_defined(location, socket_name):
    """Create a callback to detect if a socket has not been defined.

    Args:
        location (str): Name with the analyzed file.
        socket_name (str): Socket name.
        prefix (str): Daemon that generates the error log.

    Returns:
        callable: callback to detect this event.
    """
    msg = fr"CRITICAL: Socket '{socket_name}' for '{location}' is not defined."
    return monitoring.make_callback(pattern=msg, prefix=prefix)


def callback_log_target_not_found(location, socket_name):
    """Create a callback to detect if a log target has not been found.

    Args:
        location (str): Name with the analyzed file.
        socket_name (str): Socket name.
        prefix (str): Daemon that generates the error log.

    Returns:
        callable: callback to detect this event.
    """
    msg = fr"WARNING: Log target '{socket_name}' not found for the output format of localfile '{location}'."
    return monitoring.make_callback(pattern=msg, prefix=prefix)


def callback_invalid_reconnection_time(severity='WARNING', default_value='5'):
    """Create a callback to detect if a invalid reconnection has been used.

    Args:
        severity (str): Severity of the error (WARNING, ERROR or CRITICAL)
        default_value (int): Default value used instead of specified reconnection time.
        prefix (str): Daemon that generates the error log.

    Returns:
        callable: callback to detect this event.
    """
    msg = fr"{severity}: Invalid reconnection time value. Changed to {default_value} seconds."
    return monitoring.make_callback(pattern=msg, prefix=prefix)


def callback_eventchannel_analyzing(event_location):
    """Create a callback to detect if logcollector is monitoring a event log.

    Args:
        event_location (str): Event log location.

    Returns:
        callable: callback to detect this event.
    """
    msg = fr"INFO: \(\d+\): Analyzing event log: '{event_location}'"
    return monitoring.make_callback(pattern=msg, prefix=prefix)


def callback_invalid_location_pattern(location):
    """Create a callback to detect if invalid location pattern has been used.

    Args:
        location (str): Location pattern

    Returns:
        callable: callback to detect this event.
    """
    msg = fr"Glob error. Invalid pattern: '{location}' or no files found."
    return monitoring.make_callback(pattern=msg, prefix=prefix, escape=True)


def callback_ignoring_file(location_file):
    """Create a callback to detect if specified file was ignored due to modification time.

    Args:
        location_file: File absolute path.

    Returns:
        callable: callback to detect this event.
    """
    msg = fr"DEBUG: Ignoring file '{location_file}' due to modification time"
    return monitoring.make_callback(pattern=msg, prefix=prefix, escape=True)


def callback_reading_syslog_message(message):
    """Create a callback to detect if syslog message has been read.

    Args:
        message (str): Syslog message.

    Returns:
        callable: callback to detect this event.
    """
    msg = fr"DEBUG: Reading syslog message: '{message}'"
    return monitoring.make_callback(pattern=msg, prefix=prefix, escape=True)


def callback_read_line_from_file(n_lines, filename):
    """Create a callback to detect if specified lines number has been read.

    Args:
        n_lines (str): Number of lines read.
        filename (str): Filename from which lines have been read.

    Returns:
        callable: callback to detect this event.
    """
    msg = fr"DEBUG: Read {n_lines} lines from {filename}"
    return monitoring.make_callback(pattern=msg, prefix=prefix, escape=True)


def callback_read_lines(command, escape=False):
    """Create a callback to detect "DEBUG: Read <number> lines from command <command>" debug line.

    Args:
        command (str): Command to be monitored.
        escape (bool): Flag to escape special characters in the pattern.

    Returns:
        callable: callback to detect this event.
    """
    msg = fr"lines from command '{command}'"
    return monitoring.make_callback(pattern=msg, prefix=prefix, escape=escape)


def callback_running_command(log_format, command, escape=False):
    """Create a callback to detect "DEBUG: Running <log_format> '<command>'" debug line.

    Args:
        log_format (str): Log format of the command monitoring (full_command or command).
        command (str): Command to be monitored.
        prefix (str): Daemon that generates the log.
        escape (bool): Flag to escape special characters in the pattern.

    Returns:
        callable: callback to detect this event.
    """
    log_format_message = 'full command' if log_format == 'full_command' else 'command'
    msg = fr"DEBUG: Running {log_format_message} '{command}'"
    return monitoring.make_callback(pattern=msg, prefix=prefix, escape=escape)


def callback_match_pattern_file(file_pattern, file):
    """Create a callback to detect if logcollector is monitoring a file with wildcard.
    Args:
        file_pattern (str): Location pattern.
        file (str): Name with absolute path of the analyzed file.
    Returns:
        callable: callback to detect this event.
    """
    msg = fr"New file that matches the '{file_pattern}' pattern: '{file}'."
    return monitoring.make_callback(pattern=msg, prefix=prefix, escape=True)


def callback_non_existent_file(file):
    """Create a callback to detect if logcollector is showing an error when the file does not exist.
    Args:
        file (str): Name with absolute path of the analyzed file.
    Returns:
        callable: callback to detect this event.
    """
    msg = fr"ERROR: (1103): Could not open file '{file}'"
    return monitoring.make_callback(pattern=msg, prefix=prefix, escape=True)


def callback_duplicated_file(file):
    """Create a callback to detect if logcollector configuration is duplicated.
    Args:
        file (str): Name with absolute path of the analyzed file.
    Returns:
        callable: callback to detect this event.
    """
    msg = fr"Log file '{file}' is duplicated."
    return monitoring.make_callback(pattern=msg, prefix=prefix, escape=True)


def callback_file_limit():
    """Create a callback to detect if logcollector is monitoring a file.
    Returns:
        callable: callback to detect this event.
    """
    msg = f'File limit has been reached'
    return monitoring.make_callback(pattern=msg, prefix=prefix, escape=True)


def callback_excluded_file(file):
    """Create a callback to detect if logcollector is excluding files.
    Args:
        file (str): Name with absolute path of the analyzed file.
    Returns:
        callable: callback to detect this event.
    """
    msg = fr"File excluded: '{file}'."
    return monitoring.make_callback(pattern=msg, prefix=prefix, escape=True)


<<<<<<< HEAD
def callback_macos_oslog_monitoring():
    """Create a callback to detect if logcollector is monitoring MacOS logs.

    Returns:
        callable: callback to detect this event.
    """
    msg = fr"Monitoring MacOS logs with: /usr/bin/log stream --style syslog"
    return monitoring.make_callback(pattern=msg, prefix=prefix, escape=True)
=======
def add_log_data(log_path, log_line_message, size_kib=1024, line_start=1, print_line_num=False):
    """Increase the space occupied by a log file by adding lines to it.

    Args:
        log_path (str): Path to log file.
        log_line_message (str): Line content to be added to the log.
        size_kib (int, optional): Size in kibibytes (1024^2 bytes). Defaults to 1 MiB (1024 KiB).
        line_start (int, optional): Line number to start with. Defaults to 1.
        print_line_num (bool, optional): If True, in each line of the log its number is added. Defaults to False.

    Returns:
        int: Last line number written.
    """
    if len(log_line_message):
        with open(log_path, 'a') as f:
            lines = ceil((size_kib * 1024) / len(log_line_message))
            for x in range(line_start, line_start + lines + 1):
                f.write(f"{log_line_message}{x}\n") if print_line_num else f.write(f"{log_line_message}\n")
        return line_start + lines - 1
    return 0
>>>>>>> b7d88eba
<|MERGE_RESOLUTION|>--- conflicted
+++ resolved
@@ -301,7 +301,6 @@
     return monitoring.make_callback(pattern=msg, prefix=prefix, escape=True)
 
 
-<<<<<<< HEAD
 def callback_macos_oslog_monitoring():
     """Create a callback to detect if logcollector is monitoring MacOS logs.
 
@@ -310,7 +309,8 @@
     """
     msg = fr"Monitoring MacOS logs with: /usr/bin/log stream --style syslog"
     return monitoring.make_callback(pattern=msg, prefix=prefix, escape=True)
-=======
+
+
 def add_log_data(log_path, log_line_message, size_kib=1024, line_start=1, print_line_num=False):
     """Increase the space occupied by a log file by adding lines to it.
 
@@ -330,5 +330,4 @@
             for x in range(line_start, line_start + lines + 1):
                 f.write(f"{log_line_message}{x}\n") if print_line_num else f.write(f"{log_line_message}\n")
         return line_start + lines - 1
-    return 0
->>>>>>> b7d88eba
+    return 0