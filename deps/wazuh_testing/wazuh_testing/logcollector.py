import os
import shutil
import stat
import sys
from datetime import datetime, timedelta
from json import load
from math import ceil
from tempfile import gettempdir
from time import sleep

from wazuh_testing.tools import LOGCOLLECTOR_STATISTICS_FILE, WAZUH_PATH, monitoring

GENERIC_CALLBACK_ERROR_COMMAND_MONITORING = 'The expected command monitoring log has not been produced'
GENERIC_CALLBACK_ERROR_INVALID_LOCATION = 'The expected invalid location error log has not been produced'
GENERIC_CALLBACK_ERROR_ANALYZING_FILE = 'The expected analyzing file log has not been produced'
GENERIC_CALLBACK_ERROR_ANALYZING_EVENTCHANNEL = "The expected analyzing eventchannel log has not been produced"
GENERIC_CALLBACK_ERROR_ANALYZING_MACOS = "The expected analyzing macos log has not been produced"
GENERIC_CALLBACK_ERROR_TARGET_SOCKET = "The expected target socket log has not been produced"
GENERIC_CALLBACK_ERROR_TARGET_SOCKET_NOT_FOUND = "The expected target socket not found error has not been produced"
LOG_COLLECTOR_GLOBAL_TIMEOUT = 20
GENERIC_CALLBACK_ERROR_READING_FILE = "The expected invalid content error log has not been produced"
GENERIC_CALLBACK_ERROR = 'The expected error output has not been produced'

DEFAULT_AUTHD_REMOTED_SIMULATOR_CONFIGURATION = {
    'ip_address': 'localhost',
    'client_keys': os.path.join(WAZUH_PATH, 'etc', 'client.keys'),
    'server_keys': os.path.join(WAZUH_PATH, 'etc', 'sslmanager.key'),
    'server_cert': os.path.join(WAZUH_PATH, 'etc', 'sslmanager.cert'),
    'authd_port': 1515,
    'remoted_port': 1514,
    'protocol': 'tcp',
    'remoted_mode': 'CONTROLLED_ACK',
}

TEMPLATE_OSLOG_MESSAGE = 'Custom os_log event message'
WINDOWS_CHANNEL_LIST = ['Microsoft-Windows-Sysmon/Operational',
                        'Microsoft-Windows-Windows Firewall With Advanced Security/Firewall',
                        'Application',
                        'Security',
                        'System',
                        'Microsoft-Windows-Sysmon/Operational',
                        'Microsoft-Windows-Windows Defender/Operational',
                        'File Replication Service',
                        'Service Microsoft-Windows-TerminalServices-RemoteConnectionManager'
                        ]

if sys.platform == 'win32':
    LOGCOLLECTOR_DEFAULT_LOCAL_INTERNAL_OPTIONS = {
        'windows.debug': '2',
        'agent.debug': '2'
    }
    prefix = monitoring.AGENT_DETECTOR_PREFIX
else:
    LOGCOLLECTOR_DEFAULT_LOCAL_INTERNAL_OPTIONS = {
        'logcollector.debug': '2',
        'monitord.rotate_log': '0',
        'agent.debug': '0',
    }
    prefix = monitoring.LOG_COLLECTOR_DETECTOR_PREFIX


def callback_analyzing_file(file):
    """Create a callback to detect if logcollector is monitoring a file.
    Args:
        file (str): Name with absolute path of the analyzed file.
    Returns:
        callable: callback to detect this event.
    """
    msg = fr"Analyzing file: '{file}'."
    return monitoring.make_callback(pattern=msg, prefix=prefix, escape=True)


def callback_monitoring_command(log_format, command):
    """Create a callback to detect if logcollector is monitoring a command.
    Args:
        log_format (str): Log format of the command monitoring (full_command or command).
        command (str): Monitored command.
    Returns:
        callable: callback to detect this event.
    """
    log_format_message = 'full output' if log_format == 'full_command' else 'output'
    msg = fr"INFO: Monitoring {log_format_message} of command\(\d+\): {command}"
    return monitoring.make_callback(pattern=msg, prefix=prefix)


def callback_monitoring_djb_multilog(program_name, multilog_file):
    """Create a callback to detect if logcollector is monitoring a djb multilog file.
    Args:
        program_name (str): Program name of multilog file.
        multilog_file (str): Multilog file name.
    Returns:
        callable: callback to detect this event.
    """
    msg = fr"INFO: Using program name '{program_name}' for DJB multilog file: '{multilog_file}'."
    return monitoring.make_callback(pattern=msg, prefix=prefix)


def callback_command_alias_output(alias):
    """Create a callback to detect if logcollector is monitoring a command with an assigned alias.
    Args:
        alias (str): Command alias.
    Returns:
        callable: callback to detect this event.
    """
    msg = fr"Reading command message: 'ossec: output: '{alias}':"
    return monitoring.make_callback(pattern=msg, prefix=prefix)


def callback_eventchannel_bad_format(event_location):
    """Create a callback to detect if logcollector inform about bad formatted eventchannel location.
    Args:
        event_location (str): Eventchannel location.
    Returns:
        callable: callback to detect this event.
    """
    msg = fr"ERROR: Could not EvtSubscribe() for ({event_location}) which returned \(\d+\)"
    return monitoring.make_callback(pattern=msg, prefix=prefix)


def callback_socket_target(location, socket_name):
    """Create a callback to detect if logcollector has assign a socket to a monitored file.
    Args:
        location (str): Name with the analyzed file.
        socket_name (str): Socket name.
    Returns:
        callable: callback to detect this event.
    """
    msg = fr"DEBUG: Socket target for '{location}' -> {socket_name}"
    return monitoring.make_callback(pattern=msg, prefix=prefix)


def callback_socket_not_defined(location, socket_name):
    """Create a callback to detect if a socket has not been defined.
    Args:
        location (str): Name with the analyzed file.
        socket_name (str): Socket name.
    Returns:
        callable: callback to detect this event.
    """
    msg = fr"CRITICAL: Socket '{socket_name}' for '{location}' is not defined."
    return monitoring.make_callback(pattern=msg, prefix=prefix)


def callback_socket_connected(socket_name, socket_path):
    """Create a callback to detect if logcollector has been connected to the specified socket.

    Args:
        socket_name (str): Socket name.
        socket_path (str): Path to UNIX named socket.

    Returns:
        callable: callback to detect this event.
    """
    msg = fr"DEBUG: Connected to socket '{socket_name}' ({socket_path})"
    return monitoring.make_callback(pattern=msg, prefix=prefix, escape=True)


def callback_socket_offline(socket_name, socket_path):
    """Create a callback to detect if a socket that logcollector was connected to is unavailable.

    Args:
        socket_name (str): Socket name.
        socket_path (str): Path to UNIX named socket.

    Returns:
        callable: callback to detect this event.
    """
    msg = f"ERROR: Unable to connect to socket '{socket_name}': {socket_path}"
    return monitoring.make_callback(pattern=msg, prefix=prefix, escape=True)


def callback_log_target_not_found(location, socket_name):
    """Create a callback to detect if a log target has not been found.
    Args:
        location (str): Name with the analyzed file.
        socket_name (str): Socket name.
    Returns:
        callable: callback to detect this event.
    """
    msg = fr"WARNING: Log target '{socket_name}' not found for the output format of localfile '{location}'."
    return monitoring.make_callback(pattern=msg, prefix=prefix)


def callback_invalid_reconnection_time(severity='WARNING', default_value='5'):
    """Create a callback to detect if a invalid reconnection has been used.
    Args:
        severity (str): Severity of the error (WARNING, ERROR or CRITICAL)
        default_value (int): Default value used instead of specified reconnection time.
    Returns:
        callable: callback to detect this event.
    """
    msg = fr"{severity}: Invalid reconnection time value. Changed to {default_value} seconds."
    return monitoring.make_callback(pattern=msg, prefix=prefix)


def callback_eventchannel_analyzing(event_location):
    """Create a callback to detect if logcollector is monitoring a event log.
    Args:
        event_location (str): Event log location.
    Returns:
        callable: callback to detect this event.
    """
    msg = fr"INFO: \(\d+\): Analyzing event log: '{event_location}'"
    return monitoring.make_callback(pattern=msg, prefix=prefix)


def callback_invalid_location_pattern(location):
    """Create a callback to detect if invalid location pattern has been used.
    Args:
        location (str): Location pattern
    Returns:
        callable: callback to detect this event.
    """
    msg = fr"Glob error. Invalid pattern: '{location}' or no files found."
    return monitoring.make_callback(pattern=msg, prefix=prefix, escape=True)


def callback_ignoring_file(location_file):
    """Create a callback to detect if specified file was ignored due to modification time.
    Args:
        location_file: File absolute path.
    Returns:
        callable: callback to detect this event.
    """
    msg = fr"DEBUG: Ignoring file '{location_file}' due to modification time"
    return monitoring.make_callback(pattern=msg, prefix=prefix, escape=True)


def callback_reading_syslog_message(message):
    """Create a callback to detect if syslog message has been read.
    Args:
        message (str): Syslog message.
    Returns:
        callable: callback to detect this event.
    """
    msg = fr"DEBUG: Reading syslog message: '{message}'"
    return monitoring.make_callback(pattern=msg, prefix=prefix, escape=True)


def callback_read_line_from_file(n_lines, filename):
    """Create a callback to detect if specified lines number has been read.
    Args:
        n_lines (str): Number of lines read.
        filename (str): Filename from which lines have been read.
    Returns:
        callable: callback to detect this event.
    """
    msg = fr"DEBUG: Read {n_lines} lines from {filename}"
    return monitoring.make_callback(pattern=msg, prefix=prefix, escape=True)


def callback_read_lines(command, escape=False):
    """Create a callback to detect "DEBUG: Read <number> lines from command <command>" debug line.
    Args:
        command (str): Command to be monitored.
        escape (bool): Flag to escape special characters in the pattern.
    Returns:
        callable: callback to detect this event.
    """
    msg = fr"lines from command '{command}'"
    return monitoring.make_callback(pattern=msg, prefix=prefix, escape=escape)


def callback_running_command(log_format, command, escape=False):
    """Create a callback to detect "DEBUG: Running <log_format> '<command>'" debug line.
    Args:
        log_format (str): Log format of the command monitoring (full_command or command).
        command (str): Command to be monitored.
        escape (bool): Flag to escape special characters in the pattern.
    Returns:
        callable: callback to detect this event.
    """
    log_format_message = 'full command' if log_format == 'full_command' else 'command'
    msg = fr"DEBUG: Running {log_format_message} '{command}'"
    return monitoring.make_callback(pattern=msg, prefix=prefix, escape=escape)


def callback_event_log_service_down(location, severity='WARNING'):
    """Create a callback to detect if eventlog service is down.
    Args:
        location (str): Event channel.
        severity (str): Severity of the error (WARNING, ERROR or CRITICAL).
    Returns:
        callable: callback to detect this event.
    """
    log_format_message = f"{severity}: The eventlog service is down. Unable to collect logs from '{location}' channel."
    return monitoring.make_callback(pattern=log_format_message, prefix=monitoring.AGENT_DETECTOR_PREFIX)


def callback_trying_to_reconnect(location, reconnect_time):
    """Create a callback to detect if `wazuh-agentd` is trying to reconnect to specified channel.
    Args:
        location (str): Event log channel.
        reconnect_time (str): Reconnect time.
    Returns:
        callable: callback to detect this event.
    """
    log_format_message = f"DEBUG: Trying to reconnect {location} channel in {reconnect_time} seconds."
    return monitoring.make_callback(pattern=log_format_message, prefix=monitoring.AGENT_DETECTOR_PREFIX)


def callback_reconnect_eventchannel(location):
    """Create a callback to detect if specified channel has been reconnected successfully.
    Args:
        location (str): Location channel.
    Returns:
        callable: callback to detect this event.
    """
    log_format_message = f"INFO: '{location}' channel has been reconnected succesfully."
    return monitoring.make_callback(pattern=log_format_message, prefix=monitoring.AGENT_DETECTOR_PREFIX)


def callback_match_pattern_file(file_pattern, file):
    """Create a callback to detect if logcollector is monitoring a file with wildcard.
    Args:
        file_pattern (str): Location pattern.
        file (str): Name with absolute path of the analyzed file.
    Returns:
        callable: callback to detect this event.
    """
    msg = fr"New file that matches the '{file_pattern}' pattern: '{file}'."
    return monitoring.make_callback(pattern=msg, prefix=prefix, escape=True)


def callback_non_existent_file(file):
    """Create a callback to detect if logcollector is showing an error when the file does not exist.
    Args:
        file (str): Name with absolute path of the analyzed file.
    Returns:
        callable: callback to detect this event.
    """
    msg = fr"ERROR: (1103): Could not open file '{file}'"
    return monitoring.make_callback(pattern=msg, prefix=prefix, escape=True)


def callback_duplicated_file(file):
    """Create a callback to detect if logcollector configuration is duplicated.
    Args:
        file (str): Name with absolute path of the analyzed file.
    Returns:
        callable: callback to detect this event.
    """
    msg = fr"Log file '{file}' is duplicated."
    return monitoring.make_callback(pattern=msg, prefix=prefix, escape=True)


def callback_file_limit():
    """Create a callback to detect if logcollector is monitoring a file.
    Returns:
        callable: callback to detect this event.
    """
    msg = f'File limit has been reached'
    return monitoring.make_callback(pattern=msg, prefix=prefix, escape=True)


def callback_excluded_file(file):
    """Create a callback to detect if logcollector is excluding files.
    Args:
        file (str): Name with absolute path of the analyzed file.
    Returns:
        callable: callback to detect this event.
    """
    msg = fr"File excluded: '{file}'."
    return monitoring.make_callback(pattern=msg, prefix=prefix, escape=True)


def callback_monitoring_macos_logs(old_logs=False):
    """Create a callback to detect if logcollector is monitoring MacOS logs.

    Returns:
        callable: callback to detect this event.
    """
    msg = fr"Monitoring MacOS old logs with: /usr/bin/log show --style syslog --start" if old_logs else \
        fr"Monitoring MacOS logs with: /usr/bin/log stream --style syslog"

    return monitoring.make_callback(pattern=msg, prefix=prefix, escape=True)


def add_log_data(log_path, log_line_message, size_kib=1024, line_start=1, print_line_num=False):
    """Increase the space occupied by a log file by adding lines to it.
    Args:
        log_path (str): Path to log file.
        log_line_message (str): Line content to be added to the log.
        size_kib (int, optional): Size in kibibytes (1024^2 bytes). Defaults to 1 MiB (1024 KiB).
        line_start (int, optional): Line number to start with. Defaults to 1.
        print_line_num (bool, optional): If True, in each line of the log its number is added. Defaults to False.
    Returns:
        int: Last line number written.
    """
    if len(log_line_message):
        with open(log_path, 'a') as f:
            lines = ceil((size_kib * 1024) / len(log_line_message))
            for x in range(line_start, line_start + lines + 1):
                f.write(f"{log_line_message}{x}\n") if print_line_num else f.write(f"{log_line_message}\n")
        return line_start + lines - 1
    return 0


def callback_invalid_format_value(line, option, location):
    """Create a callback to detect content values invalid in a log format file specific.

    Args:
        line(str):  content line of file analized
        option (str): log format value .
        location (str): Wazuh manager configuration option.
        prefix (str): Daemon that generates the error log.

    Returns:
        callable: callback to detect this event.
    """
    if option == 'json':
        msg = fr"DEBUG: Line '{line}' read from '{location}' is not a JSON object."
    elif option == 'audit':
        msg = fr"ERROR: Discarding audit message because of invalid syntax."
    elif option == 'nmapg':
        msg = fr"ERROR: Bad formated nmap grepable file."
    elif option == 'djb-multilog':
        msg = fr"DEBUG: Invalid DJB log: '{line}'"

    return monitoring.make_callback(pattern=msg, prefix=prefix, escape=True)


def callback_reading_file(log_format, content_file, severity='DEBUG'):
    """Create a callback to detect if the logcollector could read a file with valid content successfully.

    Args:
        log_format(str): Log format type(json, syslog, snort-full, squid, djb-multilog, multi-line:3)
        content_file (str): Content file to analyze
        prefix (str): Daemon that generates the error log.

    Returns:
        callable: callback to detect this event.
    """
    if log_format == 'json':
        msg = fr"{severity}: Reading json message: '{content_file}'"
    elif log_format in ['syslog', 'snort-full', 'squid']:
        msg = fr"{severity}: Reading syslog message: '{content_file}'"
    elif log_format == 'multi-line:3':
        msg = fr"{severity}: Reading message: '{content_file}'"

    return monitoring.make_callback(pattern=msg, prefix=prefix, escape=True)


def callback_read_file(location):
    """Create a callback to detect when the logcollector reads a file.

    Args:
        location (str): Path Read.

    Returns:
        callable: callback to detect this log.
    """
    msg = fr"lines from {location}"
    return monitoring.make_callback(pattern=msg, prefix=prefix, escape=True)


def get_data_sending_stats(log_path, socket_name):
    """Returns the statistics of a log monitored by logcollector.

    For this purpose, it parses the "wazuh-logcollector.state" file and retrieves the data.
    See:
    https://documentation-dev.wazuh.com/current/user-manual/reference/statistics-files/wazuh-logcollector-state.html

    Args:
        log_path (str): Path of the log from which the statistics are to be obtained.
        socket_name (str): Target socket name.

    Returns:
        dict: Dictionary with the statistics.

    Raises:
        FileNotFoundError: If the next statistics could not be obtained according to the interval
                           defined by "logcollector.state_interval".
    """
    wait_statistics_file()

    if not os.path.isfile(LOGCOLLECTOR_STATISTICS_FILE):
        raise FileNotFoundError

    with open(LOGCOLLECTOR_STATISTICS_FILE, 'r') as json_file:
        data = load(json_file)
        global_files = data['global']['files']
        global_start_date = datetime.strptime(data['global']['start'], '%Y-%m-%d %H:%M:%S')
        global_end_date = datetime.strptime(data['global']['end'], '%Y-%m-%d %H:%M:%S')
        interval_files = data['interval']['files']
        interval_start_date = datetime.strptime(data['interval']['start'], '%Y-%m-%d %H:%M:%S')
        interval_end_date = datetime.strptime(data['interval']['end'], '%Y-%m-%d %H:%M:%S')
        stats = {'global_events': 0, 'global_drops': 0,
                 'global_start_date': global_start_date, 'global_end_date': global_end_date,
                 'interval_events': 0, 'interval_drops': 0,
                 'interval_start_date': interval_start_date, 'interval_end_date': interval_end_date}
        # Global statistics
        for g_file in global_files:
            if g_file['location'] == log_path:
                stats['global_events'] = g_file['events']
                targets = g_file['targets']
                for target in targets:
                    if target['name'] == socket_name:
                        stats['global_drops'] = target['drops']
        # Interval statistics
        for i_file in interval_files:
            if i_file['location'] == log_path:
                stats['interval_events'] = i_file['events']
                targets = i_file['targets']
                for target in targets:
                    if target['name'] == socket_name:
                        stats['interval_drops'] = target['drops']
    return stats


def get_next_stats(current_stats, log_path, socket_name, state_interval):
    """Return the next statistics to be written to the "wazuh-logcollector.state" file and the seconds elapsed.

    Args:
        current_stats (dict): Dictionary with the current statistics.
        log_path (str): Path of the log from which the statistics are to be obtained.
        socket_name (str): Target socket name.
        state_interval (int): Statistics generation interval, in seconds ("logcollector.state_interval").

    Returns:
        (dict, float): A tuple with a dictionary with the next statistics and the seconds
                       elapsed between the two statistics based on the modification date
                       of the "wazuh-logcollector.state" file.

    Raises:
        FileNotFoundError: If the next statistics could not be obtained according to the interval
                           defined by "logcollector.state_interval".
    """
    mtime_current = os.path.getmtime(LOGCOLLECTOR_STATISTICS_FILE)
    next_interval_date = current_stats['interval_end_date'] + timedelta(seconds=state_interval)
    next_2_intervals_date = current_stats['interval_end_date'] + timedelta(seconds=state_interval * 2)
    for _ in range(state_interval * 2):
        stats = get_data_sending_stats(log_path, socket_name)
        mtime_next = os.path.getmtime(LOGCOLLECTOR_STATISTICS_FILE)
        # The time of the interval must be equal to or greater than the calculated time,
        # but less than the calculated time for two intervals.
        if next_interval_date <= stats['interval_end_date'] < next_2_intervals_date:
            return stats, mtime_next - mtime_current
        else:
            sleep(1)
    raise FileNotFoundError


def create_file_structure(get_files_list):
    """Create the specified file tree structure.

    Args:
        get_files_list(dict):  Files to create.
    """
    for file in get_files_list:
        os.makedirs(file['folder_path'], exist_ok=True, mode=0o777)
        for name in file['filename']:
            for i in range(0, 5):
                try:
                    with open(os.path.join(file['folder_path'], name), mode='w'):
                        pass
                except:
                    continue
                break

            if 'age' in file:
                fileinfo = os.stat(f"{file['folder_path']}{file['filename']}")
                os.utime(f"{file['folder_path']}{file['filename']}", (fileinfo.st_atime - file['age'],
                                                                      fileinfo.st_mtime - file['age']))
            elif 'size' in file:
                add_log_data(log_path=os.path.join(file['folder_path'], name),
                             log_line_message=file['content'], size_kib=file['size_kib'])


def delete_file_structure(get_files_list):
    """Delete the specified file tree structure.

    Args:
        get_files_list(dict):  Files to delete.
    """

    def remove_readonly(func, path, _):
        """Give write permission to specified path.

        Args:
            func (function): Called function.
            path (str): File path.
        """
        os.chmod(path, stat.S_IWRITE)
        func(path)

    for folder in get_files_list:
        for _ in range(5):
            try:
                shutil.rmtree(folder['folder_path'], onerror=remove_readonly)
            except:
                continue
            break


def callback_invalid_state_interval(interval):
    """Create a callback to detect if logcollector detects an invalid value for logcollector.state_interval option.

    Args:
        interval (str): Value of logcollector.state_interval option.

    Returns:
        callable: callback to detect this event.
    """
    msg = fr"Invalid definition for logcollector.state_interval: '{interval}'."
    return monitoring.make_callback(pattern=msg, prefix=prefix, escape=True)


def wait_statistics_file(timeout=LOG_COLLECTOR_GLOBAL_TIMEOUT):
    """Wait until statistics file is available.

    Raises:
        FileNotFoundError: If the next statistics could not be obtained according to the interval
                           defined by "logcollector.state_interval".
    """
<<<<<<< HEAD
    for _ in range(timeout):
        if path.isfile(LOGCOLLECTOR_STATISTICS_FILE):
=======
    for _ in range(LOG_COLLECTOR_GLOBAL_TIMEOUT):
        if os.path.isfile(LOGCOLLECTOR_STATISTICS_FILE):
>>>>>>> b9ed6ef0
            break
        else:
            sleep(1)

    if not os.path.isfile(LOGCOLLECTOR_STATISTICS_FILE):
        raise FileNotFoundError


def generate_macos_logger_log(message):
    """Create a unified logging system log using logger tool.

    Args:
        message (str): Logger event message.
    """
    os.system(f"logger {message}")


def generate_macos_custom_log(type, subsystem, category, process_name="custom_log"):
    """Create a unified logging system log using log generator script.

    To create a custom event log with desired type, subsystem and category the `log_generator` script is required.
    This, get these parameters and use os_log (https://developer.apple.com/documentation/os/os_log) to create it.
    To correctly run `log_generator` is necessary to compile it. This is done in temporal folder, using `process_name`
    parameter.

    Args:
        type (str): Log type (info, debug, default, error or fault).
        subsystem (str): Subsystem of the event log.
        category (str): Category of the event log.
        process_name (str): Name of the process that is going to generate the log.
    """
    compiled_log_generator_path = os.path.join(gettempdir(), process_name)
    if not os.path.exists(compiled_log_generator_path):
        os_log_swift_script = os.path.join(os.path.dirname(os.path.abspath(__file__)),
                                           'tools', 'macos_log', 'log_generator.swift')
        os.system(f"swiftc {os_log_swift_script} -o {compiled_log_generator_path}")

    os.system(f'{compiled_log_generator_path} {type} {subsystem} {category} "{TEMPLATE_OSLOG_MESSAGE}"')


def format_macos_message_pattern(process_name, message, subsystem=None, category=None):
    """Compose expected macos format message that agent is going to send to the manager.

    Args:
        process_name (str): Name of the process that has generated the log.
        message (str): Log message.
        subsystem (str): Log event subsystem.
        category (str): Log event category.

    Returns:
        string: Expected unified logging system event.
    """
    if process_name == 'logger':
        macos_message = f"{process_name}\[\d+\]: {message}"
    else:
        macos_message = f"{process_name}\[\d+\]: \[{subsystem}:{category}\] {message}"

    return macos_message<|MERGE_RESOLUTION|>--- conflicted
+++ resolved
@@ -613,13 +613,8 @@
         FileNotFoundError: If the next statistics could not be obtained according to the interval
                            defined by "logcollector.state_interval".
     """
-<<<<<<< HEAD
     for _ in range(timeout):
         if path.isfile(LOGCOLLECTOR_STATISTICS_FILE):
-=======
-    for _ in range(LOG_COLLECTOR_GLOBAL_TIMEOUT):
-        if os.path.isfile(LOGCOLLECTOR_STATISTICS_FILE):
->>>>>>> b9ed6ef0
             break
         else:
             sleep(1)
