import os
import shutil
import stat
import sys
<<<<<<< HEAD
from math import ceil
=======
from datetime import datetime, timedelta
>>>>>>> 05389c49
from json import load
from math import ceil
from tempfile import gettempdir
from time import sleep
<<<<<<< HEAD
from datetime import datetime, timedelta
from tempfile import gettempdir
from wazuh_testing.tools import WAZUH_PATH
from wazuh_testing.tools import LOGCOLLECTOR_STATISTICS_FILE, monitoring
=======

from wazuh_testing.tools import LOGCOLLECTOR_STATISTICS_FILE, WAZUH_PATH, monitoring
>>>>>>> 05389c49

GENERIC_CALLBACK_ERROR_COMMAND_MONITORING = 'The expected command monitoring log has not been produced'
GENERIC_CALLBACK_ERROR_INVALID_LOCATION = 'The expected invalid location error log has not been produced'
GENERIC_CALLBACK_ERROR_ANALYZING_FILE = 'The expected analyzing file log has not been produced'
GENERIC_CALLBACK_ERROR_ANALYZING_EVENTCHANNEL = "The expected analyzing eventchannel log has not been produced"
GENERIC_CALLBACK_ERROR_ANALYZING_MACOS = "The expected analyzing macos log has not been produced"
GENERIC_CALLBACK_ERROR_TARGET_SOCKET = "The expected target socket log has not been produced"
GENERIC_CALLBACK_ERROR_TARGET_SOCKET_NOT_FOUND = "The expected target socket not found error has not been produced"
LOG_COLLECTOR_GLOBAL_TIMEOUT = 20
GENERIC_CALLBACK_ERROR_READING_FILE = "The expected invalid content error log has not been produced"
GENERIC_CALLBACK_ERROR = 'The expected error output has not been produced'

DEFAULT_AUTHD_REMOTED_SIMULATOR_CONFIGURATION = {
    'ip_address': 'localhost',
    'client_keys': os.path.join(WAZUH_PATH, 'etc', 'client.keys'),
<<<<<<< HEAD
    'server_keys': os.path.join(WAZUH_PATH, 'etc', 'sslmanager.keys'),
=======
    'server_keys': os.path.join(WAZUH_PATH, 'etc', 'sslmanager.key'),
>>>>>>> 05389c49
    'server_cert': os.path.join(WAZUH_PATH, 'etc', 'sslmanager.cert'),
    'authd_port': 1515,
    'remoted_port': 1514,
    'protocol': 'tcp',
    'remoted_mode': 'CONTROLLED_ACK',
}

TEMPLATE_OSLOG_MESSAGE = 'Custom os_log event message'
WINDOWS_CHANNEL_LIST = ['Microsoft-Windows-Sysmon/Operational',
                        'Microsoft-Windows-Windows Firewall With Advanced Security/Firewall',
                        'Application',
                        'Security',
                        'System',
                        'Microsoft-Windows-Sysmon/Operational',
                        'Microsoft-Windows-Windows Defender/Operational',
                        'File Replication Service',
                        'Service Microsoft-Windows-TerminalServices-RemoteConnectionManager'
                        ]

if sys.platform == 'win32':
    LOGCOLLECTOR_DEFAULT_LOCAL_INTERNAL_OPTIONS = {
        'windows.debug': '2',
        'agent.debug': '2'
    }
    prefix = monitoring.AGENT_DETECTOR_PREFIX
else:
    LOGCOLLECTOR_DEFAULT_LOCAL_INTERNAL_OPTIONS = {
        'logcollector.debug': '2',
        'monitord.rotate_log': '0',
        'agent.debug': '0',
    }
    prefix = monitoring.LOG_COLLECTOR_DETECTOR_PREFIX


def callback_analyzing_file(file):
    """Create a callback to detect if logcollector is monitoring a file.
    Args:
        file (str): Name with absolute path of the analyzed file.
    Returns:
        callable: callback to detect this event.
    """
    msg = fr"Analyzing file: '{file}'."
    return monitoring.make_callback(pattern=msg, prefix=prefix, escape=True)


def callback_monitoring_command(log_format, command):
    """Create a callback to detect if logcollector is monitoring a command.
    Args:
        log_format (str): Log format of the command monitoring (full_command or command).
        command (str): Monitored command.
    Returns:
        callable: callback to detect this event.
    """
    log_format_message = 'full output' if log_format == 'full_command' else 'output'
    msg = fr"INFO: Monitoring {log_format_message} of command\(\d+\): {command}"
    return monitoring.make_callback(pattern=msg, prefix=prefix)


def callback_monitoring_djb_multilog(program_name, multilog_file):
    """Create a callback to detect if logcollector is monitoring a djb multilog file.
    Args:
        program_name (str): Program name of multilog file.
        multilog_file (str): Multilog file name.
    Returns:
        callable: callback to detect this event.
    """
    msg = fr"INFO: Using program name '{program_name}' for DJB multilog file: '{multilog_file}'."
    return monitoring.make_callback(pattern=msg, prefix=prefix)


def callback_command_alias_output(alias):
    """Create a callback to detect if logcollector is monitoring a command with an assigned alias.
    Args:
        alias (str): Command alias.
    Returns:
        callable: callback to detect this event.
    """
    msg = fr"Reading command message: 'ossec: output: '{alias}':"
    return monitoring.make_callback(pattern=msg, prefix=prefix)


def callback_eventchannel_bad_format(event_location):
    """Create a callback to detect if logcollector inform about bad formatted eventchannel location.
    Args:
        event_location (str): Eventchannel location.
    Returns:
        callable: callback to detect this event.
    """
    msg = fr"ERROR: Could not EvtSubscribe() for ({event_location}) which returned \(\d+\)"
    return monitoring.make_callback(pattern=msg, prefix=prefix)


def callback_socket_target(location, socket_name):
    """Create a callback to detect if logcollector has assign a socket to a monitored file.
    Args:
        location (str): Name with the analyzed file.
        socket_name (str): Socket name.
    Returns:
        callable: callback to detect this event.
    """
    msg = fr"DEBUG: Socket target for '{location}' -> {socket_name}"
    return monitoring.make_callback(pattern=msg, prefix=prefix)


def callback_socket_not_defined(location, socket_name):
    """Create a callback to detect if a socket has not been defined.
    Args:
        location (str): Name with the analyzed file.
        socket_name (str): Socket name.
    Returns:
        callable: callback to detect this event.
    """
    msg = fr"CRITICAL: Socket '{socket_name}' for '{location}' is not defined."
    return monitoring.make_callback(pattern=msg, prefix=prefix)


def callback_socket_connected(socket_name, socket_path):
    """Create a callback to detect if logcollector has been connected to the specified socket.

    Args:
        socket_name (str): Socket name.
        socket_path (str): Path to UNIX named socket.

    Returns:
        callable: callback to detect this event.
    """
    msg = fr"DEBUG: Connected to socket '{socket_name}' ({socket_path})"
    return monitoring.make_callback(pattern=msg, prefix=prefix, escape=True)


def callback_socket_offline(socket_name, socket_path):
    """Create a callback to detect if a socket that logcollector was connected to is unavailable.

    Args:
        socket_name (str): Socket name.
        socket_path (str): Path to UNIX named socket.

    Returns:
        callable: callback to detect this event.
    """
    msg = f"ERROR: Unable to connect to socket '{socket_name}': {socket_path}"
    return monitoring.make_callback(pattern=msg, prefix=prefix, escape=True)


def callback_log_target_not_found(location, socket_name):
    """Create a callback to detect if a log target has not been found.
    Args:
        location (str): Name with the analyzed file.
        socket_name (str): Socket name.
    Returns:
        callable: callback to detect this event.
    """
    msg = fr"WARNING: Log target '{socket_name}' not found for the output format of localfile '{location}'."
    return monitoring.make_callback(pattern=msg, prefix=prefix)


def callback_invalid_reconnection_time(severity='WARNING', default_value='5'):
    """Create a callback to detect if a invalid reconnection has been used.
    Args:
        severity (str): Severity of the error (WARNING, ERROR or CRITICAL)
        default_value (int): Default value used instead of specified reconnection time.
    Returns:
        callable: callback to detect this event.
    """
    msg = fr"{severity}: Invalid reconnection time value. Changed to {default_value} seconds."
    return monitoring.make_callback(pattern=msg, prefix=prefix)


def callback_eventchannel_analyzing(event_location):
    """Create a callback to detect if logcollector is monitoring a event log.
    Args:
        event_location (str): Event log location.
    Returns:
        callable: callback to detect this event.
    """
    msg = fr"INFO: \(\d+\): Analyzing event log: '{event_location}'"
    return monitoring.make_callback(pattern=msg, prefix=prefix)


def callback_invalid_location_pattern(location):
    """Create a callback to detect if invalid location pattern has been used.
    Args:
        location (str): Location pattern
    Returns:
        callable: callback to detect this event.
    """
    msg = fr"Glob error. Invalid pattern: '{location}' or no files found."
    return monitoring.make_callback(pattern=msg, prefix=prefix, escape=True)


def callback_ignoring_file(location_file):
    """Create a callback to detect if specified file was ignored due to modification time.
    Args:
        location_file: File absolute path.
    Returns:
        callable: callback to detect this event.
    """
    msg = fr"DEBUG: Ignoring file '{location_file}' due to modification time"
    return monitoring.make_callback(pattern=msg, prefix=prefix, escape=True)


def callback_reading_syslog_message(message):
    """Create a callback to detect if syslog message has been read.
    Args:
        message (str): Syslog message.
    Returns:
        callable: callback to detect this event.
    """
    msg = fr"DEBUG: Reading syslog message: '{message}'"
    return monitoring.make_callback(pattern=msg, prefix=prefix, escape=True)


def callback_read_line_from_file(n_lines, filename):
    """Create a callback to detect if specified lines number has been read.
    Args:
        n_lines (str): Number of lines read.
        filename (str): Filename from which lines have been read.
    Returns:
        callable: callback to detect this event.
    """
    msg = fr"DEBUG: Read {n_lines} lines from {filename}"
    return monitoring.make_callback(pattern=msg, prefix=prefix, escape=True)


def callback_read_lines(command, escape=False):
    """Create a callback to detect "DEBUG: Read <number> lines from command <command>" debug line.
    Args:
        command (str): Command to be monitored.
        escape (bool): Flag to escape special characters in the pattern.
    Returns:
        callable: callback to detect this event.
    """
    msg = fr"lines from command '{command}'"
    return monitoring.make_callback(pattern=msg, prefix=prefix, escape=escape)


def callback_running_command(log_format, command, escape=False):
    """Create a callback to detect "DEBUG: Running <log_format> '<command>'" debug line.
    Args:
        log_format (str): Log format of the command monitoring (full_command or command).
        command (str): Command to be monitored.
        escape (bool): Flag to escape special characters in the pattern.
    Returns:
        callable: callback to detect this event.
    """
    log_format_message = 'full command' if log_format == 'full_command' else 'command'
    msg = fr"DEBUG: Running {log_format_message} '{command}'"
    return monitoring.make_callback(pattern=msg, prefix=prefix, escape=escape)


def callback_event_log_service_down(location, severity='WARNING'):
    """Create a callback to detect if eventlog service is down.
    Args:
        location (str): Event channel.
        severity (str): Severity of the error (WARNING, ERROR or CRITICAL).
    Returns:
        callable: callback to detect this event.
    """
    log_format_message = f"{severity}: The eventlog service is down. Unable to collect logs from '{location}' channel."
    return monitoring.make_callback(pattern=log_format_message, prefix=monitoring.AGENT_DETECTOR_PREFIX)


def callback_trying_to_reconnect(location, reconnect_time):
    """Create a callback to detect if `wazuh-agentd` is trying to reconnect to specified channel.
    Args:
        location (str): Event log channel.
        reconnect_time (str): Reconnect time.
    Returns:
        callable: callback to detect this event.
    """
    log_format_message = f"DEBUG: Trying to reconnect {location} channel in {reconnect_time} seconds."
    return monitoring.make_callback(pattern=log_format_message, prefix=monitoring.AGENT_DETECTOR_PREFIX)


def callback_reconnect_eventchannel(location):
    """Create a callback to detect if specified channel has been reconnected successfully.
    Args:
        location (str): Location channel.
    Returns:
        callable: callback to detect this event.
    """
    log_format_message = f"INFO: '{location}' channel has been reconnected succesfully."
    return monitoring.make_callback(pattern=log_format_message, prefix=monitoring.AGENT_DETECTOR_PREFIX)


def callback_match_pattern_file(file_pattern, file):
    """Create a callback to detect if logcollector is monitoring a file with wildcard.
    Args:
        file_pattern (str): Location pattern.
        file (str): Name with absolute path of the analyzed file.
    Returns:
        callable: callback to detect this event.
    """
    msg = fr"New file that matches the '{file_pattern}' pattern: '{file}'."
    return monitoring.make_callback(pattern=msg, prefix=prefix, escape=True)


def callback_non_existent_file(file):
    """Create a callback to detect if logcollector is showing an error when the file does not exist.
    Args:
        file (str): Name with absolute path of the analyzed file.
    Returns:
        callable: callback to detect this event.
    """
    msg = fr"ERROR: (1103): Could not open file '{file}'"
    return monitoring.make_callback(pattern=msg, prefix=prefix, escape=True)


def callback_duplicated_file(file):
    """Create a callback to detect if logcollector configuration is duplicated.
    Args:
        file (str): Name with absolute path of the analyzed file.
    Returns:
        callable: callback to detect this event.
    """
    msg = fr"Log file '{file}' is duplicated."
    return monitoring.make_callback(pattern=msg, prefix=prefix, escape=True)


def callback_file_limit():
    """Create a callback to detect if logcollector is monitoring a file.
    Returns:
        callable: callback to detect this event.
    """
    msg = f'File limit has been reached'
    return monitoring.make_callback(pattern=msg, prefix=prefix, escape=True)


def callback_excluded_file(file):
    """Create a callback to detect if logcollector is excluding files.
    Args:
        file (str): Name with absolute path of the analyzed file.
    Returns:
        callable: callback to detect this event.
    """
    msg = fr"File excluded: '{file}'."
    return monitoring.make_callback(pattern=msg, prefix=prefix, escape=True)


def callback_monitoring_macos_logs(old_logs=False):
    """Create a callback to detect if logcollector is monitoring MacOS logs.

    Returns:
        callable: callback to detect this event.
    """
    msg = fr"Monitoring MacOS old logs with: /usr/bin/log show --style syslog --start" if old_logs else \
        fr"Monitoring MacOS logs with: /usr/bin/log stream --style syslog"

    return monitoring.make_callback(pattern=msg, prefix=prefix, escape=True)


def add_log_data(log_path, log_line_message, size_kib=1024, line_start=1, print_line_num=False):
    """Increase the space occupied by a log file by adding lines to it.
    Args:
        log_path (str): Path to log file.
        log_line_message (str): Line content to be added to the log.
        size_kib (int, optional): Size in kibibytes (1024^2 bytes). Defaults to 1 MiB (1024 KiB).
        line_start (int, optional): Line number to start with. Defaults to 1.
        print_line_num (bool, optional): If True, in each line of the log its number is added. Defaults to False.
    Returns:
        int: Last line number written.
    """
    if len(log_line_message):
        with open(log_path, 'a') as f:
            lines = ceil((size_kib * 1024) / len(log_line_message))
            for x in range(line_start, line_start + lines + 1):
                f.write(f"{log_line_message}{x}\n") if print_line_num else f.write(f"{log_line_message}\n")
        return line_start + lines - 1
    return 0


def callback_invalid_format_value(line, option, location):
    """Create a callback to detect content values invalid in a log format file specific.

    Args:
        line(str):  content line of file analized
        option (str): log format value .
        location (str): Wazuh manager configuration option.
        prefix (str): Daemon that generates the error log.

    Returns:
        callable: callback to detect this event.
    """
    if option == 'json':
        msg = fr"DEBUG: Line '{line}' read from '{location}' is not a JSON object."
    elif option == 'audit':
        msg = fr"ERROR: Discarding audit message because of invalid syntax."
    elif option == 'nmapg':
        msg = fr"ERROR: Bad formated nmap grepable file."
    elif option == 'djb-multilog':
        msg = fr"DEBUG: Invalid DJB log: '{line}'"

    return monitoring.make_callback(pattern=msg, prefix=prefix, escape=True)


def callback_reading_file(log_format, content_file, severity='DEBUG'):
    """Create a callback to detect if the logcollector could read a file with valid content successfully.

    Args:
        log_format(str): Log format type(json, syslog, snort-full, squid, djb-multilog, multi-line:3)
        content_file (str): Content file to analyze
        prefix (str): Daemon that generates the error log.

    Returns:
        callable: callback to detect this event.
    """
    if log_format == 'json':
        msg = fr"{severity}: Reading json message: '{content_file}'"
    elif log_format in ['syslog', 'snort-full', 'squid']:
        msg = fr"{severity}: Reading syslog message: '{content_file}'"
    elif log_format == 'multi-line:3':
        msg = fr"{severity}: Reading message: '{content_file}'"

    return monitoring.make_callback(pattern=msg, prefix=prefix, escape=True)


def callback_read_file(location):
    """Create a callback to detect when the logcollector reads a file.

    Args:
        location (str): Path Read.

    Returns:
        callable: callback to detect this log.
    """
    msg = fr"lines from {location}"
    return monitoring.make_callback(pattern=msg, prefix=prefix, escape=True)


def get_data_sending_stats(log_path, socket_name):
    """Returns the statistics of a log monitored by logcollector.

    For this purpose, it parses the "wazuh-logcollector.state" file and retrieves the data.
    See:
    https://documentation.wazuh.com/current/user-manual/reference/statistics-files/wazuh-logcollector-state.html

    Args:
        log_path (str): Path of the log from which the statistics are to be obtained.
        socket_name (str): Target socket name.

    Returns:
        dict: Dictionary with the statistics.

    Raises:
        FileNotFoundError: If the next statistics could not be obtained according to the interval
                           defined by "logcollector.state_interval".
    """
    wait_statistics_file()

    if not os.path.isfile(LOGCOLLECTOR_STATISTICS_FILE):
        raise FileNotFoundError

    with open(LOGCOLLECTOR_STATISTICS_FILE, 'r') as json_file:
        data = load(json_file)
        global_files = data['global']['files']
        global_start_date = datetime.strptime(data['global']['start'], '%Y-%m-%d %H:%M:%S')
        global_end_date = datetime.strptime(data['global']['end'], '%Y-%m-%d %H:%M:%S')
        interval_files = data['interval']['files']
        interval_start_date = datetime.strptime(data['interval']['start'], '%Y-%m-%d %H:%M:%S')
        interval_end_date = datetime.strptime(data['interval']['end'], '%Y-%m-%d %H:%M:%S')
        stats = {'global_events': 0, 'global_drops': 0,
                 'global_start_date': global_start_date, 'global_end_date': global_end_date,
                 'interval_events': 0, 'interval_drops': 0,
                 'interval_start_date': interval_start_date, 'interval_end_date': interval_end_date}
        # Global statistics
        for g_file in global_files:
            if g_file['location'] == log_path:
                stats['global_events'] = g_file['events']
                targets = g_file['targets']
                for target in targets:
                    if target['name'] == socket_name:
                        stats['global_drops'] = target['drops']
        # Interval statistics
        for i_file in interval_files:
            if i_file['location'] == log_path:
                stats['interval_events'] = i_file['events']
                targets = i_file['targets']
                for target in targets:
                    if target['name'] == socket_name:
                        stats['interval_drops'] = target['drops']
    return stats


def get_next_stats(current_stats, log_path, socket_name, state_interval):
    """Return the next statistics to be written to the "wazuh-logcollector.state" file and the seconds elapsed.

    Args:
        current_stats (dict): Dictionary with the current statistics.
        log_path (str): Path of the log from which the statistics are to be obtained.
        socket_name (str): Target socket name.
        state_interval (int): Statistics generation interval, in seconds ("logcollector.state_interval").

    Returns:
        (dict, float): A tuple with a dictionary with the next statistics and the seconds
                       elapsed between the two statistics based on the modification date
                       of the "wazuh-logcollector.state" file.

    Raises:
        FileNotFoundError: If the next statistics could not be obtained according to the interval
                           defined by "logcollector.state_interval".
    """
    mtime_current = os.path.getmtime(LOGCOLLECTOR_STATISTICS_FILE)
    next_interval_date = current_stats['interval_end_date'] + timedelta(seconds=state_interval)
    next_2_intervals_date = current_stats['interval_end_date'] + timedelta(seconds=state_interval * 2)
    for _ in range(state_interval * 2):
        stats = get_data_sending_stats(log_path, socket_name)
        mtime_next = os.path.getmtime(LOGCOLLECTOR_STATISTICS_FILE)
        # The time of the interval must be equal to or greater than the calculated time,
        # but less than the calculated time for two intervals.
        if next_interval_date <= stats['interval_end_date'] < next_2_intervals_date:
            return stats, mtime_next - mtime_current
        else:
            sleep(1)
    raise FileNotFoundError


def create_file_structure(get_files_list):
    """Create the specified file tree structure.

    Args:
        get_files_list(dict):  Files to create.
    """
    for file in get_files_list:
        os.makedirs(file['folder_path'], exist_ok=True, mode=0o777)
        for name in file['filename']:
            for i in range(0, 5):
                try:
                    with open(os.path.join(file['folder_path'], name), mode='w'):
                        pass
                except:
                    continue
                break

            if 'age' in file:
                fileinfo = os.stat(f"{file['folder_path']}{file['filename']}")
                os.utime(f"{file['folder_path']}{file['filename']}", (fileinfo.st_atime - file['age'],
                                                                      fileinfo.st_mtime - file['age']))
            elif 'size' in file:
                add_log_data(log_path=os.path.join(file['folder_path'], name),
                             log_line_message=file['content'], size_kib=file['size_kib'])


def delete_file_structure(get_files_list):
    """Delete the specified file tree structure.

    Args:
        get_files_list(dict):  Files to delete.
    """

    def remove_readonly(func, path, _):
        """Give write permission to specified path.

        Args:
            func (function): Called function.
            path (str): File path.
        """
        os.chmod(path, stat.S_IWRITE)
        func(path)

    for folder in get_files_list:
        for _ in range(5):
            try:
                shutil.rmtree(folder['folder_path'], onerror=remove_readonly)
            except:
                continue
            break


def callback_invalid_state_interval(interval):
    """Create a callback to detect if logcollector is excluding files.

    Args:
        interval (str): Name with absolute path of the analyzed file.

    Returns:
        callable: callback to detect this event.
    """
    msg = fr"Invalid definition for logcollector.state_interval: '{interval}'."
    return monitoring.make_callback(pattern=msg, prefix=prefix, escape=True)


def wait_statistics_file():
    """Wait until statistics file is available.

    Raises:
        FileNotFoundError: If the next statistics could not be obtained according to the interval
                           defined by "logcollector.state_interval".
    """
    for _ in range(LOG_COLLECTOR_GLOBAL_TIMEOUT):
        if os.path.isfile(LOGCOLLECTOR_STATISTICS_FILE):
            break
        else:
            sleep(1)

    if not os.path.isfile(LOGCOLLECTOR_STATISTICS_FILE):
        raise FileNotFoundError


<<<<<<< HEAD
def macos_logger_message(message):
=======
def generate_macos_logger_log(message):
>>>>>>> 05389c49
    """Create a unified logging system log using logger tool.

    Args:
        message (str): Logger event message.
    """
    os.system(f"logger {message}")


<<<<<<< HEAD
def macos_os_log_message(type, subsystem, category, process_name="custom_log"):
=======
def generate_macos_custom_log(type, subsystem, category, process_name="custom_log"):
>>>>>>> 05389c49
    """Create a unified logging system log using log generator script.

    To create a custom event log with desired type, subsystem and category the `log_generator` script is required.
    This, get these parameters and use os_log (https://developer.apple.com/documentation/os/os_log) to create it.
<<<<<<< HEAD
    To run correctly `log_generator` is necessary to compile it. This is done in temporal folder, using `process_name`
=======
    To correctly run `log_generator` is necessary to compile it. This is done in temporal folder, using `process_name`
>>>>>>> 05389c49
    parameter.

    Args:
        type (str): Log type (info, debug, default, error or fault).
        subsystem (str): Subsystem of the event log.
        category (str): Category of the event log.
        process_name (str): Name of the process that is going to generate the log.
    """
    compiled_log_generator_path = os.path.join(gettempdir(), process_name)
    if not os.path.exists(compiled_log_generator_path):
        os_log_swift_script = os.path.join(os.path.dirname(os.path.abspath(__file__)),
<<<<<<< HEAD
                                           'tools/macos_log/log_generator.swift')
=======
                                           'tools', 'macos_log', 'log_generator.swift')
>>>>>>> 05389c49
        os.system(f"swiftc {os_log_swift_script} -o {compiled_log_generator_path}")

    os.system(f'{compiled_log_generator_path} {type} {subsystem} {category} "{TEMPLATE_OSLOG_MESSAGE}"')


def format_macos_message_pattern(process_name, message, subsystem=None, category=None):
    """Compose expected macos format message that agent is going to send to the manager.

    Args:
        process_name (str): Name of the process that has generated the log.
        message (str): Log message.
        subsystem (str): Log event subsystem.
        category (str): Log event category.

    Returns:
        string: Expected unified logging system event.
    """
    if process_name == 'logger':
        macos_message = f"{process_name}\[\d+\]: {message}"
    else:
        macos_message = f"{process_name}\[\d+\]: \[{subsystem}:{category}\] {message}"

    return macos_message<|MERGE_RESOLUTION|>--- conflicted
+++ resolved
@@ -2,24 +2,13 @@
 import shutil
 import stat
 import sys
-<<<<<<< HEAD
-from math import ceil
-=======
 from datetime import datetime, timedelta
->>>>>>> 05389c49
 from json import load
 from math import ceil
 from tempfile import gettempdir
 from time import sleep
-<<<<<<< HEAD
-from datetime import datetime, timedelta
-from tempfile import gettempdir
-from wazuh_testing.tools import WAZUH_PATH
-from wazuh_testing.tools import LOGCOLLECTOR_STATISTICS_FILE, monitoring
-=======
 
 from wazuh_testing.tools import LOGCOLLECTOR_STATISTICS_FILE, WAZUH_PATH, monitoring
->>>>>>> 05389c49
 
 GENERIC_CALLBACK_ERROR_COMMAND_MONITORING = 'The expected command monitoring log has not been produced'
 GENERIC_CALLBACK_ERROR_INVALID_LOCATION = 'The expected invalid location error log has not been produced'
@@ -35,11 +24,7 @@
 DEFAULT_AUTHD_REMOTED_SIMULATOR_CONFIGURATION = {
     'ip_address': 'localhost',
     'client_keys': os.path.join(WAZUH_PATH, 'etc', 'client.keys'),
-<<<<<<< HEAD
-    'server_keys': os.path.join(WAZUH_PATH, 'etc', 'sslmanager.keys'),
-=======
     'server_keys': os.path.join(WAZUH_PATH, 'etc', 'sslmanager.key'),
->>>>>>> 05389c49
     'server_cert': os.path.join(WAZUH_PATH, 'etc', 'sslmanager.cert'),
     'authd_port': 1515,
     'remoted_port': 1514,
@@ -638,11 +623,7 @@
         raise FileNotFoundError
 
 
-<<<<<<< HEAD
-def macos_logger_message(message):
-=======
 def generate_macos_logger_log(message):
->>>>>>> 05389c49
     """Create a unified logging system log using logger tool.
 
     Args:
@@ -651,20 +632,12 @@
     os.system(f"logger {message}")
 
 
-<<<<<<< HEAD
-def macos_os_log_message(type, subsystem, category, process_name="custom_log"):
-=======
 def generate_macos_custom_log(type, subsystem, category, process_name="custom_log"):
->>>>>>> 05389c49
     """Create a unified logging system log using log generator script.
 
     To create a custom event log with desired type, subsystem and category the `log_generator` script is required.
     This, get these parameters and use os_log (https://developer.apple.com/documentation/os/os_log) to create it.
-<<<<<<< HEAD
-    To run correctly `log_generator` is necessary to compile it. This is done in temporal folder, using `process_name`
-=======
     To correctly run `log_generator` is necessary to compile it. This is done in temporal folder, using `process_name`
->>>>>>> 05389c49
     parameter.
 
     Args:
@@ -676,11 +649,7 @@
     compiled_log_generator_path = os.path.join(gettempdir(), process_name)
     if not os.path.exists(compiled_log_generator_path):
         os_log_swift_script = os.path.join(os.path.dirname(os.path.abspath(__file__)),
-<<<<<<< HEAD
-                                           'tools/macos_log/log_generator.swift')
-=======
                                            'tools', 'macos_log', 'log_generator.swift')
->>>>>>> 05389c49
         os.system(f"swiftc {os_log_swift_script} -o {compiled_log_generator_path}")
 
     os.system(f'{compiled_log_generator_path} {type} {subsystem} {category} "{TEMPLATE_OSLOG_MESSAGE}"')
