import sys

from wazuh_testing.tools import monitoring

GENERIC_CALLBACK_ERROR_COMMAND_MONITORING = 'The expected command monitoring log has not been produced'
GENERIC_CALLBACK_ERROR_INVALID_LOCATION = 'The expected invalid location error log has not been produced'
GENERIC_CALLBACK_ERROR_ANALYZING_FILE = 'The expected analyzing file log has not been produced'
GENERIC_CALLBACK_ERROR_ANALYZING_EVENTCHANNEL = "The expected analyzing eventchannel log has not been produced"
GENERIC_CALLBACK_ERROR_TARGET_SOCKET = "The expected target socket log has not been produced"
GENERIC_CALLBACK_ERROR_TARGET_SOCKET_NOT_FOUND = "The expected target socket not found error has not been produced"
LOG_COLLECTOR_GLOBAL_TIMEOUT = 20

if sys.platform == 'win32':
    prefix = monitoring.AGENT_DETECTOR_PREFIX
else:
    prefix = monitoring.LOG_COLLECTOR_DETECTOR_PREFIX

def callback_analyzing_file(file):
    """Create a callback to detect if logcollector is monitoring a file.

    Args:
        file (str): Name with absolute path of the analyzed file.
        prefix (str): Daemon that generates the error log.

    Returns:
        callable: callback to detect this event.
    """
    msg = fr"Analyzing file: '{file}'."
    return monitoring.make_callback(pattern=msg, prefix=prefix, escape=True)


def callback_monitoring_command(log_format, command):
    """Create a callback to detect if logcollector is monitoring a command.

    Args:
        log_format (str): Log format of the command monitoring (full_command or command).
        command (str): Monitored command.
        prefix (str): Daemon that generates the error log.

    Returns:
        callable: callback to detect this event.
    """
    log_format_message = 'full output' if log_format == 'full_command' else 'output'
    msg = fr"INFO: Monitoring {log_format_message} of command\(\d+\): {command}"
    return monitoring.make_callback(pattern=msg, prefix=prefix)


def callback_monitoring_djb_multilog(program_name, multilog_file):
    """Create a callback to detect if logcollector is monitoring a djb multilog file.

    Args:
        program_name (str): Program name of multilog file.
        multilog_file (str): Multilog file name.
        prefix (str): Daemon that generates the error log.

    Returns:
        callable: callback to detect this event.
    """
    msg = fr"INFO: Using program name '{program_name}' for DJB multilog file: '{multilog_file}'."
    return monitoring.make_callback(pattern=msg, prefix=prefix)


def callback_command_alias_output(alias):
    """Create a callback to detect if logcollector is monitoring a command with an assigned alias.

    Args:
        alias (str): Command alias.
        prefix (str): Daemon that generates the error log.

    Returns:
        callable: callback to detect this event.
    """
    msg = fr"Reading command message: 'ossec: output: '{alias}':"
    return monitoring.make_callback(pattern=msg, prefix=prefix)


def callback_eventchannel_bad_format(event_location):
    """Create a callback to detect if logcollector inform about bad formatted eventchannel location.

    Args:
        event_location (str): Eventchannel location.
        prefix (str): Daemon that generates the error log.

    Returns:
        callable: callback to detect this event.
    """
    msg = fr"ERROR: Could not EvtSubscribe() for ({event_location}) which returned \(\d+\)"
    return monitoring.make_callback(pattern=msg, prefix=prefix)


def callback_socket_target(location, socket_name):
    """Create a callback to detect if logcollector has assign a socket to a monitored file.

    Args:
        location (str): Name with the analyzed file.
        socket_name (str): Socket name.
        prefix (str): Daemon that generates the error log.

    Returns:
        callable: callback to detect this event.
    """
    msg = fr"DEBUG: Socket target for '{location}' -> {socket_name}"
    return monitoring.make_callback(pattern=msg, prefix=prefix)


def callback_socket_not_defined(location, socket_name):
    """Create a callback to detect if a socket has not been defined.

    Args:
        location (str): Name with the analyzed file.
        socket_name (str): Socket name.
        prefix (str): Daemon that generates the error log.

    Returns:
        callable: callback to detect this event.
    """
    msg = fr"CRITICAL: Socket '{socket_name}' for '{location}' is not defined."
    return monitoring.make_callback(pattern=msg, prefix=prefix)


def callback_log_target_not_found(location, socket_name):
    """Create a callback to detect if a log target has not been found.

    Args:
        location (str): Name with the analyzed file.
        socket_name (str): Socket name.
        prefix (str): Daemon that generates the error log.

    Returns:
        callable: callback to detect this event.
    """
    msg = fr"WARNING: Log target '{socket_name}' not found for the output format of localfile '{location}'."
    return monitoring.make_callback(pattern=msg, prefix=prefix)


def callback_invalid_reconnection_time(severity='WARNING', default_value='5'):
    """Create a callback to detect if a invalid reconnection has been used.

    Args:
        severity (str): Severity of the error (WARNING, ERROR or CRITICAL)
        default_value (int): Default value used instead of specified reconnection time.
        prefix (str): Daemon that generates the error log.

    Returns:
        callable: callback to detect this event.
    """
    msg = fr"{severity}: Invalid reconnection time value. Changed to {default_value} seconds."
    return monitoring.make_callback(pattern=msg, prefix=prefix)


def callback_eventchannel_analyzing(event_location):
    """Create a callback to detect if logcollector is monitoring a event log.

    Args:
        event_location (str): Event log location.

    Returns:
        callable: callback to detect this event.
    """
    msg = fr"INFO: \(\d+\): Analyzing event log: '{event_location}'"
    return monitoring.make_callback(pattern=msg, prefix=prefix)


def callback_invalid_location_pattern(location):
    """Create a callback to detect if invalid location pattern has been used.

    Args:
        location (str): Location pattern
        prefix (str): Daemon that generates the error log.

    Returns:
        callable: callback to detect this event.
    """
    msg = fr"Glob error. Invalid pattern: '{location}' or no files found."
    return monitoring.make_callback(pattern=msg, prefix=prefix, escape=True)


<<<<<<< HEAD
def callback_ignoring_file(location_file, prefix=monitoring.LOG_COLLECTOR_DETECTOR_PREFIX):
    msg = fr"DEBUG: Ignoring file '{location_file}' due to modification time"
    return monitoring.make_callback(pattern=msg, prefix=prefix, escape=True)


def callback_file_matches_pattern(location_pattern, location_file, prefix=monitoring.LOG_COLLECTOR_DETECTOR_PREFIX):
    msg = fr"New file that matches the '{location_pattern}' pattern: '{location_file}'."
    return monitoring.make_callback(pattern=msg, prefix=prefix, escape=True)


def callback_reading_syslog_message(message, prefix=monitoring.LOG_COLLECTOR_DETECTOR_PREFIX):
    msg = fr"DEBUG: Reading syslog message: '{message}'"
    return monitoring.make_callback(pattern=msg, prefix=prefix, escape=True)


def callback_read_line_from_file(n_lines, filename, prefix=monitoring.LOG_COLLECTOR_DETECTOR_PREFIX):
    msg = fr"DEBUG: Read {n_lines} lines from {filename}"
    return monitoring.make_callback(pattern=msg, prefix=prefix, escape=True)
def callback_read_lines(command, prefix=monitoring.LOG_COLLECTOR_DETECTOR_PREFIX, escape=False):
=======
def callback_read_lines(command, escape=False):
>>>>>>> aa568576
    """Create a callback to detect "DEBUG: Read <number> lines from command <command>" debug line.

    Args:
        command (str): Command to be monitored.
        prefix (str): Daemon that generates the log.
        escape (bool): Flag to escape special characters in the pattern.

    Returns:
        callable: callback to detect this event.
    """
    msg = fr"lines from command '{command}'"
    return monitoring.make_callback(pattern=msg, prefix=prefix, escape=escape)


def callback_running_command(log_format, command, escape=False):
    """Create a callback to detect "DEBUG: Running <log_format> '<command>'" debug line.

    Args:
        log_format (str): Log format of the command monitoring (full_command or command).
        command (str): Command to be monitored.
        prefix (str): Daemon that generates the log.
        escape (bool): Flag to escape special characters in the pattern.

    Returns:
        callable: callback to detect this event.
    """
    log_format_message = 'full command' if log_format == 'full_command' else 'command'
    msg = fr"DEBUG: Running {log_format_message} '{command}'"
    return monitoring.make_callback(pattern=msg, prefix=prefix, escape=escape)


def callback_match_pattern_file(file_pattern, file):
    """Create a callback to detect if logcollector is monitoring a file with wildcard.
    Args:
        file_pattern (str): Location pattern.
        file (str): Name with absolute path of the analyzed file.
    Returns:
        callable: callback to detect this event.
    """
    msg = fr"New file that matches the '{file_pattern}' pattern: '{file}'."
    return monitoring.make_callback(pattern=msg, prefix=prefix, escape=True)


def callback_non_existent_file(file):
    """Create a callback to detect if logcollector is showing an error when the file does not exist.
    Args:
        file (str): Name with absolute path of the analyzed file.
    Returns:
        callable: callback to detect this event.
    """
    msg = fr"ERROR: (1103): Could not open file '{file}'"
    return monitoring.make_callback(pattern=msg, prefix=prefix, escape=True)


def callback_duplicated_file(file):
    """Create a callback to detect if logcollector configuration is duplicated.
    Args:
        file (str): Name with absolute path of the analyzed file.
    Returns:
        callable: callback to detect this event.
    """
    msg = fr"Log file '{file}' is duplicated."
    return monitoring.make_callback(pattern=msg, prefix=prefix, escape=True)


def callback_file_limit():
    """Create a callback to detect if logcollector is monitoring a file.
    Returns:
        callable: callback to detect this event.
    """
    msg = f'File limit has been reached'
    return monitoring.make_callback(pattern=msg, prefix=prefix, escape=True)


def callback_excluded_file(file):
    """Create a callback to detect if logcollector is excluding files.
    Args:
        file (str): Name with absolute path of the analyzed file.
    Returns:
        callable: callback to detect this event.
    """
    msg = fr"File excluded: '{file}'."
    return monitoring.make_callback(pattern=msg, prefix=prefix, escape=True)<|MERGE_RESOLUTION|>--- conflicted
+++ resolved
@@ -175,7 +175,6 @@
     return monitoring.make_callback(pattern=msg, prefix=prefix, escape=True)
 
 
-<<<<<<< HEAD
 def callback_ignoring_file(location_file, prefix=monitoring.LOG_COLLECTOR_DETECTOR_PREFIX):
     msg = fr"DEBUG: Ignoring file '{location_file}' due to modification time"
     return monitoring.make_callback(pattern=msg, prefix=prefix, escape=True)
@@ -194,15 +193,13 @@
 def callback_read_line_from_file(n_lines, filename, prefix=monitoring.LOG_COLLECTOR_DETECTOR_PREFIX):
     msg = fr"DEBUG: Read {n_lines} lines from {filename}"
     return monitoring.make_callback(pattern=msg, prefix=prefix, escape=True)
-def callback_read_lines(command, prefix=monitoring.LOG_COLLECTOR_DETECTOR_PREFIX, escape=False):
-=======
+
+
 def callback_read_lines(command, escape=False):
->>>>>>> aa568576
     """Create a callback to detect "DEBUG: Read <number> lines from command <command>" debug line.
 
     Args:
         command (str): Command to be monitored.
-        prefix (str): Daemon that generates the log.
         escape (bool): Flag to escape special characters in the pattern.
 
     Returns:
