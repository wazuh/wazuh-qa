--- conflicted
+++ resolved
@@ -636,11 +636,7 @@
     try:
         injector.run()
 
-<<<<<<< HEAD
-        wazuh_log_monitor = monitoring.FileMonitor(LOG_FILE_PATH)
-=======
         wazuh_log_monitor = FileMonitor(tools.LOG_FILE_PATH)
->>>>>>> 84e7f168
 
         # Wait until remoted has loaded the new agent key
         wait_to_remoted_key_update(wazuh_log_monitor)
