--- conflicted
+++ resolved
@@ -5,21 +5,16 @@
 import os
 import socket
 
-<<<<<<< HEAD
-from wazuh_testing.tools import WAZUH_CONF
-from wazuh_testing.tools import ARCHIVES_LOG_FILE_PATH
-from wazuh_testing.tools.file import truncate_file
-from wazuh_testing.tools.monitoring import FileMonitor, make_callback, REMOTED_DETECTOR_PREFIX
+import wazuh_testing.tools.agent_simulator as ag
 import wazuh_testing.api as api
-=======
-import wazuh_testing.tools.agent_simulator as ag
 
 from wazuh_testing.tools import ARCHIVES_LOG_FILE_PATH
 from wazuh_testing.tools import file
 from wazuh_testing.tools import monitoring
 from wazuh_testing.tools.services import control_service
 from wazuh_testing.tools import QUEUE_SOCKETS_PATH
->>>>>>> 993376eb
+from wazuh_testing.tools import WAZUH_CONF
+
 
 UDP = "UDP"
 TCP = "TCP"
@@ -33,77 +28,77 @@
 
 def callback_detect_syslog_allowed_ips(syslog_ips):
     msg = fr"Remote syslog allowed from: \'{syslog_ips}\'"
-    return make_callback(pattern=msg, prefix=REMOTED_DETECTOR_PREFIX)
+    return monitoring.make_callback(pattern=msg, prefix=monitoring.REMOTED_DETECTOR_PREFIX)
 
 
 def callback_detect_syslog_denied_ips(syslog_ips):
     msg = fr"Message from \'{syslog_ips}\' not allowed. Cannot find the ID of the agent."
-    return make_callback(pattern=msg, prefix=REMOTED_DETECTOR_PREFIX)
+    return monitoring.make_callback(pattern=msg, prefix=monitoring.REMOTED_DETECTOR_PREFIX)
 
 
 def callback_invalid_value(option, value):
     msg = fr"ERROR: \(\d+\): Invalid value for element '{option}': {value}."
-    return make_callback(pattern=msg, prefix=REMOTED_DETECTOR_PREFIX)
+    return monitoring.make_callback(pattern=msg, prefix=monitoring.REMOTED_DETECTOR_PREFIX)
 
 
 def callback_error_in_configuration(severity):
     msg = fr"{severity}: \(\d+\): Configuration error at '{WAZUH_CONF}'."
-    return make_callback(pattern=msg, prefix=REMOTED_DETECTOR_PREFIX)
+    return monitoring.make_callback(pattern=msg, prefix=monitoring.REMOTED_DETECTOR_PREFIX)
 
 
 def callback_error_invalid_port(port):
     msg = fr"ERROR: \(\d+\): Invalid port number: '{port}'."
-    return make_callback(pattern=msg, prefix=REMOTED_DETECTOR_PREFIX)
+    return monitoring.make_callback(pattern=msg, prefix=monitoring.REMOTED_DETECTOR_PREFIX)
 
 
 def callback_ignored_invalid_protocol(protocol):
     msg = fr"WARNING: \(\d+\): Ignored invalid value '{protocol}' for 'protocol'"
-    return make_callback(pattern=msg, prefix=REMOTED_DETECTOR_PREFIX)
+    return monitoring.make_callback(pattern=msg, prefix=monitoring.REMOTED_DETECTOR_PREFIX)
 
 
 def callback_error_getting_protocol():
     msg = fr"WARNING: \(\d+\): Error getting protocol. Default value \(TCP\) will be used."
-    return make_callback(pattern=msg, prefix=REMOTED_DETECTOR_PREFIX)
+    return monitoring.make_callback(pattern=msg, prefix=monitoring.REMOTED_DETECTOR_PREFIX)
 
 
 def callback_warning_syslog_tcp_udp():
     msg = fr"WARNING: \(\d+\): Only secure connection supports TCP and UDP at the same time. Default value \(TCP\) will be used."
-    return make_callback(pattern=msg, prefix=REMOTED_DETECTOR_PREFIX)
+    return monitoring.make_callback(pattern=msg, prefix=monitoring.REMOTED_DETECTOR_PREFIX)
 
 
 def callback_warning_secure_ipv6():
     msg = fr"WARNING: \(\d+\): Secure connection does not support IPv6. IPv4 will be used instead."
-    return make_callback(pattern=msg, prefix=REMOTED_DETECTOR_PREFIX)
+    return monitoring.make_callback(pattern=msg, prefix=monitoring.REMOTED_DETECTOR_PREFIX)
 
 
 def callback_error_bind_port():
     msg = fr"CRITICAL: \(\d+\): Unable to Bind port '1514' due to \[\(\d+\)\-\(Cannot assign requested address\)\]"
-    return make_callback(pattern=msg, prefix=REMOTED_DETECTOR_PREFIX)
+    return monitoring.make_callback(pattern=msg, prefix=monitoring.REMOTED_DETECTOR_PREFIX)
 
 
 def callback_error_queue_size_syslog():
     msg = fr"ERROR: Invalid option \<queue_size\> for Syslog remote connection."
-    return make_callback(pattern=msg, prefix=REMOTED_DETECTOR_PREFIX)
+    return monitoring.make_callback(pattern=msg, prefix=monitoring.REMOTED_DETECTOR_PREFIX)
 
 
 def callback_queue_size_too_big():
     msg = fr"WARNING: Queue size is very high. The application may run out of memory."
-    return make_callback(pattern=msg, prefix=REMOTED_DETECTOR_PREFIX)
+    return monitoring.make_callback(pattern=msg, prefix=monitoring.REMOTED_DETECTOR_PREFIX)
 
 
 def callback_error_invalid_value_for(option):
     msg = fr"ERROR: Invalid value for option '\<{option}\>'"
-    return make_callback(pattern=msg, prefix=REMOTED_DETECTOR_PREFIX)
+    return monitoring.make_callback(pattern=msg, prefix=monitoring.REMOTED_DETECTOR_PREFIX)
 
 
 def callback_error_invalid_ip(ip):
     msg = fr"ERROR: \(\d+\): Invalid ip address: '{ip}'."
-    return make_callback(pattern=msg, prefix=REMOTED_DETECTOR_PREFIX)
+    return monitoring.make_callback(pattern=msg, prefix=monitoring.REMOTED_DETECTOR_PREFIX)
 
 
 def callback_info_no_allowed_ips():
     msg = fr"INFO: \(\d+\): IP or network must be present in syslog access list \(allowed-ips\). Syslog server disabled."
-    return make_callback(pattern=msg, prefix=REMOTED_DETECTOR_PREFIX)
+    return monitoring.make_callback(pattern=msg, prefix=monitoring.REMOTED_DETECTOR_PREFIX)
 
 
 def compare_config_api_response(configuration):
@@ -148,12 +143,8 @@
     if len(protocol_array) > 1:
         protocol_string = protocol_array[0] + ',' + protocol_array[1]
 
-<<<<<<< HEAD
     msg = fr"Started \(pid: \d+\). Listening on port {port}\/{protocol_string.upper()} \({connection_type}\)."
-    return make_callback(pattern=msg, prefix=REMOTED_DETECTOR_PREFIX)
-=======
-    return monitoring.make_callback(pattern=msg, prefix=monitoring.REMOTED_DETECTOR_PREFIX)
->>>>>>> 993376eb
+    return monitoring.make_callback(pattern=msg, prefix=monitoring.REMOTED_DETECTOR_PREFIX)
 
 
 def callback_detect_syslog_event(message):
