# Copyright (C) 2015-2021, Wazuh Inc.
# Created by Wazuh, Inc. <info@wazuh.com>.
# This program is free software; you can redistribute it and/or modify it under the terms of GPLv2
import os
import re
import socket
import subprocess as sb
import time

import pytest
import wazuh_testing.api as api
import wazuh_testing.tools.agent_simulator as ag
import wazuh_testing.tools as tools
from wazuh_testing import UDP, TCP, TCP_UDP
from wazuh_testing.tools.monitoring import FileMonitor
from wazuh_testing.tools import file
from wazuh_testing.tools import monitoring
from wazuh_testing.tools.services import control_service
from wazuh_testing.tools.utils import retry


REMOTED_GLOBAL_TIMEOUT = 10
EXAMPLE_MESSAGE_EVENT = '1:/root/test.log:Feb 23 17:18:20 35-u20-manager4 sshd[40657]: Accepted publickey for root' \
                        ' from 192.168.0.5 port 48044 ssh2: RSA SHA256:IZT11YXRZoZfuGlj/K/t3tT8OdolV58hcCOJFZLIW2Y'
EXAMPLE_INVALID_USER_LOG_EVENT = 'Feb  4 16:39:29 ip-10-142-167-43 sshd[6787]: ' \
                                 'Invalid user single-log-w-header from 127.0.0.1 port 41328'
EXAMPLE_VALID_USER_LOG_EVENT = '2021-03-04T02:16:16.998693-05:00 centos-8 su - - [timeQuality tzKnown="1" ' \
                               'isSynced="0"] pam_unix(su:session): session opened for user wazuh_qa by (uid=0)'
EXAMPLE_MESSAGE_PATTERN = 'Accepted publickey for root from 192.168.0.5 port 48044'
ACTIVE_RESPONSE_EXAMPLE_COMMAND = 'dummy-ar admin 1.1.1.1 1.1 44 (any-agent) any->/testing/testing.txt - -'
QUEUE_SOCKET_PATH = os.path.join(tools.QUEUE_SOCKETS_PATH, 'queue')

DEFAULT_TESTING_GROUP_NAME = 'testing_group'

data_path = os.path.join(os.path.dirname(os.path.realpath(__file__)), 'data')


def new_agent_group(group_name=DEFAULT_TESTING_GROUP_NAME, configuration_file='agent.conf'):
    """Create a new agent group for testing purpose, must be run only on Managers."""

    sb.run([f"{tools.WAZUH_PATH}/bin/agent_groups", "-q", "-a", "-g", group_name])

    agent_conf_path = os.path.join(data_path, configuration_file)

    with open(f"{tools.WAZUH_PATH}/etc/shared/{group_name}/agent.conf", "w") as agent_conf_file:
        with open(agent_conf_path, 'r') as configuration:
            agent_conf_file.write(configuration.read())


def remove_agent_group(group_name):
    sb.run([f"{tools.WAZUH_PATH}/bin/agent_groups", "-q", "-r", "-g", group_name])


def add_agent_to_group(group_name, agent_id):
    sb.run([f"{tools.WAZUH_PATH}/bin/agent_groups", "-q", "-a", "-i", agent_id, "-g", group_name])


def callback_detect_syslog_allowed_ips(syslog_ips):
    """Create a callback to detect syslog allowed-ips.

    Args:
        syslog_ips (str): syslog allowed-ips.

    Returns:
        callable: callback to detect this event.
    """

    msg = fr"Remote syslog allowed from: \'{syslog_ips}\'"
    return monitoring.make_callback(pattern=msg, prefix=monitoring.REMOTED_DETECTOR_PREFIX)


def callback_detect_syslog_denied_ips(syslog_ips):
    """Create a callback to detect syslog denied-ips.

    Args:
        syslog_ips (str): syslog denied-ips.

    Returns:
        callable: callback to detect this event.
    """
    msg = fr"Message from \'{syslog_ips}\' not allowed. Cannot find the ID of the agent."
    return monitoring.make_callback(pattern=msg, prefix=monitoring.REMOTED_DETECTOR_PREFIX)


def callback_invalid_value(option, value):
    """Create a callback to detect invalid values in ossec.conf file.

    Args:
        option (str): Wazuh manager configuration option.
        value (str): Value of the configuration option.

    Returns:
        callable: callback to detect this event.
    """
    msg = fr"ERROR: \(\d+\): Invalid value for element '{option}': {value}."
    return monitoring.make_callback(pattern=msg, prefix=monitoring.REMOTED_DETECTOR_PREFIX)


def callback_error_in_configuration(severity):
    """Create a callback to detect configuration error in ossec.conf file.

    Args:
        severity (str): ERROR or CRITICAL.

    Returns:
        callable: callback to detect this event.
    """
    msg = fr"{severity}: \(\d+\): Configuration error at '{tools.WAZUH_CONF}'."
    return monitoring.make_callback(pattern=msg, prefix=monitoring.REMOTED_DETECTOR_PREFIX)


def callback_error_invalid_port(port):
    """Create a callback to detect invalid port.

    Args:
        port (str): Wazuh manager port.

    Returns:
        callable: callback to detect this event.
    """
    msg = fr"ERROR: \(\d+\): Invalid port number: '{port}'."
    return monitoring.make_callback(pattern=msg, prefix=monitoring.REMOTED_DETECTOR_PREFIX)


def callback_ignored_invalid_protocol(protocol):
    """Create a callback to detect invalid protocol.

    Args:
        protocol (str): Wazuh manager protocol.

    Returns:
        callable: callback to detect this event.
    """
    msg = fr"WARNING: \(\d+\): Ignored invalid value '{protocol}' for 'protocol'"
    return monitoring.make_callback(pattern=msg, prefix=monitoring.REMOTED_DETECTOR_PREFIX)


def callback_error_getting_protocol():
    """Create a callback to detect if warning message is created when no valid protocol is provided.

    Returns:
        callable: callback to detect this event.
    """
    msg = r"WARNING: \(\d+\): Error getting protocol. Default value \(TCP\) will be used."
    return monitoring.make_callback(pattern=msg, prefix=monitoring.REMOTED_DETECTOR_PREFIX)


def callback_warning_syslog_tcp_udp():
    """Create a callback to detect if warning message is created when multiple protocol are provided using syslog.

    Returns:
        callable: callback to detect this event.
    """
<<<<<<< HEAD
    msg = r"WARNING: \(\d+\): Only secure connection supports TCP and UDP at the same time. \
          Default value \(TCP\) will be used."
=======
    msg = r"WARNING: \(\d+\): Only secure connection supports TCP and UDP at the same time. " \
          r"Default value \(TCP\) will be used."
>>>>>>> 02c782a2

    return monitoring.make_callback(pattern=msg, prefix=monitoring.REMOTED_DETECTOR_PREFIX)


def callback_warning_secure_ipv6():
    """Create a callback to detect if warning message is created when ipv6 is used along with secure connection.

    Returns:
        callable: callback to detect this event.
    """
    msg = r"WARNING: \(\d+\): Secure connection does not support IPv6. IPv4 will be used instead."
    return monitoring.make_callback(pattern=msg, prefix=monitoring.REMOTED_DETECTOR_PREFIX)


def callback_error_bind_port():
    """Create a callback to detect if critical error is created when invalid local ip value is provided.

    Returns:
        callable: callback to detect this event.
    """
    msg = r"CRITICAL: \(\d+\): Unable to Bind port '1514' due to \[\(\d+\)\-\(Cannot assign requested address\)\]"
    return monitoring.make_callback(pattern=msg, prefix=monitoring.REMOTED_DETECTOR_PREFIX)


def callback_error_queue_size_syslog():
    """Create a callback to detect if error is created when queue_size is used along with syslog connection.

    Returns:
        callable: callback to detect this event.
    """
    msg = r"ERROR: Invalid option \<queue_size\> for Syslog remote connection."
    return monitoring.make_callback(pattern=msg, prefix=monitoring.REMOTED_DETECTOR_PREFIX)


def callback_queue_size_too_big():
    """Create a callback to detect if warning message is created when queue_size is too big.

    Returns:
        callable: callback to detect this event.
    """
    msg = r"WARNING: Queue size is very high. The application may run out of memory."
    return monitoring.make_callback(pattern=msg, prefix=monitoring.REMOTED_DETECTOR_PREFIX)


def callback_error_invalid_value_for(option):
    """Create a callback to detect invalid values in ossec.conf file.

    Args:
        option (str): Wazuh manager configuration option.

    Returns:
        callable: callback to detect this event.
    """
    msg = fr"ERROR: Invalid value for option '\<{option}\>'"
    return monitoring.make_callback(pattern=msg, prefix=monitoring.REMOTED_DETECTOR_PREFIX)


def callback_error_invalid_ip(ip):
    """Create a callback to detect if error is created when invalid local ip value is provided.

    Args:
        ip (str): IP address.

    Returns:
        callable: callback to detect this event.
    """
    msg = fr"ERROR: \(\d+\): Invalid ip address: '{ip}'."
    return monitoring.make_callback(pattern=msg, prefix=monitoring.REMOTED_DETECTOR_PREFIX)


def callback_info_no_allowed_ips():
    """Create a callback to detect if error message is syslog server is disabled when no allowed ips is provided.

    Returns:
        callable: callback to detect this event.
    """
    msg = r"INFO: \(\d+\): IP or network must be present in syslog access list \(allowed-ips\). "
    msg += "Syslog server disabled."
    return monitoring.make_callback(pattern=msg, prefix=monitoring.REMOTED_DETECTOR_PREFIX)


def compare_config_api_response(configuration):
    """Assert if configuration values provided are the same that configuration provided for API response.

    Args:
        configuration (dict): Dictionary with wazuh manager configuration.
    """
    # Check that API query return the selected configuration
    for field in configuration.keys():
        api_answer = api.get_manager_configuration(section="remote", field=field)
        if field == 'protocol':
            assert all(map(lambda x, y: x == y, configuration[field].split(","), api_answer))
        else:
            assert configuration[field] == api_answer, "Wazuh API answer different from introduced configuration"


def get_protocols(all_protocols):
    """Create a pair of arrays with valid protocols (TCP and UDP) in element 0 and invalid protocols in element 1.

    Args:
        all_protocols (list): List of strings with valid and invalid protocols.

    Returns:
        array: Array with valid protocol list in element 0 and invalid protocols in element 1.
    """
    valid_protocols = []
    invalid_protocols = []
    for protocol in all_protocols:
        if protocol == 'UDP' or protocol == 'TCP':
            valid_protocols.append(protocol)
        else:
            invalid_protocols.append(protocol)
    return [valid_protocols, invalid_protocols]


def callback_active_response_received(ar_message):
    msg = fr"DEBUG: Active response request received: {ar_message}"
    return monitoring.make_callback(pattern=msg, prefix=monitoring.REMOTED_DETECTOR_PREFIX, escape=True)


def callback_active_response_sent(ar_message):
    msg = fr"DEBUG: Active response sent: #!-execd {ar_message[26:]}"
    return monitoring.make_callback(pattern=msg, prefix=monitoring.REMOTED_DETECTOR_PREFIX, escape=True)


def callback_start_up(agent_name):
    msg = fr"DEBUG: Agent {agent_name} sent HC_STARTUP from 127.0.0.1"
    return monitoring.make_callback(pattern=msg, prefix=monitoring.REMOTED_DETECTOR_PREFIX, escape=True)


def callback_detect_remoted_started(port, protocol, connection_type="secure"):
    """Create a callback to detect if remoted was correctly started.

    wazuh-remoted logs if it has correctly started for each connection type, the port and the protocol in the ossec.log

    Args:
        port (int): port configured for wazuh-remoted.
        protocol (str): protocol configured for wazuh-remoted. It can be UDP, TCP or both options at the same time.
        connection_type (str): it can be secure or syslog.

    Returns:
        callable: callback to detect this event.
    """
    protocol_array = protocol.split(',')
    protocol_array.sort()

    protocol_string = protocol

    if len(protocol_array) > 1:
        protocol_string = protocol_array[0] + ',' + protocol_array[1]

    msg = fr"Started \(pid: \d+\). Listening on port {port}\/{protocol_string.upper()} \({connection_type}\)."
    return monitoring.make_callback(pattern=msg, prefix=monitoring.REMOTED_DETECTOR_PREFIX)


def callback_detect_syslog_event(message):
    """Create a callback to detect the syslog messages in the archives.log.

    Args:
        message (str): syslog message sent through the socket.

    Returns:
        callable: callback to detect this event.
    """
    return monitoring.make_callback(pattern=message, prefix=r".*->\d+\.\d+\.\d+\.\d+\s", escape=True)


def callback_detect_example_archives_event():
    """Create a callback to detect the example message in the archives.log

    Returns:
        callable: callback to detect this event
    """
    return monitoring.make_callback(pattern=fr".*{EXAMPLE_MESSAGE_PATTERN}.*", prefix=None)


def send_syslog_message(message, port, protocol, manager_address="127.0.0.1"):
    """Send a message to the syslog server of wazuh-remoted.

    Args:
        message (str): string to send as a syslog event.
        protocol (str): it can be UDP or TCP.
        port (int): port where the manager has bound the remoted port.
        manager_address (str): address of the manager.

    Raises:
        ConnectionRefusedError: if there's a problem while sending messages to the manager.
    """
    if protocol.upper() == UDP:
        sock = socket.socket(socket.AF_INET, socket.SOCK_DGRAM)
    else:
        sock = socket.socket(socket.AF_INET, socket.SOCK_STREAM)

    if not message.endswith("\n"):
        message += "\n"

    sock.connect((manager_address, port))
    sock.send(message.encode())
    sock.close()


def create_archives_log_monitor():
    """Create a FileMonitor for the archives.log file.

    Returns:
        FileMonitor: object to monitor the archives.log.
    """
    # Reset archives.log and start a new monitor
    file.truncate_file(tools.ARCHIVES_LOG_FILE_PATH)
    wazuh_archives_log_monitor = monitoring.FileMonitor(tools.ARCHIVES_LOG_FILE_PATH)

    return wazuh_archives_log_monitor


def detect_archives_log_event(archives_monitor, callback, error_message=None, update_position=True, timeout=5):
    """Monitor the archives.log to detect a certain event.

    Args:
        archives_monitor (FileMonitor): FileMonitor bound to the archives.log.
        callback (callable): lambda function used to detect the event.
        error_message (str): String used as human readable error if the event is not found.
        update_position (bool): bool value used to update the position of `archives_monitor`.
        timeout (int): maximum time in seconds to expect the event.

    Raises:
        TimeoutError: if the event is not found in the file.
    """
    if error_message is None:
        error_message = 'Could not detect the expected event in archives.log'

    archives_monitor.start(timeout=timeout, update_position=update_position, callback=callback,
                           error_message=error_message)


def check_syslog_event(wazuh_archives_log_monitor, message, port, protocol, timeout=10):
    """Check if a syslog event is properly received by the manager.

    Args:
        wazuh_archives_log_monitor (FileMonitor): FileMonitor object to monitor the archives.log.
        message (str): Message sent for syslog that must appear in the archives.log.
        protocol (str): it can be UDP or TCP.
        port (int): port where the manager has bound the remoted port.
        timeout (int): maximum time to expect the syslog event in the log file.
    """
    send_syslog_message(message, port, protocol)

    # Syslog events may contain a PRI header at the beginning of the message <1>. If wazuh-remoted receives a message
    # with this header, it parses the message and removes the header. That's why we remove the header to search the
    # event in the archives.log. More info about PRI headers at: https://tools.ietf.org/html/rfc3164#section-4.1.1
    parsed_msg = re.sub(r"<\d+>", '', message)

    for msg in parsed_msg.split("\n"):
        detect_archives_log_event(archives_monitor=wazuh_archives_log_monitor,
                                  callback=callback_detect_syslog_event(msg),
                                  timeout=timeout,
                                  error_message="Syslog message wasn't received or took too much time.")


def send_ping_pong_messages(protocol, manager_address, port):
    """Send the ping message to the manager.

    This message is the first of many between the manager and the agents. It is used to check if both of them are ready
    to send and receive other messages.

    Args:
        protocol (str): it can be UDP or TCP.
        manager_address (str): address of the manager. IP and hostname are valid options.
        port (int): port where the manager has bound the remoted port.

    Returns:
        bytes: returns the #pong message from the manager.

    Raises:
        ConnectionRefusedError: if there's a problem while sending messages to the manager.
    """
    protocol = protocol.upper()
    if protocol == UDP:
        sock = socket.socket(socket.AF_INET, socket.SOCK_DGRAM)
        ping_msg = b'#ping'
    else:
        sock = socket.socket(socket.AF_INET, socket.SOCK_STREAM)
        msg = '#ping'
        msg_size = len(bytearray(msg, 'utf-8'))
        # Since the message size's is represented as an unsigned int32, you need to use 4 bytes to represent it
        ping_msg = msg_size.to_bytes(4, 'little') + msg.encode()

    sock.connect((manager_address, port))
    sock.send(ping_msg)
    response = sock.recv(len(ping_msg))
    sock.close()
    return response if protocol == UDP else response[-5:]


def check_remoted_log_event(wazuh_log_monitor, callback_pattern, error_message='', update_position=False,
                            timeout=REMOTED_GLOBAL_TIMEOUT):
    """Allow to monitor the ossec.log file and search for a remoted event.

    Args:
        wazuh_log_monitor (FileMonitor): FileMonitor object to monitor the Wazuh log.
        callback_pattern (str): Regex pattern to search in ossec.log.
        error_message (str): Message error to show in case that the callback pattern is not found in the expected time.
        update_position (boolean): True to search from the last line of the log file, False to search in the complete
                                   log file.
        timeout (int): Maximum time in seconds for event search in log.

    Raises:
        TimeoutError: if callback pattern is not found in ossec.log in the expected time.
    """
    wazuh_log_monitor.start(
        timeout=timeout,
        update_position=update_position,
        callback=monitoring.make_callback(callback_pattern, monitoring.REMOTED_DETECTOR_PREFIX),
        error_message=error_message
    )


def check_tcp_connection_established_log(wazuh_log_monitor, update_position=False, ip_address='127.0.0.1'):
    """Allow to detect events of new incoming TCP connections in the ossec.log.

    Args:
        wazuh_log_monitor (FileMonitor): FileMonitor object to monitor the Wazuh log.
        update_position (boolean): True to search from the last line of the log file, False to search in the complete.
                                   log file.
        ip_address (str): IP address of incoming connection.

    Raises:
        TimeoutError: if callback pattern is not found in ossec.log in the expected time.
    """
    callback_pattern = f".*New TCP connection at {ip_address}.*"
    error_message = f"Could not find the log with the following pattern {callback_pattern}"

    check_remoted_log_event(wazuh_log_monitor, callback_pattern, error_message, update_position)


def wait_to_remoted_key_update(wazuh_log_monitor):
    """Allow to detect when remoted has updated its info with the client.keys.

    This is necessary for remoted to correctly recognize the agent, and to be able to decrypt its messages.

    The reload time is editable in the internal_options.conf and defaults to 10 seconds.

    >> remoted.keyupdate_interval=10

    It is recommended to set this time to 5 or less for testing.

    Args:
        wazuh_log_monitor (FileMonitor): FileMonitor object to monitor the Wazuh log.

    Raises:
        TimeoutError: if could not find the remoted key loading log.
    """
    # We have to make sure that remoted has correctly loaded the client key agent info. The log is truncated to
    # ensure that the information has been loaded after the agent has been registered.
    file.truncate_file(tools.LOG_FILE_PATH)

    callback_pattern = '.*rem_keyupdate_main().*Checking for keys file changes.'
    error_message = 'Could not find the remoted key loading log'

    check_remoted_log_event(wazuh_log_monitor, callback_pattern, error_message, timeout=20)


def send_agent_event(wazuh_log_monitor, message=EXAMPLE_MESSAGE_EVENT, protocol=TCP, manager_address='127.0.0.1',
                     manager_port=1514, agent_os='debian7', agent_version='4.2.0', disable_all_modules=True):
    """Allow to create a new simulated agent and send a message to the manager.

    Args:
        wazuh_log_monitor (FileMonitor): FileMonitor object to monitor the Wazuh log.
        message (str): Raw event to send to the manager.
        protocol (str): it can be UDP or TCP.
        manager_address (str): Manager IP address.
        manager_port (str): Port used by remoted in the manager.
        agent_os (str): Agent operating system. The OS must belong to the agent simulator's list of allowed agents.
        agent_version (str): Agent version.
        disable_all_modules (boolean): True to disable all agent modules, False otherwise.

    Returns:
        tuple(Agent, Sender): agent and sender objects.
    """
    # Create an agent with agent simulator
    agent = ag.Agent(manager_address=manager_address, os=agent_os, version=agent_version,
                     disable_all_modules=disable_all_modules)

    # Wait until remoted has loaded the new agent key
    wait_to_remoted_key_update(wazuh_log_monitor)

    # Build the event message and send it to the manager as an agent event
    event = agent.create_event(message)

    # Send the event to the manager
    sender = ag.Sender(manager_address=manager_address, manager_port=manager_port, protocol=protocol)
    sender.send_event(event)

    return agent, sender


def check_queue_socket_event(raw_events=EXAMPLE_MESSAGE_PATTERN, timeout=30, update_position=False):
    """Allow searching for an expected event in the queue socket.

    Args:
        raw_events (str or list<str>): Pattern/s regex to be found in the socket.
        timeout (int): Maximum search time of the event in the socket. Default is 30 to allow enough time for the
                       other thread to send messages.
        update_position (boolean): True to search in the entire queue, False to search in the current position of the
                                   queue.

    Raises:
        TimeoutError: if could not find the pattern regex event in the queue socket.
    """

    # Do not delete. Function required for MITM to work
    def intercept_socket_data(data):
        return data

    error_message = 'Could not find the expected event in queue socket'

    # Get the event list
    event_list = [raw_events] if isinstance(raw_events, str) else raw_events

    # Stop analysisd daemon to free the socket. Important note: control_service(stop) deletes the daemon sockets.
    control_service('stop', daemon='wazuh-analysisd')

    # Create queue socket if it does not exist.
    file.bind_unix_socket(QUEUE_SOCKET_PATH, UDP)

    # Intercept queue sockets events
    mitm = monitoring.ManInTheMiddle(address=QUEUE_SOCKET_PATH, family='AF_UNIX', connection_protocol=UDP,
                                     func=intercept_socket_data)
    mitm.start()

    # Monitor MITM queue
    socket_monitor = monitoring.QueueMonitor(mitm.queue)

    try:
        # Start socket monitoring
        for event in event_list:
            socket_monitor.start(timeout=timeout, callback=monitoring.make_callback(event, '.*'),
                                 error_message=error_message, update_position=update_position)
    finally:
        mitm.shutdown()
        control_service('start', daemon='wazuh-analysisd')


def check_agent_received_message(message_queue, search_pattern, timeout=5, update_position=True, error_message='',
                                 escape=False):
    """Allow to monitor the agent received messages to search a pattern regex.

    Args:
        message_queue (monitoring.Queue): Queue containing the messages received in the agent.
        search_pattern (str): Regex to search in agent received messages.
        timeout (int): Maximum time in seconds to search the event.
        update_position (boolean): True to search in the entire queue, False to search in the current position of the
                                   queue.
        error_message (string): Message to explain the exception.
        escape (bool): Flag to escape special characters in the pattern

    Raises:
        TimeoutError: if search pattern is not found in agent received messages queue in the expected time.

    """
    queue_monitor = monitoring.QueueMonitor(message_queue)

    queue_monitor.start(timeout=timeout, callback=monitoring.make_callback(search_pattern, '.*', escape),
                        update_position=update_position, error_message=error_message)


def check_push_shared_config(agent, sender):
    """Allow to check if the manager sends the shared configuration to agents through remoted.

    First, check if the default group configuration file is completely pushed (up message, configuration
    and close message). Then add the agent to a new group and check if the new configuration is pushed.
    Also it checks that the same config isn't pushed two times.

    Args:
        agent (Agent): Agent to check if the shared configuration is pushed.
        sender (Sender): Sender object associated to the agent and used to send messages to the manager.

    Raises:
        TimeoutError: If agent does not receive the manager ACK message in the expected time.
    """

    # Activate receives_messages modules in simulated agent.
    agent.set_module_status('receive_messages', 'enabled')

    # Run injector with only receive messages module enabled
    injector = ag.Injector(sender, agent)
    try:
        injector.run()

        wazuh_log_monitor = FileMonitor(tools.LOG_FILE_PATH)

        # Wait until remoted has loaded the new agent key
        wait_to_remoted_key_update(wazuh_log_monitor)

        # Send the start-up message
        sender.send_event(agent.startup_msg)
        sender.send_event(agent.keep_alive_event)

        # Check up file (push start) message
        check_agent_received_message(agent.rcv_msg_queue, r'#!-up file \w+ merged.mg', timeout=10,
                                     error_message="initial up file message not received")

        # Check agent.conf message
        check_agent_received_message(agent.rcv_msg_queue, '#default', timeout=10,
                                     error_message="agent.conf message not received")
        # Check close file (push end) message
        check_agent_received_message(agent.rcv_msg_queue, 'close', timeout=35,
                                     error_message="initial close message not received")

        sender.send_event(agent.keep_alive_event)

        # Check that push message doesn't appear again
        with pytest.raises(TimeoutError):
            check_agent_received_message(agent.rcv_msg_queue, r'#!-up file \w+ merged.mg', timeout=5)
            raise AssertionError("Same shared configuration pushed twice!")

        # Add agent to group and check if the configuration is pushed.
        add_agent_to_group(DEFAULT_TESTING_GROUP_NAME, agent.id)

        for _ in range(5):
            # send some keep alive messages until manager push the new group configuration
            sender.send_event(agent.keep_alive_event)
            time.sleep(1)

        check_agent_received_message(agent.rcv_msg_queue, '#!-up file .* merged.mg', timeout=10,
                                     error_message="New group shared config not received")

    finally:
        injector.stop_receive()<|MERGE_RESOLUTION|>--- conflicted
+++ resolved
@@ -151,13 +151,8 @@
     Returns:
         callable: callback to detect this event.
     """
-<<<<<<< HEAD
-    msg = r"WARNING: \(\d+\): Only secure connection supports TCP and UDP at the same time. \
-          Default value \(TCP\) will be used."
-=======
     msg = r"WARNING: \(\d+\): Only secure connection supports TCP and UDP at the same time. " \
           r"Default value \(TCP\) will be used."
->>>>>>> 02c782a2
 
     return monitoring.make_callback(pattern=msg, prefix=monitoring.REMOTED_DETECTOR_PREFIX)
 
