# Copyright (C) 2015-2021, Wazuh Inc.
# Created by Wazuh, Inc. <info@wazuh.com>.
# This program is free software; you can redistribute it and/or modify it under the terms of GPLv2

import os
import re
import socket

import wazuh_testing.api as api
import wazuh_testing.tools.agent_simulator as ag
from wazuh_testing import UDP, TCP
from wazuh_testing.tools import ARCHIVES_LOG_FILE_PATH, LOG_FILE_PATH
from wazuh_testing.tools import QUEUE_SOCKETS_PATH
from wazuh_testing.tools import WAZUH_CONF
from wazuh_testing.tools import file
from wazuh_testing.tools import monitoring
from wazuh_testing.tools.services import control_service

REMOTED_GLOBAL_TIMEOUT = 10
EXAMPLE_MESSAGE_EVENT = '1:/root/test.log:Feb 23 17:18:20 35-u20-manager4 sshd[40657]: Accepted publickey for root' \
                        ' from 192.168.0.5 port 48044 ssh2: RSA SHA256:IZT11YXRZoZfuGlj/K/t3tT8OdolV58hcCOJFZLIW2Y'
EXAMPLE_INVALID_USER_LOG_EVENT = 'Feb  4 16:39:29 ip-10-142-167-43 sshd[6787]: ' \
                                 'Invalid user single-log-w-header from 127.0.0.1 port 41328'
EXAMPLE_VALID_USER_LOG_EVENT = '2021-03-04T02:16:16.998693-05:00 centos-8 su - - [timeQuality tzKnown="1" ' \
                               'isSynced="0"] pam_unix(su:session): session opened for user wazuh_qa by (uid=0)'
EXAMPLE_MESSAGE_PATTERN = 'Accepted publickey for root from 192.168.0.5 port 48044'
QUEUE_SOCKET_PATH = os.path.join(QUEUE_SOCKETS_PATH, 'queue')


def callback_detect_syslog_allowed_ips(syslog_ips):
    """Create a callback to detect syslog allowed-ips.

    Args:
        syslog_ips (str): syslog allowed-ips.

    Returns:
        callable: callback to detect this event.
    """

    msg = fr"Remote syslog allowed from: \'{syslog_ips}\'"
    return monitoring.make_callback(pattern=msg, prefix=monitoring.REMOTED_DETECTOR_PREFIX)


def callback_detect_syslog_denied_ips(syslog_ips):
    """Create a callback to detect syslog denied-ips.

    Args:
        syslog_ips (str): syslog denied-ips.

    Returns:
        callable: callback to detect this event.
    """
    msg = fr"Message from \'{syslog_ips}\' not allowed. Cannot find the ID of the agent."
    return monitoring.make_callback(pattern=msg, prefix=monitoring.REMOTED_DETECTOR_PREFIX)


def callback_invalid_value(option, value):
    """Create a callback to detect invalid values in ossec.conf file.

    Args:
        option (str): Wazuh manager configuration option.
        value (str): Value of the configuration option.

    Returns:
        callable: callback to detect this event.
    """
    msg = fr"ERROR: \(\d+\): Invalid value for element '{option}': {value}."
    return monitoring.make_callback(pattern=msg, prefix=monitoring.REMOTED_DETECTOR_PREFIX)


def callback_error_in_configuration(severity):
    """Create a callback to detect configuration error in ossec.conf file.

    Args:
        severity (str): ERROR or CRITICAL.

    Returns:
        callable: callback to detect this event.
    """
    msg = fr"{severity}: \(\d+\): Configuration error at '{WAZUH_CONF}'."
    return monitoring.make_callback(pattern=msg, prefix=monitoring.REMOTED_DETECTOR_PREFIX)


def callback_error_invalid_port(port):
    """Create a callback to detect invalid port.

    Args:
        port (str): Wazuh manager port.

    Returns:
        callable: callback to detect this event.
    """
    msg = fr"ERROR: \(\d+\): Invalid port number: '{port}'."
    return monitoring.make_callback(pattern=msg, prefix=monitoring.REMOTED_DETECTOR_PREFIX)


def callback_ignored_invalid_protocol(protocol):
    """Create a callback to detect invalid protocol.

    Args:
        protocol (str): Wazuh manager protocol.

    Returns:
        callable: callback to detect this event.
    """
    msg = fr"WARNING: \(\d+\): Ignored invalid value '{protocol}' for 'protocol'"
    return monitoring.make_callback(pattern=msg, prefix=monitoring.REMOTED_DETECTOR_PREFIX)


def callback_error_getting_protocol():
    """Create a callback to detect if warning message is created when no valid protocol is provided.

    Returns:
        callable: callback to detect this event.
    """
    msg = fr"WARNING: \(\d+\): Error getting protocol. Default value \(TCP\) will be used."
    return monitoring.make_callback(pattern=msg, prefix=monitoring.REMOTED_DETECTOR_PREFIX)


def callback_warning_syslog_tcp_udp():
    """Create a callback to detect if warning message is created when multiple protocol are provided using syslog.

    Returns:
        callable: callback to detect this event.
    """
    msg = fr"WARNING: \(\d+\): Only secure connection supports TCP and UDP at the same time. "
    msg += "Default value \(TCP\) will be used."

    return monitoring.make_callback(pattern=msg, prefix=monitoring.REMOTED_DETECTOR_PREFIX)


def callback_warning_secure_ipv6():
    """Create a callback to detect if warning message is created when ipv6 is used along with secure connection.

    Returns:
        callable: callback to detect this event.
    """
    msg = fr"WARNING: \(\d+\): Secure connection does not support IPv6. IPv4 will be used instead."
    return monitoring.make_callback(pattern=msg, prefix=monitoring.REMOTED_DETECTOR_PREFIX)


def callback_error_bind_port():
    """Create a callback to detect if critical error is created when invalid local ip value is provided.

    Returns:
        callable: callback to detect this event.
    """
    msg = fr"CRITICAL: \(\d+\): Unable to Bind port '1514' due to \[\(\d+\)\-\(Cannot assign requested address\)\]"
    return monitoring.make_callback(pattern=msg, prefix=monitoring.REMOTED_DETECTOR_PREFIX)


def callback_error_queue_size_syslog():
    """Create a callback to detect if error is created when queue_size is used along with syslog connection.

    Returns:
        callable: callback to detect this event.
    """
    msg = fr"ERROR: Invalid option \<queue_size\> for Syslog remote connection."
    return monitoring.make_callback(pattern=msg, prefix=monitoring.REMOTED_DETECTOR_PREFIX)


def callback_queue_size_too_big():
    """Create a callback to detect if warning message is created when queue_size is too big.

    Returns:
        callable: callback to detect this event.
    """
    msg = fr"WARNING: Queue size is very high. The application may run out of memory."
    return monitoring.make_callback(pattern=msg, prefix=monitoring.REMOTED_DETECTOR_PREFIX)


def callback_error_invalid_value_for(option):
    """Create a callback to detect invalid values in ossec.conf file.

    Args:
        option (str): Wazuh manager configuration option.

    Returns:
        callable: callback to detect this event.
    """
    msg = fr"ERROR: Invalid value for option '\<{option}\>'"
    return monitoring.make_callback(pattern=msg, prefix=monitoring.REMOTED_DETECTOR_PREFIX)


def callback_error_invalid_ip(ip):
    """Create a callback to detect if error is created when invalid local ip value is provided.

    Args:
        ip (str): IP address.

    Returns:
        callable: callback to detect this event.
    """
    msg = fr"ERROR: \(\d+\): Invalid ip address: '{ip}'."
    return monitoring.make_callback(pattern=msg, prefix=monitoring.REMOTED_DETECTOR_PREFIX)


def callback_info_no_allowed_ips():
    """Create a callback to detect if error message is syslog server is disabled when no allowed ips is provided.

    Returns:
        callable: callback to detect this event.
    """
    msg = fr"INFO: \(\d+\): IP or network must be present in syslog access list \(allowed-ips\). "
    msg += "Syslog server disabled."
    return monitoring.make_callback(pattern=msg, prefix=monitoring.REMOTED_DETECTOR_PREFIX)


def compare_config_api_response(configuration):
    """Assert if configuration values provided are the same that configuration provided for API response.

    Args:
        configuration (dict): Dictionary with wazuh manager configuration.
    """
    # Check that API query return the selected configuration
    for field in configuration.keys():
        api_answer = api.get_manager_configuration(section="remote", field=field)
        if field == 'protocol':
            assert all(map(lambda x, y: x == y, configuration[field].split(","), api_answer))
        else:
            assert configuration[field] == api_answer, "Wazuh API answer different from introduced configuration"


def get_protocols(all_protocols):
    """Create a pair of arrays with valid protocols (TCP and UDP) in element 0 and invalid protocols in element 1.

    Args:
        all_protocols (list): List of strings with valid and invalid protocols.

    Returns:
        array: Array with valid protocol list in element 0 and invalid protocols in element 1.
    """
    valid_protocols = []
    invalid_protocols = []
    for protocol in all_protocols:
        if protocol == 'UDP' or protocol == 'TCP':
            valid_protocols.append(protocol)
        else:
            invalid_protocols.append(protocol)
    return [valid_protocols, invalid_protocols]


def callback_detect_remoted_started(port, protocol, connection_type="secure"):
    """Create a callback to detect if remoted was correctly started.

    wazuh-remoted logs if it has correctly started for each connection type, the port and the protocol in the ossec.log

    Args:
        port (int): port configured for wazuh-remoted.
        protocol (str): protocol configured for wazuh-remoted. It can be UDP, TCP or both options at the same time.
        connection_type (str): it can be secure or syslog.

    Returns:
        callable: callback to detect this event.
    """
    protocol_array = protocol.split(',')
    protocol_array.sort()

    protocol_string = protocol

    if len(protocol_array) > 1:
        protocol_string = protocol_array[0] + ',' + protocol_array[1]

    msg = fr"Started \(pid: \d+\). Listening on port {port}\/{protocol_string.upper()} \({connection_type}\)."
    return monitoring.make_callback(pattern=msg, prefix=monitoring.REMOTED_DETECTOR_PREFIX)


def callback_detect_syslog_event(message):
    """Create a callback to detect the syslog messages in the archives.log.

    Args:
        message (str): syslog message sent through the socket.

    Returns:
        callable: callback to detect this event.
    """
    return monitoring.make_callback(pattern=message, prefix=r".*->\d+\.\d+\.\d+\.\d+\s", escape=True)


def callback_detect_example_archives_event():
    """Create a callback to detect the example message in the archives.log

    Returns:
        callable: callback to detect this event
    """
    return monitoring.make_callback(pattern=fr".*{EXAMPLE_MESSAGE_PATTERN}.*", prefix=None)


def send_syslog_message(message, port, protocol, manager_address="127.0.0.1"):
    """Send a message to the syslog server of wazuh-remoted.

    Args:
        message (str): string to send as a syslog event.
        protocol (str): it can be UDP or TCP.
        port (int): port where the manager has bound the remoted port.
        manager_address (str): address of the manager.

    Raises:
        ConnectionRefusedError: if there's a problem while sending messages to the manager.
    """
    if protocol.upper() == UDP:
        sock = socket.socket(socket.AF_INET, socket.SOCK_DGRAM)
    else:
        sock = socket.socket(socket.AF_INET, socket.SOCK_STREAM)

    if not message.endswith("\n"):
        message += "\n"

    sock.connect((manager_address, port))
    sock.send(message.encode())
    sock.close()


def create_archives_log_monitor():
    """Create a FileMonitor for the archives.log file.

    Returns:
        FileMonitor: object to monitor the archives.log.
    """
    # Reset archives.log and start a new monitor
    file.truncate_file(ARCHIVES_LOG_FILE_PATH)
    wazuh_archives_log_monitor = monitoring.FileMonitor(ARCHIVES_LOG_FILE_PATH)

    return wazuh_archives_log_monitor


def detect_archives_log_event(archives_monitor, callback, error_message=None, update_position=True, timeout=5):
    """Monitor the archives.log to detect a certain event.

    Args:
        archives_monitor (FileMonitor): FileMonitor bound to the archives.log.
        callback (callable): lambda function used to detect the event.
        error_message (str): String used as human readable error if the event is not found.
        update_position (bool): bool value used to update the position of `archives_monitor`.
        timeout (int): maximum time in seconds to expect the event.

    Raises:
        TimeoutError: if the event is not found in the file.
    """
    if error_message is None:
        error_message = 'Could not detect the expected event in archives.log'

    archives_monitor.start(timeout=timeout, update_position=update_position, callback=callback,
                           error_message=error_message)


def check_syslog_event(wazuh_archives_log_monitor, message, port, protocol, timeout=10):
    """Check if a syslog event is properly received by the manager.

    Args:
        wazuh_archives_log_monitor (FileMonitor): FileMonitor object to monitor the archives.log.
        message (str): Message sent for syslog that must appear in the archives.log.
        protocol (str): it can be UDP or TCP.
        port (int): port where the manager has bound the remoted port.
        timeout (int): maximum time to expect the syslog event in the log file.
    """
    send_syslog_message(message, port, protocol)

    # Syslog events may contain a PRI header at the beginning of the message <1>. If wazuh-remoted receives a message
    # with this header, it parses the message and removes the header. That's why we remove the header to search the
    # event in the archives.log. More info about PRI headers at: https://tools.ietf.org/html/rfc3164#section-4.1.1
    parsed_msg = re.sub(r"<\d+>", '', message)

    for msg in parsed_msg.split("\n"):
        detect_archives_log_event(archives_monitor=wazuh_archives_log_monitor,
                                  callback=callback_detect_syslog_event(msg),
                                  timeout=timeout,
                                  error_message="Syslog message wasn't received or took too much time.")


def send_ping_pong_messages(protocol, manager_address, port):
    """Send the ping message to the manager.

    This message is the first of many between the manager and the agents. It is used to check if both of them are ready
    to send and receive other messages.

    Args:
        protocol (str): it can be UDP or TCP.
        manager_address (str): address of the manager. IP and hostname are valid options.
        port (int): port where the manager has bound the remoted port.

    Returns:
        bytes: returns the #pong message from the manager.

    Raises:
        ConnectionRefusedError: if there's a problem while sending messages to the manager.
    """
    protocol = protocol.upper()
    if protocol == UDP:
        sock = socket.socket(socket.AF_INET, socket.SOCK_DGRAM)
        ping_msg = b'#ping'
    else:
        sock = socket.socket(socket.AF_INET, socket.SOCK_STREAM)
        msg = '#ping'
        msg_size = len(bytearray(msg, 'utf-8'))
        # Since the message size's is represented as an unsigned int32, you need to use 4 bytes to represent it
        ping_msg = msg_size.to_bytes(4, 'little') + msg.encode()

    sock.connect((manager_address, port))
    sock.send(ping_msg)
    response = sock.recv(len(ping_msg))
    sock.close()
    return response if protocol == UDP else response[-5:]


def check_remoted_log_event(wazuh_log_monitor, callback_pattern, error_message='', update_position=False,
                            timeout=REMOTED_GLOBAL_TIMEOUT):
    """Allow to monitor the ossec.log file and search for a remoted event.

    Args:
        wazuh_log_monitor (FileMonitor): FileMonitor object to monitor the Wazuh log.
        callback_pattern (str): Regex pattern to search in ossec.log.
        error_message (str): Message error to show in case that the callback pattern is not found in the expected time.
        update_position (boolean): True to search from the last line of the log file, False to search in the complete
                                   log file.
        timeout (int): Maximum time in seconds for event search in log.

    Raises:
        TimeoutError: if callback pattern is not found in ossec.log in the expected time.
    """
    wazuh_log_monitor.start(
        timeout=timeout,
        update_position=update_position,
        callback=monitoring.make_callback(callback_pattern, monitoring.REMOTED_DETECTOR_PREFIX),
        error_message=error_message
    )


def check_tcp_connection_established_log(wazuh_log_monitor, update_position=False, ip_address='127.0.0.1'):
    """Allow to detect events of new incoming TCP connections in the ossec.log.

    Args:
        wazuh_log_monitor (FileMonitor): FileMonitor object to monitor the Wazuh log.
        update_position (boolean): True to search from the last line of the log file, False to search in the complete.
                                   log file.
        ip_address (str): IP address of incoming connection.

    Raises:
        TimeoutError: if callback pattern is not found in ossec.log in the expected time.
    """
    callback_pattern = f".*New TCP connection at {ip_address}.*"
    error_message = f"Could not find the log with the following pattern {callback_pattern}"

    check_remoted_log_event(wazuh_log_monitor, callback_pattern, error_message, update_position)


def wait_to_remoted_key_update(wazuh_log_monitor):
    """Allow to detect when remoted has updated its info with the client.keys.

    This is necessary for remoted to correctly recognize the agent, and to be able to decrypt its messages.

    The reload time is editable in the internal_options.conf and defaults to 10 seconds.

    >> remoted.keyupdate_interval=10

    It is recommended to set this time to 5 or less for testing.

    Args:
        wazuh_log_monitor (FileMonitor): FileMonitor object to monitor the Wazuh log.

    Raises:
        TimeoutError: if could not find the remoted key loading log.
    """
    # We have to make sure that remoted has correctly loaded the client key agent info. The log is truncated to
    # ensure that the information has been loaded after the agent has been registered.
    file.truncate_file(LOG_FILE_PATH)

    callback_pattern = '.*rem_keyupdate_main().*Checking for keys file changes.'
    error_message = 'Could not find the remoted key loading log'

    check_remoted_log_event(wazuh_log_monitor, callback_pattern, error_message, timeout=20)


def send_agent_event(wazuh_log_monitor, message=EXAMPLE_MESSAGE_EVENT, protocol=TCP, manager_address='127.0.0.1',
                     manager_port=1514, agent_os='debian7', agent_version='4.2.0', disable_all_modules=True):
    """Allow to create a new simulated agent and send a message to the manager.

    Args:
        wazuh_log_monitor (FileMonitor): FileMonitor object to monitor the Wazuh log.
        message (str): Raw event to send to the manager.
        protocol (str): it can be UDP or TCP.
        manager_address (str): Manager IP address.
        manager_port (str): Port used by remoted in the manager.
        agent_os (str): Agent operating system. The OS must belong to the agent simulator's list of allowed agents.
        agent_version (str): Agent version.
        disable_all_modules (boolean): True to disable all agent modules, False otherwise.

    Returns:
        tuple(Agent, Sender): agent and sender objects.
    """
    # Create an agent with agent simulator
    agent = ag.Agent(manager_address=manager_address, os=agent_os, version=agent_version,
                     disable_all_modules=disable_all_modules)

    # Wait until remoted has loaded the new agent key
    wait_to_remoted_key_update(wazuh_log_monitor)

    # Build the event message and send it to the manager as an agent event
    event = agent.create_event(message)

    # Send the event to the manager
    sender = ag.Sender(manager_address=manager_address, manager_port=manager_port, protocol=protocol)
    sender.send_event(event)

    return agent, sender


def check_queue_socket_event(raw_event=EXAMPLE_MESSAGE_PATTERN, timeout=30):
    """Allow searching for an expected event in the queue socket.

    Args:
        raw_event (str): Pattern regex to be found in the socket.
        timeout (int): Maximum search time of the event in the socket. Default is 30 to allow enough time for the
                       other thread to send messages.

    Raises:
        TimeoutError: if could not find the pattern regex event in the queue socket.
    """

    # Do not delete. Function required for MITM to work
    def intercept_socket_data(data):
        return data

    error_message = 'Could not find the expected event in queue socket'
    callback = monitoring.make_callback(raw_event, '.*')

    # Stop analysisd daemon to free the socket. Important note: control_service(stop) deletes the daemon sockets.
    control_service('stop', daemon='wazuh-analysisd')

    # Create queue socket if it does not exist.
    file.bind_unix_socket(QUEUE_SOCKET_PATH, UDP)

    # Intercept queue sockets events
    mitm = monitoring.ManInTheMiddle(address=QUEUE_SOCKET_PATH, family='AF_UNIX', connection_protocol=UDP,
                                     func=intercept_socket_data)
    mitm.start()

    # Monitor MITM queue
    socket_monitor = monitoring.QueueMonitor(mitm.queue)

    try:
        # Start socket monitoring
        socket_monitor.start(timeout=timeout, callback=callback, error_message=error_message, update_position=False)
    finally:
        mitm.shutdown()
        control_service('start', daemon='wazuh-analysisd')


<<<<<<< HEAD
def check_agent_received_message(message_queue, search_pattern, timeout=5, update_position=True, error_message=''):
    """Allow to monitor the agent received messages to search a pattern regex.

    Args:
        message_queue (monitoring.Queue): Agent receives messages queue.
=======
def check_agent_received_message(message_queue, search_pattern, timeout=5, update_position=True):
    """Allow to monitor the agent received messages to search a pattern regex.

    Args:
        message_queue (monitoring.Queue): Queue containing the messages received in the agent.
>>>>>>> 1d1888a6
        search_pattern (str): Regex to search in agent received messages.
        timeout (int): Maximum time in seconds to search the event.
        update_position (boolean): True to search in the entire queue, False to search in the current position of the
                                   queue.
<<<<<<< HEAD
        error_message (string): Message to explain the exception.

    Raises:
        TimeoutError: if search pattern is not found in agent received messages queue in the expected time.
=======

    Raises:
        TimeoutError: if the search pattern isn't found in the queue in the expected time.
>>>>>>> 1d1888a6
    """
    queue_monitor = monitoring.QueueMonitor(message_queue)

    queue_monitor.start(timeout=timeout, callback=monitoring.make_callback(search_pattern, '.*'),
<<<<<<< HEAD
                        update_position=update_position, error_message=error_message)
=======
                        update_position=update_position)
>>>>>>> 1d1888a6
<|MERGE_RESOLUTION|>--- conflicted
+++ resolved
@@ -546,39 +546,22 @@
         control_service('start', daemon='wazuh-analysisd')
 
 
-<<<<<<< HEAD
 def check_agent_received_message(message_queue, search_pattern, timeout=5, update_position=True, error_message=''):
     """Allow to monitor the agent received messages to search a pattern regex.
 
     Args:
-        message_queue (monitoring.Queue): Agent receives messages queue.
-=======
-def check_agent_received_message(message_queue, search_pattern, timeout=5, update_position=True):
-    """Allow to monitor the agent received messages to search a pattern regex.
-
-    Args:
         message_queue (monitoring.Queue): Queue containing the messages received in the agent.
->>>>>>> 1d1888a6
         search_pattern (str): Regex to search in agent received messages.
         timeout (int): Maximum time in seconds to search the event.
         update_position (boolean): True to search in the entire queue, False to search in the current position of the
                                    queue.
-<<<<<<< HEAD
         error_message (string): Message to explain the exception.
 
     Raises:
         TimeoutError: if search pattern is not found in agent received messages queue in the expected time.
-=======
-
-    Raises:
-        TimeoutError: if the search pattern isn't found in the queue in the expected time.
->>>>>>> 1d1888a6
+
     """
     queue_monitor = monitoring.QueueMonitor(message_queue)
 
     queue_monitor.start(timeout=timeout, callback=monitoring.make_callback(search_pattern, '.*'),
-<<<<<<< HEAD
-                        update_position=update_position, error_message=error_message)
-=======
-                        update_position=update_position)
->>>>>>> 1d1888a6
+                        update_position=update_position, error_message=error_message)