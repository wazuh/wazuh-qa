# Copyright (C) 2015-2021, Wazuh Inc.
# Created by Wazuh, Inc. <info@wazuh.com>.
# This program is free software; you can redistribute it and/or modify it under the terms of GPLv2

import os
import socket

import wazuh_testing.api as api
import wazuh_testing.tools.agent_simulator as ag
from wazuh_testing import UDP, TCP
from wazuh_testing.tools import ARCHIVES_LOG_FILE_PATH, LOG_FILE_PATH
from wazuh_testing.tools import QUEUE_SOCKETS_PATH
from wazuh_testing.tools import WAZUH_CONF
from wazuh_testing.tools import file
from wazuh_testing.tools import monitoring
from wazuh_testing.tools.services import control_service
<<<<<<< HEAD
from wazuh_testing.tools import QUEUE_SOCKETS_PATH
from wazuh_testing.tools import WAZUH_CONF

UDP = "UDP"
TCP = "TCP"
TCP_UDP = "TCP,UDP"
=======

>>>>>>> eb91d256
REMOTED_GLOBAL_TIMEOUT = 10
EXAMPLE_MESSAGE_EVENT = '1:/root/test.log:Feb 23 17:18:20 35-u20-manager4 sshd[40657]: Accepted publickey for root' \
                        ' from 192.168.0.5 port 48044 ssh2: RSA SHA256:IZT11YXRZoZfuGlj/K/t3tT8OdolV58hcCOJFZLIW2Y'
EXAMPLE_MESSAGE_PATTERN = 'Accepted publickey for root from 192.168.0.5 port 48044'
QUEUE_SOCKET_PATH = os.path.join(QUEUE_SOCKETS_PATH, 'queue')


def callback_detect_syslog_allowed_ips(syslog_ips):
    """Creates a callback to detect syslog allowed-ips.

    Args:
        syslog_ips (str): syslog allowed-ips.

    Returns:
        callable: callback to detect this event.
    """

    msg = fr"Remote syslog allowed from: \'{syslog_ips}\'"
    return monitoring.make_callback(pattern=msg, prefix=monitoring.REMOTED_DETECTOR_PREFIX)


def callback_detect_syslog_denied_ips(syslog_ips):
    """Creates a callback to detect syslog denied-ips.

    Args:
        syslog_ips (str): syslog denied-ips.

    Returns:
        callable: callback to detect this event.
    """
    msg = fr"Message from \'{syslog_ips}\' not allowed. Cannot find the ID of the agent."
    return monitoring.make_callback(pattern=msg, prefix=monitoring.REMOTED_DETECTOR_PREFIX)


def callback_invalid_value(option, value):
    """Creates a callback to detect invalid values in ossec.conf file.

    Args:
        option (str): Wazuh manager configuration option.
        value (str): Value of the configuration option.

    Returns:
        callable: callback to detect this event.
    """
    msg = fr"ERROR: \(\d+\): Invalid value for element '{option}': {value}."
    return monitoring.make_callback(pattern=msg, prefix=monitoring.REMOTED_DETECTOR_PREFIX)


def callback_error_in_configuration(severity):
    """Creates a callback to detect configuration error in ossec.conf file.

    Args:
        severity (str): ERROR or CRITICAL.

    Returns:
        callable: callback to detect this event.
    """
    msg = fr"{severity}: \(\d+\): Configuration error at '{WAZUH_CONF}'."
    return monitoring.make_callback(pattern=msg, prefix=monitoring.REMOTED_DETECTOR_PREFIX)


def callback_error_invalid_port(port):
    """Creates a callback to detect invalid port.

    Args:
        port (str): Wazuh manager port.

    Returns:
        callable: callback to detect this event.
    """
    msg = fr"ERROR: \(\d+\): Invalid port number: '{port}'."
    return monitoring.make_callback(pattern=msg, prefix=monitoring.REMOTED_DETECTOR_PREFIX)


def callback_ignored_invalid_protocol(protocol):
    """Creates a callback to detect invalid protocol.

    Args:
        protocol (str): Wazuh manager protocol.

    Returns:
        callable: callback to detect this event.
    """
    msg = fr"WARNING: \(\d+\): Ignored invalid value '{protocol}' for 'protocol'"
    return monitoring.make_callback(pattern=msg, prefix=monitoring.REMOTED_DETECTOR_PREFIX)


def callback_error_getting_protocol():
    """Creates a callback to detect if warning message is created when no valid protocol is provided.

    Returns:
        callable: callback to detect this event.
    """
    msg = fr"WARNING: \(\d+\): Error getting protocol. Default value \(TCP\) will be used."
    return monitoring.make_callback(pattern=msg, prefix=monitoring.REMOTED_DETECTOR_PREFIX)


def callback_warning_syslog_tcp_udp():
<<<<<<< HEAD
    """Creates a callback to detect if warning message is created when multiple protocol are provided using syslog.

    Returns:
        callable: callback to detect this event.
    """
    msg = fr"WARNING: \(\d+\): Only secure connection supports TCP and UDP at the same time. "
    msg += "Default value \(TCP\) will be used."
=======
    msg = fr"WARNING: \(\d+\): Only secure connection supports TCP and UDP at the same time. Default value \(TCP\) \
             will be used. "
>>>>>>> eb91d256
    return monitoring.make_callback(pattern=msg, prefix=monitoring.REMOTED_DETECTOR_PREFIX)


def callback_warning_secure_ipv6():
    """Creates a callback to detect if warning message is created when ipv6 is used along with secure connection.

    Returns:
        callable: callback to detect this event.
    """
    msg = fr"WARNING: \(\d+\): Secure connection does not support IPv6. IPv4 will be used instead."
    return monitoring.make_callback(pattern=msg, prefix=monitoring.REMOTED_DETECTOR_PREFIX)


def callback_error_bind_port():
    """Creates a callback to detect if critical error is created when invalid local ip value is provided.

    Returns:
        callable: callback to detect this event.
    """
    msg = fr"CRITICAL: \(\d+\): Unable to Bind port '1514' due to \[\(\d+\)\-\(Cannot assign requested address\)\]"
    return monitoring.make_callback(pattern=msg, prefix=monitoring.REMOTED_DETECTOR_PREFIX)


def callback_error_queue_size_syslog():
    """Creates a callback to detect if error is created when queue_size is used along with syslog connection.

    Returns:
        callable: callback to detect this event.
    """
    msg = fr"ERROR: Invalid option \<queue_size\> for Syslog remote connection."
    return monitoring.make_callback(pattern=msg, prefix=monitoring.REMOTED_DETECTOR_PREFIX)


def callback_queue_size_too_big():
    """Creates a callback to detect if warning message is created when queue_size is too big.

    Returns:
        callable: callback to detect this event.
    """
    msg = fr"WARNING: Queue size is very high. The application may run out of memory."
    return monitoring.make_callback(pattern=msg, prefix=monitoring.REMOTED_DETECTOR_PREFIX)


def callback_error_invalid_value_for(option):
    """Creates a callback to detect invalid values in ossec.conf file.

    Args:
        option (str): Wazuh manager configuration option.

    Returns:
        callable: callback to detect this event.
    """
    msg = fr"ERROR: Invalid value for option '\<{option}\>'"
    return monitoring.make_callback(pattern=msg, prefix=monitoring.REMOTED_DETECTOR_PREFIX)


def callback_error_invalid_ip(ip):
    """Creates a callback to detect if error is created when invalid local ip value is provided.

    Args:
        ip (str): IP address.

    Returns:
        callable: callback to detect this event.
    """
    msg = fr"ERROR: \(\d+\): Invalid ip address: '{ip}'."
    return monitoring.make_callback(pattern=msg, prefix=monitoring.REMOTED_DETECTOR_PREFIX)


def callback_info_no_allowed_ips():
<<<<<<< HEAD
    """Creates a callback to detect if error message is syslog server is disabled when no allowed ips is provided.

    Returns:
        callable: callback to detect this event.
    """
    msg = fr"INFO: \(\d+\): IP or network must be present in syslog access list \(allowed-ips\). "
    msg += "Syslog server disabled."
=======
    msg = fr'INFO: \(\d+\): IP or network must be present \
             in syslog access list \(allowed-ips\). Syslog server disabled.'
>>>>>>> eb91d256
    return monitoring.make_callback(pattern=msg, prefix=monitoring.REMOTED_DETECTOR_PREFIX)


def compare_config_api_response(configuration):
    """Assert if configuration values provided are the same that configuration provided for API response.

    Args:
        configuration (dict): Dictionary with wazuh manager configuration.
    """
    # Check that API query return the selected configuration
    for field in configuration.keys():
        api_answer = api.get_manager_configuration(section="remote", field=field)
        if field == 'protocol':
            assert all(map(lambda x, y: x == y, configuration[field].split(","), api_answer))
        else:
            assert configuration[field] == api_answer, "Wazuh API answer different from introduced configuration"


def get_protocols(all_protocols):
    """Creates a pair of arrays with valid protocols (TCP and UDP) in element 0 and invalid protocols in element 1.

    Args:
        all_protocols (list): List of strings with valid and invalid protocols.

    Returns:
        array: Array with valid protocol list in element 0 and invalid protocols in element 1.
    """
    valid_protocols = []
    invalid_protocols = []
    for protocol in all_protocols:
        if protocol == 'UDP' or protocol == 'TCP':
            valid_protocols.append(protocol)
        else:
            invalid_protocols.append(protocol)
    return [valid_protocols, invalid_protocols]


def callback_detect_remoted_started(port, protocol, connection_type="secure"):
    """Creates a callback to detect if remoted was correctly started.

    wazuh-remoted logs if it has correctly started for each connection type, the port and the protocol in the ossec.log

    Args:
        port (int): port configured for wazuh-remoted.
        protocol (str): protocol configured for wazuh-remoted. It can be UDP, TCP or both options at the same time.
        connection_type (str): it can be secure or syslog.

    Returns:
        callable: callback to detect this event.
    """
    protocol_array = protocol.split(',')
    protocol_array.sort()

    protocol_string = protocol

    if len(protocol_array) > 1:
        protocol_string = protocol_array[0] + ',' + protocol_array[1]

    msg = fr"Started \(pid: \d+\). Listening on port {port}\/{protocol_string.upper()} \({connection_type}\)."
    return monitoring.make_callback(pattern=msg, prefix=monitoring.REMOTED_DETECTOR_PREFIX)


def callback_detect_syslog_event(message):
    """Creates a callback to detect the syslog messages in the archives.log.

    Args:
        message (str): syslog message sent through the socket.

    Returns:
        callable: callback to detect this event.
    """
    expr = fr".*->\d+\.\d+\.\d+\.\d+\s{message}"
    return monitoring.make_callback(pattern=expr, prefix=None)


def callback_detect_example_archives_event():
    """Creates a callback to detect the example message in the archives.log

    Returns:
        callable: callback to detect this event
    """
    return monitoring.make_callback(pattern=fr".*{EXAMPLE_MESSAGE_PATTERN}.*", prefix=None)


def send_syslog_message(message, port, protocol, manager_address="127.0.0.1"):
    """This function sends a message to the syslog server of wazuh-remoted.

    Args:
        message (str): string to send as a syslog event.
        protocol (str): it can be UDP or TCP.
        port (int): port where the manager has bound the remoted port.
        manager_address (str): address of the manager.

    Raises:
        ConnectionRefusedError: if there's a problem while sending messages to the manager.
    """
    if protocol.upper() == UDP:
        sock = socket.socket(socket.AF_INET, socket.SOCK_DGRAM)
    else:
        sock = socket.socket(socket.AF_INET, socket.SOCK_STREAM)

    if not message.endswith("\n"):
        message += "\n"

    sock.connect((manager_address, port))
    sock.send(message.encode())
    sock.close()


def create_archives_log_monitor():
    """Creates a FileMonitor for the archives.log file.

    Returns:
        FileMonitor: object to monitor the archives.log.
    """
    # Reset ossec.log and start a new monitor
    file.truncate_file(ARCHIVES_LOG_FILE_PATH)
    wazuh_archives_log_monitor = monitoring.FileMonitor(ARCHIVES_LOG_FILE_PATH)

    return wazuh_archives_log_monitor


def detect_archives_log_event(archives_monitor, callback, error_message=None, update_position=True, timeout=5):
    """Monitors the archives.log to detect a certain event.

    Args:
        archives_monitor (FileMonitor): FileMonitor bound to the archives.log.
        callback (callable): lambda function used to detect the event.
        error_message (str): String used as human readable error if the event is not found.
        update_position (bool): bool value used to update the position of `archives_monitor`.
        timeout (int): maximum time in seconds to expect the event.

    Raises:
        TimeoutError: if the event is not found in the file.
    """
    if error_message is None:
        error_message = 'Could not detect the expected event in archives.log'

    archives_monitor.start(timeout=timeout, update_position=update_position, callback=callback,
                           error_message=error_message)


def check_syslog_event(wazuh_archives_log_monitor, message, port, protocol, timeout=10):
    """Check if a syslog event is properly received by the manager.

    Args:
        wazuh_archives_log_monitor (FileMonitor): FileMonitor object to monitor the archives.log.
        message (str): Message sent for syslog that must appear in the archives.log.
        protocol (str): it can be UDP or TCP.
        port (int): port where the manager has bound the remoted port.
        timeout (int): maximum time to expect the syslog event in the log file.
    """
    send_syslog_message(message, port, protocol)
    detect_archives_log_event(archives_monitor=wazuh_archives_log_monitor,
                              callback=callback_detect_syslog_event(message),
                              timeout=timeout,
                              error_message="Syslog message wasn't received or took too much time.")


def send_ping_pong_messages(protocol, manager_address, port):
    """This function sends the ping message to the manager.

    This message is the first of many between the manager and the agents. It is used to check if both of them are ready
    to send and receive other messages.

    Args:
        protocol (str): it can be UDP or TCP.
        manager_address (str): address of the manager. IP and hostname are valid options.
        port (int): port where the manager has bound the remoted port.

    Returns:
        bytes: returns the #pong message from the manager.

    Raises:
        ConnectionRefusedError: if there's a problem while sending messages to the manager.
    """
    protocol = protocol.upper()
    if protocol == UDP:
        sock = socket.socket(socket.AF_INET, socket.SOCK_DGRAM)
        ping_msg = b'#ping'
    else:
        sock = socket.socket(socket.AF_INET, socket.SOCK_STREAM)
        msg = '#ping'
        msg_size = len(bytearray(msg, 'utf-8'))
        # Since the message size's is represented as an unsigned int32, you need to use 4 bytes to represent it
        ping_msg = msg_size.to_bytes(4, 'little') + msg.encode()

    sock.connect((manager_address, port))
    sock.send(ping_msg)
    response = sock.recv(len(ping_msg))
    sock.close()
    return response if protocol == UDP else response[-5:]


def check_remoted_log_event(wazuh_log_monitor, callback_pattern, error_message='', update_position=False,
                            timeout=REMOTED_GLOBAL_TIMEOUT):
    """Allow to monitor the ossec.log file and search for a remoted event.

    Args:
        wazuh_log_monitor (FileMonitor): FileMonitor object to monitor the Wazuh log.
        callback_pattern (str): Regex pattern to search in ossec.log.
        error_message (str): Message error to show in case that the callback pattern is not found in the expected time.
        update_position (boolean): True to search from the last line of the log file, False to search in the complete
                                   log file.
        timeout (int): Maximum time in seconds for event search in log.

    Raises:
        TimeoutError: if callback pattern is not found in ossec.log in the expected time.
    """
    wazuh_log_monitor.start(
        timeout=timeout,
        update_position=update_position,
        callback=monitoring.make_callback(callback_pattern, monitoring.REMOTED_DETECTOR_PREFIX),
        error_message=error_message
    )


def check_tcp_connection_established_log(wazuh_log_monitor, update_position=False, ip_address='127.0.0.1'):
    """Allow to detect events of new incoming TCP connections in the ossec.log.

    Args:
        wazuh_log_monitor (FileMonitor): FileMonitor object to monitor the Wazuh log.
        update_position (boolean): True to search from the last line of the log file, False to search in the complete.
                                   log file.
        ip_address (str): IP address of incoming connection.

    Raises:
        TimeoutError: if callback pattern is not found in ossec.log in the expected time.
    """
    callback_pattern = f".*New TCP connection at {ip_address}.*"
    error_message = f"Could not find the log with the following pattern {callback_pattern}"

    check_remoted_log_event(wazuh_log_monitor, callback_pattern, error_message, update_position)


def wait_to_remoted_key_update(wazuh_log_monitor):
    """Allow to detect when remoted has updated its info with the client.keys.

    This is necessary for remoted to correctly recognize the agent, and to be able to decrypt its messages.

    The reload time is editable in the internal_options.conf and defaults to 10 seconds.

    >> remoted.keyupdate_interval=10

    It is recommended to set this time to 5 or less for testing.

    Args:
        wazuh_log_monitor (FileMonitor): FileMonitor object to monitor the Wazuh log.

    Raises:
        TimeoutError: if could not find the remoted key loading log.
    """
    # We have to make sure that remoted has correctly loaded the client key agent info. The log is truncated to
    # ensure that the information has been loaded after the agent has been registered.
    file.truncate_file(LOG_FILE_PATH)

    callback_pattern = '.*rem_keyupdate_main().*Checking for keys file changes.'
    error_message = 'Could not find the remoted key loading log'

    check_remoted_log_event(wazuh_log_monitor, callback_pattern, error_message, timeout=20)


def send_agent_event(wazuh_log_monitor, message=EXAMPLE_MESSAGE_EVENT, protocol=TCP, manager_address='127.0.0.1',
                     manager_port=1514, agent_os='debian7', agent_version='4.2.0', disable_all_modules=True):
    """Allow to create a new simulated agent and send a message to the manager.

    Args:
        wazuh_log_monitor (FileMonitor): FileMonitor object to monitor the Wazuh log.
        message (str): Raw event to send to the manager.
        protocol (str): it can be UDP or TCP.
        manager_address (str): Manager IP address.
        manager_port (str): Port used by remoted in the manager.
        agent_os (str): Agent operating system. The OS must belong to the agent simulator's list of allowed agents.
        agent_version (str): Agent version.
        disable_all_modules (boolean): True to disable all agent modules, False otherwise.

    Returns:
        tuple(Agent, Sender): agent and sender objects.
    """
    # Create an agent with agent simulator
    agent = ag.Agent(manager_address=manager_address, os=agent_os, version=agent_version,
                     disable_all_modules=disable_all_modules)

    # Wait until remoted has loaded the new agent key
    wait_to_remoted_key_update(wazuh_log_monitor)

    # Build the event message and send it to the manager as an agent event
    event = agent.create_event(message)

    # Send the event to the manager
    sender = ag.Sender(manager_address=manager_address, manager_port=manager_port, protocol=protocol)
    sender.send_event(event)

    return agent, sender


def check_queue_socket_event(raw_event=EXAMPLE_MESSAGE_PATTERN, timeout=30):
    """Allow searching for an expected event in the queue socket.

    Args:
        raw_event (str): Pattern regex to be found in the socket.
        timeout (int): Maximum search time of the event in the socket. Default is 30 to allow enough time for the
                       other thread to send messages.

    Raises:
        TimeoutError: if could not find the pattern regex event in the queue socket.
    """

    # Do not delete. Function required for MITM to work
    def intercept_socket_data(data):
        return data

    error_message = 'Could not find the expected event in queue socket'
    callback = monitoring.make_callback(raw_event, '.*')

    # Stop analysisd daemon to free the socket. Important note: control_service(stop) deletes the daemon sockets.
    control_service('stop', daemon='wazuh-analysisd')

    # Create queue socket if it does not exist.
    file.bind_unix_socket(QUEUE_SOCKET_PATH, UDP)

    # Intercept queue sockets events
    mitm = monitoring.ManInTheMiddle(address=QUEUE_SOCKET_PATH, family='AF_UNIX', connection_protocol=UDP,
                                     func=intercept_socket_data)
    mitm.start()

    # Monitor MITM queue
    socket_monitor = monitoring.QueueMonitor(mitm.queue)

    try:
        # Start socket monitoring
        socket_monitor.start(timeout=timeout, callback=callback, error_message=error_message, update_position=False)
    finally:
        mitm.shutdown()
        control_service('start', daemon='wazuh-analysisd')<|MERGE_RESOLUTION|>--- conflicted
+++ resolved
@@ -14,16 +14,13 @@
 from wazuh_testing.tools import file
 from wazuh_testing.tools import monitoring
 from wazuh_testing.tools.services import control_service
-<<<<<<< HEAD
 from wazuh_testing.tools import QUEUE_SOCKETS_PATH
 from wazuh_testing.tools import WAZUH_CONF
 
 UDP = "UDP"
 TCP = "TCP"
 TCP_UDP = "TCP,UDP"
-=======
-
->>>>>>> eb91d256
+
 REMOTED_GLOBAL_TIMEOUT = 10
 EXAMPLE_MESSAGE_EVENT = '1:/root/test.log:Feb 23 17:18:20 35-u20-manager4 sshd[40657]: Accepted publickey for root' \
                         ' from 192.168.0.5 port 48044 ssh2: RSA SHA256:IZT11YXRZoZfuGlj/K/t3tT8OdolV58hcCOJFZLIW2Y'
@@ -122,7 +119,6 @@
 
 
 def callback_warning_syslog_tcp_udp():
-<<<<<<< HEAD
     """Creates a callback to detect if warning message is created when multiple protocol are provided using syslog.
 
     Returns:
@@ -130,10 +126,6 @@
     """
     msg = fr"WARNING: \(\d+\): Only secure connection supports TCP and UDP at the same time. "
     msg += "Default value \(TCP\) will be used."
-=======
-    msg = fr"WARNING: \(\d+\): Only secure connection supports TCP and UDP at the same time. Default value \(TCP\) \
-             will be used. "
->>>>>>> eb91d256
     return monitoring.make_callback(pattern=msg, prefix=monitoring.REMOTED_DETECTOR_PREFIX)
 
 
@@ -204,7 +196,6 @@
 
 
 def callback_info_no_allowed_ips():
-<<<<<<< HEAD
     """Creates a callback to detect if error message is syslog server is disabled when no allowed ips is provided.
 
     Returns:
@@ -212,10 +203,6 @@
     """
     msg = fr"INFO: \(\d+\): IP or network must be present in syslog access list \(allowed-ips\). "
     msg += "Syslog server disabled."
-=======
-    msg = fr'INFO: \(\d+\): IP or network must be present \
-             in syslog access list \(allowed-ips\). Syslog server disabled.'
->>>>>>> eb91d256
     return monitoring.make_callback(pattern=msg, prefix=monitoring.REMOTED_DETECTOR_PREFIX)
 
 
