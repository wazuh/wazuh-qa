--- conflicted
+++ resolved
@@ -235,13 +235,8 @@
     return make_callback(pattern=msg, prefix=REMOTED_DETECTOR_PREFIX, escape=True)
 
 
-<<<<<<< HEAD
 def callback_start_up(agent_name, agent_ip='127.0.0.1'):
     msg = fr"DEBUG: Agent {agent_name} sent HC_STARTUP from '{agent_ip}'"
-=======
-def callback_start_up(agent_name):
-    msg = fr"DEBUG: Agent {agent_name} sent HC_STARTUP from 127.0.0.1"
->>>>>>> 41a70b08
     return make_callback(pattern=msg, prefix=REMOTED_DETECTOR_PREFIX, escape=True)
 
 
@@ -549,11 +544,7 @@
 
     # Intercept queue sockets events
     mitm = ManInTheMiddle(address=QUEUE_SOCKET_PATH, family='AF_UNIX', connection_protocol=UDP,
-<<<<<<< HEAD
-                                     func=intercept_socket_data)
-=======
                           func=intercept_socket_data)
->>>>>>> 41a70b08
     mitm.start()
 
     # Monitor MITM queue
@@ -587,10 +578,6 @@
 
     """
     queue_monitor = QueueMonitor(agent.rcv_msg_queue)
-<<<<<<< HEAD
-
-=======
->>>>>>> 41a70b08
     queue_monitor.start(timeout=timeout, callback=make_callback(search_pattern, '.*', escape),
                         update_position=update_position, error_message=error_message)
 
