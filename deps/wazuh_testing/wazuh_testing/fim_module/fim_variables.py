--- conflicted
+++ resolved
@@ -59,16 +59,6 @@
 # Callback Messages
 CB_INTEGRITY_CONTROL_MESSAGE = r'.*Sending integrity control message: (.+)$'
 CB_REGISTRY_DBSYNC_NO_DATA = r'.*#!-fim_registry dbsync no_data (.+)'
-<<<<<<< HEAD
-CB_FILE_LIMIT_CAPACITY = r".*Sending DB (\d+)% full alert."
-CB_FILE_LIMIT_BACK_TO_NORMAL = r".*(Sending DB back to normal alert)."
-CB_COUNT_REGISTRY_FIM_ENTRIES = r".*Fim registry entries: (\d+)"
-CB_DATABASE_FULL_COULD_NOT_INSERT = r".*Couldn't insert '.*' (value )?entry into DB\. The DB is full.*"
-CB_FILE_LIMIT_VALUE = r".*Maximum number of entries to be monitored: '(\d+)'"
-CB_FILE_SIZE_LIMIT_BIGGER_THAN_DISK_QUOTA = r".*Setting 'disk_quota' to (\d+), 'disk_quota' must be greater than 'file_size'"
-CB_MAXIMUM_FILE_SIZE = r'.*Maximum file size limit to generate diff information configured to \'(\d+) KB\'.*'
-=======
->>>>>>> 98a9d74a
 CB_FILE_LIMIT_CAPACITY = r".*Sending DB (\d+)% full alert."
 CB_FILE_LIMIT_BACK_TO_NORMAL = r".*(Sending DB back to normal alert)."
 CB_COUNT_REGISTRY_FIM_ENTRIES = r".*Fim registry entries: (\d+)"
@@ -85,12 +75,7 @@
                                             greater than 'file_size'"
 CB_MAXIMUM_FILE_SIZE = r'.*Maximum file size limit to generate diff information configured to \'(\d+) KB\'.*'
 
-<<<<<<< HEAD
-
-#Error Messages
-=======
 # Error Messages
->>>>>>> 98a9d74a
 ERR_MSG_DATABASE_PERCENTAGE_FULL_ALERT = 'Did not receive expected "DEBUG: ...: Sending DB ...% full alert." event'
 ERR_MSG_FIM_INODE_ENTRIES = 'Did not receive expected "Fim inode entries: ..., path count: ..." event'
 ERR_MSG_DB_BACK_TO_NORMAL = 'Did not receive expected "DEBUG: ...: Sending DB back to normal alert." event'
