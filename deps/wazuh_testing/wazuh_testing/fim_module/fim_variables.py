# Copyright (C) 2015-2021, Wazuh Inc.
# Created by Wazuh, Inc. <info@wazuh.com>.
# This program is free software; you can redistribute it and/or modify it under the terms of GPLv2

'''
The purpose of this file is to contain all the variables necessary for FIM in order to be easier to
maintain if one of them changes in the future.
'''

# Variables
SIZE_LIMIT_CONFIGURED_VALUE = 10 * 1024

# Key variables
WINDOWS_HKEY_LOCAL_MACHINE = 'HKEY_LOCAL_MACHINE'
MONITORED_KEY = 'SOFTWARE\\random_key'
MONITORED_KEY_2 = "SOFTWARE\\Classes\\random_key_2"
WINDOWS_REGISTRY = 'WINDOWS_REGISTRY'


# Value key
SYNC_INTERVAL = 'SYNC_INTERVAL'
SYNC_INTERVAL_VALUE = MAX_EVENTS_VALUE = 20


# Folders variables
TEST_DIR_1 = 'testdir1'
TEST_DIRECTORIES = 'TEST_DIRECTORIES'
TEST_REGISTRIES = 'TEST_REGISTRIES'


# Syscheck attributes
REPORT_CHANGES = 'report_changes'
DIFF_SIZE_LIMIT = 'diff_size_limit'
FILE_SIZE_ENABLED = 'FILE_SIZE_ENABLED'
FILE_SIZE_LIMIT = 'FILE_SIZE_LIMIT'
DISK_QUOTA_ENABLED = 'DISK_QUOTA_ENABLED'
DISK_QUOTA_LIMIT = 'DISK_QUOTA_LIMIT'

# Syscheck values
DIFF_LIMIT_VALUE = 2
DIFF_DEFAULT_LIMIT_VALUE = 51200


# FIM modules
SCHEDULE_MODE = 'scheduled'

# Yaml Configuration
YAML_CONF_REGISTRY_RESPONSE = 'wazuh_conf_registry_responses_win32.yaml'
YAML_CONF_SYNC_WIN32 = 'wazuh_sync_conf_win32.yaml'
YAML_CONF_DIFF = 'wazuh_conf_diff.yaml'

# Synchronization options
SYNCHRONIZATION_ENABLED = 'SYNCHRONIZATION_ENABLED'
SYNCHRONIZATION_REGISTRY_ENABLED = 'SYNCHRONIZATION_REGISTRY_ENABLED'

# Callbacks message
<<<<<<< HEAD
INTEGRITY_CONTROL_MESSAGE = r'.*Sending integrity control message: (.+)$'
REGISTRY_DBSYNC_NO_DATA = r'.*#!-fim_registry dbsync no_data (.+)'
CB_FILE_LIMIT_CAPACITY = r".*Sending DB (\d+)% full alert."
CB_FILE_LIMIT_BACK_TO_NORMAL = r".*(Sending DB back to normal alert)."
CB_COUNT_REGISTRY_FIM_ENTRIES = r".*Fim registry entries: (\d+)"
CB_DATABASE_FULL_COULD_NOT_INSERT = r".*Couldn't insert '.*' (value )?entry into DB\. The DB is full.*"
CB_FILE_LIMIT_VALUE = r".*Maximum number of entries to be monitored: '(\d+)'"
CB_FILE_SIZE_LIMIT_BIGGER_THAN_DISK_QUOTA = r".*Setting 'disk_quota' to (\d+), 'disk_quota' must be greater than 'file_size'"

#Error Messages
ERR_MSG_DATABASE_PERCENTAGE_FULL_ALERT = 'Did not receive expected "DEBUG: ...: Sending DB ...% full alert." event'
ERR_MSG_FIM_INODE_ENTRIES = 'Did not receive expected "Fim inode entries: ..., path count: ..." event'
ERR_MSG_DB_BACK_TO_NORMAL = 'Did not receive expected "DEBUG: ...: Sending DB back to normal alert." event'
ERR_MSG_WRONG_NUMBER_OF_ENTRIES = 'Wrong number of entries counted.'
ERR_MSG_WRONG_FILE_LIMIT_VALUE ='Wrong value for file_limit.'
ERR_MSG_WRONG_DISK_QUOTA_VALUE ='Wrong value for disk_quota'
ERR_MSG_DATABASE_FULL_ALERT_EVENT = 'Did not receive expected "DEBUG: ...: Sending DB 100% full alert." event'
ERR_MSG_DATABASE_FULL_COULD_NOT_INSERT = 'Did not receive expected "DEBUG: ...: Couldn\'t insert \'...\' entry into DB. The DB is full, ..." event'
ERR_MSG_FILE_LIMIT_VALUES = 'Did not receive expected "DEBUG: ...: Maximum number of entries to be monitored: ..." event'
ERR_MSG_WRONG_VALUE_FOR_DATABASE_FULL = 'Wrong value for full database alert.'
ERR_MSG_DISK_QUOTA_MUST_BE_GREATER = "Did not receive expected 'DEBUG: ... disk_quota must be greater than file_size message'"
ERR_MSG_CONTENT_CHANGES_EMPTY = "content_changes is empty"
ERR_MSG_CONTENT_CHANGES_NOT_EMPTY = "content_changes isn't empty"
=======
CB_INTEGRITY_CONTROL_MESSAGE = r'.*Sending integrity control message: (.+)$'
CB_REGISTRY_DBSYNC_NO_DATA = r'.*#!-fim_registry dbsync no_data (.+)'
CB_MAXIMUM_FILE_SIZE = r'.*Maximum file size limit to generate diff information configured to \'(\d+) KB\'.*'


#Error message
ERR_MSG_MAXIMUM_FILE_SIZE = 'Did not receive expected "Maximum file size limit configured to \'... KB\'..." event'
ERR_MSG_WRONG_VALUE_MAXIMUM_FILE_SIZE = 'Wrong value for diff_size_limit'
>>>>>>> 596c11f6
<|MERGE_RESOLUTION|>--- conflicted
+++ resolved
@@ -54,7 +54,6 @@
 SYNCHRONIZATION_REGISTRY_ENABLED = 'SYNCHRONIZATION_REGISTRY_ENABLED'
 
 # Callbacks message
-<<<<<<< HEAD
 INTEGRITY_CONTROL_MESSAGE = r'.*Sending integrity control message: (.+)$'
 REGISTRY_DBSYNC_NO_DATA = r'.*#!-fim_registry dbsync no_data (.+)'
 CB_FILE_LIMIT_CAPACITY = r".*Sending DB (\d+)% full alert."
@@ -77,14 +76,4 @@
 ERR_MSG_WRONG_VALUE_FOR_DATABASE_FULL = 'Wrong value for full database alert.'
 ERR_MSG_DISK_QUOTA_MUST_BE_GREATER = "Did not receive expected 'DEBUG: ... disk_quota must be greater than file_size message'"
 ERR_MSG_CONTENT_CHANGES_EMPTY = "content_changes is empty"
-ERR_MSG_CONTENT_CHANGES_NOT_EMPTY = "content_changes isn't empty"
-=======
-CB_INTEGRITY_CONTROL_MESSAGE = r'.*Sending integrity control message: (.+)$'
-CB_REGISTRY_DBSYNC_NO_DATA = r'.*#!-fim_registry dbsync no_data (.+)'
-CB_MAXIMUM_FILE_SIZE = r'.*Maximum file size limit to generate diff information configured to \'(\d+) KB\'.*'
-
-
-#Error message
-ERR_MSG_MAXIMUM_FILE_SIZE = 'Did not receive expected "Maximum file size limit configured to \'... KB\'..." event'
-ERR_MSG_WRONG_VALUE_MAXIMUM_FILE_SIZE = 'Wrong value for diff_size_limit'
->>>>>>> 596c11f6
+ERR_MSG_CONTENT_CHANGES_NOT_EMPTY = "content_changes isn't empty"