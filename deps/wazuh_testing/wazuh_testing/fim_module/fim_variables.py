--- conflicted
+++ resolved
@@ -75,14 +75,7 @@
                                             greater than 'file_size'"
 CB_MAXIMUM_FILE_SIZE = r'.*Maximum file size limit to generate diff information configured to \'(\d+) KB\'.*'
 
-
-<<<<<<< HEAD
 # Error Messages
-ERR_MSG_MAXIMUM_FILE_SIZE = 'Did not receive expected "Maximum file size limit configured to \'... KB\'..." event'
-ERR_MSG_WRONG_VALUE_MAXIMUM_FILE_SIZE = 'Wrong value for diff_size_limit'
-=======
-#Error Messages
->>>>>>> 2fdb8bd8
 ERR_MSG_DATABASE_PERCENTAGE_FULL_ALERT = 'Did not receive expected "DEBUG: ...: Sending DB ...% full alert." event'
 ERR_MSG_FIM_INODE_ENTRIES = 'Did not receive expected "Fim inode entries: ..., path count: ..." event'
 ERR_MSG_DB_BACK_TO_NORMAL = 'Did not receive expected "DEBUG: ...: Sending DB back to normal alert." event'
