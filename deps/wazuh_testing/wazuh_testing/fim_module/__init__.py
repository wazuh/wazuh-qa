--- conflicted
+++ resolved
@@ -48,13 +48,8 @@
 CB_FILE_LIMIT_VALUE = r".*Maximum number of entries to be monitored: '(\d+)'"
 CB_FILE_SIZE_LIMIT_BIGGER_THAN_DISK_QUOTA = r".*Setting 'disk_quota' to (\d+), 'disk_quota' must be greater than 'file_size'"
 CB_FILE_LIMIT_DISABLED = r".*(No limit set) to maximum number of entries to be monitored"
-<<<<<<< HEAD
 CB_INODE_ENTRIES_PATH_COUNT = r".*Fim inode entries: '(\d+)', path count: '(\d+)'"
-CB_FIM_ENTRIES_COUNT =r".*Fim entries: (\d+)"
-=======
-CB_INODE_ENTRIES_PATH_COUNT = r".*Fim inode entries: (\d+), path count: (\d+)"
 CB_FIM_ENTRIES_COUNT = r".*Fim entries: (\d+)"
->>>>>>> fcdf8a4d
 CB_DETECT_FIM_EVENT = r'.*Sending FIM event: (.+)$'
 CB_IGNORING_DUE_TO_SREGEX = r".*?Ignoring path '(.*)' due to sregex '(.*)'.*"
 CB_IGNORING_DUE_TO_PATTERN = r".*?Ignoring path '(.*)' due to pattern '(.*)'.*"
