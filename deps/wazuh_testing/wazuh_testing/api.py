--- conflicted
+++ resolved
@@ -20,11 +20,6 @@
 API_USER = 'wazuh'
 API_PASS = 'wazuh'
 API_LOGIN_ENDPOINT = '/security/user/authenticate'
-<<<<<<< HEAD
-ERROR_LOG_PAYLOAD = 'Timeout executing API request'
-
-
-=======
 API_GLOBAL_TIMEOUT = 20
 TIMEOUT_ERROR_LOG = 'Timeout executing API request'
 
@@ -81,7 +76,6 @@
         return match.group(1)
 
 
->>>>>>> db1ac493
 # Functions
 
 def get_base_url(protocol, host, port):
