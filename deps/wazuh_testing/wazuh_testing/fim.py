# Copyright (C) 2015-2021, Wazuh Inc.
# Created by Wazuh, Inc. <info@wazuh.com>.
# This program is free software; you can redistribute it and/or modify it under the terms of GPLv2

import json
import os
import platform
import re
import shutil
import socket
import subprocess
import sys
import tempfile
import time
from collections import Counter
from copy import deepcopy
from datetime import datetime
from datetime import timedelta
from hashlib import sha1
from json import JSONDecodeError
from stat import ST_ATIME, ST_MTIME
from typing import Sequence, Union, Generator, Any

import pytest
from jsonschema import validate
from wazuh_testing import global_parameters, logger
from wazuh_testing.tools import LOG_FILE_PATH, WAZUH_PATH
from wazuh_testing.tools.monitoring import FileMonitor
from wazuh_testing.tools.time import TimeMachine
from wazuh_testing.tools.file import generate_string

if sys.platform == 'win32':
    import win32con
    import win32api
    import win32security as win32sec
    import ntsecuritycon as ntc
    import pywintypes
elif sys.platform == 'linux2' or sys.platform == 'linux':
    from jq import jq

_data_path = os.path.join(os.path.dirname(os.path.realpath(__file__)), 'data')

FIFO = 'fifo'
SYMLINK = 'sym_link'
HARDLINK = 'hard_link'
SOCKET = 'socket'
REGULAR = 'regular'

CHECK_ALL = 'check_all'
CHECK_SUM = 'check_sum'
CHECK_SHA1SUM = 'check_sha1sum'
CHECK_MD5SUM = 'check_md5sum'
CHECK_SHA256SUM = 'check_sha256sum'
CHECK_SIZE = 'check_size'
CHECK_OWNER = 'check_owner'
CHECK_GROUP = 'check_group'
CHECK_PERM = 'check_perm'
CHECK_ATTRS = 'check_attrs'
CHECK_MTIME = 'check_mtime'
CHECK_INODE = 'check_inode'
CHECK_TYPE = 'check_type'

REQUIRED_ATTRIBUTES = {
    CHECK_SHA1SUM: 'hash_sha1',
    CHECK_MD5SUM: 'hash_md5',
    CHECK_SHA256SUM: 'hash_sha256',
    CHECK_SIZE: 'size',
    CHECK_OWNER: ['uid', 'user_name'],
    CHECK_GROUP: ['gid', 'group_name'],
    CHECK_PERM: 'perm',
    CHECK_ATTRS: 'attributes',
    CHECK_MTIME: 'mtime',
    CHECK_INODE: 'inode',
    CHECK_ALL: {CHECK_SHA256SUM, CHECK_SHA1SUM, CHECK_MD5SUM, CHECK_SIZE, CHECK_OWNER,
                CHECK_GROUP, CHECK_PERM, CHECK_ATTRS, CHECK_MTIME, CHECK_INODE},
    CHECK_SUM: {CHECK_SHA1SUM, CHECK_SHA256SUM, CHECK_MD5SUM}
}

REQUIRED_REG_KEY_ATTRIBUTES = {
    CHECK_OWNER: ['uid', 'user_name'],
    CHECK_GROUP: ['gid', 'group_name'],
    CHECK_PERM: 'perm',
    CHECK_MTIME: 'mtime',
    CHECK_ALL: {CHECK_OWNER, CHECK_GROUP, CHECK_PERM, CHECK_MTIME}
}

REQUIRED_REG_VALUE_ATTRIBUTES = {
    CHECK_SHA1SUM: 'hash_sha1',
    CHECK_MD5SUM: 'hash_md5',
    CHECK_SHA256SUM: 'hash_sha256',
    CHECK_SIZE: 'size',
    CHECK_TYPE: 'value_type',
    CHECK_ALL: {CHECK_SHA256SUM, CHECK_SHA1SUM, CHECK_MD5SUM, CHECK_SIZE, CHECK_TYPE},
    CHECK_SUM: {CHECK_SHA1SUM, CHECK_SHA256SUM, CHECK_MD5SUM}
}

_last_log_line = 0
_os_excluded_from_rt_wd = ['darwin', 'sunos5']
registry_ignore_path = None

if sys.platform == 'win32':
    registry_parser = {
        'HKEY_CLASSES_ROOT': win32con.HKEY_CLASSES_ROOT,
        'HKEY_CURRENT_USER': win32con.HKEY_CURRENT_USER,
        'HKEY_LOCAL_MACHINE': win32con.HKEY_LOCAL_MACHINE,
        'HKEY_USERS': win32con.HKEY_USERS,
        'HKEY_CURRENT_CONFIG': win32con.HKEY_CURRENT_CONFIG
    }

    registry_class_name = {
        win32con.HKEY_CLASSES_ROOT: 'HKEY_CLASSES_ROOT',
        win32con.HKEY_CURRENT_USER: 'HKEY_CURRENT_USER',
        win32con.HKEY_LOCAL_MACHINE: 'HKEY_LOCAL_MACHINE',
        win32con.HKEY_USERS: 'HKEY_USERS',
        win32con.HKEY_CURRENT_CONFIG: 'HKEY_CURRENT_CONFIG'
    }

    registry_value_type = {
        win32con.REG_NONE: 'REG_NONE',
        win32con.REG_SZ: 'REG_SZ',
        win32con.REG_EXPAND_SZ: 'REG_EXPAND_SZ',
        win32con.REG_BINARY: 'REG_BINARY',
        win32con.REG_DWORD: 'REG_DWORD',
        win32con.REG_DWORD_BIG_ENDIAN: 'REG_DWORD_BIG_ENDIAN',
        win32con.REG_LINK: 'REG_LINK',
        win32con.REG_MULTI_SZ: 'REG_MULTI_SZ',
        win32con.REG_RESOURCE_LIST: 'REG_RESOURCE_LIST',
        win32con.REG_FULL_RESOURCE_DESCRIPTOR: 'REG_FULL_RESOURCE_DESCRIPTOR',
        win32con.REG_RESOURCE_REQUIREMENTS_LIST: 'REG_RESOURCE_REQUIREMENTS_LIST',
        win32con.REG_QWORD: 'REG_QWORD'
    }

    REG_NONE = win32con.REG_NONE
    REG_SZ = win32con.REG_SZ
    REG_EXPAND_SZ = win32con.REG_EXPAND_SZ
    REG_BINARY = win32con.REG_BINARY
    REG_DWORD = win32con.REG_DWORD
    REG_DWORD_BIG_ENDIAN = win32con.REG_DWORD_BIG_ENDIAN
    REG_LINK = win32con.REG_LINK
    REG_MULTI_SZ = win32con.REG_MULTI_SZ
    REG_RESOURCE_LIST = win32con.REG_RESOURCE_LIST
    REG_FULL_RESOURCE_DESCRIPTOR = win32con.REG_FULL_RESOURCE_DESCRIPTOR
    REG_RESOURCE_REQUIREMENTS_LIST = win32con.REG_RESOURCE_REQUIREMENTS_LIST
    REG_QWORD = win32con.REG_QWORD
    KEY_WOW64_32KEY = win32con.KEY_WOW64_32KEY
    KEY_WOW64_64KEY = win32con.KEY_WOW64_64KEY
    KEY_ALL_ACCESS = win32con.KEY_ALL_ACCESS
    RegOpenKeyEx = win32api.RegOpenKeyEx
    RegCloseKey = win32api.RegCloseKey
else:

    registry_parser = {}
    registry_class_name = {}
    registry_value_type = {}

    KEY_WOW64_32KEY = 0
    KEY_WOW64_64KEY = 0
    REG_NONE = 0
    REG_SZ = 0
    REG_EXPAND_SZ = 0
    REG_BINARY = 0
    REG_DWORD = 0
    REG_DWORD_BIG_ENDIAN = 0
    REG_LINK = 0
    REG_MULTI_SZ = 0
    REG_RESOURCE_LIST = 0
    REG_FULL_RESOURCE_DESCRIPTOR = 0
    REG_RESOURCE_REQUIREMENTS_LIST = 0
    REG_QWORD = 0
    KEY_ALL_ACCESS = 0

    def registry_value_cud():
        pass

    def registry_key_cud():
        pass

    def registry_value_create():
        pass

    def registry_value_update():
        pass

    def registry_value_delete():
        pass

    def create_values_content():
        pass

    def validate_registry_event():
        pass

    RegOpenKeyEx = 0
    RegCloseKey = 0


def validate_event(event, checks=None, mode=None):
    """Check if event is properly formatted according to some checks.

    Args:
        event (dict): represents an event generated by syscheckd.
        checks (:obj:`set`, optional): set of XML CHECK_* options. Default `{CHECK_ALL}`
        mode (:obj:`str`, optional): represents the FIM mode expected for the event to validate.
    """

    def get_required_attributes(check_attributes, result=None):
        result = set() if result is None else result
        for check in check_attributes:
            mapped = REQUIRED_ATTRIBUTES[check]
            if isinstance(mapped, str):
                result |= {mapped}
            elif isinstance(mapped, list):
                result |= set(mapped)
            elif isinstance(mapped, set):
                result |= get_required_attributes(mapped, result=result)
        return result

    json_file = 'syscheck_event_windows.json' if sys.platform == "win32" else 'syscheck_event.json'
    with open(os.path.join(_data_path, json_file), 'r') as f:
        schema = json.load(f)
    validate(schema=schema, instance=event)

    # Check FIM mode
    mode = global_parameters.current_configuration['metadata']['fim_mode'] if mode is None else mode.replace('-', '')
    assert (event['data']['mode']).replace('-', '') == mode, f"The event's FIM mode was '{event['data']['mode']}' \
        but was expected to be '{mode}'"

    # Check attributes
    if checks:
        attributes = event['data']['attributes'].keys() - {'type', 'checksum'}

        required_attributes = get_required_attributes(checks)
        required_attributes -= get_required_attributes({CHECK_GROUP}) if sys.platform == "win32" else {'attributes'}

        intersection = attributes ^ required_attributes
        intersection_debug = "Event attributes are: " + str(attributes)
        intersection_debug += "\nRequired Attributes are: " + str(required_attributes)
        intersection_debug += "\nIntersection is: " + str(intersection)
        assert (intersection == set()), f'Attributes and required_attributes are not the same. ' + intersection_debug

        # Check add file event
        if event['data']['type'] == 'added':
            assert 'old_attributes' not in event['data'] and 'changed_attributes' not in event['data']
        # Check modify file event
        if event['data']['type'] == 'modified':
            assert 'old_attributes' in event['data'] and 'changed_attributes' in event['data']

            old_attributes = event['data']['old_attributes'].keys() - {'type', 'checksum'}
            old_intersection = old_attributes ^ required_attributes
            old_intersection_debug = "Event attributes are: " + str(old_attributes)
            old_intersection_debug += "\nRequired Attributes are: " + str(required_attributes)
            old_intersection_debug += "\nIntersection is: " + str(old_intersection)
            assert (old_intersection == set()), (f'Old_attributes and required_attributes are not the same. ' +
                                                 old_intersection_debug)


def validate_registry_key_event(event, checks=None, mode=None):
    """Check if event is properly formatted according to some checks.

    Args:
        event (dict): represents an event generated by syscheckd.
        checks (:obj:`set`, optional): set of XML CHECK_* options. Default `{CHECK_ALL}`
        mode (:obj:`str`, optional): represents the FIM mode expected for the event to validate.
    """

    def get_required_attributes(check_attributes, result=None):
        result = set() if result is None else result
        for check in check_attributes:
            mapped = REQUIRED_REG_KEY_ATTRIBUTES[check]

            if isinstance(mapped, str):
                result |= {mapped}
            elif isinstance(mapped, list):
                result |= set(mapped)
            elif isinstance(mapped, set):
                result |= get_required_attributes(mapped, result=result)

        return result

    json_file = 'syscheck_event_windows.json' if sys.platform == "win32" else 'syscheck_event.json'
    with open(os.path.join(_data_path, json_file), 'r') as f:
        schema = json.load(f)

    validate(schema=schema, instance=event)

    # Check FIM mode
    mode = global_parameters.current_configuration['metadata']['fim_mode'] if mode is None else mode.replace('-', '')
    assert (event['data']['mode']).replace('-', '') == mode, f"The event's FIM mode was '{event['data']['mode']}' \
        but was expected to be '{mode}'"

    # Check attributes
    if checks:
        attributes = event['data']['attributes'].keys() - {'type', 'checksum'}

        required_attributes = get_required_attributes(checks)

        intersection = attributes ^ required_attributes
        intersection_debug = "Event attributes are: " + str(attributes)
        intersection_debug += "\nRequired Attributes are: " + str(required_attributes)
        intersection_debug += "\nIntersection is: " + str(intersection)

        assert (intersection == set()), f'Attributes and required_attributes are not the same. ' + intersection_debug

        # Check add file event
        if event['data']['type'] == 'added':
            assert 'old_attributes' not in event['data'] and 'changed_attributes' not in event['data']

        # Check modify file event
        if event['data']['type'] == 'modified':
            assert 'old_attributes' in event['data'] and 'changed_attributes' in event['data']

            old_attributes = event['data']['old_attributes'].keys() - {'type', 'checksum'}
            old_intersection = old_attributes ^ required_attributes
            old_intersection_debug = "Event attributes are: " + str(old_attributes)
            old_intersection_debug += "\nRequired Attributes are: " + str(required_attributes)
            old_intersection_debug += "\nIntersection is: " + str(old_intersection)

            assert (old_intersection == set()), (f'Old_attributes and required_attributes are not the same. ' +
                                                 old_intersection_debug)


def validate_registry_value_event(event, checks=None, mode=None):
    """Check if event is properly formatted according to some checks.

    Args:
        event (dict): represents an event generated by syscheckd.
        checks (:obj:`set`, optional): set of XML CHECK_* options. Default `{CHECK_ALL}`
        mode (:obj:`str`, optional): represents the FIM mode expected for the event to validate.
    """

    def get_required_attributes(check_attributes, result=None):
        result = set() if result is None else result
        for check in check_attributes:
            mapped = REQUIRED_REG_VALUE_ATTRIBUTES[check]

            if isinstance(mapped, str):
                result |= {mapped}
            elif isinstance(mapped, list):
                result |= set(mapped)
            elif isinstance(mapped, set):
                result |= get_required_attributes(mapped, result=result)

        return result

    json_file = 'syscheck_event_windows.json' if sys.platform == "win32" else 'syscheck_event.json'
    with open(os.path.join(_data_path, json_file), 'r') as f:
        schema = json.load(f)

    validate(schema=schema, instance=event)

    # Check FIM mode
    mode = global_parameters.current_configuration['metadata']['fim_mode'] if mode is None else mode.replace('-', '')
    assert (event['data']['mode']).replace('-', '') == mode, f"The event's FIM mode was '{event['data']['mode']}' \
        but was expected to be '{mode}'"

    # Check attributes
    if checks:
        attributes = event['data']['attributes'].keys() - {'type', 'checksum'}

        required_attributes = get_required_attributes(checks)

        intersection = attributes ^ required_attributes
        intersection_debug = "Event attributes are: " + str(attributes)
        intersection_debug += "\nRequired Attributes are: " + str(required_attributes)
        intersection_debug += "\nIntersection is: " + str(intersection)

        assert (intersection == set()), f'Attributes and required_attributes are not the same. ' + intersection_debug

        # Check add file event
        if event['data']['type'] == 'added':
            assert 'old_attributes' not in event['data'] and 'changed_attributes' not in event['data']

        # Check modify file event
        if event['data']['type'] == 'modified':
            assert 'old_attributes' in event['data'] and 'changed_attributes' in event['data']

            old_attributes = event['data']['old_attributes'].keys() - {'type', 'checksum'}
            old_intersection = old_attributes ^ required_attributes
            old_intersection_debug = "Event attributes are: " + str(old_attributes)
            old_intersection_debug += "\nRequired Attributes are: " + str(required_attributes)
            old_intersection_debug += "\nIntersection is: " + str(old_intersection)

            assert (old_intersection == set()), (f'Old_attributes and required_attributes are not the same. ' +
                                                 old_intersection_debug)


def is_fim_scan_ended():
    """Check if a FIM scan has ended or not

    Returns:
        int: returns the line number where the scan has ended or -1 for any other case.
    """
    message = 'File integrity monitoring scan ended.'
    line_number = 0
    with open(LOG_FILE_PATH, 'r') as f:
        for line in f:
            line_number += 1
            if line_number > _last_log_line:  # Ignore if has not reached from_line
                if message in line:
                    globals()['_last_log_line'] = line_number
                    return line_number
    return -1


def create_file(type_, path, name, **kwargs):
    """Create a file in a given path. The path will be created in case it does not exists.

    Args:
        type_ (str): defined constant that specifies the type. It can be: FIFO, SYSLINK, Socket or REGULAR.
        path (str): path where the file will be created.
        name (str): file name.
        **kwargs: Arbitrary keyword arguments.

    Keyword Args:
            **content (str): content of the created regular file.
            **target (str): path where the link will be pointing to.

    Raises:
        ValueError: if `target` is missing for SYMLINK or HARDINK.
    """

    try:
        logger.info("Creating file " + str(os.path.join(path, name)) + " of " + str(type_) + " type")
        os.makedirs(path, exist_ok=True, mode=0o777)
        if type_ != REGULAR:
            try:
                kwargs.pop('content')
            except KeyError:
                pass
        if type_ in (SYMLINK, HARDLINK) and 'target' not in kwargs:
            raise ValueError(f"'target' param is mandatory for type {type_}")
        getattr(sys.modules[__name__], f'_create_{type_}')(path, name, **kwargs)
    except OSError:
        logger.info("File could not be created.")
        pytest.skip("OS does not allow creating this file.")


def create_registry(key, subkey, arch):
    """Create a registry given the key and the subkey. The registry is opened if it already exists.

    Args:
        key (pyHKEY): the key of the registry (HKEY_* constants).
        subkey (str): the subkey (name) of the registry.
        arch (int): architecture of the registry (KEY_WOW64_32KEY or KEY_WOW64_64KEY).

    Returns:
         str: the key handle of the new/opened key.
    """

    if sys.platform == 'win32':
        try:
            logger.info("Creating registry key " + str(os.path.join(registry_class_name[key], subkey)))

            key = win32api.RegCreateKeyEx(key, subkey, win32con.KEY_ALL_ACCESS | arch)

            return key[0]  # Ignore the flag that RegCreateKeyEx returns
        except OSError as e:
            logger.warning(f"Registry could not be created: {e}")
        except pywintypes.error as e:
            logger.warning(f"Registry could not be created: {e}")


def _create_fifo(path, name):
    """Create a FIFO file.

    Args:
        path (str): path where the file will be created.
        name (str): file name.

    Raises:
        OSError: if `mkfifo` fails.
    """
    fifo_path = os.path.join(path, name)
    try:
        os.mkfifo(fifo_path)
    except OSError:
        raise


def _create_sym_link(path, name, target):
    """Create a symbolic link.

    Args:
        path (str): path where the symbolic link will be created.
        name (str): file name.
        target (str): path where the symbolic link will be pointing to.

    Raises:
        OSError: if `symlink` fails.
    """
    symlink_path = os.path.join(path, name)
    try:
        os.symlink(target, symlink_path)
    except OSError:
        raise


def _create_hard_link(path, name, target):
    """Create a hard link.

    Args:
        path (str): path where the hard link will be created.
        name (str): file name.
        target (str): path where the hard link will be pointing to.

    Raises:
        OSError: if `link` fails.
    """
    link_path = os.path.join(path, name)
    try:
        os.link(target, link_path)
    except OSError:
        raise


def _create_socket(path, name):
    """Create a Socket file.

    Args:
        path (str): path where the socket will be created.
        name (str): file name.

    Raises:
        OSError: if `unlink` fails.
    """
    socket_path = os.path.join(path, name)
    try:
        os.unlink(socket_path)
    except OSError:
        if os.path.exists(socket_path):
            raise
    sock = socket.socket(socket.AF_UNIX, socket.SOCK_STREAM)
    sock.bind(socket_path)


def _create_regular(path, name, content=''):
    """Create a regular file.

    Args:
        path (str): path where the regular file will be created.
        name (str): file name.
        content (str, optional): content of the created file. Default `''`
    """
    regular_path = os.path.join(path, name)
    mode = 'wb' if isinstance(content, bytes) else 'w'

    with open(regular_path, mode) as f:
        f.write(content)


def _create_regular_windows(path, name, content=''):
    """Create a regular file in Windows

    Args:
        path (str): path where the regular file will be created.
        name (str): file name.
        content (str, optional): content of the created file. Default `''`
    """
    regular_path = os.path.join(path, name)
    os.popen("echo " + content + " > " + regular_path + f" runas /user:{os.getlogin()}")


def delete_file(path, name):
    """Delete a regular file.

    Args:
        path (str): path to the file to be deleted.
        name (str): name of the file to be deleted.
    """
    logger.info(f"Removing file {str(os.path.join(path, name))}")
    regular_path = os.path.join(path, name)
    if os.path.exists(regular_path):
        os.remove(regular_path)


def delete_registry(key, subkey, arch):
    """Delete a registry key.

    Args:
        key (pyHKEY): the key of the registry (HKEY_* constants).
        subkey (str): the subkey (name) of the registry.
        arch (int): architecture of the registry (KEY_WOW64_32KEY or KEY_WOW64_64KEY).
    """
    if sys.platform == 'win32':
        print_arch = '[x64]' if arch == KEY_WOW64_64KEY else '[x32]'
        logger.info(f"Removing registry key {print_arch}{str(os.path.join(registry_class_name[key], subkey))}")

        try:
            key_h = win32api.RegOpenKeyEx(key, subkey, 0, win32con.KEY_ALL_ACCESS | arch)
            win32api.RegDeleteTree(key_h, None)
            win32api.RegDeleteKeyEx(key, subkey, samDesired=arch)
        except OSError as e:
            logger.warning(f"Couldn't remove registry key {str(os.path.join(registry_class_name[key], subkey))}: {e}")
        except pywintypes.error as e:
            logger.warning(f"Couldn't remove registry key {str(os.path.join(registry_class_name[key], subkey))}: {e}")


def delete_registry_value(key_h, value_name):
    """Delete a registry value from a registry key.

    Args:
        key_h (pyHKEY): the key handle of the registry.
        value_name (str): the value to be deleted.
    """
    if sys.platform == 'win32':
        logger.info(f"Removing registry value {value_name}.")

        try:
            win32api.RegDeleteValue(key_h, value_name)
        except OSError as e:
            logger.warning(f"Couldn't remove registry value {value_name}: {e}")
        except pywintypes.error as e:
            logger.warning(f"Couldn't remove registry value {value_name}: {e}")


def modify_registry_value(key_h, value_name, type, value):
    """
    Modify the content of a registry. If the value doesn't not exists, it will be created.

    Args:
        key_h (pyHKEY): the key handle of the registry.
        value_name (str): the value to be set.
        type (int): type of the value.
        value (str): the content that will be written to the registry value.
    """
    if sys.platform == 'win32':
        try:
            logger.info(f"Modifying value '{value_name}' of type {registry_value_type[type]} and value '{value}'")
            win32api.RegSetValueEx(key_h, value_name, 0, type, value)
        except OSError as e:
            logger.warning(f"Could not modify registry value content: {e}")
        except pywintypes.error as e:
            logger.warning(f"Could not modify registry value content: {e}")


def modify_key_perms(key, subkey, arch, user):
    """
    Modify the permissions (ACL) of a registry key.

    Args:
        key (pyHKEY): the key of the registry (HKEY_* constants).
        subkey (str): the subkey (name) of the registry.
        arch (str): architecture of the system.
        user (PySID): user that is going to be used for the modification.
    """
    if sys.platform == 'win32':
        print_arch = '[x64]' if arch == KEY_WOW64_64KEY else '[x32]'
        logger.info(f"- Changing permissions of {print_arch}{os.path.join(registry_class_name[key], subkey)}")

        try:
            key_h = win32api.RegOpenKeyEx(key, subkey, 0, win32con.KEY_ALL_ACCESS | arch)
            sd = win32api.RegGetKeySecurity(key_h, win32con.DACL_SECURITY_INFORMATION)
            acl = sd.GetSecurityDescriptorDacl()
            acl.AddAccessAllowedAce(ntc.GENERIC_ALL, user)
            sd.SetDacl(True, acl, False)

            win32api.RegSetKeySecurity(key_h, win32con.DACL_SECURITY_INFORMATION, sd)
        except OSError as e:
            logger.warning(f"Registry permissions could not be modified: {e}")
        except pywintypes.error as e:
            logger.warning(f"Registry permissions could not be modified: {e}")


def modify_registry_key_mtime(key, subkey, arch):
    """Modify the modification time of a registry key.

    Args:
        key (pyHKEY): the key handle of the registry.
        subkey (str): the subkey (name) of the registry.
        arch (str): architecture of the system.
    """

    if sys.platform == 'win32':
        print_arch = '[x64]' if arch == KEY_WOW64_64KEY else '[x32]'
        logger.info(f"- Changing mtime of {print_arch}{os.path.join(registry_class_name[key], subkey)}")

        try:
            key_h = win32api.RegOpenKeyEx(key, subkey, 0, win32con.KEY_ALL_ACCESS | arch)

            modify_registry_value(key_h, "dummy_value", win32con.REG_SZ, "this is a dummy value")
            time.sleep(2)
            delete_registry_value(key_h, "dummy_value")

            win32api.RegCloseKey(key_h)
            key_h = win32api.RegOpenKeyEx(key, subkey, 0, win32con.KEY_ALL_ACCESS)
        except OSError as e:
            logger.warning(f"Registry mtime could not be modified: {e}")
        except pywintypes.error as e:
            logger.warning(f"Registry mtime could not be modified: {e}")


def modify_registry_owner(key, subkey, arch, user):
    """Modify the owner of a registry key.

    Arch:
        key (pyHKEY): the key handle of the registry.
        subkey (str): the subkey (name) of the registry.
        arch (str): architecture of the system.
        user (pySID): identifier of the user (pySID)

    Returns:
        str: key of the registry.
    """
    if sys.platform == 'win32':
        print_arch = '[x64]' if arch == KEY_WOW64_64KEY else '[x32]'
        logger.info(f"- Changing owner of {print_arch}{os.path.join(registry_class_name[key], subkey)}")

        try:
            key_h = win32api.RegOpenKeyEx(key, subkey, 0, win32con.KEY_ALL_ACCESS | arch)
            desc = win32api.RegGetKeySecurity(key_h,
                                              win32sec.DACL_SECURITY_INFORMATION | win32sec.OWNER_SECURITY_INFORMATION)
            desc.SetSecurityDescriptorOwner(user, 0)

            win32api.RegSetKeySecurity(key_h, win32sec.OWNER_SECURITY_INFORMATION | win32sec.DACL_SECURITY_INFORMATION,
                                       desc)

            return key_h
        except OSError as e:
            logger.warning(f"Registry owner could not be modified: {e}")
        except pywintypes.error as e:
            logger.warning(f"Registry owner could not be modified: {e}")


def modify_registry(key, subkey, arch):
    """Modify a registry key.

    Args:
        key (pyHKEY): the key handle of the registry.
        subkey (str): the subkey (name) of the registry.
        arch (str): architecture of the system.
    """
    print_arch = '[x64]' if arch == KEY_WOW64_64KEY else '[x32]'
    logger.info(f"Modifying registry key {print_arch}{os.path.join(registry_class_name[key], subkey)}")

    modify_key_perms(key, subkey, arch, win32sec.LookupAccountName(None, f"{platform.node()}\\{os.getlogin()}")[0])
    modify_registry_owner(key, subkey, arch, win32sec.LookupAccountName(None, f"{platform.node()}\\{os.getlogin()}")[0])
    modify_registry_key_mtime(key, subkey, arch)


def rename_registry(key, subkey_path, src_name, arch, dst_name):
    """Rename a registry key.

    Args:
        key (int): the key of the registry (HKEY_* constants).
        subkey_path (str): the path where the subkey that is going to be renamed is.
        src_name (str): name of the key that is going to be renamed
        arch (int): architecture of the system.
        dst_name (str): name of the renamed key
    """
    if sys.platform == 'win32':
        logger.info(f"- Renaming registry {src_name} to {dst_name}")

        try:
            source_key = os.path.join(subkey_path, src_name)
            destination_key = os.path.join(subkey_path, dst_name)

            src_key_h = win32api.RegOpenKey(key, source_key, 0, win32con.KEY_ALL_ACCESS | arch)
            dst_key_h = create_registry(key, destination_key, arch)

            win32api.RegCopyTree(src_key_h, None, dst_key_h)

            delete_registry(key, source_key, arch)
        except OSError as e:
            logger.warning(f"Registry could not be renamed: {e}")
        except pywintypes.error as e:
            logger.warning(f"Registry could not be renamed: {e}")


def modify_file_content(path, name, new_content=None, is_binary=False):
    """Modify the content of a file.

    Args:
        path (str): path to the file to be modified.
        name (str): name of the file to be modified.
        new_content (str, optional): new content to append to the file. Previous content will remain. Defaults `None`
        is_binary (boolean, optional): True if the file's content is in binary format. False otherwise. Defaults `False`
    """
    path_to_file = os.path.join(path, name)
    logger.info("- Changing content of " + str(path_to_file))
    content = "1234567890qwertyu" if new_content is None else new_content
    with open(path_to_file, 'ab' if is_binary else 'a') as f:
        f.write(content.encode() if is_binary else content)


def modify_file_mtime(path, name):
    """Change the modification time of a file.

    Args:
        path (str): path to the file to be modified.
        name (str): name of the file to be modified.
    """
    path_to_file = os.path.join(path, name)
    logger.info("- Changing mtime of " + str(path_to_file))
    stat = os.stat(path_to_file)
    access_time = stat[ST_ATIME]
    modification_time = stat[ST_MTIME]
    modification_time = modification_time + 1000
    os.utime(path_to_file, (access_time, modification_time))


def modify_file_owner(path, name):
    """Change the owner of a file. The new owner will be '1'.

    On Windows, uid will always be 0.

    Args:
        path (str): path to the file to be modified.
        name (str): name of the file to be modified.
    """

    def modify_file_owner_windows():
        cmd = f"takeown /S 127.0.0.1 /U {os.getlogin()} /F " + path_to_file
        subprocess.call(cmd)

    def modify_file_owner_unix():
        os.chown(path_to_file, 1, -1)

    path_to_file = os.path.join(path, name)
    logger.info("- Changing owner of " + str(path_to_file))

    if sys.platform == 'win32':
        modify_file_owner_windows()
    else:
        modify_file_owner_unix()


def modify_file_group(path, name):
    """Change the group of a file. The new group will be '1'.

    Available for UNIX. On Windows, gid will always be 0 and the group name will be blank.

    Args:
        path (str): path to the file to be modified.
        name (str): name of the file to be modified.
    """
    if sys.platform == 'win32':
        return

    path_to_file = os.path.join(path, name)
    logger.info("- Changing group of " + str(path_to_file))
    os.chown(path_to_file, -1, 1)


def modify_file_permission(path, name):
    """Change the permission of a file.

    On UNIX the new permissions will be '666'.
    On Windows, a list of denied and allowed permissions will be given for each user or group since version 3.8.0.
    Only works on NTFS partitions on Windows systems.

    Args:
        path (str): path to the file to be modified.
        name (str): name of the file to be modified.
    """

    def modify_file_permission_windows():
        user, _, _ = win32sec.LookupAccountName(None, f"{platform.node()}\\{os.getlogin()}")
        sd = win32sec.GetFileSecurity(path_to_file, win32sec.DACL_SECURITY_INFORMATION)
        dacl = sd.GetSecurityDescriptorDacl()
        dacl.AddAccessAllowedAce(win32sec.ACL_REVISION, ntc.FILE_ALL_ACCESS, user)
        sd.SetSecurityDescriptorDacl(1, dacl, 0)
        win32sec.SetFileSecurity(path_to_file, win32sec.DACL_SECURITY_INFORMATION, sd)

    def modify_file_permission_unix():
        os.chmod(path_to_file, 0o666)

    path_to_file = os.path.join(path, name)

    logger.info("- Changing permission of " + str(path_to_file))

    if sys.platform == 'win32':
        modify_file_permission_windows()
    else:
        modify_file_permission_unix()


def modify_file_inode(path, name):
    """Change the inode of a file for Linux.

    On Windows, this function does nothing.

    Args:
        path (str): path to the file to be modified.
        name (str): name of the file to be modified.
    """
    if sys.platform == 'win32':
        return

    logger.info("- Changing inode of " + str(os.path.join(path, name)))
    inode_file = 'inodetmp'
    path_to_file = os.path.join(path, name)

    shutil.copy2(path_to_file, os.path.join(tempfile.gettempdir(), inode_file))
    shutil.move(os.path.join(tempfile.gettempdir(), inode_file), path_to_file)


def modify_file_win_attributes(path, name):
    """Change the attribute of a file in Windows

    On other OS, this function does nothing.

    Args:
        path (str): path to the file to be modified.
        name (str): name of the file to be modified.
    """
    if sys.platform != 'win32':
        return

    logger.info("- Changing win attributes of " + str(os.path.join(path, name)))
    path_to_file = os.path.join(path, name)
    win32api.SetFileAttributes(path_to_file, win32con.FILE_ATTRIBUTE_HIDDEN)


def modify_file(path, name, new_content=None, is_binary=False):
    """Modify a Regular file.

    Args:
        path (str): path to the file to be modified.
        name (str): name of the file to be modified.
        new_content (str, optional): new content to add to the file. Defaults `None`.
        is_binary: (boolean, optional): True if the file is binary. False otherwise. Defaults `False`
    """
    logger.info("Modifying file " + str(os.path.join(path, name)))
    modify_file_inode(path, name)
    modify_file_content(path, name, new_content, is_binary)
    modify_file_mtime(path, name)
    modify_file_owner(path, name)
    modify_file_group(path, name)
    modify_file_permission(path, name)
    modify_file_win_attributes(path, name)


def change_internal_options(param, value, opt_path=None, value_regex='[0-9]*'):
    """Change the value of a given parameter in local_internal_options.

    Args:
        param (str): parameter to change.
        value (obj): new value.
        opt_path (str, optional): local_internal_options.conf path. Defaults `None`
        value_regex (str, optional): regex to match value in local_internal_options.conf. Default '[0-9]*'
    """
    if opt_path is None:
        local_conf_path = os.path.join(WAZUH_PATH, 'local_internal_options.conf') if sys.platform == 'win32' else \
            os.path.join(WAZUH_PATH, 'etc', 'local_internal_options.conf')
    else:
        local_conf_path = opt_path

    add_pattern = True
    with open(local_conf_path, "r") as sources:
        lines = sources.readlines()

    with open(local_conf_path, "w") as sources:
        for line in lines:
            sources.write(
                re.sub(f'{param}={value_regex}', f'{param}={value}', line))
            if param in line:
                add_pattern = False

    if add_pattern:
        with open(local_conf_path, "a") as sources:
            sources.write(f'\n\n{param}={value}')


def change_conf_param(param, value):
    """Change the value of a given parameter in ossec.conf.

    Args:
        param (str): parameter to change.
        value (obj): new value.
    """
    conf_path = os.path.join(WAZUH_PATH, 'ossec.conf') if sys.platform == 'win32' else \
        os.path.join(WAZUH_PATH, 'etc', 'ossec.conf')

    with open(conf_path, "r") as sources:
        lines = sources.readlines()

    with open(conf_path, "w") as sources:
        for line in lines:
            sources.write(
                re.sub(f'<{param}>.*</{param}>', f'<{param}>{value}</{param}>', line))


def callback_detect_end_scan(line):
    msg = r'.*Sending FIM event: (.+)$'
    match = re.match(msg, line)
    if not match:
        return None

    try:
        if json.loads(match.group(1))['type'] == 'scan_end':
            return True
    except (JSONDecodeError, AttributeError, KeyError) as e:
        logger.warning(f"Couldn't load a log line into json object. Reason {e}")


def callback_detect_scan_start(line):
    """
    Detect the start of a scheduled scan or initial scan.
    """
    msg = r'.*Sending FIM event: (.+)$'
    match = re.match(msg, line)
    if not match:
        return None

    try:
        if json.loads(match.group(1))['type'] == 'scan_start':
            return True
    except (JSONDecodeError, AttributeError, KeyError) as e:
        logger.warning(f"Couldn't load a log line into json object. Reason {e}")


def callback_get_scan_timestap(line):
    """
    Get the timestamp for the end of the initial scan or a scheduled scan
    """
    msg = r'.*Sending FIM event: (.+)$'
    match = re.match(msg, line)
    if not match:
        return None
    try:
        if json.loads(match.group(1))['type'] == 'scan_end':
            return json.loads(match.group(1))['data']['timestamp']
    except (JSONDecodeError, AttributeError, KeyError) as e:
        logger.warning(f"Couldn't load a log line into json object. Reason {e}")


def callback_detect_event(line):
    """
    Detect an 'event' type FIM log.
    """
    msg = r'.*Sending FIM event: (.+)$'
    match = re.match(msg, line)
    if not match:
        return None

    try:
        json_event = json.loads(match.group(1))
        if json_event['type'] == 'event':
            return json_event
    except (JSONDecodeError, AttributeError, KeyError) as e:
        logger.warning(f"Couldn't load a log line into json object. Reason {e}")


def callback_detect_modified_event(line):
    msg = r'.*Sending FIM event: (.+)$'
    match = re.match(msg, line)
    if not match:
        return None

    try:
        json_event = json.loads(match.group(1))
        if json_event['type'] == 'event' and json_event['data']['type'] == 'modified':
            return json_event
    except (JSONDecodeError, AttributeError, KeyError) as e:
        logger.warning(f"Couldn't load a log line into json object. Reason {e}")


def callback_detect_delete_event(line):
    msg = r'.*Sending FIM event: (.+)$'
    match = re.match(msg, line)
    if not match:
        return None

    try:
        json_event = json.loads(match.group(1))
        if json_event['type'] == 'event' and json_event['data']['type'] == 'deleted':
            return json_event
    except (JSONDecodeError, AttributeError, KeyError) as e:
        logger.warning(f"Couldn't load a log line into json object. Reason {e}")


def callback_detect_modified_event_with_inode_mtime(line):
    msg = r'.*Sending FIM event: (.+)$'
    match = re.match(msg, line)
    if not match:
        return None

    try:
        json_event = json.loads(match.group(1))
        if json_event['type'] == 'event' and json_event['data']['type'] == 'modified':
            # If 'changed_attributes' are not exactly 'inode' and 'mtime', symmetric_difference
            # will return a non-empty set, returning the event.
            if {'inode', 'mtime'}.symmetric_difference(set(json_event['data']['changed_attributes'])):
                return json_event
    except (JSONDecodeError, AttributeError, KeyError) as e:
        logger.warning(f"Couldn't load a log line into json object. Reason {e}")


def callback_detect_integrity_event(line):
    match = re.match(r'.*Sending integrity control message: (.+)$', line)
    if match:
        return json.loads(match.group(1))
    return None


<<<<<<< HEAD
def callback_detect_registry_integrity_event(line):
    event = callback_detect_integrity_event(line)
    if event and event['component'] == 'fim_registry_key':
        return event
    if event and event['component'] == 'fim_registry_value':
        return event
    return None


def callback_detect_file_integrity_event(line):
    event = callback_detect_integrity_event(line)
    if event and event['component'] == 'fim_file':
        return event
    return None


def callback_detect_registry_integrity_state_event(line):
    event = callback_detect_registry_integrity_event(line)
    if event and event['type'] == 'state':
        return event['data']
    return None


def callback_detect_registry_integrity_clear_event(line):
    event = callback_detect_integrity_event(line)
    if event and event['component'] == 'fim_registry_key' and event['type'] == 'integrity_clear':
        return True
    if event and event['component'] == 'fim_registry_value' and event['type'] == 'integrity_clear':
        return True
    return None


=======
>>>>>>> 0ec80883
def callback_detect_integrity_state(line):
    event = callback_detect_integrity_event(line)
    if event:
        if event['type'] == 'state':
            return event
    return None


def callback_start_synchronization(line):
<<<<<<< HEAD
=======
    """ Callback that detects if a line contains the FIM sync module has started.

    Args:
        line (String): string line to be checked by callback in File_Monitor.
    """
>>>>>>> 0ec80883
    if 'FIM sync module started' in line:
        return line
    return None


def callback_detect_synchronization(line):
<<<<<<< HEAD
=======
    """ Callback that detects if a line contains a FIM sync has started.

    Args:
        line (String): string line to be checked by callback in File_Monitor.
    """
>>>>>>> 0ec80883
    if 'Executing FIM sync' in line:
        return line
    return None


def callback_detect_anything(line):
    match = re.match(r'.*', line)
    if match:
        return line
    return None


def callback_ignore(line):
    match = re.match(r".*Ignoring '.*?' '(.*?)' due to( sregex)? '.*?'", line)
    if match:
        return match.group(1)
    return None


def callback_restricted(line):
    match = re.match(r".*Ignoring entry '(.*?)' due to restriction '.*?'", line)
    if match:
        return match.group(1)
    return None


def callback_audit_health_check(line):
    if 'Whodata health-check: Success.' in line:
        return True
    return None


def callback_audit_added_rule(line):
    match = re.match(r'.*Added audit rule for monitoring directory: \'(.+)\'', line)
    if match:
        return match.group(1)
    return None


def callback_audit_rules_manipulation(line):
    if 'Detected Audit rules manipulation' in line:
        return True
    return None


def callback_audit_removed_rule(line):
    match = re.match(r'.* Audit rule removed.', line)
    if match:
        return True
    return None


def callback_audit_deleting_rule(line):
    match = re.match(r'.*Deleting Audit rules\.', line)
    if match:
        return True
    return None


def callback_audit_connection(line):
    if '(6030): Audit: connected' in line:
        return True
    return None


def callback_audit_connection_close(line):
    match = re.match(r'.*Audit: connection closed.', line)
    if match:
        return True
    return None


def callback_audit_loaded_rule(line):
    match = re.match(r'.*Audit rule loaded: -w (.+) -p', line)
    if match:
        return match.group(1)
    return None


def callback_end_audit_reload_rules(line):
    match = re.match(r'.*Audit rules reloaded\. Rules loaded: (.+)', line)
    if match:
        return match.group(1)
    return None


def callback_audit_event_too_long(line):
    if 'Caching Audit message: event too long' in line:
        return True
    return None


def callback_audit_reloading_rules(line):
    match = re.match(r'.*Reloading Audit rules', line)
    if match:
        return True


def callback_audit_reloaded_rule(line):
    match = re.match(r'.*Already added audit rule for monitoring directory: \'(.+)\'', line)
    if match:
        return match.group(1)
    return None


def callback_audit_key(line):
    if 'Match audit_key' in line and 'key="wazuh_hc"' not in line and 'key="wazuh_fim"' not in line:
        return line
    return None


def callback_audit_unable_dir(line):
    match = re.match(r'.*Unable to add audit rule for \'(.+)\'', line)
    if match:
        return match.group(1)
    return None


def callback_realtime_added_directory(line):
    match = re.match(r'.*Directory added for real time monitoring: \'(.+)\'', line)
    if match:
        return match.group(1)
    return None


def callback_configuration_error(line):
    match = re.match(r'.* \(\d+\): Configuration error at', line)
    if match:
        return True
    return None


def callback_symlink_scan_ended(line):
    if 'Links check finalized.' in line:
        return True
    else:
        return None


def callback_integrity_message(line):
    if callback_detect_integrity_event(line):
        match = re.match(r"(\d{4}/\d{2}/\d{2} \d{2}:\d{2}:\d{2}).*({.*?})$", line)
        if match:
            return datetime.strptime(match.group(1), '%Y/%m/%d %H:%M:%S'), json.dumps(match.group(2))


def callback_event_message(line):
    if callback_detect_event(line):
        match = re.match(r"(\d{4}/\d{2}/\d{2} \d{2}:\d{2}:\d{2}).*({.*?})$", line)
        if match:
            return datetime.strptime(match.group(1), '%Y/%m/%d %H:%M:%S'), json.dumps(match.group(2))
        return None


def callback_empty_directories(line):
    match = re.match(r'.*DEBUG: \(6338\): Empty directories tag found in the configuration.', line)

    if match:
        return True
    else:
        return None


def callback_real_time_whodata_started(line):
    if 'File integrity monitoring real-time Whodata engine started' in line:
        return True


def callback_non_existing_monitored_dir(line):
    if 'Unable to add directory to real time monitoring:' in line or 'does not exist. Monitoring discarded.' in line:
        return True


def callback_num_inotify_watches(line):
    match = re.match(r'.*Folders monitored with real-time engine: (\d+)', line)

    if match:
        return match.group(1)


def callback_file_size_limit_reached(line):
    match = re.match(r'.*File \'(.*)\' is too big for configured maximum size to perform diff operation\.', line)

    if match:
        return match.group(1)


def callback_disk_quota_limit_reached(line):
    match = re.match(r'.*The (.*) of the file size \'(.*)\' exceeds the disk_quota.*', line)

    if match:
        return match.group(2)


def callback_disk_quota_default(line):
    match = re.match(r'.*Maximum disk quota size limit configured to \'(\d+) KB\'.*', line)

    if match:
        return match.group(1)


def callback_deleted_diff_folder(line):
    match = re.match(r'.*Folder \'(.*)\' has been deleted.*', line)

    if match:
        return match.group(1)


def callback_non_existing_monitored_registry(line):
    if 'Registry key does not exists' in line:
        return True


def callback_registry_count_entries(line):
    match = re.match(r".*Fim registry entries: (\d+)", line)

    if match:
        return match.group(1)


def callback_key_event(line):
    event = callback_detect_event(line)

    if (event is None or event['data']['attributes']['type'] != 'registry_key' or
            event['data']['path'] == registry_ignore_path):
        return None

    return event


def callback_value_event(line):
    event = callback_detect_event(line)

    if event is None or event['data']['attributes']['type'] != 'registry_value':
        return None

    return event


def callback_detect_max_files_per_second(line):
    msg = r'.*Maximum number of files read per second reached, sleeping\.'
    match = re.match(msg, line)

    return match is not None


def callback_detect_end_runtime_wildcards(line):
    match = re.match(r".*Configuration wildcards update finalize\.", line)
    return match is not None


def callback_ignore_realtime_flag(line):
    match = re.match(r".*Ignoring flag for real time monitoring on directory: (.+)$", line)
    if match:
        return True


def check_time_travel(time_travel: bool, interval: timedelta = timedelta(hours=13), monitor: FileMonitor = None,
                      timeout=global_parameters.default_timeout):
    """Checks if the conditions for changing the current time and date are met and call to the specific function
       depending on those conditions.

    Optionally, a monitor may be used to check if a scheduled scan has been performed.

    This function is specially useful to deal with scheduled scans that are triggered on a time interval basis.

    Args:
        time_travel (boolean): True if we need to update time. False otherwise.
        interval (timedelta, optional): time interval that will be added to system clock. Default: 13 hours.
        monitor (FileMonitor, optional): if passed, after changing system clock it will check for the end of the
            scheduled scan. The `monitor` will not consume any log line. Default `None`.
        timeout (int, optional): If a monitor is provided, this parameter sets how log to wait for the end of scan.
    Raises
        TimeoutError: if `monitor` is not `None` and the scan has not ended in the
            default timeout specified in `global_parameters`.
    """

    if 'fim_mode' in global_parameters.current_configuration['metadata'].keys():
        mode = global_parameters.current_configuration['metadata']['fim_mode']
        if mode != 'scheduled' or mode not in global_parameters.fim_mode:
            return

    if time_travel:
        before = str(datetime.now())
        TimeMachine.travel_to_future(interval)
        logger.info(f"Changing the system clock from {before} to {str(datetime.now())}")

        if monitor:
            monitor.start(timeout=timeout, callback=callback_detect_end_scan,
                          update_position=False,
                          error_message=f"End of scheduled scan not detected after {timeout} seconds")


def callback_configuration_warning(line):
    match = re.match(r'.*WARNING: \(\d+\): Invalid value for element', line)
    if match:
        return True
    return None


def callback_warn_max_dir_monitored(line):
    match = re.match(r'.*Maximum number of directories to be monitored in the same tag reached \(\d+\) '
                     r'Excess are discarded: \'(.+)\'', line)
    if match:
        return match.group(1)
    return None


def callback_max_registry_monitored(line):
    match = re.match(r'.*Maximum number of registries to be monitored in the same tag reached \(\d+\) '
                     r'Excess are discarded: \'(.+)\'', line)

    if match:
        return match.group(1)


def callback_delete_watch(line):
    if sys.platform == 'win32':
        match = re.match(r".*Realtime watch deleted for '(\S+)'", line)
    else:
        match = re.match(r".*Inotify watch deleted for '(\S+)'", line)

    if match:
        return match.group(1)


class EventChecker:
    """Utility to allow fetch events and validate them."""

    def __init__(self, log_monitor, folder, file_list=['testfile0'], options=None, custom_validator=None, encoding=None,
                 callback=callback_detect_event):
        self.log_monitor = log_monitor
        self.folder = folder
        self.file_list = file_list
        self.custom_validator = custom_validator
        self.options = options
        self.encoding = encoding
        self.events = None
        self.callback = callback

    def fetch_and_check(self, event_type, min_timeout=1, triggers_event=True, extra_timeout=0, event_mode=None):
        """Call both 'fetch_events' and 'check_events'.

        Args:
            event_type (str): Expected type of the raised event {'added', 'modified', 'deleted'}.
            event_mode (str, optional): Specifies the scan mode to check in the events
            min_timeout (int, optional): seconds to wait until an event is raised when trying to fetch. Defaults `1`
            triggers_event (boolean, optional): True if the event should be raised. False otherwise. Defaults `True`
            extra_timeout (int, optional): Additional time to wait after the min_timeout
        """
        num_files = len(self.file_list)
        error_msg = "TimeoutError was raised because "
        error_msg += str(num_files) if num_files > 1 else "a single"
        error_msg += " '" + str(event_type) + "' "
        error_msg += "events were " if num_files > 1 else "event was "
        error_msg += "expected for " + str(self._get_file_list())
        error_msg += " but were not detected." if len(self.file_list) > 1 else " but was not detected."

        self.events = self.fetch_events(min_timeout, triggers_event, extra_timeout, error_message=error_msg)
        self.check_events(event_type, mode=event_mode)

    def fetch_events(self, min_timeout=1, triggers_event=True, extra_timeout=0, error_message=''):
        """Try to fetch events on a given log monitor. Will return a list with the events detected.

        Args:
            min_timeout (int, optional): seconds to wait until an event is raised when trying to fetch. Defaults `1`
            triggers_event (boolean, optional): True if the event should be raised. False otherwise. Defaults `True`
            extra_timeout (int, optional): Additional time to wait after the min_timeout
            error_message (str): Message to explain a possible timeout error
        """

        def clean_results(event_list):
            """Iterate the event_list provided and check if the 'modified' events contained should be merged to fix
            whodata's bug that raise more than one modification event when a file is modified. If some 'modified' event
            shares 'path' and 'timestamp' we assume that belongs to the same modification.
            """
            if not isinstance(event_list, list):
                return event_list
            result_list = list()
            previous = None
            while len(event_list) > 0:
                current = event_list.pop(0)
                if current['data']['type'] == "modified":
                    if not previous:
                        previous = current
                    elif (previous['data']['path'] == current['data']['path'] and
                          current['data']['timestamp'] in [previous['data']['timestamp'],
                                                           previous['data']['timestamp'] + 1]):
                        previous['data']['changed_attributes'] = list(set(previous['data']['changed_attributes']
                                                                          + current['data']['changed_attributes']))
                        previous['data']['attributes'] = current['data']['attributes']
                    else:
                        result_list.append(previous)
                        previous = current
                else:
                    result_list.append(current)
            if previous:
                result_list.append(previous)
            return result_list

        try:
            result = self.log_monitor.start(timeout=max(len(self.file_list) * 0.01, min_timeout),
                                            callback=self.callback,
                                            accum_results=len(self.file_list),
                                            timeout_extra=extra_timeout,
                                            encoding=self.encoding,
                                            error_message=error_message).result()
            assert triggers_event, f'No events should be detected.'
            if extra_timeout > 0:
                result = clean_results(result)
            return result if isinstance(result, list) else [result]
        except TimeoutError:
            if triggers_event:
                raise
            logger.info("TimeoutError was expected and correctly caught.")

    def check_events(self, event_type, mode=None):
        """Check and validate all events in the 'events' list.

        Args:
            event_type (str): Expected type of the raised event {'added', 'modified', 'deleted'}.
            mode (str, optional): Specifies the FIM scan mode to check in the events
        """

        def validate_checkers_per_event(events, options, mode):
            """Check if each event is properly formatted according to some checks.

            Args:
                events (list): event list to be checked.
                options (set): set of XML CHECK_* options. Default `{CHECK_ALL}`
                mode (str): represents the FIM mode expected for the event to validate.
            """
            for ev in events:
                validate_event(ev, options, mode)

        def check_events_type(events, ev_type, file_list=['testfile0']):
            event_types = Counter(filter_events(events, ".[].data.type"))
            msg = f"Non expected number of events. {event_types[ev_type]} != {len(file_list)}"
            assert (event_types[ev_type] == len(file_list)), msg

        def check_events_path(events, folder, file_list=['testfile0'], mode=None):
            mode = global_parameters.current_configuration['metadata']['fim_mode'] if mode is None else mode
            data_path = filter_events(events, ".[].data.path")
            for file_name in file_list:
                expected_path = os.path.join(folder, file_name)
                if self.encoding is not None:
                    for index, item in enumerate(data_path):
                        data_path[index] = item.encode(encoding=self.encoding)
                if sys.platform == 'darwin' and self.encoding and self.encoding != 'utf-8':
                    logger.info(f"Not asserting {expected_path} in event.data.path. "
                                f'Reason: using non-utf-8 encoding in darwin.')
                else:
                    error_msg = f"Expected data path was '{expected_path}' but event data path is '{data_path}'"
                    assert (expected_path in data_path), error_msg

        def filter_events(events, mask):
            """Returns a list of elements matching a specified mask in the events list using jq module."""
            if sys.platform in ("win32", 'sunos5', 'darwin'):
                stdout = subprocess.check_output(["jq", "-r", mask], input=json.dumps(events).encode())
                return stdout.decode("utf8").strip().split(os.linesep)
            else:
                return jq(mask).transform(events, multiple_output=True)

        if self.events is not None:
            validate_checkers_per_event(self.events, self.options, mode)
            check_events_type(self.events, event_type, self.file_list)
            check_events_path(self.events, self.folder, file_list=self.file_list, mode=mode)

            if self.custom_validator is not None:
                self.custom_validator.validate_after_cud(self.events)
                if event_type == "added":
                    self.custom_validator.validate_after_create(self.events)
                elif event_type == "modified":
                    self.custom_validator.validate_after_update(self.events)
                elif event_type == "deleted":
                    self.custom_validator.validate_after_delete(self.events)

    def _get_file_list(self):
        result_list = []
        for file_name in self.file_list:
            expected_file_path = os.path.join(self.folder, file_name)
            expected_file_path = expected_file_path[:1].lower() + expected_file_path[1:]
            result_list.append(expected_file_path)
        return result_list


def wait_for_scheduled_scan(wait_for_scan=False, interval: timedelta = timedelta(seconds=20),
                            monitor: FileMonitor = None, timeout=global_parameters.default_timeout):
    """Checks if the conditions for waiting for a new scheduled scan.

    Optionally, a monitor may be used to check if a scheduled scan has been performed.

    This function is specially useful to deal with scheduled scans that are triggered on a time interval basis.

    Args:
        wait_scan (boolean): True if we need to update time. False otherwise.
        interval (timedelta, optional): time interval that will be waited for the scheduled scan to start.
            Default: 20 seconds.
        monitor (FileMonitor, optional): if passed, after changing system clock it will check for the end of the
            scheduled scan. The `monitor` will not consume any log line. Default `None`.
        timeout (int, optional): If a monitor is provided, this parameter sets how long to wait for the end of scan.
    Raises
        TimeoutError: if `monitor` is not `None` and the scan has not ended in the
            default timeout specified in `global_parameters`.
    """

    if 'fim_mode' in global_parameters.current_configuration['metadata'].keys():
        mode = global_parameters.current_configuration['metadata']['fim_mode']
        if mode != 'scheduled' or mode not in global_parameters.fim_mode:
            return

    if wait_for_scan:
        logger.info(f"waiting for scheduled scan to start for {interval} seconds")
        time.sleep(interval)
        if monitor:
            monitor.start(timeout=timeout, callback=callback_detect_end_scan,
                          update_position=False,
                          error_message=f"End of scheduled scan not detected after {timeout} seconds")


if sys.platform == 'win32':
    class RegistryEventChecker:
        """Utility to allow fetch events and validate them."""

        def __init__(self, log_monitor, registry_key, registry_dict=None, options=None, custom_validator=None,
                     encoding=None, callback=callback_detect_event, is_value=False):
            self.log_monitor = log_monitor
            self.registry_key = registry_key
            global registry_ignore_path
            registry_ignore_path = registry_key
            self.registry_dict = registry_dict
            self.custom_validator = custom_validator
            self.options = options
            self.encoding = encoding
            self.events = None
            self.callback = callback
            self.is_value = is_value

        def __del__(self):
            global registry_ignore_path
            registry_ignore_path = None

        def fetch_and_check(self, event_type, min_timeout=1, triggers_event=True, extra_timeout=0):
            """Call 'fetch_events', 'fetch_key_events' and 'check_events', depending on the type of event expected.

            Args:
                event_type (str): Expected type of the raised event {'added', 'modified', 'deleted'}.
                min_timeout (int, optional): seconds to wait until an event is raised when trying to fetch. Defaults `1`
                triggers_event (boolean, optional): True if the event should be raised. False otherwise. Defaults `True`
                extra_timeout (int, optional): Additional time to wait after the min_timeout
            """
            assert event_type in ['added', 'modified', 'deleted'], f'Incorrect event type: {event_type}'

            num_elems = len(self.registry_dict)

            error_msg = "TimeoutError was raised because "
            error_msg += str(num_elems) if num_elems > 1 else "a single"
            error_msg += " '" + str(event_type) + "' "
            error_msg += "events were " if num_elems > 1 else "event was "
            error_msg += "expected for " + str(self._get_elem_list())
            error_msg += " but were not detected." if num_elems > 1 else " but was not detected."

            key_error_msg = f"TimeoutError was raised because 1 event was expected for {self.registry_key} "
            key_error_msg += 'but was not detected.'

            if event_type == 'modified' or self.is_value:
                self.events = self.fetch_events(min_timeout, triggers_event, extra_timeout, error_message=error_msg)
                self.check_events(event_type)
            elif event_type == 'added':
                self.events = self.fetch_events(min_timeout, triggers_event, extra_timeout, error_message=error_msg)
                self.check_events(event_type)
            elif event_type == 'deleted':
                self.events = self.fetch_events(min_timeout, triggers_event, extra_timeout, error_message=error_msg)
                self.check_events(event_type)

        def fetch_events(self, min_timeout=1, triggers_event=True, extra_timeout=0, error_message=''):
            timeout_per_registry_estimation = 0.01
            try:
                result = self.log_monitor.start(timeout=max((len(self.registry_dict)) * timeout_per_registry_estimation,
                                                            min_timeout),
                                                callback=self.callback, accum_results=len(self.registry_dict),
                                                timeout_extra=extra_timeout, encoding=self.encoding,
                                                error_message=error_message).result()

                assert triggers_event, 'No events should be detected.'
                return result if isinstance(result, list) else [result]
            except TimeoutError:
                if triggers_event:
                    raise
                logger.info("TimeoutError was expected and correctly caught.")

        def check_events(self, event_type, mode=None):
            """Check and validate all events in the 'events' list.

            Args:
                event_type (str): Expected type of the raised event {'added', 'modified', 'deleted'}.
                mode (str): expected mode of the raised event.
            """

            def validate_checkers_per_event(events, options, mode):
                """Check if each event is properly formatted according to some checks.

                Args:
                    events (list): event list to be checked.
                    options (set): set of XML CHECK_* options. Default `{CHECK_ALL}`
                    mode (str): represents the FIM mode expected for the event to validate.
                """
                for ev in events:
                    if self.is_value:
                        validate_registry_value_event(ev, options, mode)
                    else:
                        validate_registry_key_event(ev, options, mode)

            def check_events_type(events, ev_type, reg_list=['testkey0']):
                event_types = Counter(filter_events(events, ".[].data.type"))

                assert (event_types[ev_type] == len(reg_list)
                        ), f'Non expected number of events. {event_types[ev_type]} != {len(reg_list)}'

            def check_events_key_path(events, registry_key, reg_list=['testkey0'], mode=None):
                mode = global_parameters.current_configuration['metadata']['fim_mode'] if mode is None else mode
                key_path = filter_events(events, ".[].data.path")

                for reg in reg_list:
                    expected_path = os.path.join(registry_key, reg)

                    if self.encoding is not None:
                        for index, item in enumerate(key_path):
                            key_path[index] = item.encode(encoding=self.encoding)

                    error_msg = f"Expected key path was '{expected_path}' but event key path is '{key_path}'"
                    assert (expected_path in key_path), error_msg

            def check_events_registry_value(events, key, value_list=['testvalue0'], mode=None):
                mode = global_parameters.current_configuration['metadata']['fim_mode'] if mode is None else mode
                key_path = filter_events(events, ".[].data.path")
                value_name = filter_events(events, ".[].data.value_name")

                for value in value_list:
                    error_msg = f"Expected value name was '{value}' but event value name is '{value_name}'"
                    assert (value in value_name), error_msg

                    error_msg = f"Expected key path was '{key}' but event key path is '{key_path}'"
                    assert (key in key_path), error_msg

            def filter_events(events, mask):
                """Returns a list of elements matching a specified mask in the events list using jq module."""
                if sys.platform in ("win32", 'sunos5', 'darwin'):
                    stdout = subprocess.check_output(["jq", "-r", mask], input=json.dumps(events).encode())

                    return stdout.decode("utf8").strip().split(os.linesep)
                else:
                    return jq(mask).transform(events, multiple_output=True)

            if self.events is not None:
                validate_checkers_per_event(self.events, self.options, mode)

                if self.is_value:
                    check_events_type(self.events, event_type, self.registry_dict)
                    check_events_registry_value(self.events, self.registry_key, value_list=self.registry_dict,
                                                mode=mode)
                else:
                    check_events_type(self.events, event_type, self.registry_dict)
                    check_events_key_path(self.events, self.registry_key, reg_list=self.registry_dict, mode=mode)

                if self.custom_validator is not None:
                    self.custom_validator.validate_after_cud(self.events)

                    if event_type == "added":
                        self.custom_validator.validate_after_create(self.events)
                    elif event_type == "modified":
                        self.custom_validator.validate_after_update(self.events)
                    elif event_type == "deleted":
                        self.custom_validator.validate_after_delete(self.events)

        def _get_elem_list(self):
            result_list = []

            for elem_name in self.registry_dict:
                if elem_name in self.registry_key:
                    continue

                expected_elem_path = os.path.join(self.registry_key, elem_name)
                result_list.append(expected_elem_path)

            return result_list

    def registry_value_cud(root_key, registry_sub_key, log_monitor, arch=KEY_WOW64_64KEY, value_list=['test_value'],
                           time_travel=False, min_timeout=1, options=None, triggers_event=True, triggers_event_add=True,
                           triggers_event_modified=True, triggers_event_delete=True, encoding=None,
                           callback=callback_value_event, validators_after_create=None, validators_after_update=None,
                           validators_after_delete=None, validators_after_cud=None, value_type=win32con.REG_SZ):
        """Check if creation, update and delete registry value events are detected by syscheck.

        This function provides multiple tools to validate events with custom validators.

        Args:
            root_key (str): root key (HKEY_LOCAL_MACHINE, HKEY_LOCAL_USER, etc).
            registry_sub_key (str): path of the subkey that will be created.
            log_monitor (FileMonitor): file event monitor.
            arch (int): Architecture of the registry key (KEY_WOW64_32KEY or KEY_WOW64_64KEY). Default `KEY_WOW64_64KEY`
            value_list (list(str) or dict, optional): If it is a list, it will be transformed to a dict with empty
                strings in each value. Default `['test_value']`
            time_travel (boolean, optional): Boolean to determine if there will be time travels or not. Default `False`
            min_timeout (int, optional): Minimum timeout. Default `1`
            options (set, optional): Set with all the checkers. Default `None`
            triggers_event (boolean, optional): Boolean to determine if the
                event should be raised or not. Default `True`
            triggers_event_add (boolean, optional): Boolean to determine if the added event should be raised.
                If triggers_event is false, this parameter is ignored.
            triggers_event_modified (boolean, optional): Boolean to determine if the modified event should be raised.
                If triggers_event is false, this parameter is ignored.
            triggers_event_delete (boolean, optional): Boolean to determine if the delete event should be raised.
                If triggers_event is false, this parameter is ignored.
            encoding (str, optional): String to determine the encoding of the registry value name. Default `None`
            callback (callable, optional): Callback to use with the log monitor. Default `callback_value_event`
            validators_after_create (list, optional): List of functions that validates an event triggered when a new
                registry value is created. Each function must accept a param to receive the event
                to be validated. Default `None`
            validators_after_update (list, optional): List of functions that validates an event triggered
                when a new registry value is modified. Each function must accept a param to receive the event
                to be validated. Default `None`
            validators_after_delete (list, optional): List of functions that validates an event triggered when a
                new registry value is deleted. Each function must accept a param to receive
                the event to be validated. Default `None`
            validators_after_cud (list, optional): List of functions that validates an event triggered when a
                new registry value is created, modified or deleted. Each function must accept a param to
                receive the event to be validated. Default `None`
        """
        # Transform registry list
        if root_key not in registry_parser:
            raise ValueError("root_key not valid")

        registry_path = os.path.join(root_key, registry_sub_key)

        if value_type in [win32con.REG_SZ, win32con.REG_MULTI_SZ]:
            value_added_content = 'added'
            value_default_content = ''
        else:
            value_added_content = 0
            value_default_content = 1

        aux_dict = {}
        if isinstance(value_list, list):
            for elem in value_list:
                aux_dict[elem] = (value_default_content, callback)

        elif isinstance(value_list, dict):
            for key, elem in value_list.items():
                aux_dict[key] = (elem, callback)

        else:
            raise ValueError('It can only be a list or dictionary')

        value_list = aux_dict

        options_set = REQUIRED_REG_VALUE_ATTRIBUTES[CHECK_ALL]
        if options is not None:
            options_set = options_set.intersection(options)

        triggers_event_add = triggers_event and triggers_event_add
        triggers_event_modified = triggers_event and triggers_event_modified
        triggers_event_delete = triggers_event and triggers_event_delete

        custom_validator = CustomValidator(validators_after_create, validators_after_update,
                                           validators_after_delete, validators_after_cud)

        registry_event_checker = RegistryEventChecker(log_monitor=log_monitor, registry_key=registry_path,
                                                      registry_dict=value_list, options=options_set,
                                                      custom_validator=custom_validator, encoding=encoding,
                                                      callback=callback, is_value=True)

        # Open the desired key
        key_handle = create_registry(registry_parser[root_key], registry_sub_key, arch)

        # Create registry values
        for name, _ in value_list.items():
            if name in registry_path:
                continue

            modify_registry_value(key_handle, name, value_type, value_added_content)

        check_time_travel(time_travel, monitor=log_monitor)
        registry_event_checker.fetch_and_check('added', min_timeout=min_timeout, triggers_event=triggers_event_add)

        if triggers_event_add:
            logger.info("'added' {} detected as expected.\n".format("events" if len(value_list) > 1 else "event"))

            # Update the position of the log to the end of the scan
            if time_travel:
                log_monitor.start(timeout=global_parameters.default_timeout, callback=callback_detect_end_scan,
                                  update_position=True,
                                  error_message=f'End of scheduled scan not detected after '
                                  f"{global_parameters.default_timeout} seconds")

        # Modify previous registry values
        for name, content in value_list.items():
            if name in registry_path:
                continue

            modify_registry_value(key_handle, name, value_type, content[0])

        check_time_travel(time_travel, monitor=log_monitor)
        registry_event_checker.fetch_and_check('modified', min_timeout=min_timeout,
                                               triggers_event=triggers_event_modified)

        if triggers_event_modified:
            logger.info("'modified' {} detected as expected.\n".format("events" if len(value_list) > 1 else "event"))

            # Update the position of the log to the end of the scan
            if time_travel:
                log_monitor.start(timeout=global_parameters.default_timeout, callback=callback_detect_end_scan,
                                  update_position=True,
                                  error_message=f'End of scheduled scan not detected after '
                                  f'{global_parameters.default_timeout} seconds')

        # Delete previous registry values
        for name, _ in value_list.items():
            if name in registry_path:
                continue

            delete_registry_value(key_handle, name)

        check_time_travel(time_travel, monitor=log_monitor)
        registry_event_checker.fetch_and_check('deleted', min_timeout=min_timeout, triggers_event=triggers_event_delete)

        if triggers_event_delete:
            logger.info("'deleted' {} detected as expected.\n".format("events" if len(value_list) > 1 else "event"))

        # Update the position of the log to the end of the scan
        if time_travel:
            log_monitor.start(timeout=global_parameters.default_timeout, callback=callback_detect_end_scan,
                              update_position=True,
                              error_message=f'End of scheduled scan not detected after '
                              f"{global_parameters.default_timeout} seconds")

    def transform_registry_list(value_list=['test_value'], value_type=win32con.REG_SZ, callback=callback_value_event):

        if value_type in [win32con.REG_SZ, win32con.REG_MULTI_SZ]:
            value_default_content = ''
        else:
            value_default_content = 1

        aux_dict = {}
        if isinstance(value_list, list):
            for elem in value_list:
                aux_dict[elem] = (value_default_content, callback)

        elif isinstance(value_list, dict):
            for key, elem in value_list.items():
                aux_dict[key] = (elem, callback)

        else:
            raise ValueError('It can only be a list or dictionary')

        return aux_dict

    def set_check_options(options):
        """ Return set of check options. If options given is none, it will return check_all"""
        options_set = REQUIRED_REG_VALUE_ATTRIBUTES[CHECK_ALL]
        if options is not None:
            options_set = options_set.intersection(options)
        return options_set

    def create_values_content(value_name, size):
        """ Create a string of data content of a given size for a specific key value"""
        return {value_name: generate_string(size, '0')}

    def registry_value_create(root_key, registry_sub_key, log_monitor, arch=KEY_WOW64_64KEY, value_list=['test_value'],
                              min_timeout=1, options=None, wait_for_scan=False, scan_delay=10, triggers_event=True,
                              encoding=None, callback=callback_value_event, validators_after_create=None,
                              value_type=win32con.REG_SZ):
        """Check if creation of registry value events are detected by syscheck.

        This function provides multiple tools to validate events with custom validators.

        Args:
            root_key (str): root key (HKEY_LOCAL_MACHINE, HKEY_LOCAL_USER, etc).
            registry_sub_key (str): path of the subkey that will be created.
            log_monitor (FileMonitor): file event monitor.
            arch (int): Architecture of the registry key (KEY_WOW64_32KEY or KEY_WOW64_64KEY). Default `KEY_WOW64_64KEY`
            value_list (list(str) or dict, optional): If it is a list, it will be transformed to a dict with empty
                strings in each value. Default `['test_value']`
            min_timeout (int, optional): Minimum timeout. Default `1`
            options (set, optional): Set with all the checkers. Default `None`
            wait_for_scan (boolean, optional): Boolean to determine if there will be time travels or not.
                Default `False`
            scan_delay (int, optional): time the test sleeps waiting for scan to be triggered.
            triggers_event (boolean, optional): Boolean to determine if the
                event should be raised or not. Default `True`
            encoding (str, optional): String to determine the encoding of the registry value name. Default `None`
            callback (callable, optional): Callback to use with the log monitor. Default `callback_value_event`
            validators_after_create (list, optional): List of functions that validates an event triggered when a new
                registry value is created. Each function must accept a param to receive the event
                to be validated. Default `None`
        """
        # Transform registry list
        if root_key not in registry_parser:
            raise ValueError("root_key not valid")

        registry_path = os.path.join(root_key, registry_sub_key)

        value_list = transform_registry_list(value_list)
        if value_type in [win32con.REG_SZ, win32con.REG_MULTI_SZ]:
            value_added_content = 'added'
        else:
            value_added_content = 0

        options_set = set_check_options(options)

        custom_validator = CustomValidator(validators_after_create, None, None, None)

        registry_event_checker = RegistryEventChecker(log_monitor=log_monitor, registry_key=registry_path,
                                                      registry_dict=value_list, options=options_set,
                                                      custom_validator=custom_validator, encoding=encoding,
                                                      callback=callback, is_value=True)

        # Open the desired key
        key_handle = create_registry(registry_parser[root_key], registry_sub_key, arch)

        # Create registry values
        for name, _ in value_list.items():
            if name in registry_path:
                continue
            modify_registry_value(key_handle, name, value_type, value_added_content)

        wait_for_scheduled_scan(wait_for_scan=wait_for_scan, interval=scan_delay, monitor=log_monitor)

        registry_event_checker.fetch_and_check('added', min_timeout=min_timeout, triggers_event=triggers_event)

        if triggers_event:
            logger.info("'added' {} detected as expected.\n".format("events" if len(value_list) > 1 else "event"))

    def registry_value_update(root_key, registry_sub_key, log_monitor, arch=KEY_WOW64_64KEY, value_list=['test_value'],
                              wait_for_scan=False, scan_delay=10, min_timeout=1, options=None, triggers_event=True,
                              encoding=None, callback=callback_value_event, validators_after_update=None,
                              value_type=win32con.REG_SZ):
        """Check if update registry value events are detected by syscheck.

        This function provides multiple tools to validate events with custom validators.

        Args:
            root_key (str): root key (HKEY_LOCAL_MACHINE, HKEY_LOCAL_USER, etc).
            registry_sub_key (str): path of the subkey that will be created.
            log_monitor (FileMonitor): file event monitor.
            arch (int): Architecture of the registry key (KEY_WOW64_32KEY or KEY_WOW64_64KEY). Default `KEY_WOW64_64KEY`
            value_list (list(str) or dict, optional): If it is a list, it will be transformed to a dict with empty
                strings in each value. Default `['test_value']`
            wait_for_scan (boolean, optional): Boolean to determine if there will waits for scheduled scans.
                Default `False`
            scan_delay (int, optional): time the test sleeps waiting for scan to be triggered.
            min_timeout (int, optional): Minimum timeout. Default `1`
            options (set, optional): Set with all the checkers. Default `None`
            triggers_event (boolean, optional): Boolean to determine if the
                event should be raised or not. Default `True`
            encoding (str, optional): String to determine the encoding of the registry value name. Default `None`
            callback (callable, optional): Callback to use with the log monitor. Default `callback_value_event`
            validators_after_update (list, optional): List of functions that validates an event triggered
                when a new registry value is modified. Each function must accept a param to receive the event
                to be validated. Default `None`
        """
        # Transform registry list
        if root_key not in registry_parser:
            raise ValueError("root_key not valid")

        registry_path = os.path.join(root_key, registry_sub_key)

        value_list = transform_registry_list(value_list=value_list, value_type=value_type, callback=callback)

        options_set = set_check_options(options)

        custom_validator = CustomValidator(None, validators_after_update, None, None)

        registry_event_checker = RegistryEventChecker(log_monitor=log_monitor, registry_key=registry_path,
                                                      registry_dict=value_list, options=options_set,
                                                      custom_validator=custom_validator, encoding=encoding,
                                                      callback=callback, is_value=True)

        key_handle = create_registry(registry_parser[root_key], registry_sub_key, arch)

        # Modify previous registry values
        for name, content in value_list.items():
            if name in registry_path:
                continue

            modify_registry_value(key_handle, name, value_type, content[0])

        wait_for_scheduled_scan(wait_for_scan=wait_for_scan, interval=scan_delay, monitor=log_monitor)
        registry_event_checker.fetch_and_check('modified', min_timeout=min_timeout, triggers_event=triggers_event)

        if triggers_event:
            logger.info("'modified' {} detected as expected.\n".format("events" if len(value_list) > 1 else "event"))

    def registry_value_delete(root_key, registry_sub_key, log_monitor, arch=KEY_WOW64_64KEY, value_list=['test_value'],
                              wait_for_scan=False, scan_delay=10, min_timeout=1, options=None, triggers_event=True,
                              encoding=None, callback=callback_value_event, validators_after_delete=None,
                              value_type=win32con.REG_SZ):
        """Check if delete registry value events are detected by syscheck.

        This function provides multiple tools to validate events with custom validators.

        Args:
            root_key (str): root key (HKEY_LOCAL_MACHINE, HKEY_LOCAL_USER, etc).
            registry_sub_key (str): path of the subkey that will be created.
            log_monitor (FileMonitor): file event monitor.
            arch (int): Architecture of the registry key (KEY_WOW64_32KEY or KEY_WOW64_64KEY). Default `KEY_WOW64_64KEY`
            value_list (list(str) or dict, optional): If it is a list, it will be transformed to a dict with empty
                strings in each value. Default `['test_value']`
            wait_for_scan (boolean, optional): Boolean to determine if there will waits for scheduled scans.
                Default `False`
            scan_delay (int, optional): time the test sleeps waiting for scan to be triggered.
            min_timeout (int, optional): Minimum timeout. Default `1`
            options (set, optional): Set with all the checkers. Default `None`
            triggers_event (boolean, optional): Boolean to determine if the
                event should be raised or not. Default `True`
            encoding (str, optional): String to determine the encoding of the registry value name. Default `None`
            callback (callable, optional): Callback to use with the log monitor. Default `callback_value_event`
            validators_after_delete (list, optional): List of functions that validates an event triggered
                when a new registry value is deleted. Each function must accept a param to receive the event
                to be validated. Default `None`
        """
        # Transform registry list
        if root_key not in registry_parser:
            raise ValueError("root_key not valid")

        registry_path = os.path.join(root_key, registry_sub_key)

        value_list = transform_registry_list(value_list=value_list, value_type=value_type, callback=callback)

        options_set = set_check_options(options)

        custom_validator = CustomValidator(None, None, validators_after_delete, None)

        registry_event_checker = RegistryEventChecker(log_monitor=log_monitor, registry_key=registry_path,
                                                      registry_dict=value_list, options=options_set,
                                                      custom_validator=custom_validator, encoding=encoding,
                                                      callback=callback, is_value=True)

        key_handle = create_registry(registry_parser[root_key], registry_sub_key, arch)

        # Delete previous registry values
        for name, _ in value_list.items():
            if name in registry_path:
                continue
            delete_registry_value(key_handle, name)

        wait_for_scheduled_scan(wait_for_scan=wait_for_scan, interval=scan_delay, monitor=log_monitor)
        registry_event_checker.fetch_and_check('deleted', min_timeout=min_timeout, triggers_event=triggers_event)

        if triggers_event:
            logger.info("'deleted' {} detected as expected.\n".format("events" if len(value_list) > 1 else "event"))

    def registry_key_cud(root_key, registry_sub_key, log_monitor, arch=KEY_WOW64_64KEY, key_list=['test_key'],
                         time_travel=False, min_timeout=1, options=None, triggers_event=True, triggers_event_add=True,
                         triggers_event_modified=True, triggers_event_delete=True, encoding=None,
                         callback=callback_key_event, validators_after_create=None, validators_after_update=None,
                         validators_after_delete=None, validators_after_cud=None):
        """Check if creation, update and delete registry key events are detected by syscheck.

        This function provides multiple tools to validate events with custom validators.

        Args:
            root_key (str): Root key (HKEY_LOCAL_MACHINE, HKEY_LOCAL_USER, etc).
            registry_sub_key (str): Path of the subkey that will be created
            log_monitor (FileMonitor): File event monitor.
            arch (int): Architecture of the registry key (KEY_WOW64_32KEY or KEY_WOW64_64KEY). Default `KEY_WOW64_64KEY`
            key_list (list(str) or dict, optional): If it is a list, it will be transformed to a dict with
                empty strings in each value. Default `['test_key']`
            time_travel (boolean, optional): Boolean to determine if there will be time travels or not. Default `False`
            min_timeout (int, optional): Minimum timeout. Default `1`
            options (set, optional): Set with all the checkers. Default `None`
            triggers_event (boolean, optional): Boolean to determine if the event
                should be raised or not. Default `True`
            triggers_event_add (boolean, optional): Boolean to determine if the added event should be raised.
                If triggers_event is false, this parameter is ignored.
            triggers_event_modified (boolean, optional): Boolean to determine if the modified event should be raised.
                If triggers_event is false, this parameter is ignored.
            triggers_event_delete (boolean, optional): Boolean to determine if the delete event should be raised.
                If triggers_event is false, this parameter is ignored.
            encoding (str, optional): String to determine the encoding of the registry value name. Default `None`
            callback (callable, optional): Callback to use with the log monitor. Default `callback_detect_event`
            validators_after_create (list, optional): List of functions that validates an event triggered when a new
                registry value is created. Each function must accept a param to receive the
                event to be validated. Default `None`
            validators_after_update (list, optional): List of functions that validates an event triggered when
                a new registry value is modified. Each function must accept a param to receive the
                event to be validated. Default `None`
            validators_after_delete (list, optional): List of functions that validates an event triggered when a
                new registry value is deleted. Each function must accept a param to receive the event
                to be validated. Default `None`
            validators_after_cud (list, optional): List of functions that validates an event triggered when a
                new registry value is created, modified or deleted. Each function must accept a param to
                receive the event to be validated. Default `None`
        """
        # Transform registry list
        if root_key not in registry_parser:
            raise ValueError("Registry_key not valid")

        registry_path = os.path.join(root_key, registry_sub_key)

        aux_dict = {}
        if isinstance(key_list, list):
            for elem in key_list:
                aux_dict[elem] = ('', callback)

        elif isinstance(key_list, dict):
            for key, elem in key_list.items():
                aux_dict[key] = (elem, callback)
        else:
            raise ValueError('It can only be a list or dictionary')

        key_list = aux_dict

        options_set = REQUIRED_REG_KEY_ATTRIBUTES[CHECK_ALL]
        if options is not None:
            options_set = options_set.intersection(options)

        triggers_event_add = triggers_event and triggers_event_add
        triggers_event_modified = triggers_event and triggers_event_modified
        triggers_event_delete = triggers_event and triggers_event_delete

        custom_validator = CustomValidator(validators_after_create, validators_after_update,
                                           validators_after_delete, validators_after_cud)

        registry_event_checker = RegistryEventChecker(log_monitor=log_monitor, registry_key=registry_path,
                                                      registry_dict=key_list, options=options_set,
                                                      custom_validator=custom_validator, encoding=encoding,
                                                      callback=callback, is_value=False)

        # Open the desired key
        create_registry(registry_parser[root_key], registry_sub_key, arch)

        # Create registry subkeys
        for name, _ in key_list.items():
            if name in registry_path:
                continue

            create_registry(registry_parser[root_key], os.path.join(registry_sub_key, name), arch)

        check_time_travel(time_travel, monitor=log_monitor)
        registry_event_checker.fetch_and_check('added', min_timeout=min_timeout, triggers_event=triggers_event_add)

        if triggers_event_add:
            logger.info("'added' {} detected as expected.\n".format("events" if len(key_list) > 1 else "event"))

            # Update the position of the log to the end of the scan
            if time_travel:
                log_monitor.start(timeout=global_parameters.default_timeout, callback=callback_detect_end_scan,
                                  update_position=True,
                                  error_message=f'End of scheduled scan not detected after '
                                  f"{global_parameters.default_timeout} seconds")

        # Modify previous registry subkeys
        for name, _ in key_list.items():
            if name in registry_path:
                continue

            modify_registry(registry_parser[root_key], os.path.join(registry_sub_key, name), arch)

        check_time_travel(time_travel, monitor=log_monitor)
        registry_event_checker.fetch_and_check('modified', min_timeout=min_timeout,
                                               triggers_event=triggers_event_modified)

        if triggers_event_modified:
            logger.info("'modified' {} detected as expected.\n".format("events" if len(key_list) > 1 else "event"))

            # Update the position of the log to the end of the scan
            if time_travel:
                log_monitor.start(timeout=global_parameters.default_timeout, callback=callback_detect_end_scan,
                                  update_position=True,
                                  error_message=f'End of scheduled scan not detected after '
                                  f"{global_parameters.default_timeout} seconds")

        # Delete previous registry subkeys
        for name, _ in key_list.items():
            if name in registry_path:
                continue

            delete_registry(registry_parser[root_key], os.path.join(registry_sub_key, name), arch)

        check_time_travel(time_travel, monitor=log_monitor)
        registry_event_checker.fetch_and_check('deleted', min_timeout=min_timeout, triggers_event=triggers_event_delete)

        if triggers_event_delete:
            logger.info("'deleted' {} detected as expected.\n".format("events" if len(key_list) > 1 else "event"))

            # Update the position of the log to the end of the scan
            if time_travel:
                log_monitor.start(timeout=global_parameters.default_timeout, callback=callback_detect_end_scan,
                                  update_position=True,
                                  error_message=f'End of scheduled scan not detected after '
                                  f"{global_parameters.default_timeout} seconds")


class CustomValidator:
    """Enable using user-defined validators over the events when validating them with EventChecker"""

    def __init__(self, validators_after_create=None, validators_after_update=None,
                 validators_after_delete=None, validators_after_cud=None):
        self.validators_create = validators_after_create
        self.validators_update = validators_after_update
        self.validators_delete = validators_after_delete
        self.validators_cud = validators_after_cud

    def validate_after_create(self, events):
        """Custom validators to be applied by default when the event_type is 'added'.

        Args:
            events (list): list of events to be validated.
        """
        if self.validators_create is not None:
            for event in events:
                for validator in self.validators_create:
                    validator(event)

    def validate_after_update(self, events):
        """Custom validators to be applied by default when the event_type is 'modified'.

        Args:
            events (list): list of events to be validated.
        """
        if self.validators_update is not None:
            for event in events:
                for validator in self.validators_update:
                    validator(event)

    def validate_after_delete(self, events):
        """Custom validators to be applied by default when the event_type is 'deleted'.

        Args:
            events (list): list of events to be validated.
        """
        if self.validators_delete is not None:
            for event in events:
                for validator in self.validators_delete:
                    validator(event)

    def validate_after_cud(self, events):
        """Custom validators to be applied always by default.

        Args:
            events (list): list of events to be validated.
        """
        if self.validators_cud is not None:
            for event in events:
                for validator in self.validators_cud:
                    validator(event)


def regular_file_cud(folder, log_monitor, file_list=['testfile0'], time_travel=False, min_timeout=1, options=None,
                     triggers_event=True, encoding=None, callback=callback_detect_event, validators_after_create=None,
                     validators_after_update=None, validators_after_delete=None, validators_after_cud=None,
                     event_mode=None):
    """Check if creation, update and delete events are detected by syscheck.

    This function provides multiple tools to validate events with custom validators.

    Args:
        folder (str): Path where the files will be created.
        log_monitor (FileMonitor): File event monitor.
        file_list (list(str) or dict, optional): If it is a list, it will be transformed to a dict with
            empty strings in each value. Default `['testfile0']`
        time_travel (boolean, optional): Boolean to determine if there will be time travels or not. Default `False`
        min_timeout (int, optional): Minimum timeout. Default `1`
        options (set, optional): Set with all the checkers. Default `None`
        triggers_event (boolean, optional): Boolean to determine if the event should be raised or not. Default `True`
        encoding (str, optional): String to determine the encoding of the file name. Default `None`
        callback (callable, optional): Callback to use with the log monitor. Default `callback_detect_event`
        validators_after_create (list, optional): List of functions that validates an event triggered when a new file
            is created. Each function must accept a param to receive the event to be validated. Default `None`
        validators_after_update (list, optional): List of functions that validates an event triggered when a new file
            is modified. Each function must accept a param to receive the event to be validated. Default `None`
        validators_after_delete (list, optional): List of functions that validates an event triggered when a new file
            is deleted. Each function must accept a param to receive the event to be validated. Default `None`
        validators_after_cud (list, optional): List of functions that validates an event triggered when a new file
            is created, modified or deleted. Each function must accept a param to receive
            the event to be validated. Default `None`
        event_mode (str, optional): Specifies the FIM scan mode to check in the events
    """

    # Transform file list
    if not isinstance(file_list, list) and not isinstance(file_list, dict):
        raise ValueError('Value error. It can only be list or dict')
    elif isinstance(file_list, list):
        file_list = {i: '' for i in file_list}

    custom_validator = CustomValidator(validators_after_create, validators_after_update,
                                       validators_after_delete, validators_after_cud)
    event_checker = EventChecker(log_monitor=log_monitor, folder=folder, file_list=file_list, options=options,
                                 custom_validator=custom_validator, encoding=encoding, callback=callback)

    # Create text files
    for name, content in file_list.items():
        create_file(REGULAR, folder, name, content=content)

    check_time_travel(time_travel, monitor=log_monitor)

    event_checker.fetch_and_check('added', min_timeout=min_timeout, triggers_event=triggers_event,
                                  event_mode=event_mode)
    if triggers_event:
        logger.info("'added' {} detected as expected.\n".format("events" if len(file_list) > 1 else "event"))

        if time_travel:
            log_monitor.start(timeout=global_parameters.default_timeout, callback=callback_detect_end_scan,
                              update_position=True,
                              error_message=f"End of scheduled scan not detected after "
                              f"{global_parameters.default_timeout} seconds")

    # Modify previous text files
    for name, content in file_list.items():
        modify_file(folder, name, is_binary=isinstance(content, bytes))

    check_time_travel(time_travel, monitor=log_monitor)

    event_checker.fetch_and_check('modified', min_timeout=min_timeout, triggers_event=triggers_event,
                                  event_mode=event_mode)
    if triggers_event:
        logger.info("'modified' {} detected as expected.\n".format("events" if len(file_list) > 1 else "event"))

        if time_travel:
            log_monitor.start(timeout=global_parameters.default_timeout, callback=callback_detect_end_scan,
                              update_position=True,
                              error_message=f"End of scheduled scan not detected after "
                              f"{global_parameters.default_timeout} seconds")

    # Delete previous text files
    for name in file_list:
        delete_file(folder, name)

    check_time_travel(time_travel, monitor=log_monitor)

    event_checker.fetch_and_check('deleted', min_timeout=min_timeout, triggers_event=triggers_event,
                                  event_mode=event_mode)
    if triggers_event:
        logger.info("'deleted' {} detected as expected.\n".format("events" if len(file_list) > 1 else "event"))

        if time_travel:
            log_monitor.start(timeout=global_parameters.default_timeout, callback=callback_detect_end_scan,
                              update_position=True,
                              error_message=f"End of scheduled scan not detected after "
                              f"{global_parameters.default_timeout} seconds")


def calculate_registry_diff_paths(reg_key, reg_subkey, arch, value_name):
    """Calculate the diff folder path of a value.

    Args:
        reg_key (str): registry name (HKEY_* constants).
        reg_subkey (str): path of the subkey.
        arch (int): architecture of the registry.
        value_name (str): name of the value.

    Returns:
        tuple: diff folder path of the key and the path of the value.
    """
    key_path = os.path.join(reg_key, reg_subkey)
    folder_path = "{} {}".format("[x32]" if arch == KEY_WOW64_32KEY else "[x64]",
                                 sha1(key_path.encode()).hexdigest())
    diff_file = os.path.join(WAZUH_PATH, 'queue', 'diff', 'registry', folder_path,
                             sha1(value_name.encode()).hexdigest(), 'last-entry.gz')
    return (folder_path, diff_file)


def detect_initial_scan(file_monitor):
    """Detect initial scan when restarting Wazuh.

    Args:
        file_monitor (FileMonitor): file log monitor to detect events
    """
    file_monitor.start(timeout=60, callback=callback_detect_end_scan,
                       error_message='Did not receive expected "File integrity monitoring scan ended" event')


def detect_initial_scan_start(file_monitor):
    """Detect initial scan start when restarting Wazuh.

    Args:
        file_monitor (FileMonitor): file log monitor to detect events
    """
    file_monitor.start(timeout=60, callback=callback_detect_scan_start,
                       error_message='Did not receive expected "File integrity monitoring scan started" event')


def detect_sync_initial_scan_start(file_monitor):
    """Detect initial sync scan start.

    Args:
        file_monitor (FileMonitor): file log monitor to detect events
    """
    file_monitor.start(timeout=60, callback=callback_start_synchronization,
                       error_message='Did not receive expected "FIM sync scan started" event')


def detect_realtime_start(file_monitor):
    """Detect realtime engine start when restarting Wazuh.

    Args:
        file_monitor (FileMonitor): file log monitor to detect events
    """
    file_monitor.start(timeout=60, callback=callback_num_inotify_watches,
                       error_message='Did not receive expected "Folders monitored with real-time engine..." event')


def detect_whodata_start(file_monitor):
    """Detect whodata engine start when restarting Wazuh.

    Args:
        file_monitor (FileMonitor): file log monitor to detect events
    """
    file_monitor.start(timeout=60, callback=callback_real_time_whodata_started,
                       error_message='Did not receive expected'
                                     '"File integrity monitoring real-time Whodata engine started" event')


def get_scan_timestamp(file_monitor):
    """Get the timestamp for the for the end of a scan

    Args:
        file_monitor (FileMonitor): file log monitor to detect events
    """
    timestamp = file_monitor.start(timeout=60, callback=callback_get_scan_timestap,
                                   error_message='Did not receive expected '
                                   '"File integrity monitoring scan ended" event').result()
    return timestamp


def wait_for_audit(whodata, monitor):
    """Wait for the audit callback if we are using whodata monitoring.
    Args:
        whodata (boolean): True if whodata is active.
        monitor (FileMonitor): LogMonitor to use.
    """
    if whodata:
        monitor.start(timeout=35, callback=callback_end_audit_reload_rules, update_position=False,
                      error_message='Did not receive expected "Audit rules reloaded..." event')


def generate_params(extra_params: dict = None, apply_to_all: Union[Sequence[Any], Generator[dict, None, None]] = None,
                    modes: list = None):
    """
    Expand params and metadata with optional FIM modes .

        extra_params = {'WILDCARD': {'attribute': ['list', 'of', 'values']}} - Max. 3 elements in the list of values
                            or
                    {'WILDCARD': {'attribute': 'value'}} - It will have the same value for scheduled, realtime and
                                                            whodata
                            or
                    {'WILDCARD': 'value'} - Valid when param is not an attribute. (ex: 'MODULE_NAME': __name__)
                            or
                    {'WILDCARD': ['list', 'of', 'values']} - Same as above with multiple values. The length of the list
                                                                must be the same as the length of the mode list.


        apply_to_all = Same structure as above. The difference is, these params will be applied for every existing
                        configuration. They are applied after the `extra_params`.

    Examples:
        >>> generate_params(extra_params={'REPORT_CHANGES': {'report_changes': ['yes', 'no']}, 'MODULE_NAME': 'name'},
        ...                 modes=['realtime', 'whodata'])
        ([{'FIM_MODE': {'realtime': 'yes'}, 'REPORT_CHANGES': {'report_changes': 'yes'}, 'MODULE_NAME': 'name'},
        {'FIM_MODE': {'whodata': 'yes'}, 'REPORT_CHANGES': {'report_changes': 'no'}, 'MODULE_NAME': 'name'}],
        [{'fim_mode': 'realtime', 'report_changes': 'yes', 'module_name': 'name'},
        {'fim_mode': 'whodata', 'report_changes': 'no', 'module_name': 'name'}])

        >>> generate_params(extra_params={'MODULE_NAME': 'name'}, apply_to_all={'FREQUENCY': {'frequency': [1, 2]}},
        ...                 modes=['scheduled', 'realtime'])
        ([{'FIM_MODE': '', 'MODULE_NAME': 'name', 'FREQUENCY': {'frequency': 1}},
        {'FIM_MODE': {'realtime': 'yes'}, 'MODULE_NAME': 'name', 'FREQUENCY': {'frequency': 1}},
        {'FIM_MODE': '', 'MODULE_NAME': 'name', 'FREQUENCY': {'frequency': 2}},
        {'FIM_MODE': {'realtime': 'yes'}, 'MODULE_NAME': 'name', 'FREQUENCY': {'frequency': 2}}],
        [{'fim_mode': 'scheduled', 'module_name': 'name', 'frequency': {'frequency': 1}},
        {'fim_mode': 'realtime', 'module_name': 'name', 'frequency': {'frequency': 1}},
        {'fim_mode': 'scheduled', 'module_name': 'name', 'frequency': {'frequency': 2}},
        {'fim_mode': 'realtime', 'module_name': 'name', 'frequency': {'frequency': 2}}])

        >>> generate_params(extra_params={'LIST_OF_VALUES': {'list': [[1,2,3]]}, 'MODULE_NAME': 'name'},
        ...                 modes=['scheduled'])
        ([{'FIM_MODE': '', 'LIST_OF_VALUES': {'list': [1, 2, 3]}, 'MODULE_NAME': 'name'}],
        [{'fim_mode': 'scheduled', 'list_of_values': [1, 2, 3], 'module_name': 'name'}])

    Args:
        extra_params (dict, optional): Dictionary with all the extra parameters to add for every mode. Default `None`
        apply_to_all (iterable object or generator object): dictionary with all the extra parameters to add to
            every configuration. Default `None`
        modes (list, optional): FIM modes to be applied. Default `None` (scheduled, realtime and whodata)

    Returns:
        tuple (list, list): Tuple with the list of parameters and the list of metadata.
    """

    def transform_param(mutable_object: dict):
        """Transform `mutable_object` into a valid data structure."""
        for k, v in mutable_object.items():
            if isinstance(v, dict):
                for v_key, v_value in v.items():
                    mutable_object[k][v_key] = v_value if isinstance(v_value, list) else [v_value] * len(modes)
            elif not isinstance(v, list):
                mutable_object[k] = [v] * len(modes)

    fim_param = []
    fim_metadata = []

    # Get FIM params and metadata
    modes = modes if modes else ['scheduled', 'realtime', 'whodata']
    for mode in modes:
        param, metadata = get_fim_mode_param(mode)
        if param:
            fim_param.append(param)
            fim_metadata.append(metadata)

    # If we have extra_params to add, assert they have the exact number of elements as modes
    # Also, if there aren't extra_params, let `add` to False to at least put `FIM_MODES`
    add = False
    if extra_params:
        transform_param(extra_params)
        for _, value in extra_params.items():
            if isinstance(value, dict):
                assert len(next(iter(value.values()))) == len(modes), 'Length not equal between extra_params values ' \
                                                                      'and modes'
            else:
                assert len(value) == len(modes), 'Length not equal between extra_params values and modes'
        add = True

    params = []
    metadata = []

    # Iterate over fim_mode params and metadata and add one configuration for every existing fim_mode
    for i, (fim_mode_param, fim_mode_meta) in enumerate(zip(fim_param, fim_metadata)):
        p_aux: dict = deepcopy(fim_mode_param)
        m_aux: dict = deepcopy(fim_mode_meta)
        if add:
            for key, value in extra_params.items():
                p_aux[key] = {k: v[i] for k, v in value.items()} if isinstance(value, dict) else \
                    value[i] if isinstance(value, list) else value
                m_aux[key.lower()] = next(iter(value.values()))[i] if isinstance(value, dict) else \
                    value[i] if isinstance(value, list) else value
        params.append(p_aux)
        metadata.append(m_aux)

    # Append new parameters and metadata for every existing configuration
    if apply_to_all:
        aux_params = deepcopy(params)
        aux_metadata = deepcopy(metadata)
        params.clear()
        metadata.clear()
        for element in apply_to_all:
            for p_dict, m_dict in zip(aux_params, aux_metadata):
                params.append({**p_dict, **element})
                metadata.append({**m_dict, **{wildcard.lower(): value for wildcard, value in element.items()}})

    return params, metadata


def get_fim_mode_param(mode, key='FIM_MODE'):
    """Get the parameters for the FIM mode.

    This is useful to generate the directories tag with several fim modes. It also
    takes into account the current platform so realtime and whodata does not apply
    to darwin.

    Args:
        mode (string): Must be one of the following 'scheduled', 'realtime' or 'whodata'
        key (string, optional): Name of the placeholder expected in the target configuration. Default 'FIM_MODE'

    Returns:
        tuple (dict, dict):
            Params: The key is `key` and the value is the string to be replaced in the target configuration.
            Metadata: The key is `key` in lowercase and the value is always `mode`.
    """

    if mode not in global_parameters.fim_mode:
        return None, None

    metadata = {key.lower(): mode}
    if mode == 'scheduled':
        return {key: ''}, metadata
    elif mode == 'realtime' and sys.platform not in _os_excluded_from_rt_wd:
        return {key: {'realtime': 'yes'}}, metadata
    elif mode == 'whodata' and sys.platform not in _os_excluded_from_rt_wd:
        return {key: {'whodata': 'yes'}}, metadata
    else:
        return None, None


def check_fim_start(file_monitor):
    """Check if realtime starts, whodata starts or ends the initial FIM scan.

    Args:
        file_monitor (FileMonitor): file log monitor to detect events.
    """
    mode = global_parameters.current_configuration['metadata']['fim_mode']
    if mode == 'realtime':
        detect_realtime_start(file_monitor)
    elif mode == 'whodata':
        detect_whodata_start(file_monitor)
    else:
        detect_initial_scan(file_monitor)


# Create folder and file inside
def create_folder_file(host_manager, folder_path):
    # Create folder
    host_manager.run_command('wazuh-agent1', f'mkdir {folder_path}')

    # Create file
    host_manager.run_command('wazuh-agent1', f'touch {folder_path}/{folder_path}.txt')


# Check that fim scan end
def wait_for_fim_scan_end(HostMonitor, inventory_path, messages_path, tmp_path):
    HostMonitor(inventory_path=inventory_path,
                messages_path=messages_path,
                tmp_path=tmp_path).run()


# Function that use to run a script inside remote host to execute queries to DB
def query_db(host_manager, script, db_path, query):
    return host_manager.run_command('wazuh-manager', "python {} --db_path {} --query {}".format(script, db_path, query))<|MERGE_RESOLUTION|>--- conflicted
+++ resolved
@@ -1093,7 +1093,6 @@
     return None
 
 
-<<<<<<< HEAD
 def callback_detect_registry_integrity_event(line):
     event = callback_detect_integrity_event(line)
     if event and event['component'] == 'fim_registry_key':
@@ -1126,8 +1125,6 @@
     return None
 
 
-=======
->>>>>>> 0ec80883
 def callback_detect_integrity_state(line):
     event = callback_detect_integrity_event(line)
     if event:
@@ -1137,28 +1134,22 @@
 
 
 def callback_start_synchronization(line):
-<<<<<<< HEAD
-=======
     """ Callback that detects if a line contains the FIM sync module has started.
 
     Args:
         line (String): string line to be checked by callback in File_Monitor.
     """
->>>>>>> 0ec80883
     if 'FIM sync module started' in line:
         return line
     return None
 
 
 def callback_detect_synchronization(line):
-<<<<<<< HEAD
-=======
     """ Callback that detects if a line contains a FIM sync has started.
 
     Args:
         line (String): string line to be checked by callback in File_Monitor.
     """
->>>>>>> 0ec80883
     if 'Executing FIM sync' in line:
         return line
     return None
