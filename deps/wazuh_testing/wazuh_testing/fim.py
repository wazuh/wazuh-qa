--- conflicted
+++ resolved
@@ -1931,19 +1931,12 @@
         if triggers_event_delete:
             logger.info("'deleted' {} detected as expected.\n".format("events" if len(value_list) > 1 else "event"))
 
-<<<<<<< HEAD
-        log_monitor.start(timeout=global_parameters.default_timeout, callback=callback_detect_end_scan,
-                          update_position=True,
-                          error_message=f'End of scheduled scan not detected after '
-                          f'{global_parameters.default_timeout} seconds')
-=======
-            # Update the position of the log to the end of the scan
-            if time_travel:
-                log_monitor.start(timeout=global_parameters.default_timeout, callback=callback_detect_end_scan,
-                                  update_position=True,
-                                  error_message=f'End of scheduled scan not detected after '
-                                  f"{global_parameters.default_timeout} seconds")
->>>>>>> c7b918f6
+        # Update the position of the log to the end of the scan
+        if time_travel:
+            log_monitor.start(timeout=global_parameters.default_timeout, callback=callback_detect_end_scan,
+                              update_position=True,
+                              error_message=f'End of scheduled scan not detected after '
+                              f"{global_parameters.default_timeout} seconds")
 
     def registry_key_cud(root_key, registry_sub_key, log_monitor, arch=KEY_WOW64_64KEY, key_list=['test_key'],
                          time_travel=False, min_timeout=1, options=None, triggers_event=True, triggers_event_add=True,
