--- conflicted
+++ resolved
@@ -1,186 +1,174 @@
-# Copyright (C) 2015-2022, Wazuh Inc.
-# Created by Wazuh, Inc. <info@wazuh.com>.
-# This program is free software; you can redistribute it and/or modify it under the terms of GPLv2
-
-import re
-import json
-
-from datetime import datetime
-<<<<<<< HEAD
-from wazuh_testing import logger, T_30, LOG_FILE_PATH
-from wazuh_testing.tools.monitoring import generate_monitoring_callback, FileMonitor
-=======
-from wazuh_testing import logger
-from wazuh_testing.tools.monitoring import generate_monitoring_callback
->>>>>>> 1333324d
-from wazuh_testing.modules import fim
-
-
-# Callbacks
-def callback_detect_event(line):
-    """
-    Detect an 'event' type FIM log.
-    """
-    msg = fim.CB_DETECT_FIM_EVENT
-    match = re.match(msg, line)
-    if not match:
-        return None
-
-    try:
-        json_event = json.loads(match.group(1))
-        if json_event['type'] == 'event':
-            return json_event
-    except (json.JSONDecodeError, AttributeError, KeyError) as e:
-        logger.warning(f"Couldn't load a log line into json object. Reason {e}")
-
-
-def callback_detect_end_scan(line):
-    """ Callback that detects if a line in a log is an end of scheduled scan event
-    Args:
-        line (String): string line to be checked by callback in FileMonitor.
-    """
-    msg = fim.CB_DETECT_FIM_EVENT
-    match = re.match(msg, line)
-    if not match:
-        return None
-
-    try:
-        if json.loads(match.group(1))['type'] == 'scan_end':
-            return True
-    except (json.JSONDecodeError, AttributeError, KeyError) as e:
-        logger.warning(f"Couldn't load a log line into json object. Reason {e}")
-
-
-def callback_detect_scan_start(line):
-    """ Callback that detects if a line in a log is the start of a scheduled scan or initial scan.
-    Args:
-        line (String): string line to be checked by callback in FileMonitor.
-    """
-    msg = fim.CB_DETECT_FIM_EVENT
-    match = re.match(msg, line)
-    if not match:
-        return None
-
-    try:
-        if json.loads(match.group(1))['type'] == 'scan_start':
-            return True
-    except (json.JSONDecodeError, AttributeError, KeyError) as e:
-        logger.warning(f"Couldn't load a log line into json object. Reason {e}")
-
-
-def callback_connection_message(line):
-    match = re.match(fim.CB_AGENT_CONNECT, line)
-    if match:
-        return True
-
-
-def callback_detect_integrity_control_event(line):
-    match = re.match(fim.CB_INTEGRITY_CONTROL_MESSAGE, line)
-    if match:
-        return json.loads(match.group(1))
-    return None
-
-
-def callback_integrity_message(line):
-    if callback_detect_integrity_control_event(line):
-        match = re.match(r"(\d{4}/\d{2}/\d{2} \d{2}:\d{2}:\d{2}).*({.*?})$", line)
-        if match:
-            return datetime.strptime(match.group(1), '%Y/%m/%d %H:%M:%S'), json.dumps(match.group(2))
-
-
-def callback_detect_registry_integrity_clear_event(line):
-    event = callback_detect_integrity_control_event(line)
-    if event and event['component'] == 'fim_registry' and event['type'] == 'integrity_clear':
-        return True
-    return None
-
-
-def callback_disk_quota_limit_reached(line):
-    match = re.match(fim.CB_FILE_EXCEEDS_DISK_QUOTA, line)
-
-    if match:
-        return match.group(2)
-
-
-# Event checkers
-<<<<<<< HEAD
-def check_fim_event(file_monitor=None, callback='', error_message=None, update_position=True,
-                              timeout=T_30, accum_results=1, file_to_monitor=LOG_FILE_PATH):
-    """Check if a vulnerability event occurs
-
-    Args:
-        file_monitor (FileMonitor): FileMonitor object to monitor the file content.
-        callback (str): log regex to check in Wazuh log
-        error_message (str): error message to show in case of expected event does not occur
-        update_position (boolean): filter configuration parameter to search in Wazuh log
-        timeout (str): timeout to check the event in Wazuh log
-        accum_results (int): Accumulation of matches.
-    """
-    file_monitor = FileMonitor(file_to_monitor) if file_monitor is None else file_monitor
-    error_message = f"Could not find this event in {file_to_monitor}: {callback}" if error_message is None else \
-        error_message
-
-    file_monitor.start(timeout=timeout, update_position=update_position, accum_results=accum_results,
-                       callback=generate_monitoring_callback(callback), error_message=error_message)
-
-=======
->>>>>>> 1333324d
-def detect_initial_scan(file_monitor):
-    """Detect initial scan when restarting Wazuh.
-
-    Args:
-        file_monitor (FileMonitor): file log monitor to detect events
-    """
-    file_monitor.start(timeout=60, callback=callback_detect_end_scan,
-                       error_message=fim.ERR_MSG_SCHEDULED_SCAN_ENDED)
-
-
-def detect_initial_scan_start(file_monitor):
-    """Detect initial scan start when restarting Wazuh.
-
-    Args:
-        file_monitor (FileMonitor): file log monitor to detect events
-    """
-    file_monitor.start(timeout=60, callback=callback_detect_scan_start,
-                       error_message=fim.ERR_MSG_SCHEDULED_SCAN_STARTED)
-
-
-def detect_realtime_start(file_monitor):
-    """Detect realtime engine start when restarting Wazuh.
-
-    Args:
-        file_monitor (FileMonitor): file log monitor to detect events
-    """
-    file_monitor.start(timeout=60, callback=generate_monitoring_callback(fim.CB_FOLDERS_MONITORED_REALTIME),
-                       error_message=fim.ERR_MSG_FOLDERS_MONITORED_REALTIME)
-
-
-def detect_whodata_start(file_monitor):
-    """Detect whodata engine start when restarting Wazuh.
-
-    Args:
-        file_monitor (FileMonitor): file log monitor to detect events
-    """
-    file_monitor.start(timeout=60, callback=generate_monitoring_callback(fim.CB_REALTIME_WHODATA_ENGINE_STARTED),
-<<<<<<< HEAD
-                       error_message=fim.ERR_MSG_WHODATA_ENGINE_EVENT)
-
-
-def detect_windows_sacl_configured(file_monitor, file):
-    
-    callback = fr".*win_whodata.*The SACL of '({file})' will be configured"
-    
-    file_monitor.start(timeout=60, callback=generate_monitoring_callback(callback),
-                       error_message=fim.ERR_MSG_SACL_CONFIGURED_EVENT)
-
-
-def detect_windows_whodata_mode_change(file_monitor, file):
-    
-    callback = fr".*set_whodata_mode_changes.*The '({file})' directory starts to be monitored in real-time mode."
-    
-    file_monitor.start(timeout=60, callback=generate_monitoring_callback(callback),
-                       error_message=fim.ERR_MSG_WHDATA_REALTIME_MODE_CHANGE_EVENT)
-=======
-                       error_message=fim.ERR_MSG_WHODATA_ENGINE_EVENT)
-
->>>>>>> 1333324d
+# Copyright (C) 2015-2022, Wazuh Inc.
+# Created by Wazuh, Inc. <info@wazuh.com>.
+# This program is free software; you can redistribute it and/or modify it under the terms of GPLv2
+
+import re
+import json
+
+from datetime import datetime
+from wazuh_testing import logger, T_30, LOG_FILE_PATH
+from wazuh_testing.tools.monitoring import generate_monitoring_callback, FileMonitor
+from wazuh_testing.modules import fim
+
+
+# Callbacks
+def callback_detect_event(line):
+    """
+    Detect an 'event' type FIM log.
+    """
+    msg = fim.CB_DETECT_FIM_EVENT
+    match = re.match(msg, line)
+    if not match:
+        return None
+
+    try:
+        json_event = json.loads(match.group(1))
+        if json_event['type'] == 'event':
+            return json_event
+    except (json.JSONDecodeError, AttributeError, KeyError) as e:
+        logger.warning(f"Couldn't load a log line into json object. Reason {e}")
+
+
+def callback_detect_end_scan(line):
+    """ Callback that detects if a line in a log is an end of scheduled scan event
+    Args:
+        line (String): string line to be checked by callback in FileMonitor.
+    """
+    msg = fim.CB_DETECT_FIM_EVENT
+    match = re.match(msg, line)
+    if not match:
+        return None
+
+    try:
+        if json.loads(match.group(1))['type'] == 'scan_end':
+            return True
+    except (json.JSONDecodeError, AttributeError, KeyError) as e:
+        logger.warning(f"Couldn't load a log line into json object. Reason {e}")
+
+
+def callback_detect_scan_start(line):
+    """ Callback that detects if a line in a log is the start of a scheduled scan or initial scan.
+    Args:
+        line (String): string line to be checked by callback in FileMonitor.
+    """
+    msg = fim.CB_DETECT_FIM_EVENT
+    match = re.match(msg, line)
+    if not match:
+        return None
+
+    try:
+        if json.loads(match.group(1))['type'] == 'scan_start':
+            return True
+    except (json.JSONDecodeError, AttributeError, KeyError) as e:
+        logger.warning(f"Couldn't load a log line into json object. Reason {e}")
+
+
+def callback_connection_message(line):
+    match = re.match(fim.CB_AGENT_CONNECT, line)
+    if match:
+        return True
+
+
+def callback_detect_integrity_control_event(line):
+    match = re.match(fim.CB_INTEGRITY_CONTROL_MESSAGE, line)
+    if match:
+        return json.loads(match.group(1))
+    return None
+
+
+def callback_integrity_message(line):
+    if callback_detect_integrity_control_event(line):
+        match = re.match(r"(\d{4}/\d{2}/\d{2} \d{2}:\d{2}:\d{2}).*({.*?})$", line)
+        if match:
+            return datetime.strptime(match.group(1), '%Y/%m/%d %H:%M:%S'), json.dumps(match.group(2))
+
+
+def callback_detect_registry_integrity_clear_event(line):
+    event = callback_detect_integrity_control_event(line)
+    if event and event['component'] == 'fim_registry' and event['type'] == 'integrity_clear':
+        return True
+    return None
+
+
+def callback_disk_quota_limit_reached(line):
+    match = re.match(fim.CB_FILE_EXCEEDS_DISK_QUOTA, line)
+
+    if match:
+        return match.group(2)
+
+
+# Event checkers
+def check_fim_event(file_monitor=None, callback='', error_message=None, update_position=True,
+                              timeout=T_30, accum_results=1, file_to_monitor=LOG_FILE_PATH):
+    """Check if a vulnerability event occurs
+
+    Args:
+        file_monitor (FileMonitor): FileMonitor object to monitor the file content.
+        callback (str): log regex to check in Wazuh log
+        error_message (str): error message to show in case of expected event does not occur
+        update_position (boolean): filter configuration parameter to search in Wazuh log
+        timeout (str): timeout to check the event in Wazuh log
+        accum_results (int): Accumulation of matches.
+    """
+    file_monitor = FileMonitor(file_to_monitor) if file_monitor is None else file_monitor
+    error_message = f"Could not find this event in {file_to_monitor}: {callback}" if error_message is None else \
+        error_message
+
+    file_monitor.start(timeout=timeout, update_position=update_position, accum_results=accum_results,
+                       callback=generate_monitoring_callback(callback), error_message=error_message)
+
+
+def detect_initial_scan(file_monitor):
+    """Detect initial scan when restarting Wazuh.
+
+    Args:
+        file_monitor (FileMonitor): file log monitor to detect events
+    """
+    file_monitor.start(timeout=60, callback=callback_detect_end_scan,
+                       error_message=fim.ERR_MSG_SCHEDULED_SCAN_ENDED)
+
+
+def detect_initial_scan_start(file_monitor):
+    """Detect initial scan start when restarting Wazuh.
+
+    Args:
+        file_monitor (FileMonitor): file log monitor to detect events
+    """
+    file_monitor.start(timeout=60, callback=callback_detect_scan_start,
+                       error_message=fim.ERR_MSG_SCHEDULED_SCAN_STARTED)
+
+
+def detect_realtime_start(file_monitor):
+    """Detect realtime engine start when restarting Wazuh.
+
+    Args:
+        file_monitor (FileMonitor): file log monitor to detect events
+    """
+    file_monitor.start(timeout=60, callback=generate_monitoring_callback(fim.CB_FOLDERS_MONITORED_REALTIME),
+                       error_message=fim.ERR_MSG_FOLDERS_MONITORED_REALTIME)
+
+
+def detect_whodata_start(file_monitor):
+    """Detect whodata engine start when restarting Wazuh.
+
+    Args:
+        file_monitor (FileMonitor): file log monitor to detect events
+    """
+    file_monitor.start(timeout=60, callback=generate_monitoring_callback(fim.CB_REALTIME_WHODATA_ENGINE_STARTED),
+                       error_message=fim.ERR_MSG_WHODATA_ENGINE_EVENT)
+
+
+def detect_windows_sacl_configured(file_monitor, file):
+    
+    callback = fr".*win_whodata.*The SACL of '({file})' will be configured"
+    
+    file_monitor.start(timeout=60, callback=generate_monitoring_callback(callback),
+                       error_message=fim.ERR_MSG_SACL_CONFIGURED_EVENT)
+
+
+def detect_windows_whodata_mode_change(file_monitor, file):
+    
+    callback = fr".*set_whodata_mode_changes.*The '({file})' directory starts to be monitored in real-time mode."
+    
+    file_monitor.start(timeout=60, callback=generate_monitoring_callback(callback),
+                       error_message=fim.ERR_MSG_WHDATA_REALTIME_MODE_CHANGE_EVENT)