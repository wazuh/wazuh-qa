# Copyright (C) 2015-2022, Wazuh Inc.
# Created by Wazuh, Inc. <info@wazuh.com>.
# This program is free software; you can redistribute it and/or modify it under the terms of GPLv2

import os
import sys
import time
import platform
from datetime import datetime, timedelta
from typing import Sequence, Union, Generator, Any
from copy import deepcopy
from hashlib import sha1

from wazuh_testing import global_parameters, logger, REGULAR, LOG_FILE_PATH, WAZUH_PATH
from wazuh_testing.tools.file import create_file, modify_file, delete_file, generate_string
from wazuh_testing.tools.monitoring import FileMonitor, generate_monitoring_callback
from wazuh_testing.tools.time import TimeMachine
from wazuh_testing.modules import fim
<<<<<<< HEAD
from wazuh_testing.modules.fim.event_monitor import (callback_detect_end_scan, callback_detect_event,
                                                     callback_value_event, CB_REGISTRY_DBSYNC_NO_DATA,
                                                     callback_detect_registry_integrity_state_event,
                                                     callback_detect_file_added_event,
                                                     callback_detect_file_modified_event,
                                                     callback_detect_file_deleted_event)
from wazuh_testing.modules.fim.classes import CustomValidator, EventChecker, RegistryEventChecker
=======
from wazuh_testing.modules.fim import event_monitor as ev
from wazuh_testing.modules.fim.classes import CustomValidator, EventChecker
>>>>>>> 3b8eb634


if sys.platform == 'win32':
    import win32con
    import win32api
    import pywintypes


# Variables
_os_excluded_from_rt_wd = ['darwin', 'sunos5']


# Functions
def get_sync_msgs(timeout, new_data=True):
    """Look for as many synchronization events as possible.

    This function will look for the synchronization messages until a Timeout is raised or 'max_events' is reached.

    Args:
        timeout (int): Timeout that will be used to get the dbsync_no_data message.
        new_data (bool): Specifies if the test will wait the event `dbsync_no_data`.

    Returns:
        A list with all the events in json format.
    """
    wazuh_log_monitor = FileMonitor(LOG_FILE_PATH)
    events = []
    if new_data:
        wazuh_log_monitor.start(timeout=timeout,
                                callback=generate_monitoring_callback(CB_REGISTRY_DBSYNC_NO_DATA),
                                error_message='Did not receive expected '
                                              '"db sync no data" event')
    for _ in range(0, fim.MAX_EVENTS_VALUE):
        try:
            sync_event = wazuh_log_monitor.start(timeout=global_parameters.default_timeout,
                                                 callback=callback_detect_registry_integrity_state_event,
                                                 accum_results=1,
                                                 error_message='Did not receive expected '
                                                               'Sending integrity control message"').result()
        except TimeoutError:
            break
        events.append(sync_event)
    return events


def find_value_in_event_list(key_path, value_name, event_list):
    """Function that looks for a key path and value_name in a list of json events.

    Args:
        path (str): Path of the registry key.
        value_name (str): Name of the value.
        event_list (list): List containing the events in JSON format.

    Returns:
        The event that matches the specified path. None if no event was found.
    """
    for event in event_list:
        if 'value_name' not in event.keys():
            continue
        if str(event['path']) == key_path and event['value_name'] == value_name:
            return event
    return None


def create_values_content(value_name, size):
    """ Create a string of data content of a given size for a specific key value"""
    return {value_name: generate_string(size, '0')}


def create_registry(key, subkey, arch):
    """Create a registry given the key and the subkey. The registry is opened if it already exists.

    Args:
        key (pyHKEY): the key of the registry (HKEY_* constants).
        subkey (str): the subkey (name) of the registry.
        arch (int): architecture of the registry (KEY_WOW64_32KEY or KEY_WOW64_64KEY).

    Returns:
         str: the key handle of the new/opened key.
    """

    if sys.platform == 'win32':
        try:
            logger.info("Creating registry key " + str(os.path.join(fim.registry_class_name[key], subkey)))

            key = win32api.RegCreateKeyEx(key, subkey, win32con.KEY_ALL_ACCESS | arch)

            return key[0]  # Ignore the flag that RegCreateKeyEx returns
        except OSError as e:
            logger.warning(f"Registry could not be created: {e}")
        except pywintypes.error as e:
            logger.warning(f"Registry could not be created: {e}")


def modify_key_perms(key, subkey, arch, user):
    """
    Modify the permissions (ACL) of a registry key.

    Args:
        key (pyHKEY): the key of the registry (HKEY_* constants).
        subkey (str): the subkey (name) of the registry.
        arch (str): architecture of the system.
        user (PySID): user that is going to be used for the modification.
    """
    if sys.platform == 'win32':
        print_arch = '[x64]' if arch == fim.KEY_WOW64_64KEY else '[x32]'
        logger.info(f"- Changing permissions of {print_arch}{os.path.join(fim.registry_class_name[key], subkey)}")

        try:
            key_h = fim.RegOpenKeyEx(key, subkey, 0, fim.KEY_ALL_ACCESS | arch)
            sd = win32api.RegGetKeySecurity(key_h, win32con.DACL_SECURITY_INFORMATION)
            acl = sd.GetSecurityDescriptorDacl()
            acl.AddAccessAllowedAce(ntc.GENERIC_ALL, user)
            sd.SetDacl(True, acl, False)

            win32api.RegSetKeySecurity(key_h, win32con.DACL_SECURITY_INFORMATION, sd)
        except OSError as e:
            logger.warning(f"Registry permissions could not be modified: {e}")
        except pywintypes.error as e:
            logger.warning(f"Registry permissions could not be modified: {e}")


def modify_registry_key_mtime(key, subkey, arch):
    """Modify the modification time of a registry key.

    Args:
        key (pyHKEY): the key handle of the registry.
        subkey (str): the subkey (name) of the registry.
        arch (str): architecture of the system.
    """

    if sys.platform == 'win32':
        print_arch = '[x64]' if arch == fim.KEY_WOW64_64KEY else '[x32]'
        logger.info(f"- Changing mtime of {print_arch}{os.path.join(fim.registry_class_name[key], subkey)}")

        try:
            key_h = fim.RegOpenKeyEx(key, subkey, 0, fim.KEY_ALL_ACCESS | arch)

            modify_registry_value(key_h, "dummy_value", fim.REG_SZ, "this is a dummy value")
            time.sleep(2)
            delete_registry_value(key_h, "dummy_value")

            fim.RegCloseKey(key_h)
            key_h = fim.RegOpenKeyEx(key, subkey, 0, fim.KEY_ALL_ACCESS)
        except OSError as e:
            logger.warning(f"Registry mtime could not be modified: {e}")
        except pywintypes.error as e:
            logger.warning(f"Registry mtime could not be modified: {e}")


def modify_registry_owner(key, subkey, arch, user):
    """Modify the owner of a registry key.

    Arch:
        key (pyHKEY): the key handle of the registry.
        subkey (str): the subkey (name) of the registry.
        arch (str): architecture of the system.
        user (pySID): identifier of the user (pySID)

    Returns:
        str: key of the registry.
    """
    if sys.platform == 'win32':
        print_arch = '[x64]' if arch == fim.KEY_WOW64_64KEY else '[x32]'
        logger.info(f"- Changing owner of {print_arch}{os.path.join(fim.registry_class_name[key], subkey)}")

        try:
            key_h = fim.RegOpenKeyEx(key, subkey, 0, fim.KEY_ALL_ACCESS | arch)
            desc = win32api.RegGetKeySecurity(key_h,
                                              win32sec.DACL_SECURITY_INFORMATION | win32sec.OWNER_SECURITY_INFORMATION)
            desc.SetSecurityDescriptorOwner(user, 0)

            win32api.RegSetKeySecurity(key_h, win32sec.OWNER_SECURITY_INFORMATION | win32sec.DACL_SECURITY_INFORMATION,
                                       desc)

            return key_h
        except OSError as e:
            logger.warning(f"Registry owner could not be modified: {e}")
        except pywintypes.error as e:
            logger.warning(f"Registry owner could not be modified: {e}")


def modify_registry(key, subkey, arch):
    """Modify a registry key.

    Args:
        key (pyHKEY): the key handle of the registry.
        subkey (str): the subkey (name) of the registry.
        arch (str): architecture of the system.
    """
    print_arch = '[x64]' if arch == fim.KEY_WOW64_64KEY else '[x32]'
    logger.info(f"Modifying registry key {print_arch}{os.path.join(fim.registry_class_name[key], subkey)}")

    modify_key_perms(key, subkey, arch, win32sec.LookupAccountName(None, f"{platform.node()}\\{os.getlogin()}")[0])
    modify_registry_owner(key, subkey, arch, win32sec.LookupAccountName(None, f"{platform.node()}\\{os.getlogin()}")[0])
    modify_registry_key_mtime(key, subkey, arch)


def modify_registry_value(key_h, value_name, type, value):
    """
    Modify the content of a registry. If the value doesn't not exists, it will be created.

    Args:
        key_h (pyHKEY): the key handle of the registry.
        value_name (str): the value to be set.
        type (int): type of the value.
        value (str): the content that will be written to the registry value.
    """
    if sys.platform == 'win32':
        try:
            logger.info(f"Modifying value '{value_name}' of type {fim.registry_value_type[type]} and value '{value}'")
            win32api.RegSetValueEx(key_h, value_name, 0, type, value)
        except OSError as e:
            logger.warning(f"Could not modify registry value content: {e}")
        except pywintypes.error as e:
            logger.warning(f"Could not modify registry value content: {e}")


def delete_registry(key, subkey, arch):
    """Delete a registry key.

    Args:
        key (pyHKEY): the key of the registry (HKEY_* constants).
        subkey (str): the subkey (name) of the registry.
        arch (int): architecture of the registry (KEY_WOW64_32KEY or KEY_WOW64_64KEY).
    """
    if sys.platform == 'win32':
        print_arch = '[x64]' if arch == fim.KEY_WOW64_64KEY else '[x32]'
        logger.info(f"Removing registry key {print_arch}{str(os.path.join(fim.registry_class_name[key], subkey))}")

        try:
            key_h = win32api.RegOpenKeyEx(key, subkey, 0, win32con.KEY_ALL_ACCESS | arch)
            win32api.RegDeleteTree(key_h, None)
            win32api.RegDeleteKeyEx(key, subkey, samDesired=arch)
        except OSError as e:
            logger.warning(f"Couldn't remove key {str(os.path.join(fim.registry_class_name[key], subkey))}: {e}")
        except pywintypes.error as e:
            logger.warning(f"Couldn't remove key {str(os.path.join(fim.registry_class_name[key], subkey))}: {e}")


def delete_registry_value(key_h, value_name):
    """Delete a registry value from a registry key.

    Args:
        key_h (pyHKEY): the key handle of the registry.
        value_name (str): the value to be deleted.
    """
    if sys.platform == 'win32':
        logger.info(f"Removing registry value {value_name}.")

        try:
            win32api.RegDeleteValue(key_h, value_name)
        except OSError as e:
            logger.warning(f"Couldn't remove registry value {value_name}: {e}")
        except pywintypes.error as e:
            logger.warning(f"Couldn't remove registry value {value_name}: {e}")


def calculate_registry_diff_paths(reg_key, reg_subkey, arch, value_name):
    """Calculate the diff folder path of a value.

    Args:
        reg_key (str): registry name (HKEY_* constants).
        reg_subkey (str): path of the subkey.
        arch (int): architecture of the registry.
        value_name (str): name of the value.

    Returns:
        tuple: diff folder path of the key and the path of the value.
    """
    key_path = os.path.join(reg_key, reg_subkey)
    folder_path = "{} {}".format("[x32]" if arch == fim.KEY_WOW64_32KEY else "[x64]",
                                 sha1(key_path.encode()).hexdigest())
    diff_file = os.path.join(WAZUH_PATH, 'queue', 'diff', 'registry', folder_path,
                             sha1(value_name.encode()).hexdigest(), 'last-entry.gz')
    return (folder_path, diff_file)


def transform_registry_list(value_list=['test_value'], value_type=fim.REG_SZ, callback=callback_value_event):
    if sys.platform == 'win32':
        if value_type in [win32con.REG_SZ, win32con.REG_MULTI_SZ]:
            value_default_content = ''
        else:
            value_default_content = 1

        aux_dict = {}
        if isinstance(value_list, list):
            for elem in value_list:
                aux_dict[elem] = (value_default_content, callback)

        elif isinstance(value_list, dict):
            for key, elem in value_list.items():
                aux_dict[key] = (elem, callback)

        else:
            raise ValueError('It can only be a list or dictionary')

        return aux_dict


def set_check_options(options):
    """ Return set of check options. If options given is none, it will return check_all"""
    options_set = fim.REQUIRED_REG_VALUE_ATTRIBUTES[fim.CHECK_ALL]
    if options is not None:
        options_set = options_set.intersection(options)
    return options_set


def registry_value_create(root_key, registry_sub_key, log_monitor, arch=fim.KEY_WOW64_64KEY, value_list=['test_value'],
                          min_timeout=1, options=None, wait_for_scan=False, scan_delay=10, triggers_event=True,
                          encoding=None, callback=callback_value_event, validators_after_create=None,
                          value_type=fim.REG_SZ):
    """Check if creation of registry value events are detected by syscheck.

        This function provides multiple tools to validate events with custom validators.

        Args:
            root_key (str): root key (HKEY_LOCAL_MACHINE, HKEY_LOCAL_USER, etc).
            registry_sub_key (str): path of the subkey that will be created.
            log_monitor (FileMonitor): file event monitor.
            arch (int): Architecture of the registry key (KEY_WOW64_32KEY or KEY_WOW64_64KEY). Default `KEY_WOW64_64KEY`
            value_list (list(str) or dict, optional): If it is a list, it will be transformed to a dict with empty
                strings in each value. Default `['test_value']`
            min_timeout (int, optional): Minimum timeout. Default `1`
            options (set, optional): Set with all the checkers. Default `None`
            wait_for_scan (boolean, optional): Boolean to determine if there will be time travels or not.
                Default `False`
            scan_delay (int, optional): time the test sleeps waiting for scan to be triggered.
            triggers_event (boolean, optional): Boolean to determine if the
                event should be raised or not. Default `True`
            encoding (str, optional): String to determine the encoding of the registry value name. Default `None`
            callback (callable, optional): Callback to use with the log monitor. Default `callback_value_event`
            validators_after_create (list, optional): List of functions that validates an event triggered when a new
                registry value is created. Each function must accept a param to receive the event
                to be validated. Default `None`
    """
    if sys.platform == 'win32':
        # Transform registry list
        if root_key not in fim.registry_parser:
            raise ValueError("root_key not valid")

        registry_path = os.path.join(root_key, registry_sub_key)

        value_list = transform_registry_list(value_list)
        if value_type in [fim.REG_SZ, fim.REG_MULTI_SZ]:
            value_added_content = 'added'
        else:
            value_added_content = 0

        options_set = set_check_options(options)

        custom_validator = CustomValidator(validators_after_create, None, None, None)

        registry_event_checker = RegistryEventChecker(log_monitor=log_monitor, registry_key=registry_path,
                                                      registry_dict=value_list, options=options_set,
                                                      custom_validator=custom_validator, encoding=encoding,
                                                      callback=callback, is_value=True)

        # Open the desired key
        key_handle = create_registry(fim.registry_parser[root_key], registry_sub_key, arch)

        # Create registry values
        for name, _ in value_list.items():
            if name in registry_path:
                continue
            modify_registry_value(key_handle, name, value_type, value_added_content)

        wait_for_scheduled_scan(wait_for_scan=wait_for_scan, interval=scan_delay, monitor=log_monitor)

        registry_event_checker.fetch_and_check('added', min_timeout=min_timeout, triggers_event=triggers_event)

        if triggers_event:
            logger.info("'added' {} detected as expected.\n".format("events" if len(value_list) > 1 else "event"))


def registry_value_update(root_key, registry_sub_key, log_monitor, arch=fim.KEY_WOW64_64KEY, value_list=['test_value'],
                          wait_for_scan=False, scan_delay=10, min_timeout=1, options=None, triggers_event=True,
                          encoding=None, callback=callback_value_event, validators_after_update=None,
                          value_type=fim.REG_SZ):
    """Check if update registry value events are detected by syscheck.

        This function provides multiple tools to validate events with custom validators.

        Args:
            root_key (str): root key (HKEY_LOCAL_MACHINE, HKEY_LOCAL_USER, etc).
            registry_sub_key (str): path of the subkey that will be created.
            log_monitor (FileMonitor): file event monitor.
            arch (int): Architecture of the registry key (KEY_WOW64_32KEY or KEY_WOW64_64KEY). Default `KEY_WOW64_64KEY`
            value_list (list(str) or dict, optional): If it is a list, it will be transformed to a dict with empty
                strings in each value. Default `['test_value']`
            wait_for_scan (boolean, optional): Boolean to determine if there will waits for scheduled scans.
                Default `False`
            scan_delay (int, optional): time the test sleeps waiting for scan to be triggered.
            min_timeout (int, optional): Minimum timeout. Default `1`
            options (set, optional): Set with all the checkers. Default `None`
            triggers_event (boolean, optional): Boolean to determine if the
                event should be raised or not. Default `True`
            encoding (str, optional): String to determine the encoding of the registry value name. Default `None`
            callback (callable, optional): Callback to use with the log monitor. Default `callback_value_event`
            validators_after_update (list, optional): List of functions that validates an event triggered
                when a new registry value is modified. Each function must accept a param to receive the event
                to be validated. Default `None`
    """
    if sys.platform == 'win32':
        # Transform registry list
        if root_key not in fim.registry_parser:
            raise ValueError("root_key not valid")

        registry_path = os.path.join(root_key, registry_sub_key)

        value_list = transform_registry_list(value_list=value_list, value_type=value_type, callback=callback)

        options_set = set_check_options(options)

        custom_validator = CustomValidator(None, validators_after_update, None, None)

        registry_event_checker = RegistryEventChecker(log_monitor=log_monitor, registry_key=registry_path,
                                                      registry_dict=value_list, options=options_set,
                                                      custom_validator=custom_validator, encoding=encoding,
                                                      callback=callback, is_value=True)

        key_handle = create_registry(fim.registry_parser[root_key], registry_sub_key, arch)

        # Modify previous registry values
        for name, content in value_list.items():
            if name in registry_path:
                continue

            modify_registry_value(key_handle, name, value_type, content[0])

        wait_for_scheduled_scan(wait_for_scan=wait_for_scan, interval=scan_delay, monitor=log_monitor)
        registry_event_checker.fetch_and_check('modified', min_timeout=min_timeout, triggers_event=triggers_event)

        if triggers_event:
            logger.info("'modified' {} detected as expected.\n".format("events" if len(value_list) > 1 else "event"))


def registry_value_delete(root_key, registry_sub_key, log_monitor, arch=fim.KEY_WOW64_64KEY, value_list=['test_value'],
                          wait_for_scan=False, scan_delay=10, min_timeout=1, options=None, triggers_event=True,
                          encoding=None, callback=callback_value_event, validators_after_delete=None,
                          value_type=fim.REG_SZ):
    """Check if delete registry value events are detected by syscheck.

    This function provides multiple tools to validate events with custom validators.

    Args:
        root_key (str): root key (HKEY_LOCAL_MACHINE, HKEY_LOCAL_USER, etc).
        registry_sub_key (str): path of the subkey that will be created.
        log_monitor (FileMonitor): file event monitor.
        arch (int): Architecture of the registry key (KEY_WOW64_32KEY or KEY_WOW64_64KEY). Default `KEY_WOW64_64KEY`
        value_list (list(str) or dict, optional): If it is a list, it will be transformed to a dict with empty
        strings in each value. Default `['test_value']`
        wait_for_scan (boolean, optional): Boolean to determine if there will waits for scheduled scans.
        Default `False`
        scan_delay (int, optional): time the test sleeps waiting for scan to be triggered.
        min_timeout (int, optional): Minimum timeout. Default `1`
        options (set, optional): Set with all the checkers. Default `None`
        triggers_event (boolean, optional): Boolean to determine if the event should be raised or not. Default `True`
        encoding (str, optional): String to determine the encoding of the registry value name. Default `None`
        callback (callable, optional): Callback to use with the log monitor. Default `callback_value_event`
        validators_after_delete (list, optional): List of functions that validates an event triggered
        when a new registry value is deleted. Each function must accept a param to receive the event
        to be validated. Default `None`
    """
    if sys.platform == 'win32':
        # Transform registry list
        if root_key not in fim.registry_parser:
            raise ValueError("root_key not valid")

        registry_path = os.path.join(root_key, registry_sub_key)

        value_list = transform_registry_list(value_list=value_list, value_type=value_type, callback=callback)

        options_set = set_check_options(options)

        custom_validator = CustomValidator(None, None, validators_after_delete, None)

        registry_event_checker = RegistryEventChecker(log_monitor=log_monitor, registry_key=registry_path,
                                                      registry_dict=value_list, options=options_set,
                                                      custom_validator=custom_validator, encoding=encoding,
                                                      callback=callback, is_value=True)

        key_handle = create_registry(fim.registry_parser[root_key], registry_sub_key, arch)

        # Delete previous registry values
        for name, _ in value_list.items():
            if name in registry_path:
                continue
            delete_registry_value(key_handle, name)

        wait_for_scheduled_scan(wait_for_scan=wait_for_scan, interval=scan_delay, monitor=log_monitor)
        registry_event_checker.fetch_and_check('deleted', min_timeout=min_timeout, triggers_event=triggers_event)

        if triggers_event:
            logger.info("'deleted' {} detected as expected.\n".format("events" if len(value_list) > 1 else "event"))


# Old Configuration framework
def generate_params(extra_params: dict = None, apply_to_all: Union[Sequence[Any], Generator[dict, None, None]] = None,
                    modes: list = None):
    """
    Expand params and metadata with optional FIM modes .

        extra_params = {'WILDCARD': {'attribute': ['list', 'of', 'values']}} - Max. 3 elements in the list of values
                            or
                    {'WILDCARD': {'attribute': 'value'}} - It will have the same value for scheduled, realtime and
                                                            whodata
                            or
                    {'WILDCARD': 'value'} - Valid when param is not an attribute. (ex: 'MODULE_NAME': __name__)
                            or
                    {'WILDCARD': ['list', 'of', 'values']} - Same as above with multiple values. The length of the list
                                                                must be the same as the length of the mode list.


        apply_to_all = Same structure as above. The difference is, these params will be applied for every existing
                        configuration. They are applied after the `extra_params`.

    Examples:
        >>> generate_params(extra_params={'REPORT_CHANGES': {'report_changes': ['yes', 'no']}, 'MODULE_NAME': 'name'},
        ...                 modes=['realtime', 'whodata'])
        ([{'FIM_MODE': {'realtime': 'yes'}, 'REPORT_CHANGES': {'report_changes': 'yes'}, 'MODULE_NAME': 'name'},
        {'FIM_MODE': {'whodata': 'yes'}, 'REPORT_CHANGES': {'report_changes': 'no'}, 'MODULE_NAME': 'name'}],
        [{'fim_mode': 'realtime', 'report_changes': 'yes', 'module_name': 'name'},
        {'fim_mode': 'whodata', 'report_changes': 'no', 'module_name': 'name'}])

        >>> generate_params(extra_params={'MODULE_NAME': 'name'}, apply_to_all={'FREQUENCY': {'frequency': [1, 2]}},
        ...                 modes=['scheduled', 'realtime'])
        ([{'FIM_MODE': '', 'MODULE_NAME': 'name', 'FREQUENCY': {'frequency': 1}},
        {'FIM_MODE': {'realtime': 'yes'}, 'MODULE_NAME': 'name', 'FREQUENCY': {'frequency': 1}},
        {'FIM_MODE': '', 'MODULE_NAME': 'name', 'FREQUENCY': {'frequency': 2}},
        {'FIM_MODE': {'realtime': 'yes'}, 'MODULE_NAME': 'name', 'FREQUENCY': {'frequency': 2}}],
        [{'fim_mode': 'scheduled', 'module_name': 'name', 'frequency': {'frequency': 1}},
        {'fim_mode': 'realtime', 'module_name': 'name', 'frequency': {'frequency': 1}},
        {'fim_mode': 'scheduled', 'module_name': 'name', 'frequency': {'frequency': 2}},
        {'fim_mode': 'realtime', 'module_name': 'name', 'frequency': {'frequency': 2}}])

        >>> generate_params(extra_params={'LIST_OF_VALUES': {'list': [[1,2,3]]}, 'MODULE_NAME': 'name'},
        ...                 modes=['scheduled'])
        ([{'FIM_MODE': '', 'LIST_OF_VALUES': {'list': [1, 2, 3]}, 'MODULE_NAME': 'name'}],
        [{'fim_mode': 'scheduled', 'list_of_values': [1, 2, 3], 'module_name': 'name'}])

    Args:
        extra_params (dict, optional): Dictionary with all the extra parameters to add for every mode. Default `None`
        apply_to_all (iterable object or generator object): dictionary with all the extra parameters to add to
            every configuration. Default `None`
        modes (list, optional): FIM modes to be applied. Default `None` (scheduled, realtime and whodata)

    Returns:
        tuple (list, list): Tuple with the list of parameters and the list of metadata.
    """

    def transform_param(mutable_object: dict):
        """Transform `mutable_object` into a valid data structure."""
        for k, v in mutable_object.items():
            if isinstance(v, dict):
                for v_key, v_value in v.items():
                    mutable_object[k][v_key] = v_value if isinstance(v_value, list) else [v_value] * len(modes)
            elif not isinstance(v, list):
                mutable_object[k] = [v] * len(modes)

    fim_param = []
    fim_metadata = []

    # Get FIM params and metadata
    modes = modes if modes else ['scheduled', 'realtime', 'whodata']
    for mode in modes:
        param, metadata = get_fim_mode_param(mode)
        if param:
            fim_param.append(param)
            fim_metadata.append(metadata)

    # If we have extra_params to add, assert they have the exact number of elements as modes
    # Also, if there aren't extra_params, let `add` to False to at least put `FIM_MODES`
    add = False
    if extra_params:
        transform_param(extra_params)
        for _, value in extra_params.items():
            if isinstance(value, dict):
                assert len(next(iter(value.values()))) == len(modes), 'Length not equal between extra_params values ' \
                                                                      'and modes'
            else:
                assert len(value) == len(modes), 'Length not equal between extra_params values and modes'
        add = True

    params = []
    metadata = []

    # Iterate over fim_mode params and metadata and add one configuration for every existing fim_mode
    for i, (fim_mode_param, fim_mode_meta) in enumerate(zip(fim_param, fim_metadata)):
        p_aux: dict = deepcopy(fim_mode_param)
        m_aux: dict = deepcopy(fim_mode_meta)
        if add:
            for key, value in extra_params.items():
                p_aux[key] = {k: v[i] for k, v in value.items()} if isinstance(value, dict) else \
                    value[i] if isinstance(value, list) else value
                m_aux[key.lower()] = next(iter(value.values()))[i] if isinstance(value, dict) else \
                    value[i] if isinstance(value, list) else value
        params.append(p_aux)
        metadata.append(m_aux)

    # Append new parameters and metadata for every existing configuration
    if apply_to_all:
        aux_params = deepcopy(params)
        aux_metadata = deepcopy(metadata)
        params.clear()
        metadata.clear()
        for element in apply_to_all:
            for p_dict, m_dict in zip(aux_params, aux_metadata):
                params.append({**p_dict, **element})
                metadata.append({**m_dict, **{wildcard.lower(): value for wildcard, value in element.items()}})

    return params, metadata


def get_fim_mode_param(mode, key='FIM_MODE'):
    """Get the parameters for the FIM mode.

    This is useful to generate the directories tag with several fim modes. It also
    takes into account the current platform so realtime and whodata does not apply
    to darwin.

    Args:
        mode (string): Must be one of the following 'scheduled', 'realtime' or 'whodata'
        key (string, optional): Name of the placeholder expected in the target configuration. Default 'FIM_MODE'

    Returns:
        tuple (dict, dict):
            Params: The key is `key` and the value is the string to be replaced in the target configuration.
            Metadata: The key is `key` in lowercase and the value is always `mode`.
    """

    if mode not in global_parameters.fim_mode:
        return None, None

    metadata = {key.lower(): mode}
    if mode == 'scheduled':
        return {key: ''}, metadata
    elif mode == 'realtime' and sys.platform not in _os_excluded_from_rt_wd:
        return {key: {'realtime': 'yes'}}, metadata
    elif mode == 'whodata' and sys.platform not in _os_excluded_from_rt_wd:
        return {key: {'whodata': 'yes'}}, metadata
    else:
        return None, None


def regular_file_cud(folder, log_monitor, file_list=['testfile0'], time_travel=False, min_timeout=1, options=None,
                     triggers_event=True, encoding=None, validators_after_create=None, validators_after_update=None,
                     validators_after_delete=None, validators_after_cud=None, event_mode=None):
    """Check if creation, update and delete events are detected by syscheck.

    This function provides multiple tools to validate events with custom validators.

    Args:
        folder (str): Path where the files will be created.
        log_monitor (FileMonitor): File event monitor.
        file_list (list(str) or dict, optional): If it is a list, it will be transformed to a dict with
            empty strings in each value. Default `['testfile0']`
        time_travel (boolean, optional): Boolean to determine if there will be time travels or not. Default `False`
        min_timeout (int, optional): Minimum timeout. Default `1`
        options (set, optional): Set with all the checkers. Default `None`
        triggers_event (boolean, optional): Boolean to determine if the event should be raised or not. Default `True`
        encoding (str, optional): String to determine the encoding of the file name. Default `None`
        validators_after_create (list, optional): List of functions that validates an event triggered when a new file
            is created. Each function must accept a param to receive the event to be validated. Default `None`
        validators_after_update (list, optional): List of functions that validates an event triggered when a new file
            is modified. Each function must accept a param to receive the event to be validated. Default `None`
        validators_after_delete (list, optional): List of functions that validates an event triggered when a new file
            is deleted. Each function must accept a param to receive the event to be validated. Default `None`
        validators_after_cud (list, optional): List of functions that validates an event triggered when a new file
            is created, modified or deleted. Each function must accept a param to receive
            the event to be validated. Default `None`
        event_mode (str, optional): Specifies the FIM scan mode to check in the events
    """

    # Transform file list
    if not isinstance(file_list, list) and not isinstance(file_list, dict):
        raise ValueError('Value error. It can only be list or dict')
    elif isinstance(file_list, list):
        file_list = {i: '' for i in file_list}

    custom_validator = CustomValidator(validators_after_create, validators_after_update,
                                       validators_after_delete, validators_after_cud)
    event_checker = EventChecker(log_monitor=log_monitor, folder=folder, file_list=file_list, options=options,
                                 custom_validator=custom_validator, encoding=encoding,
<<<<<<< HEAD
                                 callback=callback_detect_file_added_event)
=======
                                 callback=ev.callback_detect_file_added_event)
>>>>>>> 3b8eb634

    # Create text files
    for name, content in file_list.items():
        create_file(REGULAR, folder, name, content=content)

    event_checker.fetch_and_check('added', min_timeout=min_timeout, triggers_event=triggers_event,
                                  event_mode=event_mode)
    if triggers_event:
        logger.info("'added' {} detected as expected.\n".format("events" if len(file_list) > 1 else "event"))

    # Modify previous text files
    for name, content in file_list.items():
        modify_file(folder, name, is_binary=isinstance(content, bytes))

    event_checker = EventChecker(log_monitor=log_monitor, folder=folder, file_list=file_list, options=options,
                                 custom_validator=custom_validator, encoding=encoding,
<<<<<<< HEAD
                                 callback=callback_detect_file_modified_event)
=======
                                 callback=ev.callback_detect_file_modified_event)
>>>>>>> 3b8eb634
    event_checker.fetch_and_check('modified', min_timeout=min_timeout, triggers_event=triggers_event,
                                  event_mode=event_mode)
    if triggers_event:
        logger.info("'modified' {} detected as expected.\n".format("events" if len(file_list) > 1 else "event"))

    # Delete previous text files
    for name in file_list:
        delete_file(os.path.join(folder, name))

    event_checker = EventChecker(log_monitor=log_monitor, folder=folder, file_list=file_list, options=options,
                                 custom_validator=custom_validator, encoding=encoding,
<<<<<<< HEAD
                                 callback=callback_detect_file_deleted_event)
=======
                                 callback=ev.callback_detect_file_deleted_event)
>>>>>>> 3b8eb634
    event_checker.fetch_and_check('deleted', min_timeout=min_timeout, triggers_event=triggers_event,
                                  event_mode=event_mode)
    if triggers_event:
        logger.info("'deleted' {} detected as expected.\n".format("events" if len(file_list) > 1 else "event"))


def check_time_travel(time_travel: bool, interval: timedelta = timedelta(hours=13), monitor: FileMonitor = None,
                      timeout=global_parameters.default_timeout):
    """Checks if the conditions for changing the current time and date are met and call to the specific function
       depending on those conditions.

    Optionally, a monitor may be used to check if a scheduled scan has been performed.

    This function is specially useful to deal with scheduled scans that are triggered on a time interval basis.

    Args:
        time_travel (boolean): True if we need to update time. False otherwise.
        interval (timedelta, optional): time interval that will be added to system clock. Default: 13 hours.
        monitor (FileMonitor, optional): if passed, after changing system clock it will check for the end of the
            scheduled scan. The `monitor` will not consume any log line. Default `None`.
        timeout (int, optional): If a monitor is provided, this parameter sets how log to wait for the end of scan.
    Raises
        TimeoutError: if `monitor` is not `None` and the scan has not ended in the
            default timeout specified in `global_parameters`.
    """

    if 'fim_mode' in global_parameters.current_configuration['metadata'].keys():
        mode = global_parameters.current_configuration['metadata']['fim_mode']
        if mode != 'scheduled' or mode not in global_parameters.fim_mode:
            return

    if time_travel:
        before = str(datetime.now())
        TimeMachine.travel_to_future(interval)
        logger.info(f"Changing the system clock from {before} to {str(datetime.now())}")

        if monitor:
            monitor.start(timeout=timeout, callback=ev.callback_detect_end_scan,
                          update_position=False,
                          error_message=f"End of scheduled scan not detected after {timeout} seconds")


def wait_for_scheduled_scan(wait_for_scan=False, interval: timedelta = timedelta(seconds=20),
                            monitor: FileMonitor = None, timeout=global_parameters.default_timeout):
    """Checks if the conditions for waiting for a new scheduled scan.

    Optionally, a monitor may be used to check if a scheduled scan has been performed.

    This function is specially useful to deal with scheduled scans that are triggered on a time interval basis.

    Args:
        wait_scan (boolean): True if we need to update time. False otherwise.
        interval (timedelta, optional): time interval that will be waited for the scheduled scan to start.
            Default: 20 seconds.
        monitor (FileMonitor, optional): if passed, after changing system clock it will check for the end of the
            scheduled scan. The `monitor` will not consume any log line. Default `None`.
        timeout (int, optional): If a monitor is provided, this parameter sets how long to wait for the end of scan.
    Raises
        TimeoutError: if `monitor` is not `None` and the scan has not ended in the
            default timeout specified in `global_parameters`.
    """

    if 'fim_mode' in global_parameters.current_configuration['metadata'].keys():
        mode = global_parameters.current_configuration['metadata']['fim_mode']
        if mode != 'scheduled' or mode not in global_parameters.fim_mode:
            return

    if wait_for_scan:
        logger.info(f"waiting for scheduled scan to start for {interval} seconds")
        time.sleep(interval)
        if monitor:
            monitor.start(timeout=timeout, callback=callback_detect_end_scan,
                          update_position=False,
                          error_message=f"End of scheduled scan not detected after {timeout} seconds")<|MERGE_RESOLUTION|>--- conflicted
+++ resolved
@@ -16,18 +16,8 @@
 from wazuh_testing.tools.monitoring import FileMonitor, generate_monitoring_callback
 from wazuh_testing.tools.time import TimeMachine
 from wazuh_testing.modules import fim
-<<<<<<< HEAD
-from wazuh_testing.modules.fim.event_monitor import (callback_detect_end_scan, callback_detect_event,
-                                                     callback_value_event, CB_REGISTRY_DBSYNC_NO_DATA,
-                                                     callback_detect_registry_integrity_state_event,
-                                                     callback_detect_file_added_event,
-                                                     callback_detect_file_modified_event,
-                                                     callback_detect_file_deleted_event)
-from wazuh_testing.modules.fim.classes import CustomValidator, EventChecker, RegistryEventChecker
-=======
 from wazuh_testing.modules.fim import event_monitor as ev
 from wazuh_testing.modules.fim.classes import CustomValidator, EventChecker
->>>>>>> 3b8eb634
 
 
 if sys.platform == 'win32':
@@ -57,13 +47,13 @@
     events = []
     if new_data:
         wazuh_log_monitor.start(timeout=timeout,
-                                callback=generate_monitoring_callback(CB_REGISTRY_DBSYNC_NO_DATA),
+                                callback=generate_monitoring_callback(ev.CB_REGISTRY_DBSYNC_NO_DATA),
                                 error_message='Did not receive expected '
                                               '"db sync no data" event')
     for _ in range(0, fim.MAX_EVENTS_VALUE):
         try:
             sync_event = wazuh_log_monitor.start(timeout=global_parameters.default_timeout,
-                                                 callback=callback_detect_registry_integrity_state_event,
+                                                 callback=ev.callback_detect_registry_integrity_state_event,
                                                  accum_results=1,
                                                  error_message='Did not receive expected '
                                                                'Sending integrity control message"').result()
@@ -306,7 +296,7 @@
     return (folder_path, diff_file)
 
 
-def transform_registry_list(value_list=['test_value'], value_type=fim.REG_SZ, callback=callback_value_event):
+def transform_registry_list(value_list=['test_value'], value_type=fim.REG_SZ, callback=ev.callback_value_event):
     if sys.platform == 'win32':
         if value_type in [win32con.REG_SZ, win32con.REG_MULTI_SZ]:
             value_default_content = ''
@@ -338,7 +328,7 @@
 
 def registry_value_create(root_key, registry_sub_key, log_monitor, arch=fim.KEY_WOW64_64KEY, value_list=['test_value'],
                           min_timeout=1, options=None, wait_for_scan=False, scan_delay=10, triggers_event=True,
-                          encoding=None, callback=callback_value_event, validators_after_create=None,
+                          encoding=None, callback=ev.callback_value_event, validators_after_create=None,
                           value_type=fim.REG_SZ):
     """Check if creation of registry value events are detected by syscheck.
 
@@ -405,7 +395,7 @@
 
 def registry_value_update(root_key, registry_sub_key, log_monitor, arch=fim.KEY_WOW64_64KEY, value_list=['test_value'],
                           wait_for_scan=False, scan_delay=10, min_timeout=1, options=None, triggers_event=True,
-                          encoding=None, callback=callback_value_event, validators_after_update=None,
+                          encoding=None, callback=ev.callback_value_event, validators_after_update=None,
                           value_type=fim.REG_SZ):
     """Check if update registry value events are detected by syscheck.
 
@@ -467,7 +457,7 @@
 
 def registry_value_delete(root_key, registry_sub_key, log_monitor, arch=fim.KEY_WOW64_64KEY, value_list=['test_value'],
                           wait_for_scan=False, scan_delay=10, min_timeout=1, options=None, triggers_event=True,
-                          encoding=None, callback=callback_value_event, validators_after_delete=None,
+                          encoding=None, callback=ev.callback_value_event, validators_after_delete=None,
                           value_type=fim.REG_SZ):
     """Check if delete registry value events are detected by syscheck.
 
@@ -712,11 +702,7 @@
                                        validators_after_delete, validators_after_cud)
     event_checker = EventChecker(log_monitor=log_monitor, folder=folder, file_list=file_list, options=options,
                                  custom_validator=custom_validator, encoding=encoding,
-<<<<<<< HEAD
-                                 callback=callback_detect_file_added_event)
-=======
                                  callback=ev.callback_detect_file_added_event)
->>>>>>> 3b8eb634
 
     # Create text files
     for name, content in file_list.items():
@@ -733,11 +719,7 @@
 
     event_checker = EventChecker(log_monitor=log_monitor, folder=folder, file_list=file_list, options=options,
                                  custom_validator=custom_validator, encoding=encoding,
-<<<<<<< HEAD
-                                 callback=callback_detect_file_modified_event)
-=======
                                  callback=ev.callback_detect_file_modified_event)
->>>>>>> 3b8eb634
     event_checker.fetch_and_check('modified', min_timeout=min_timeout, triggers_event=triggers_event,
                                   event_mode=event_mode)
     if triggers_event:
@@ -749,11 +731,7 @@
 
     event_checker = EventChecker(log_monitor=log_monitor, folder=folder, file_list=file_list, options=options,
                                  custom_validator=custom_validator, encoding=encoding,
-<<<<<<< HEAD
-                                 callback=callback_detect_file_deleted_event)
-=======
                                  callback=ev.callback_detect_file_deleted_event)
->>>>>>> 3b8eb634
     event_checker.fetch_and_check('deleted', min_timeout=min_timeout, triggers_event=triggers_event,
                                   event_mode=event_mode)
     if triggers_event:
@@ -825,6 +803,6 @@
         logger.info(f"waiting for scheduled scan to start for {interval} seconds")
         time.sleep(interval)
         if monitor:
-            monitor.start(timeout=timeout, callback=callback_detect_end_scan,
+            monitor.start(timeout=timeout, callback=ev.callback_detect_end_scan,
                           update_position=False,
                           error_message=f"End of scheduled scan not detected after {timeout} seconds")