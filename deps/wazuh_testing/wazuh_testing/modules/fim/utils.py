--- conflicted
+++ resolved
@@ -224,15 +224,9 @@
         return None, None
 
 
-<<<<<<< HEAD
 def regular_file_cud(folder, log_monitor, file_list=['testfile0'], min_timeout=1, options=None,
                      triggers_event=True, encoding=None, validators_after_create=None, validators_after_update=None,
                      validators_after_delete=None, validators_after_cud=None, event_mode=None, escaped=False):
-=======
-def regular_file_cud(folder, log_monitor, file_list=['testfile0'], time_travel=False, min_timeout=1, options=None,
-                     triggers_event=True, encoding=None, validators_after_create=None, validators_after_update=None,
-                     validators_after_delete=None, validators_after_cud=None, event_mode=None):
->>>>>>> 3b8eb634
     """Check if creation, update and delete events are detected by syscheck.
 
     This function provides multiple tools to validate events with custom validators.
@@ -282,10 +276,7 @@
     # Modify previous text files
     for name, content in file_list.items():
         modify_file(folder, name, is_binary=isinstance(content, bytes))
-<<<<<<< HEAD
-=======
-
->>>>>>> 3b8eb634
+
     event_checker = EventChecker(log_monitor=log_monitor, folder=folder, file_list=file_list, options=options,
                                  custom_validator=custom_validator, encoding=encoding,
                                  callback=ev.callback_detect_file_modified_event)
@@ -297,10 +288,7 @@
     # Delete previous text files
     for name in file_list:
         delete_file(os.path.join(folder, name))
-<<<<<<< HEAD
-=======
-
->>>>>>> 3b8eb634
+
     event_checker = EventChecker(log_monitor=log_monitor, folder=folder, file_list=file_list, options=options,
                                  custom_validator=custom_validator, encoding=encoding,
                                  callback=ev.callback_detect_file_deleted_event)
