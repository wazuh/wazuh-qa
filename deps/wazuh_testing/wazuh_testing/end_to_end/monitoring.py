"""
Monitoring remote host files module.
------------------------------------

Description:
    This module provides functions for monitoring events, files, and alerts in a Wazuh environment.

Functions:
    - monitoring_events_multihost: Monitor events on multiple hosts concurrently.
    - generate_monitoring_logs: Generate monitoring data for logs on all agent hosts.


Copyright (C) 2015, Wazuh Inc.
Created by Wazuh, Inc. <info@wazuh.com>.
This program is a free software; you can redistribute it and/or modify it under the terms of GPLv2
"""

import re
import logging
from time import sleep
from datetime import datetime
from typing import Dict, List
from concurrent.futures import ThreadPoolExecutor, as_completed

from wazuh_testing.end_to_end import logs_filepath_os
from wazuh_testing.tools.system import HostManager


<<<<<<< HEAD
def monitoring_events_multihost(host_manager: HostManager, monitoring_data: Dict, ignore_error: bool = True,
                                scan_interval: int = 5) -> Dict:
=======
DEFAULT_SCAN_INTERVAL = 5


def monitoring_events_multihost(host_manager: HostManager, monitoring_data: Dict, ignore_timeout_error: bool = True,
                                scan_interval: int = DEFAULT_SCAN_INTERVAL) -> Dict:
>>>>>>> a0d6afea
    """
    Monitor events on multiple hosts concurrently.

    Args:
        host_manager: An instance of the HostManager class containing information about hosts.
        monitoring_data: A dictionary containing monitoring data for each host.
        ignore_timeout_error: If True, ignore TimeoutError and return the result.

    Returns:
        dict: A dictionary containing the monitoring results.

    Example of monitoring_data:
        {
           "manager1":[
              {
                 "regex":"INFO: Action for 'vulnerability_feed_manager' finished",
                 "file":"/var/ossec/logs/ossec.log",
                 "timeout":1000,
                 "n_iterations":1,
                 "greater_than_timestamp":""
              }
           ]
        }
    Example of monitoring_result:
        {
           "manager1":{
              "not_found":[
              ],
              "found":[
                 "INFO: Action for 'vulnerability_feed_manager' finished"
              ]
           }
        }
    """
    def monitoring_event(host_manager: HostManager, host: str, monitoring_elements: List[Dict],
<<<<<<< HEAD
                         ignore_error: bool = True,
                         scan_interval: int = 5) -> Dict:
=======
                         ignore_timeout_error: bool = True,
                         scan_interval: int = DEFAULT_SCAN_INTERVAL) -> Dict:
>>>>>>> a0d6afea
        """
        Monitor the specified elements on a host.

        Args:
            host_manager (HostManager): Host Manager to handle the environment
            host (str): The target host.
            monitoring_elements(List): A list of dictionaries containing regex, timeout, and file.
<<<<<<< HEAD
            ignore_error: If True, ignore TimeoutError and return the result.
=======
            ignore_timeout_error: If True, ignore TimeoutError and return the result.
>>>>>>> a0d6afea

        Raises:
            TimeoutError: If no match is found within the specified timeout.
        """
        def filter_events_by_timestamp(match_events: List) -> List:
            """
            Filter events by timestamp.

            Args:
                match_events (List): A list of events.

            Returns:
                List: A list of events that fit the timestamp.
            """
            match_that_fit_timestamp = []
            for match in match_events:
                if match.__class__ == tuple:
                    timestamp_str = match[0]
                else:
                    timestamp_str = match

                timestamp_format = "%Y/%m/%d %H:%M:%S"
                timestamp_format_parameter = "%Y-%m-%dT%H:%M:%S.%f"

                try:
                    timestamp_datetime = datetime.strptime(timestamp_str, timestamp_format)
                    greater_than_timestamp_formatted = datetime.strptime(greater_than_timestamp,
                                                                         timestamp_format_parameter)
                except ValueError:
                    raise ValueError(f"Timestamp format not supported: {timestamp_str}."
                                     'Do the regex includes the timestamp?')

                if timestamp_datetime >= greater_than_timestamp_formatted:
                    match_that_fit_timestamp.append(match)

            return match_that_fit_timestamp

        elements_not_found = []
        elements_found = []

        for element in monitoring_elements:
            regex, timeout, monitoring_file, n_iterations, greater_than_timestamp = element['regex'], \
                                                            element['timeout'], element['file'], \
                                                            element['n_iterations'], \
                                                            element.get('greater_than_timestamp', None)
            current_timeout = 0
            regex_match = False

            while current_timeout < timeout:
                file_content = host_manager.get_file_content(host, monitoring_file)
                match_regex = re.findall(regex, file_content)

                if greater_than_timestamp:
                    match_that_fit_timestamp = filter_events_by_timestamp(match_regex)
                else:
                    match_that_fit_timestamp = list(match_regex)

                if match_that_fit_timestamp and len(list(match_that_fit_timestamp)) >= n_iterations:
                    elements_found = list(match_that_fit_timestamp)
                    regex_match = True
                    break

                sleep(scan_interval)

                current_timeout = current_timeout + scan_interval

            if not regex_match:
                elements_not_found.append(element)
                if not ignore_timeout_error:
                    raise TimeoutError(f"Element not found: {element}")

        monitoring_result = {}

        if host not in monitoring_result:
            monitoring_result[host] = {}

        monitoring_result = {host: {'not_found': elements_not_found, 'found': elements_found}}

        return monitoring_result

    logging.info(f"Monitoring the following elements: {monitoring_data}")

    with ThreadPoolExecutor() as executor:
        futures = []
        for host, data in monitoring_data.items():
<<<<<<< HEAD
            futures.append(executor.submit(monitoring_event, host_manager, host, data, ignore_error, scan_interval))
=======
            futures.append(executor.submit(monitoring_event, host_manager, host, data, ignore_timeout_error, 
                                           scan_interval))
>>>>>>> a0d6afea

        results = {}
        for future in as_completed(futures):
            result = future.result()
            results.update(result)

        logging.info(f"Monitoring results: {results}")

        return results


def generate_monitoring_logs(host_manager: HostManager, regex_list: List[str], timeout_list: List[int],
                             hosts: List[str], n_iterations=1, greater_than_timestamp: str = '') -> Dict:
    """
    Generate monitoring data for logs on all provided hosts.

    Args:
        host_manager: An instance of the HostManager class containing information about hosts.
        regex_list: A list of regular expressions for monitoring.
        timeout_list: A list of timeout values for monitoring.
        hosts: A list of target hosts.
        n_iterations: The number of iterations to find the regex. Defaults to 1.
        greater_than_timestamp: The timestamp to filter the results. Defaults to None.

    Returns:
        dict: Monitoring data for logs on all agent hosts.

    Example of monitoring_data:
        {
           "agent1":[
              {
                 "regex":["INFO: Action for 'vulnerability_feed_manager' finished"],
                 "file":"/var/ossec/logs/ossec.log",
                 "timeout":1000,
                 "n_iterations":1,
                 "greater_than_timestamp":""
              }
           ]
        }

    """
    monitoring_data = {}

    for host in hosts:
        monitoring_data[host] = []
        for index, regex_index in enumerate(regex_list):
            os_name = host_manager.get_host_variables(host)['os_name']
            monitoring_data[host].append({
                'regex': regex_index,
                'file': logs_filepath_os[os_name],
                'timeout': timeout_list[index],
                'n_iterations': n_iterations,
                'greater_than_timestamp': greater_than_timestamp
            })

    return monitoring_data<|MERGE_RESOLUTION|>--- conflicted
+++ resolved
@@ -26,16 +26,11 @@
 from wazuh_testing.tools.system import HostManager
 
 
-<<<<<<< HEAD
-def monitoring_events_multihost(host_manager: HostManager, monitoring_data: Dict, ignore_error: bool = True,
-                                scan_interval: int = 5) -> Dict:
-=======
 DEFAULT_SCAN_INTERVAL = 5
 
 
 def monitoring_events_multihost(host_manager: HostManager, monitoring_data: Dict, ignore_timeout_error: bool = True,
                                 scan_interval: int = DEFAULT_SCAN_INTERVAL) -> Dict:
->>>>>>> a0d6afea
     """
     Monitor events on multiple hosts concurrently.
 
@@ -71,13 +66,8 @@
         }
     """
     def monitoring_event(host_manager: HostManager, host: str, monitoring_elements: List[Dict],
-<<<<<<< HEAD
-                         ignore_error: bool = True,
-                         scan_interval: int = 5) -> Dict:
-=======
                          ignore_timeout_error: bool = True,
                          scan_interval: int = DEFAULT_SCAN_INTERVAL) -> Dict:
->>>>>>> a0d6afea
         """
         Monitor the specified elements on a host.
 
@@ -85,11 +75,7 @@
             host_manager (HostManager): Host Manager to handle the environment
             host (str): The target host.
             monitoring_elements(List): A list of dictionaries containing regex, timeout, and file.
-<<<<<<< HEAD
-            ignore_error: If True, ignore TimeoutError and return the result.
-=======
             ignore_timeout_error: If True, ignore TimeoutError and return the result.
->>>>>>> a0d6afea
 
         Raises:
             TimeoutError: If no match is found within the specified timeout.
@@ -175,12 +161,8 @@
     with ThreadPoolExecutor() as executor:
         futures = []
         for host, data in monitoring_data.items():
-<<<<<<< HEAD
-            futures.append(executor.submit(monitoring_event, host_manager, host, data, ignore_error, scan_interval))
-=======
             futures.append(executor.submit(monitoring_event, host_manager, host, data, ignore_timeout_error, 
                                            scan_interval))
->>>>>>> a0d6afea
 
         results = {}
         for future in as_completed(futures):
