"""
Remote Operations Module.
-------------------------

This module provides functions for launching remote operations on hosts and managing vulnerability checks.

It utilizes the Wazuh testing framework, including the HostManager class for handling
remote hosts and various tools for indexer API interactions.

Functions:
    - launch_remote_operation: Launch a remote operation on a specified host.
    - check_vuln_state_index: Check the vulnerability state index for a host.
    - check_vuln_alert_indexer: Check vulnerability alerts in the indexer for a host.
    - check_vuln_alert_api: Check vulnerability alerts via API for a host.
    - launch_parallel_operations: Launch parallel remote operations on multiple hosts.


Copyright (C) 2015, Wazuh Inc.
Created by Wazuh, Inc. <info@wazuh.com>.
This program is a free software; you can redistribute it and/or modify it under the terms of GPLv2
"""
import logging
import threading

from typing import Dict, List, Any
from datetime import datetime, timezone
from concurrent.futures import ThreadPoolExecutor

from wazuh_testing.end_to_end.waiters import wait_syscollector_and_vuln_scan
from wazuh_testing.tools.system import HostManager
from wazuh_testing.end_to_end.vulnerability_detector import check_vuln_alert_indexer, check_vuln_state_index, \
<<<<<<< HEAD
        load_packages_metadata, get_vulnerabilities_from_states_by_agent, get_vulnerabilities_from_alerts_by_agent, \
        Vulnerability
from wazuh_testing.end_to_end.indexer_api import get_indexer_values
from wazuh_testing.modules.syscollector import TIMEOUT_SYSCOLLECTOR_SCAN
=======
        load_packages_metadata, parse_vulnerability_detector_alerts
from wazuh_testing.end_to_end.indexer_api import get_indexer_values, \
        create_vulnerability_states_indexer_filter, create_alerts_filter
>>>>>>> 89b12502

def get_vulnerabilities_not_found(vulnerabilities_found: List, expected_vulnerabilities: List) -> List:
    """
    Get the vulnerabilities not found in the list of expected vulnerabilities.

    Args:
        vulnerabilities_found (list): List of vulnerabilities found.
        expected_vulnerabilities (list): List of expected vulnerabilities.

    Returns:
        list: List of vulnerabilities not found.
    """
    vulnerabilities_not_found = []
    for vulnerability in expected_vulnerabilities:
        if vulnerability not in vulnerabilities_found:
            vulnerabilities_not_found.append(vulnerability)

<<<<<<< HEAD
    return vulnerabilities_not_found


def get_missing_vulnerabilities(vulnerabilities_by_agent: Dict, expected_vulnerabilities_by_agent: Dict) -> Dict:
    """
    Get the missing vulnerabilities in the list of expected vulnerabilities.

    Args:
        vulnerabilities_by_agent (dict): Dictionary containing the vulnerabilities found by agent.
        expected_vulnerabilities_by_agent (dict): Dictionary containing the expected vulnerabilities by agent.
=======
    for agent in host_manager.get_group_hosts('agent'):
        alerts_filter = create_alerts_filter(agent, current_datetime)
        index_vuln_filter = create_vulnerability_states_indexer_filter(agent, current_datetime)

        agent_all_alerts = parse_vulnerability_detector_alerts(get_indexer_values(host_manager,
                                                                                  filter=alerts_filter)['hits']['hits'])
        agent_all_vulnerabilities = get_indexer_values(host_manager, filter=index_vuln_filter,
                                                       index='wazuh-states-vulnerabilities')['hits']['hits']
>>>>>>> 89b12502

    Returns:
        dict: Dictionary containing the missing vulnerabilities.
    """
    missing_vulnerabilities = {}
    for agent, vulnerabilities in expected_vulnerabilities_by_agent.items():
        missing_vulnerabilities[agent] = get_vulnerabilities_not_found(vulnerabilities_by_agent[agent], vulnerabilities)

    return missing_vulnerabilities


def calculate_expected_vulnerabilities_by_agent(host_manager: HostManager, packages_data: Dict) -> Dict:
    """
    Calculate the expected vulnerabilities by agent.

    Args:
        host_manager (HostManager): An instance of the HostManager class containing information about hosts.
        packages_data (dict): Dictionary containing package data.

    Returns:
        dict: Dictionary containing the expected vulnerabilities by agent.
    """
    expected_vulnerabilities_by_agent = {}
    for agent in host_manager.get_group_hosts('agent'):
        expected_vulnerabilities_by_agent[agent] = []
        for package_id in packages_data:
            expected_vulnerabilities_by_agent[agent].extend(packages_data[package_id]['CVE'])

    return expected_vulnerabilities_by_agent


def get_expected_vulnerabilities_for_package(host_manager: HostManager, host: str,
                                             package_id: str, check: Dict) -> Dict:

    package_data = load_packages_metadata()[package_id]
    vulnerabilities_list = []

    host_os_name = host_manager.get_host_variables(host)['os'].split('_')[0]
    host_os_arch = host_manager.get_host_variables(host)['architecture']
    system = host_manager.get_host_variables(host)['os_name']

    if system == 'linux':
        system = host_manager.get_host_variables(host)['os'].split('_')[0]

    package_system = get_package_system(host, host_manager)

    for cve in package_data['CVE']:
        vulnerability = Vulnerability(cve, package_data['package_name'], package_data['package_version'], host_os_arch)
        vulnerabilities_list.append(vulnerability)

    vulnerabilities = sorted(vulnerabilities_list,
                             key=lambda x: (x.cve, x.package_name, x.package_version, x.architecture))

    expected_vuln = {
        'alerts': vulnerabilities if check.get('alerts', True) else [],
        'index': vulnerabilities if check.get('states', True) else []
    }

    return expected_vuln


def filter_vulnerabilities_by_packages(host_manager: HostManager, vulnerabilities: Dict,
                                       packages_data: Dict) -> Dict:
    filtered_vulnerabilities = {}
    for host in vulnerabilities.keys():
        filtered_vulnerabilities[host] = []
        host_os_name = host_manager.get_host_variables(host)['os'].split('_')[0]
        host_os_arch = host_manager.get_host_variables(host)['architecture']

        package_id = packages_data[host_os_name][host_os_arch]
        package_data = load_packages_metadata()[package_id]
        package_name = package_data['package_name']

        for vulnerability in vulnerabilities[host]:
            if vulnerability.package_name == package_name:
                filtered_vulnerabilities[host].append(vulnerability)

    return filtered_vulnerabilities


def get_expected_vulnerabilities_by_agent(host_manager: HostManager, agents_list: List, packages_data: Dict) -> Dict:
    """
    Get the expected vulnerabilities by agent.

    Args:
        host_manager (HostManager): An instance of the HostManager class containing information about hosts.
        packages_data (dict): Dictionary containing package data.

    Returns:
        dict: Dictionary containing the expected vulnerabilities by agent.
    """

    expected_vulnerabilities_by_agent = {}
    for agent in agents_list:
        host_os_name = host_manager.get_host_variables(agent)['os'].split('_')[0]
        host_os_arch = host_manager.get_host_variables(agent)['architecture']

        expected_vulnerabilities_by_agent[agent] = []
        package_id = packages_data[host_os_name][host_os_arch]

        expected_vulnerabilities = get_expected_vulnerabilities_for_package(host_manager, agent, package_id,)
        expected_vulnerabilities_by_agent[agent] = expected_vulnerabilities

    return expected_vulnerabilities_by_agent


def get_package_url_for_host(host: str, package_id: str, host_manager: HostManager,
                             operation_data: Dict[str, Any]) -> str:

    host_os_name = host_manager.get_host_variables(host)['os'].split('_')[0]
    host_os_arch = host_manager.get_host_variables(host)['architecture']
    system = host_manager.get_host_variables(host)['os_name']

    if system == 'linux':
        system = host_manager.get_host_variables(host)['os'].split('_')[0]

    install_package_data = operation_data['package']

    try:
        package_id = install_package_data[host_os_name][host_os_arch]
        package_data = load_packages_metadata()[package_id]
        package_url = package_data['urls'][host_os_name][host_os_arch]

        return package_url
    except KeyError:
        raise ValueError(f"Package for {host_os_name} and {host_os_arch} not found. Maybe {host} OS is not supported.")


def get_package_uninstallation_name(host: str, package_id: str, host_manager: HostManager,
                             operation_data: Dict[str, Any]) -> str:
    host_os_name = host_manager.get_host_variables(host)['os'].split('_')[0]
    host_os_arch = host_manager.get_host_variables(host)['architecture']
    system = host_manager.get_host_variables(host)['os_name']

    if system == 'linux':
        system = host_manager.get_host_variables(host)['os'].split('_')[0]

    install_package_data = operation_data['package']
    try:
        package_id = install_package_data[host_os_name][host_os_arch]
        package_data = load_packages_metadata()[package_id]
        package_uninstall_name = package_data['uninstall_name']

        return package_uninstall_name
    except KeyError:
        raise ValueError(f"Package for {host_os_name} and {host_os_arch} not found uninstall name.")


def get_package_uninstallation_playbook(host: str, package_id: str, host_manager: HostManager,
                             operation_data: Dict[str, Any]) -> str:
    host_os_name = host_manager.get_host_variables(host)['os'].split('_')[0]
    host_os_arch = host_manager.get_host_variables(host)['architecture']
    system = host_manager.get_host_variables(host)['os_name']

    if system == 'linux':
        system = host_manager.get_host_variables(host)['os'].split('_')[0]

    install_package_data = operation_data['package']
    try:
        package_id = install_package_data[host_os_name][host_os_arch]
        package_data = load_packages_metadata()[package_id]
        package_uninstall_name = package_data['uninstall_custom_playbook']

        return package_uninstall_name
    except KeyError:
        raise ValueError(f"Custom installation playbook for {host_os_name} and {host_os_arch} not found uninstall name.")


def get_package_system(host: str, host_manager: HostManager) -> str:
    system = host_manager.get_host_variables(host)['os_name']
    if system == 'linux':
        system = host_manager.get_host_variables(host)['os'].split('_')[0]

    return system


def get_vulnerabilities(host_manager: HostManager, agent_list, packages_data: Dict,
                          greater_than_timestamp: str = '') -> Dict:

    result = {}
    wait_syscollector_and_vuln_scan(host_manager, TIMEOUT_SYSCOLLECTOR_SCAN, greater_than_timestamp=greater_than_timestamp,
                                    agent_list=agent_list)
    vulnerabilities = get_vulnerabilities_from_states_by_agent(host_manager, agent_list,
                                            greater_than_timestamp=greater_than_timestamp)
    alerts = get_vulnerabilities_from_alerts_by_agent(host_manager, agent_list,
                                                    greater_than_timestamp=greater_than_timestamp)
    package_vulnerabilities = filter_vulnerabilities_by_packages(host_manager, vulnerabilities, packages_data)
    alerts_vulnerabilities = filter_vulnerabilities_by_packages(host_manager, alerts['affected'] , packages_data)
    alerts_vulnerabilities_mitigated = filter_vulnerabilities_by_packages(host_manager, alerts['mitigated'] , packages_data)

    result['index_vulnerabilities'] = package_vulnerabilities
    result['alerts_vulnerabilities'] = alerts_vulnerabilities
    result['mitigated_vulnerabilities'] = alerts_vulnerabilities_mitigated

    return result

def install_package(host: str, operation_data: Dict[str, Any], host_manager: HostManager) -> Dict:
    """
    Install a package on the specified host.

    Args:
        host (str): The target host on which to perform the operation.
        operation_data (dict): Dictionary containing operation details.
        host_manager (HostManager): An instance of the HostManager class containing information about hosts.

    Raises:
        ValueError: If the specified operation is not recognized.
    """
    result = {
        'success': True,
    }

    logging.info(f"Installing package on {host}")
    package_url = get_package_url_for_host(host, operation_data['package'],
                                           host_manager, operation_data)
    package_system = get_package_system(host, host_manager)

    utc_now_timestamp = datetime.utcnow()
    current_datetime = utc_now_timestamp.strftime("%Y-%m-%dT%H:%M:%S")

    try:
        host_manager.install_package(host, package_url, package_system)
    except Exception as e:
        logging.error(f"Error installing package on {host}: {e}")
        result['success'] = False

    # check_options = operation_data.get('check', {})
    # check_vuln = check_options.get('alerts') or check_options.get('states') if check_options else False
    # if result['success'] and check_vuln:
    #     result['vulnerabilities'] = get_vulnerabilities(host_manager, host,
    #                                                     operation_data['package'],
    #                                                     current_datetime)
    #     result['expected_vulnerabilities'] = get_expected_vulnerabilities_by_agent(host_manager, [host],
    #                                                                             operation_data['package'],
    #                                                                             operation_data['check'])[host]

    return result

def remove_package(host: str, operation_data: Dict[str, Any], host_manager: HostManager) -> Dict:
    """
    Install a package on the specified host.

    Args:
        host (str): The target host on which to perform the operation.
        operation_data (dict): Dictionary containing operation details.
        host_manager (HostManager): An instance of the HostManager class containing information about hosts.

    Raises:
        ValueError: If the specified operation is not recognized.
    """
    result = {
        'success': True,
    }

    logging.info(f"Removing package on {host}")
    package_system = get_package_system(host, host_manager)

    utc_now_timestamp = datetime.utcnow()
    current_datetime = utc_now_timestamp.strftime("%Y-%m-%dT%H:%M:%S")

    try:
        package_uninstall_name = None
        custom_uninstall_playbook = None
        try:
            package_uninstall_name = get_package_uninstallation_name(host, operation_data['package'],
                                           host_manager, operation_data)
        except ValueError:
            logging.info(f"No uninstall name found for {operation_data['package']}. Searching for custom playbook")
            custom_uninstall_playbook = operation_data['package']['uninstall_playbook'] if 'uninstall_playbook' in operation_data['package'] else None

        host_manager.remove_package(host, package_system, package_uninstall_name, custom_uninstall_playbook)

    except Exception as e:
        logging.error(f"Error removing package on {host}: {e}")
        result['success'] = False

    # check_options = operation_data.get('check', {})
    # check_vuln = check_options.get('alerts') or check_options.get('states') if check_options else False

    # if result['success'] and check_vuln:
    #     result['vulnerabilities'] = get_vulnerabilities(host_manager, host,
    #                                                     operation_data['package'],
    #                                                     greater_than_timestamp=current_datetime)
    #     result['expected_vulnerabilities'] = get_expected_vulnerabilities_by_agent(host_manager, [host],
    #                                                                             operation_data['package'],
    #                                                                             operation_data['check'])[host]

    return result


def update_package(host: str, operation_data: Dict[str, Any], host_manager: HostManager) -> Dict:
    result = {
        'success': True,
        'vulnerabilities': {
            'to': {},
            'from': {}
        },
        'expected_vulnerabilities': {
            'to': {},
            'from': {}
        }
    }

    logging.info(f"Installing package on {host}")
    package_url = get_package_url_for_host(host, operation_data['package']['to'],
                                           host_manager, operation_data)
    package_system = get_package_system(host, host_manager)

    utc_now_timestamp = datetime.utcnow()
    current_datetime = utc_now_timestamp.strftime("%Y-%m-%dT%H:%M:%S")
    try:
        host_manager.install_package(host, package_url, package_system)
    except Exception as e:
        logging.error(f"Error installing package on {host}: {e}")
        result['success'] = False

    check_options = operation_data.get('check', {})
    check_vuln = check_options.get('alerts') or check_options.get('states') if check_options else False
    # if result['success'] and check_vuln:
    #     result['vulnerabilities']['to'] = get_vulnerabilities(host_manager, host,
    #                                                       operation_data['package']['to'],
    #                                                       greater_than_timestamp=current_datetime)

    #     result['vulnerabilities']['from'] = get_vulnerabilities(host_manager, host,
    #                                                       operation_data['package']['from'],
    #                                                       greater_than_timestamp=current_datetime)

    #     expected_vulnerabilities_to = get_expected_vulnerabilities_by_agent(host_manager, [host],
    #                                                                         operation_data['package']['to'],
    #                                                                         operation_data['check'])[host]

    #     expected_vulnerabilities_from = get_expected_vulnerabilities_by_agent(host_manager, [host],
    #                                                                         operation_data['package']['from'],
    #                                                                         operation_data['check'])[host]

    #     result['expected_vulnerabilities']['to'] = expected_vulnerabilities_to
    #     result['expected_vulnerabilities']['from'] = expected_vulnerabilities_from

    return result


def launch_remote_operation(host: str, operation_data: Dict[str, Dict], host_manager: HostManager):
    operation = operation_data['operation']
    if operation in globals():
        operation_result = globals()[operation](host, operation_data, host_manager)
        logging.info(f"Operation result: {operation_result}")
        return operation_result
    else:
        raise ValueError(f"Operation {operation} not recognized")


def launch_parallel_operations(task: Dict[str, List], host_manager: HostManager,
                               target_to_ignore: List[str] = None):
    """
    Launch parallel remote operations on multiple hosts.

    Args:
        operation (list): List of dictionaries containing operation details.
        host_manager (HostManager): An instance of the HostManager class containing information about hosts.
    """

    hosts_to_ignore = target_to_ignore if target_to_ignore else []
    target = 'agent'
    results = {}
    lock = threading.Lock()

    def launch_and_store_result(args):
        host, task, manager = args
        result = launch_remote_operation(host, task, manager)
        results[task['operation']] = {}
        with lock:
            results[task['operation']][host] = result

    with ThreadPoolExecutor() as executor:
        # Submit tasks asynchronously
        hosts_target = host_manager.get_group_hosts(target)
        hosts_to_ignore = target_to_ignore

        futures = []

        # Calculate the hosts to ignore based on previous operations results
        if target_to_ignore:
            hosts_target = [host for host in hosts_target if host not in target_to_ignore]

        logging.info(f"Launching operation {task['operation']} on {hosts_target}")

        for host in hosts_target:
            futures.append(executor.submit(launch_and_store_result, (host, task, host_manager)))

        # Wait for all tasks to complete
        for future in futures:
            future.result()

    logging.info("Results in parallel operations: {}".format(results))

    return results<|MERGE_RESOLUTION|>--- conflicted
+++ resolved
@@ -28,17 +28,12 @@
 
 from wazuh_testing.end_to_end.waiters import wait_syscollector_and_vuln_scan
 from wazuh_testing.tools.system import HostManager
+from wazuh_testing.end_to_end.indexer_api import get_indexer_values
+from wazuh_testing.modules.syscollector import TIMEOUT_SYSCOLLECTOR_SCAN
 from wazuh_testing.end_to_end.vulnerability_detector import check_vuln_alert_indexer, check_vuln_state_index, \
-<<<<<<< HEAD
         load_packages_metadata, get_vulnerabilities_from_states_by_agent, get_vulnerabilities_from_alerts_by_agent, \
         Vulnerability
-from wazuh_testing.end_to_end.indexer_api import get_indexer_values
-from wazuh_testing.modules.syscollector import TIMEOUT_SYSCOLLECTOR_SCAN
-=======
-        load_packages_metadata, parse_vulnerability_detector_alerts
-from wazuh_testing.end_to_end.indexer_api import get_indexer_values, \
-        create_vulnerability_states_indexer_filter, create_alerts_filter
->>>>>>> 89b12502
+
 
 def get_vulnerabilities_not_found(vulnerabilities_found: List, expected_vulnerabilities: List) -> List:
     """
@@ -56,7 +51,6 @@
         if vulnerability not in vulnerabilities_found:
             vulnerabilities_not_found.append(vulnerability)
 
-<<<<<<< HEAD
     return vulnerabilities_not_found
 
 
@@ -67,16 +61,6 @@
     Args:
         vulnerabilities_by_agent (dict): Dictionary containing the vulnerabilities found by agent.
         expected_vulnerabilities_by_agent (dict): Dictionary containing the expected vulnerabilities by agent.
-=======
-    for agent in host_manager.get_group_hosts('agent'):
-        alerts_filter = create_alerts_filter(agent, current_datetime)
-        index_vuln_filter = create_vulnerability_states_indexer_filter(agent, current_datetime)
-
-        agent_all_alerts = parse_vulnerability_detector_alerts(get_indexer_values(host_manager,
-                                                                                  filter=alerts_filter)['hits']['hits'])
-        agent_all_vulnerabilities = get_indexer_values(host_manager, filter=index_vuln_filter,
-                                                       index='wazuh-states-vulnerabilities')['hits']['hits']
->>>>>>> 89b12502
 
     Returns:
         dict: Dictionary containing the missing vulnerabilities.
