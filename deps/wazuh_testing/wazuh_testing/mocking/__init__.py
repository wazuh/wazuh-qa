import os
from time import sleep

import wazuh_testing
from wazuh_testing.db_interface import global_db
from wazuh_testing.db_interface import agent_db
from wazuh_testing.tools.services import control_service
from wazuh_testing.tools import client_keys
from wazuh_testing.tools.file import remove_file


SYSTEM_DATA = {
    'WINDOWS_XP': {'os_name': 'Microsoft Windows XP', 'os_major': '10', 'os_minor': '0',
                   'os_platform': 'windows', 'name': 'windows_xp', 'os_version': '1000'},
    'WINDOWS_VISTA': {'os_name': 'Microsoft Windows Vista', 'os_major': '10', 'os_minor': '0',
                      'os_platform': 'windows', 'name': 'windows_vista', 'os_version': '1000'},
    'WINDOWS_7': {'os_name': 'Microsoft Windows 7', 'os_major': '10', 'os_minor': '0',
                  'os_platform': 'windows', 'name': 'windows_7', 'os_version': '1000'},
    'WINDOWS_8': {'os_name': 'Microsoft Windows 8', 'os_major': '10', 'os_minor': '0',
                  'os_platform': 'windows', 'name': 'windows_8', 'os_version': '1000'},
    'WINDOWS_8_1': {'os_name': 'Microsoft Windows 8.1', 'os_major': '10', 'os_minor': '0',
                    'os_platform': 'windows', 'name': 'windows_8_1', 'os_version': '1000'},
    'WINDOWS_10': {'os_name': 'Microsoft Windows 10', 'os_major': '10', 'os_minor': '0',
                   'os_platform': 'windows', 'name': 'windows_10', 'os_version': '1000'},
    'WINDOWS_11': {'os_name': 'Microsoft Windows 11', 'os_major': '10', 'os_minor': '0',
                   'os_platform': 'windows', 'name': 'windows_11', 'os_version': '1000'},
    'WINDOWS_SERVER_2003': {'os_name': 'Microsoft Windows Server 2003', 'os_major': '10', 'os_minor': '0',
                            'os_platform': 'windows', 'name': 'windows_server_2013', 'os_version': '1000'},
    'WINDOWS_SERVER_2003_R2': {'os_name': 'Microsoft Windows Server 2003 R2', 'os_major': '10', 'os_minor': '0',
                               'os_platform': 'windows', 'name': 'windows_server_2003_r2', 'os_version': '1000'},
    'WINDOWS_SERVER_2008': {'os_name': 'Microsoft Windows Server 2008', 'os_major': '10', 'os_minor': '0',
                            'os_platform': 'windows', 'name': 'windows_server_2008', 'os_version': '1000'},
    'WINDOWS_SERVER_2008_R2': {'os_name': 'Microsoft Windows Server 2008 R2', 'os_major': '10', 'os_minor': '0',
                               'os_platform': 'windows', 'name': 'windows_server_2008_r2', 'os_version': '1000'},
    'WINDOWS_SERVER_2012': {'os_name': 'Microsoft Windows Server 2012', 'os_major': '10', 'os_minor': '0',
                            'os_platform': 'windows', 'name': 'windows_server_2012', 'os_version': '1000'},
    'WINDOWS_SERVER_2012_R2': {'os_name': 'Microsoft Windows Server 2012 R2', 'os_major': '10', 'os_minor': '0',
                               'os_platform': 'windows', 'name': 'windows_server_2012_r2', 'os_version': '1000'},
    'WINDOWS_SERVER_2016': {'os_name': 'Microsoft Windows Server 2016', 'os_major': '10', 'os_minor': '0',
                            'os_platform': 'windows', 'name': 'windows_server_2016', 'os_version': '1000'},
    'WINDOWS_SERVER_2019': {'os_name': 'Microsoft Windows Server 2019', 'os_major': '10', 'os_minor': '0',
                            'os_platform': 'windows', 'name': 'windows_server_2019', 'os_version': '1000'},
    'WINDOWS_SERVER_2022_1': {'os_name': 'Microsoft Windows Server 2022', 'os_major': '10', 'os_minor': '0',
                              'os_platform': 'windows', 'name': 'windows_server_2022', 'os_version': '1000'},
    'WINDOWS_SERVER_2022_2': {'os_name': 'Microsoft Windows Server 2022', 'os_major': '10', 'os_minor': '0',
                              'os_platform': 'windows', 'name': 'windows_server', 'os_version': '1000'},
    'MAC': {'os_name': 'Mac OS X', 'os_major': '10', 'os_minor': '15', 'os_platform': 'darwin',
            'name': 'macos-catalina'},
    'MACS': {'os_name': 'Mac OS X Server', 'os_major': '5', 'os_minor': '10', 'os_platform': 'darwin',
             'name': 'macos-server'},
    'ARCH': {'os_name': 'Arch Linux', 'os_major': '', 'os_minor': '', 'os_platform': '', 'name': 'archlinux'},
    'ALAS': {'hostname': 'amz', 'architecture': 'x86_64', 'os_name': 'Amazon Linux AMI', 'os_version': '2018.03',
             'os_codename': '', 'os_major': '2018', 'os_minor': '03', 'os_patch': '', 'os_build': '',
             'os_platform': 'amzn', 'sysname': 'Linux', 'release': '4.14.97-74.72.amzn1.x86_64',
             'version': 'Wazuh v4.3.0', 'os_release': '', 'checksum': '1645433796303855540', 'os_display_version': '',
             'triaged': '0', 'reference': '0886f3023b131f5bf1ecbc33f651807114cb5a53', 'name': 'amz', 'ip': '127.0.0.1',
             'register_ip': '127.0.0.1', 'internal_key': '',
             'os_uname': 'Linux |amz |4.14.97-74.72.amzn1.x86_64 |#1 SMP Tue Feb 5 20:59:30 UTC 2019 |x86_64',
             'os_arch': 'x86_64', 'config_sum': '', 'merged_sum': '', 'manager_host': 'amz', 'node_name': 'node01',
             'date_add': '1645433793', 'last_keepalive': '253402300799', 'sync_status': 'synced',
             'connection_status': 'active', 'disconnection_time': '0'},
    'ALAS2': {'hostname': 'alas2', 'architecture': 'x86_64', 'os_name': 'Amazon Linux', 'os_version': '2',
              'os_codename': '', 'os_major': '2', 'os_minor': '', 'os_patch': '', 'os_build': '', 'os_platform': 'amzn',
              'sysname': 'Linux', 'release': '4.14.198-152.320.amzn2.x86_64', 'version': 'Wazuh v4.3.0',
              'os_release': '', 'checksum': '1645538649327530789', 'name': 'alas2', 'ip': '127.0.0.1',
              'register_ip': '127.0.0.1', 'internal_key': '',
              'os_uname': 'Linux |alas2 |4.14.198-152.320.amzn2.x86_64 |#1 SMP Wed Sep 23 23:57:28 UTC 2020 |x86_64',
              'os_arch': 'x86_64', 'config_sum': '', 'merged_sum': '', 'manager_host': 'alas2', 'node_name': 'node01',
              'date_add': '1645538646', 'last_keepalive': '253402300799', 'sync_status': 'synced',
              'connection_status': 'active'},
    'ALAS_2022': {'hostname': 'alas2022', 'architecture': 'x86_64', 'os_name': 'Amazon Linux', 'os_version': '2022',
                  'os_codename': '', 'os_major': '2022', 'os_minor': '', 'os_patch': '', 'os_build': '',
                  'os_platform': 'amzn', 'sysname': 'Linux', 'release': '5.15.29-16.111.amzn2022.x86_64',
                  'version': 'Wazuh v4.4.0', 'os_release': '', 'checksum': '1645538649327530789', 'name': 'alas2022',
                  'ip': '127.0.0.1', 'register_ip': '127.0.0.1', 'internal_key': '', 'os_arch': 'x86_64',
                  'config_sum': '', 'merged_sum': '', 'manager_host': 'alas2022',  'node_name': 'node01',
                  'date_add': '1645538646', 'last_keepalive': '253402300799',  'sync_status': 'synced',
                  'connection_status': 'active'},
<<<<<<< HEAD
    'ALAS_2023': {'hostname': 'alas2023', 'architecture': 'x86_64', 'os_name': 'Amazon Linux', 'os_version': '2023',
                  'os_codename': '', 'os_major': '2023', 'os_minor': '', 'os_patch': '', 'os_build': '',
                  'os_platform': 'amzn', 'sysname': 'Linux', 'release': '6.2.0-26.111.amzn2023.x86_64',
                  'version': 'Wazuh v4.4.0', 'os_release': '', 'checksum': '1693284466493410477', 'name': 'alas2023',
                  'ip': '127.0.0.1', 'register_ip': '127.0.0.1', 'internal_key': '', 'os_arch': 'x86_64',
                  'config_sum': '', 'merged_sum': '', 'manager_host': 'alas2023',  'node_name': 'node01',
                  'date_add': '1645538646', 'last_keepalive': '253402300799',  'sync_status': 'synced',
                  'connection_status': 'active'},
=======
    'RHEL9': {'os_name': 'CentOS Linux', 'os_major': '9', 'os_minor': '1', 'os_platform': 'centos',
              'name': 'centos9', 'connection_status': 'active'},
>>>>>>> 226e09a2
    'RHEL8': {'os_name': 'CentOS Linux', 'os_major': '8', 'os_minor': '1', 'os_platform': 'centos',
              'name': 'centos8', 'connection_status': 'active'},
    'RHEL7': {'os_name': 'CentOS Linux', 'os_major': '7', 'os_minor': '1', 'os_platform': 'centos', 'os_version': '7.0',
              'name': 'centos7'},
    'RHEL6': {'os_name': 'CentOS Linux', 'os_major': '6', 'os_minor': '1', 'os_platform': 'centos', 'os_version': '6.0',
              'name': 'centos6'},
    'RHEL5': {'os_name': 'CentOS Linux', 'os_major': '5', 'os_minor': '1', 'os_platform': 'centos', 'os_version': '5.0',
              'name': 'centos5'},
    'JAMMY': {'os_name': 'Ubuntu', 'os_major': '22', 'os_minor': '04', 'os_platform': 'ubuntu',
              'name': 'Ubuntu', 'os_version': '22.04 (Jammy Jellyfish)', 'os_codename': 'jammy', 'os_arch': 'x86_64'},
    'FOCAL': {'hostname': 'focal', 'architecture': 'x86_64', 'os_name': 'Ubuntu', 'os_version': '20.04.3 LTS',
              'os_codename': 'Focal Fossa', 'os_major': '20', 'os_minor': '04', 'os_patch': '3', 'os_build': '',
              'os_platform': 'ubuntu', 'sysname': 'Linux', 'release': '5.4.0-99-generic', 'version': 'Wazuh v4.3.0',
              'os_release': '', 'checksum': '1645531600116313579', 'name': 'focal', 'ip': '127.0.0.1',
              'register_ip': '127.0.0.1', 'internal_key': '',
              'os_uname': 'Linux |focal |5.4.0-99-generic |#112-Ubuntu SMP Thu Feb 3 13:50:55 UTC 2022 |x86_64',
              'os_arch': 'x86_64', 'config_sum': '', 'merged_sum': '', 'manager_host': 'focal', 'node_name': 'node01',
              'date_add': '1645531596', 'last_keepalive': '253402300799', 'sync_status': 'synced',
              'connection_status': 'active'},
    'BIONIC': {'os_name': 'Ubuntu', 'os_major': '18', 'os_minor': '04', 'os_platform': 'ubuntu',
               'name': 'Ubuntu-bionic'},
    'XENIAL': {'os_name': 'Ubuntu', 'os_major': '16', 'os_minor': '04', 'os_platform': 'ubuntu',
               'name': 'Ubuntu-xenial'},
    'TRUSTY': {'os_name': 'Ubuntu', 'os_major': '14', 'os_minor': '04', 'os_platform': 'ubuntu',
               'name': 'Ubuntu-trusty'},
    'BOOKWORM': {'hostname': 'bookworm', 'architecture': 'x86_64', 'os_name': 'Debian GNU/Linux', 'os_version': '12',
                 'os_codename': 'bookworm', 'os_major': '12', 'os_minor': '', 'os_patch': '', 'os_build': '',
                 'os_platform': 'debian', 'sysname': 'Linux', 'release': '6.1.0-10-amd64', 'version': 'Wazuh v4.5.0',
                 'os_release': '', 'checksum': '1692739317269125720', 'name': 'bookworm', 'ip': '127.0.0.1',
                 'register_ip': '127.0.0.1', 'internal_key': '',
                 'os_uname': 'Linux |bookworm |6.1.0-10-amd64 |#1 SMP Debian 6.1.38-1 (2023-07-14) |x86_64',
                 'os_arch': 'x86_64', 'config_sum': '', 'merged_sum': '', 'manager_host': 'bookworm',
                 'node_name': 'node01', 'date_add': '1645537986', 'last_keepalive': '253402300799',
                 'sync_status': 'synced', 'connection_status': 'active'},
    'BULLSEYE': {'hostname': 'bullseye', 'architecture': 'x86_64', 'os_name': 'Debian GNU/Linux', 'os_version': '11',
                 'os_codename': 'bullseye', 'os_major': '11', 'os_minor': '', 'os_patch': '', 'os_build': '',
                 'os_platform': 'debian', 'sysname': 'Linux', 'release': '5.10.0-10-amd64', 'version': 'Wazuh v4.3.0',
                 'os_release': '', 'checksum': '1645537989645288350', 'name': 'bullseye', 'ip': '127.0.0.1',
                 'register_ip': '127.0.0.1', 'internal_key': '',
                 'os_uname': 'Linux |bullseye |5.10.0-10-amd64 |#1 SMP Debian 5.10.84-1 (2021-12-08) |x86_64',
                 'os_arch': 'x86_64', 'config_sum': '', 'merged_sum': '', 'manager_host': 'bullseye',
                 'node_name': 'node01', 'date_add': '1645537986', 'last_keepalive': '253402300799',
                 'sync_status': 'synced', 'connection_status': 'active'},
    'BUSTER': {'os_name': 'Debian GNU/Linux', 'os_major': '10', 'os_minor': '0', 'os_platform': 'debian',
               'name': 'debian10'},
    'STRETCH': {'os_name': 'Debian GNU/Linux', 'os_major': '9', 'os_minor': '0', 'os_platform': 'debian',
                'name': 'debian9'},
    'SLED11': {'hostname': 'sled', 'architecture': 'x86_64', 'os_name': 'SLED', 'os_major': '11', 'os_minor': '',
               'os_platform': 'sled', 'name': 'Desktop11', 'os_codename': 'sled'},
    'SLED12': {'hostname': 'sled', 'architecture': 'x86_64', 'os_name': 'SLED', 'os_major': '12', 'os_minor': '',
               'os_platform': 'sled', 'name': 'Desktop12', 'os_codename': 'sled'},
    'SLED15': {'hostname': 'sled', 'architecture': 'x86_64', 'os_name': 'SLED', 'os_major': '15', 'os_minor': '',
               'os_platform': 'sled', 'name': 'Desktop15', 'os_codename': 'sled'},
    'SLES11': {'hostname': 'sles', 'architecture': 'x86_64', 'os_name': 'SLES', 'os_major': '11', 'os_minor': '',
               'os_platform': 'sles', 'name': 'Server11', 'os_codename': 'sles'},
    'SLES12': {'hostname': 'sles', 'architecture': 'x86_64', 'os_name': 'SLES', 'os_major': '12', 'os_minor': '',
               'os_platform': 'sles', 'name': 'Server12', 'os_codename': 'sles'},
    'SLES15': {'hostname': 'localhost', 'architecture': 'x64', 'os_name': 'SLES', 'os_version': '15.2',
               'os_codename': '', 'os_major': '15', 'os_minor': '', 'os_patch': '', 'os_build': '',
               'os_platform': 'sles', 'sysname': 'Linux', 'release': '5.3.18-22-default', 'version': 'Wazuh v4.4.0',
               'os_release': '', 'checksum': '1652388661375945607', 'name': 'SUSE15', 'ip': '127.0.0.1',
               'register_ip': 'any', 'internal_key': '',
               'os_uname': 'Linux |localhost|5.3.18-22-default |#1 SMP Wed Jun 3 12:16:43 UTC 2020 (720aeba)|x86_64',
               'os_arch': 'x64', 'config_sum': '', 'merged_sum': '', 'manager_host': 'localhost.localdomain',
               'node_name': 'node01', 'date_add': '1652381429', 'last_keepalive': '253402300799',
               'sync_status': 'synced', 'connection_status': 'active'},
    'AlmaLinux-8': {'hostname': 'localhost', 'architecture': 'x64', 'os_name': 'AlmaLinux', 'os_version': '8',
                    'os_codename': '', 'os_major': '8', 'os_minor': '', 'os_patch': '', 'os_build': '',
                    'os_platform': 'almalinux', 'sysname': 'Linux', 'release': '5.3.18-22-default',
                    'version': 'Wazuh v4.4.0', 'os_release': '', 'checksum': '1652388661375945607',
                    'name': 'ALMALINUX8', 'ip': '127.0.0.1', 'register_ip': 'any', 'internal_key': '',
                    'os_arch': 'x64', 'config_sum': '', 'merged_sum': '', 'manager_host': 'localhost.localdomain',
                    'node_name': 'node01', 'date_add': '1652381429', 'last_keepalive': '253402300799',
                    'sync_status': 'synced', 'connection_status': 'active'}
}


def set_system(system, agent_id='000'):
    """Set custom system in global DB Agent info.

    Args:
        system (str): System to set. Available systems in SYSTEM_DATA variable.
    """
    global_db.modify_system(agent_id=agent_id, os_name=SYSTEM_DATA[system]['os_name'],
                            os_major=SYSTEM_DATA[system]['os_major'], os_minor=SYSTEM_DATA[system]['os_minor'],
                            name=SYSTEM_DATA[system]['name'])

    agent_db.update_os_info(agent_id=agent_id, os_name=SYSTEM_DATA[system]['os_name'],
                            os_major=SYSTEM_DATA[system]['os_major'], os_minor=SYSTEM_DATA[system]['os_minor'],
                            hostname=SYSTEM_DATA[system]['name'])


def create_mocked_agent(name='centos8-agent', ip='127.0.0.1', register_ip='127.0.0.1', internal_key='',
                        os_name='CentOS Linux', os_version='8.4', os_major='8', os_minor='4', os_codename='centos-8',
                        os_build='4.18.0-147.8.1.el8_1.x86_64', os_platform='#1 SMP Thu Apr 9 13:49:54 UTC 2020',
                        os_uname='x64', os_arch='x64', version='Wazuh v4.3.0', config_sum='', merged_sum='',
                        manager_host='centos-8', node_name='node01', date_add='1612942494', hostname='centos-8',
                        last_keepalive='253402300799', group='', sync_status='synced', connection_status='active',
                        client_key_secret=None, os_release='', os_patch='', release='', sysname='Linux',
                        checksum='checksum', os_display_version='', triaged='0', reference='', disconnection_time='0',
                        architecture='x64'):

    """Mock a new agent creating a new client keys entry, adding it to the global db and creating a new agent id DB.

    Args:
        name (str): Agent name.
        ip (str): Agent IP.
        register_ip (str): IP of the registered agent.
        internal_key (str): Internal key of the agent.
        os_name (str): Name of the OS.
        os_version (str): Version of the OS.
        os_major (str): Major version of the OS supported.
        os_minor (str): Minor version of the OS supported.
        os_codename (str): Codename of the OS.
        os_build (str): Build id of the OS.
        os_platform (str): Platform version of the OS.
        os_uname (str): Version and architecture of the OS.
        os_arch (str): Architecture of the OS.
        version (str): Version of the agent.
        config_sum (str): .
        merged_sum (str): .
        manager_host (str): Name of the manager.
        node_name (str): Name of the node.
        date_add (str): Date of the added/updated agent.
        hostname (str): Hostname.
        last_keepalive (str): Last keep alive timestamp reported.
        group (str): Group of the agent.
        sync_status (str): Status of the syncronization.
        connection_status (str): Status of the connection.
        client_key_secret (str): Client secret key.
        os_release (str): Os release.
        os_patch (str): Os patch.
        release (str): Release.
        sysname (str): System name.
        checksum (str): Checksum.
        os_display_version (str): OS displayed version.
        triaged (str): Triaged.
        reference (str): Reference.
        disconnection_time (str): Last disconnection time.
        architecture (str): Architecture.

    Return:
        str: Agent ID.
    """

    # Get new agent_id
    last_id = global_db.get_last_agent_id()
    agent_id = int(last_id) + 1
    agent_id_str = str(agent_id).zfill(3)  # Convert from x to 00x

    client_keys.add_client_keys_entry(agent_id_str, name, ip, client_key_secret)

    # Create the new agent
    global_db.create_or_update_agent(agent_id=agent_id_str, name=name, ip=ip, register_ip=register_ip,
                                     internal_key=internal_key, os_name=os_name, os_version=os_version,
                                     os_major=os_major, os_minor=os_minor, os_codename=os_codename, os_build=os_build,
                                     os_platform=os_platform, os_uname=os_uname, os_arch=os_arch, version=version,
                                     config_sum=config_sum, merged_sum=merged_sum, manager_host=manager_host,
                                     node_name=node_name, date_add=date_add, last_keepalive=last_keepalive, group=group,
                                     sync_status=sync_status, connection_status=connection_status,
                                     disconnection_time=disconnection_time)

    # Restart Wazuh-DB before creating new DB
    control_service('restart', daemon='wazuh-db')

    # sleep is needed since, without it, the agent database creation may fail
    sleep(3)

    # Add or update os_info related to the new created agent
    agent_db.update_os_info(agent_id=agent_id_str, hostname=hostname, architecture=os_arch, os_name=os_name,
                            os_version=os_version, os_codename=os_codename, os_major=os_major, os_minor=os_minor,
                            os_patch=os_patch, os_build=os_build, os_platform=os_platform, sysname=sysname,
                            release=release, version=version, os_release=os_release, checksum=checksum,
                            os_display_version=os_display_version, triaged=triaged, reference=reference)

    return agent_id_str


def delete_mocked_agent(agent_id):
    """Delete a mocked agent removing it from the global db, client keys and db file.

    Args:
        agent_id (str): Agent ID.
    """
    # Remove from global db
    global_db.delete_agent(agent_id)

    # Remove agent id DB file if exists
    remove_file(os.path.join(wazuh_testing.QUEUE_DB_PATH, f"{agent_id}.db"))

    # Remove entry from client keys
    client_keys.delete_client_keys_entry(agent_id)


def insert_mocked_packages(agent_id='000', num_packages=10):
    """Insert a specific number of mocked packages in the agent DB (package_1, package2 ...).

    Args:
        agent_id (str): Agent ID.
        num_packages (int): Number of packages to generate.

    Returns:
        list(str): List of package names.
    """
    package_names = [f"package_{number}" for number in range(1, num_packages + 1)]

    for package_name in package_names:
        agent_db.insert_package(agent_id=agent_id, name=package_name, version='1.0.0')

    return package_names


def delete_mocked_packages(agent_id='000'):
    """Delete the mocked packages in the agent DB.

    Args:
        agent_id (str): Agent ID.
    """
    package_names = [f"package_{number}" for number in range(1, 11)]

    for package_name in package_names:
        agent_db.delete_package(package=package_name, agent_id=agent_id)


def delete_all_mocked_agents(name='mocked_agent'):
    """Delete all mocked agents by name.

    Args:
        name (str): Name of mocked agents to delete.
    """
    for agent_id in global_db.get_agent_ids(name):
        delete_mocked_agent(agent_id)


def delete_all_agents():
    """Delete all mocked agents except id 000."""
    for agent_id in global_db.get_all_agent_ids():
        delete_mocked_agent(agent_id)<|MERGE_RESOLUTION|>--- conflicted
+++ resolved
@@ -76,7 +76,6 @@
                   'config_sum': '', 'merged_sum': '', 'manager_host': 'alas2022',  'node_name': 'node01',
                   'date_add': '1645538646', 'last_keepalive': '253402300799',  'sync_status': 'synced',
                   'connection_status': 'active'},
-<<<<<<< HEAD
     'ALAS_2023': {'hostname': 'alas2023', 'architecture': 'x86_64', 'os_name': 'Amazon Linux', 'os_version': '2023',
                   'os_codename': '', 'os_major': '2023', 'os_minor': '', 'os_patch': '', 'os_build': '',
                   'os_platform': 'amzn', 'sysname': 'Linux', 'release': '6.2.0-26.111.amzn2023.x86_64',
@@ -85,10 +84,8 @@
                   'config_sum': '', 'merged_sum': '', 'manager_host': 'alas2023',  'node_name': 'node01',
                   'date_add': '1645538646', 'last_keepalive': '253402300799',  'sync_status': 'synced',
                   'connection_status': 'active'},
-=======
     'RHEL9': {'os_name': 'CentOS Linux', 'os_major': '9', 'os_minor': '1', 'os_platform': 'centos',
               'name': 'centos9', 'connection_status': 'active'},
->>>>>>> 226e09a2
     'RHEL8': {'os_name': 'CentOS Linux', 'os_major': '8', 'os_minor': '1', 'os_platform': 'centos',
               'name': 'centos8', 'connection_status': 'active'},
     'RHEL7': {'os_name': 'CentOS Linux', 'os_major': '7', 'os_minor': '1', 'os_platform': 'centos', 'os_version': '7.0',
