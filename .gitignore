--- conflicted
+++ resolved
@@ -1,6 +1,7 @@
 # Python cache
 __pycache__
-<<<<<<< HEAD
+
+# Python bytecode files
 *.pyc
 
 ### macOS ###
@@ -42,13 +43,8 @@
 ### VisualStudioCode Patch ###
 # Ignore all local history of files
 .history
-=======
-
-# Python bytecode files
-*.pyc
 
 # Wazuh tools installation files
 deps/wazuh_testing/build/
 deps/wazuh_testing/dist/
-deps/wazuh_testing/wazuh_testing.egg-info/
->>>>>>> ee2b0492
+deps/wazuh_testing/wazuh_testing.egg-info/