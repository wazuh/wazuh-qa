# Changelog

All notable changes to this project will be documented in this file.

## [4.4.0] - Development (unreleased)

Wazuh commit: TBD \
Release report: TBD

### Added

- New vulnerability Detector integration tests for Ubuntu 22.04 ([#2957](https://github.com/wazuh/wazuh-qa/pull/2957)) \- (Framework + Tests)
- New vulnerability Detector integration tests for Amazon Linux 2022 ([#2955](https://github.com/wazuh/wazuh-qa/pull/2955)) \- (Framework + Tests)
- New vulnerability detector tests for SUSE Linux Enterpise Support ([#2945](https://github.com/wazuh/wazuh-qa/pull/2945)) \- (Framework + Tests)
- New tests for checking API log formats ([#2635](https://github.com/wazuh/wazuh-qa/pull/2635)) \- (Framework + Tests)
- New tests for the migration of agent-group files ([#2815](https://github.com/wazuh/wazuh-qa/pull/2815)) \- (Framework + Tests)
- Add `qa-docs` `v0.1` ([#2649](https://github.com/wazuh/wazuh-qa/pull/2649)) \- (Framework + Tools + Documentation)
- Add test fim with file currently open ([#2300](https://github.com/wazuh/wazuh-qa/pull/2300)) \- (Framework + Tests)
- Test manager sends AR log format as expected ([#2347](https://github.com/wazuh/wazuh-qa/pull/2347)) \- (Framework + Tests)
- Syscollector deltas IT ([#2146](https://github.com/wazuh/wazuh-qa/pull/2146)) \- (Framework + Tests)
- CVEs alerts inventory for Vulnerability Detector - VDT and WDB Integration Tests implementation ([#1243](https://github.com/wazuh/wazuh-qa/pull/1243)) \- (Framework + Tests)
- Analysisd - add new test to check the pre-decoding stage of analysisd ([#2406](https://github.com/wazuh/wazuh-qa/pull/2406)) \- (Tests)
- Add test to check if files can be accessed while FIM has them opened ([#705](https://github.com/wazuh/wazuh-qa/pull/705)) \- (Framework + Tests)
- Analysisd - add a new test to check analysisd socket properties ([#2405](https://github.com/wazuh/wazuh-qa/pull/2405)) \- (Framework + Tests)
- Add system test to check synchronization between agent and manager when one of this was stopped. ([#2536](https://github.com/wazuh/wazuh-qa/pull/2536)) \- (Tests)
- API - Test the format of the logs (JSON logs support) ([#2635](https://github.com/wazuh/wazuh-qa/pull/2635/)) \- (Tests)
- Add a test to check the multigroups shared file content. ([#2746](https://github.com/wazuh/wazuh-qa/pull/2746)) \- (Framework + Tests)
- Add wpk test documentation ([#2409](https://github.com/wazuh/wazuh-qa/pull/2409)) \- (Documentation)

### Changed

- Change how 'service_control' collects clusterd and apid pids ([#3140](https://github.com/wazuh/wazuh-qa/pull/3140)) \- (Framework)
- Change scan test module fixtures to allow use commit instead of branches ([#3134](https://github.com/wazuh/wazuh-qa/issues/3134)) \- (Tests)
- Update syscollector deltas integration tests ([#2921](https://github.com/wazuh/wazuh-qa/pull/2921)) \- (Tests)
- Update deprecated WDB commands ([#2966](https://github.com/wazuh/wazuh-qa/pull/2966)) \- (Tests)
- Move the 'get_datetime_diff' function to 'wazuh-testing' utils module ([#2782](https://github.com/wazuh/wazuh-qa/pull/2782)) \- (Framework + Tests)
- Change method from GET to POST in API login requests ([#2810](https://github.com/wazuh/wazuh-qa/pull/2810)) \- (Framework + Tests)
- Update failed test_basic_configuration_log_format ([#2924](https://github.com/wazuh/wazuh-qa/pull/2650)) \- (Framework + Tests)
- Refactor VDT integration tests: feeds and scan types ([#2650](https://github.com/wazuh/wazuh-qa/pull/2650)) \- (Framework + Tests)
- Refactor: FIM `test_synchronization` according to new standard. Phase 1. ([#2358](https://github.com/wazuh/wazuh-qa/pull/2358)) \- (Framework + Tests)
- Refactor: FIM `test_registry_file_limit` and `test_registry_report_changes`. ([#2478](https://github.com/wazuh/wazuh-qa/pull/2478)) \- (Framework + Tests)
- Refactor: FIM `test_files/test_file_limit` and updated imports to new standard. ([#2501](https://github.com/wazuh/wazuh-qa/pull/2501)) \- (Framework + Tests)
- Adapt ITs related to syscollector deltas ([#2146](https://github.com/wazuh/wazuh-qa/pull/2146)) \- (Framework + Tests)
- Migrate test_age, test_command_monitoring, and test_keep_running of test_logcollector documentation to qa-docs ([#2162](https://github.com/wazuh/wazuh-qa/pull/2162)) \- (Documentation)
- Migrate test_configuration (1/2) of test_logcollector documentation to qa-docs ([#2163](https://github.com/wazuh/wazuh-qa/pull/2163)) \- (Documentation)
- Migrate test_configuration (2/2) of test_logcollector documentation to qa-docs ([#2165](https://github.com/wazuh/wazuh-qa/pull/2165)) \- (Documentation)
- Migrate test_macos of test_logcollector documentation to qa-docs ([#2175](https://github.com/wazuh/wazuh-qa/pull/2175)) \- (Documentation)
- Migrate several test groups of test_logcollector documentation to qa-docs ([#2180](https://github.com/wazuh/wazuh-qa/pull/2180)) \- (Documentation)
- Migrate test_remoted documentation to schema 2.0 ([#2426](https://github.com/wazuh/wazuh-qa/pull/2426)) \- (Documentation)
- Replace callback_generator function to generate_monitoring_callback ([#2535](https://github.com/wazuh/wazuh-qa/pull/2535)) \- (Framework + Tests)
- Analysisd: Reduce execution time of tests with tier 0 ([#2546](https://github.com/wazuh/wazuh-qa/pull/2546)) \- (Tests)
- Adapt logtest ITs given the rules skipping ([#2200](https://github.com/wazuh/wazuh-qa/pull/2200)) \- (Tests)

### Fixed

- Fix Analysisd IT: test_syscollector_events failure on wait_for_analysisd_startup. ([#3110](https://github.com/wazuh/wazuh-qa/pull/3110)) \- (Tests)
- Fix GCloud IT: test_max_messages error not received expected messages - ([#3083](https://github.com/wazuh/wazuh-qa/pull/3083)) \- (Tests)
- Fix Solaris and Macos FIM integration tests failures ([#2976](https://github.com/wazuh/wazuh-qa/pull/2976)) \- (Framework + Tests)
- Fix the unstable FIM tests that need refactoring ([#2458](https://github.com/wazuh/wazuh-qa/pull/2458)) \- (Framework + Tests)
- Fix version validation in qa-ctl config generator ([#2454](https://github.com/wazuh/wazuh-qa/pull/2454)) \- (Framework)

### Removed

<<<<<<< HEAD
-  Remove all FIM Integration skipped tests ([#2927](https://github.com/wazuh/wazuh-qa/issues/2927)) \- (Framework + Tests)
=======
-  FIM IT: Remove all skipped tests ([#2927](https://github.com/wazuh/wazuh-qa/issues/2927)) \- (Framework + Tests)
- VDT ITs: Remove Debian Stretch test support. ([#3172](https://github.com/wazuh/wazuh-qa/pull/3172)) \- (Tests)
>>>>>>> f92fa810

## [4.3.7] - Development (unreleased)

Wazuh commit: TBD \
Release report: TBD

### Changed

- Increase framework version of jq and pytest in the requirements file to support python3.10 ([#3107](https://github.com/wazuh/wazuh-qa/pull/3108)) \- (Framework)

## [4.3.6] - 20-07-2022

Wazuh commit: https://github.com/wazuh/wazuh/commit/be15851b8ead7512d9cd4ef1ee18b3b953173211 \
Release report: https://github.com/wazuh/wazuh/issues/14188

### Added

- Add Remoted IT - test_multi_groups ([#3060](https://github.com/wazuh/wazuh-qa/pull/3060)) \- (Framework + Tests)

### Fixed

- Fix GCloud IT - test_max_messages error ([#3006](https://github.com/wazuh/wazuh-qa/pull/3006)) \- (Framework + Tests)
- Fix Remoted IT - test_agent_communication ([#3088](https://github.com/wazuh/wazuh-qa/pull/3088)) \- (Framework)


## [4.3.5] - 29-06-2022

Wazuh commit: https://github.com/wazuh/wazuh/commit/2a2b88bfb2ea30903728372471b33540a3b3d976 \
Release report: https://github.com/wazuh/wazuh/issues/13966

### Fixed

- Fix Solaris and Macos FIM integration failures ([#2977](https://github.com/wazuh/wazuh-qa/pull/2977)) \- (Framework + Tests)


## [4.3.4] - 09-06-2022

Wazuh commit: https://github.com/wazuh/wazuh/commit/ccbc9490bc38718717233c50e3d6daeff102e388 \
Release report: https://github.com/wazuh/wazuh/issues/13669


## [4.3.3] - 01-06-2022

Wazuh commit: https://github.com/wazuh/wazuh/commit/ccbc9490bc38718717233c50e3d6daeff102e388 \
Release report: -


## [4.3.2] - 30-05-2022

Wazuh commit: https://github.com/wazuh/wazuh/commit/5b3d501f5a10c5134b53771f13c48dc94c54beb2 \
Release report: https://github.com/wazuh/wazuh/issues/13629


## [4.3.1] - 18-05-2022

Wazuh commit: https://github.com/wazuh/wazuh/commit/8ee2a5646a12d22bf662b2f59a19c12b4b8d0a4e \
Release report: https://github.com/wazuh/wazuh/issues/13448


## [4.3.0] - 05-05-2022

Wazuh commit: https://github.com/wazuh/wazuh/commit/5bae1c1830dbf11acc8a06e01f7a5a134b767760 \
Release report: https://github.com/wazuh/wazuh/issues/13321

### Added

- Add specific version of libcst to install in python lower than 3.7. ([#2459](https://github.com/wazuh/wazuh-qa/pull/2459))
- Add system test to check synchronization between agent and manager. ([#2443](https://github.com/wazuh/wazuh-qa/pull/2443))
- Make `simulate-api-load` CLI run tasks simultaneously. ([#2392](https://github.com/wazuh/wazuh-qa/pull/2392))
- Add `qa-ctl` `v0.3`. ([#2307](https://github.com/wazuh/wazuh-qa/pull/2307))
- Add `qa-ctl` `v0.2`. ([#2299](https://github.com/wazuh/wazuh-qa/pull/2299))
- Improve the `agent_files_deletion` test . ([#2296](https://github.com/wazuh/wazuh-qa/pull/2296))
- Add scripts to add agents to client.keys, create agent-groups and unsynchronize agents. ([#2295](https://github.com/wazuh/wazuh-qa/pull/2295))
- Add cluster performance test. ([#2130](https://github.com/wazuh/wazuh-qa/pull/2130))
- IT Wazuh-logtest: Ruleset reloading at runtime. ([#2077](https://github.com/wazuh/wazuh-qa/pull/2077))
- Add script to parse and obtain stats from cluster CSVs. ([#2032](https://github.com/wazuh/wazuh-qa/pull/2032))
- Add `qa-ctl` tool v0.1. ([#1895](https://github.com/wazuh/wazuh-qa/pull/1895))
- Enable WPK tests for macOS agents. ([#1853](https://github.com/wazuh/wazuh-qa/pull/1853))
- Create local_internal_options configuration handler fixture. ([#1835](https://github.com/wazuh/wazuh-qa/pull/1835))
- Create file monitoring fixture handler. ([#1833](https://github.com/wazuh/wazuh-qa/pull/1833))
- Create daemon handler fixture for integration test. ([#1826](https://github.com/wazuh/wazuh-qa/pull/1826))
- Add test to check new possible flaws in wodles, framework and API code. ([#1659](https://github.com/wazuh/wazuh-qa/pull/1659))
- Add test to scan all python packages. ([#1652](https://github.com/wazuh/wazuh-qa/pull/1652))
- ITs for logtest verbose mode added. ([#1587](https://github.com/wazuh/wazuh-qa/pull/1587))
- Integration and system tests to ensure removed agent files are deleted. ([#1527](https://github.com/wazuh/wazuh-qa/pull/1527))
- Add wdb checksum range test case. ([#1502](https://github.com/wazuh/wazuh-qa/pull/1502))
- Add integration tests for max_upload_size API option. ([#1494](https://github.com/wazuh/wazuh-qa/pull/1494))
- Add support for Amazon Linux in vulnerability detector. ([#1473](https://github.com/wazuh/wazuh-qa/pull/1473))
- Add tests for invalid config of github and office365 modules. ([#1460](https://github.com/wazuh/wazuh-qa/pull/1460))
- Add test to check the behavior of test_max_fd_win_rt option.. ([#1387](https://github.com/wazuh/wazuh-qa/pull/1387))
- Add FIM Windows 4659 events tests. ([#648](https://github.com/wazuh/wazuh-qa/pull/648))

### Changed

- Migrate `test_rids` documentation to `qa-docs`. ([#2422](https://github.com/wazuh/wazuh-qa/pull/2422))
- Google Cloud. IT Tests: Fixing and rework for 4.3.0-RC2. ([#2420](https://github.com/wazuh/wazuh-qa/pull/2420))
- Refactor: FIM `test_report_changes` according to new standard.  Phase 1. ([#2417](https://github.com/wazuh/wazuh-qa/pull/2417))
- Fix `wazuh-metrics` CLI bug when child processes restart. ([#2416](https://github.com/wazuh/wazuh-qa/pull/2416))
- IT Solaris Jenkins: Fix requirements. ([#2415](https://github.com/wazuh/wazuh-qa/pull/2415))
- Fix the `agent_info_sync` test according to new changes. ([#2411](https://github.com/wazuh/wazuh-qa/pull/2411))
- Migrate test_cpe_indexing documentation to qa-docs. ([#2407](https://github.com/wazuh/wazuh-qa/pull/2407))
- WazuhDB IT: Fix for 4.3. ([#2400](https://github.com/wazuh/wazuh-qa/pull/2400))
- Migrate test_scan_results documentation to qa-docs. ([#2398](https://github.com/wazuh/wazuh-qa/pull/2398))
- Migrate test_general_setting documentation to qa-docs. ([#2387](https://github.com/wazuh/wazuh-qa/pull/2387))
- Migrate test_providers documentation to qa-docs. ([#2377](https://github.com/wazuh/wazuh-qa/pull/2377))
- Update API configuration integration tests. ([#2370](https://github.com/wazuh/wazuh-qa/pull/2370))
- Refactor FIM `test_synchronization` according to new standard (1). ([#2358](https://github.com/wazuh/wazuh-qa/pull/2358))
- Migrate test_feeds documentation to qa-docs. ([#2357](https://github.com/wazuh/wazuh-qa/pull/2357))
- Fix autoconfigure `test_add_old_resource`. ([#2356](https://github.com/wazuh/wazuh-qa/pull/2356))
- Migrate test_wazuh_db documentation to qa-docs. ([#2346](https://github.com/wazuh/wazuh-qa/pull/2346))
- Adapt `wazuh-metrics` and `data-visualizer` CLIs to handle multiprocessing. ([#2278](https://github.com/wazuh/wazuh-qa/pull/2278))
- Change `time_to_sync`  variable. ([#2275](https://github.com/wazuh/wazuh-qa/pull/2275))
- Bump pytest-html dependency. ([#2205](https://github.com/wazuh/wazuh-qa/pull/2205))
- Update remoted CSV headers in visualization tool. ([#2202](https://github.com/wazuh/wazuh-qa/pull/2202))
- Migrate `test_rootcheck` documentation to qa-docs. ([#2194](https://github.com/wazuh/wazuh-qa/pull/2194))
- Migrate `test_logtest` documentation to `qa-docs`. ([#2191](https://github.com/wazuh/wazuh-qa/pull/2191))
- Migrate test_office365 documentation to `qa-docs`. ([#2181](https://github.com/wazuh/wazuh-qa/pull/2181))
- fix: Change logtest custom rules ids. ([#2177](https://github.com/wazuh/wazuh-qa/pull/2177))
- Authd replacement configurations QA. ([#2171](https://github.com/wazuh/wazuh-qa/pull/2171))
- Migrate `test_github` documentation to `qa-docs`. ([#2144](https://github.com/wazuh/wazuh-qa/pull/2144))
- Migrate `test_glcoud` documentation to `qa-docs`. ([#2141](https://github.com/wazuh/wazuh-qa/pull/2141))
- Merge 4.2 into master branch . ([#2132](https://github.com/wazuh/wazuh-qa/pull/2132))
- Migrate `test_auth` documentation to `qa-docs`. ([#2129](https://github.com/wazuh/wazuh-qa/pull/2129))
- Migrate `test_registry_restrict` and `test_registry_tags` of `test_fim/test_registry`, and `test_fim/test_synchronization` documentation to `qa-docs`. ([#2128](https://github.com/wazuh/wazuh-qa/pull/2128))
- Migrate `test_registry_report_changes` of `test_fim/test_registry` documentation to `qa-docs`. ([#2127](https://github.com/wazuh/wazuh-qa/pull/2127))
- Migrate `test_registry_file_limit`, `test_registry_multiple_registries`, and `test_registry_recursion_level` of `test_fim/test_registry` documentation to `qa-docs`. ([#2126](https://github.com/wazuh/wazuh-qa/pull/2126))
- Migrate `test_registry_checks`, `test_registry_ignore`, and `test_registry_nodiff` of `test_fim/test_registry` documentation to `qa-docs`. ([#2125](https://github.com/wazuh/wazuh-qa/pull/2125))
- Migrate `test_registry_basic_usage` of `test_fim/test_registry` documentation to `qa-docs`. ([#2124](https://github.com/wazuh/wazuh-qa/pull/2124))
- Migrate `test_registry_ambiguous_confs` of `test_fim/test_registry` documentation to `qa-docs`. ([#2123](https://github.com/wazuh/wazuh-qa/pull/2123))
- Migrate `test_tags`, `test_timezone_changes`, `test_wildcards_complex`, and `test_windows_audit_interval` of `test_fim/test_files` documentation to `qa-docs`. ([#2122](https://github.com/wazuh/wazuh-qa/pull/2122))
- Migrate `test_scan`, `test_skip`, and `test_stats_integrity_sync` of `test_fim/test_files` documentation to `qa-docs`. ([#2121](https://github.com/wazuh/wazuh-qa/pull/2121))
- Migrate `test_fim/test_files/test_report_changes` documentation to `qa-docs`. ([#2120](https://github.com/wazuh/wazuh-qa/pull/2120))
- Migrate `test_process_priority`, `test_recursion_level`, and `test_restrict` of `test_fim/test_files` documentation to `qa-docs`. ([#2118](https://github.com/wazuh/wazuh-qa/pull/2118))
- Migrate `test_multiple_dirs`, `test_nodiff`, and `test_prefilter_cmd` of `test_fim/test_files` documentation to `qa-docs`. ([#2117](https://github.com/wazuh/wazuh-qa/pull/2117))
- Migrate `test_max_eps`, `test_max_files_per_second`, and `test_moving_files` of `test_fim/test_files` documentation to `qa-docs`. ([#2115](https://github.com/wazuh/wazuh-qa/pull/2115))
- Migrate `test_ignore`, `test_inotify`, and `test_invalid` of `test_fim/test_files` documentation to `qa-docs`. ([#2114](https://github.com/wazuh/wazuh-qa/pull/2114))
- Migrate `test_fim/test_files/test_follow_symbolic_link` documentation to `qa-docs`. ([#2112](https://github.com/wazuh/wazuh-qa/pull/2112))
- Migrate `test_env_variables` and `test_file_limit` of `test_fim/test_files` documentation to `qa-docs`. ([#2111](https://github.com/wazuh/wazuh-qa/pull/2111))
- Migrate `test_benchmark` and `test_checks` of `test_fim/test_files` documentation to `qa-docs`. ([#2110](https://github.com/wazuh/wazuh-qa/pull/2110))
- Migrate `test_basic_usage` of `test_fim/test_files` documentation to `qa-docs`. ([#2109](https://github.com/wazuh/wazuh-qa/pull/2109))
- Migrate `test_ambiguous_confs` and `test_audit` of `test_fim/test_files` documentation to qa-docs. ([#2108](https://github.com/wazuh/wazuh-qa/pull/2108))
- Migrate `test_api` documentation to `qa-docs`. ([#2107](https://github.com/wazuh/wazuh-qa/pull/2107))
- Migrate `test_analysisd` documentation to `qa-docs`. ([#2047](https://github.com/wazuh/wazuh-qa/pull/2047))
- Migrate `test_agentd` documentation to `qa-docs`. ([#2006](https://github.com/wazuh/wazuh-qa/pull/2006))
- Migrate `test_active_response` documentation to `qa-docs`. ([#1960](https://github.com/wazuh/wazuh-qa/pull/1960))
- Fix requirements in master. ([#2063](https://github.com/wazuh/wazuh-qa/pull/2063))
- Update system tests for agent key polling. ([#2119](https://github.com/wazuh/wazuh-qa/pull/2119))
- macOS logcollector - Fixes and new tests. ([#2043](https://github.com/wazuh/wazuh-qa/pull/2043))
- Update API performance tests. ([#1881](https://github.com/wazuh/wazuh-qa/pull/1881))
- Integrate qa-docs into wazuh-qa framework. ([#1854](https://github.com/wazuh/wazuh-qa/pull/1854))
- Update user used by `Kibana` in the cluster performance tests. ([#1822](https://github.com/wazuh/wazuh-qa/pull/1822))
- Fix cached dependencies, typos and debian repos. ([#1732](https://github.com/wazuh/wazuh-qa/pull/1732))
- Adapt the JSON event schema to parse WIN perms in JSON. ([#1541](https://github.com/wazuh/wazuh-qa/pull/1541))
- Update API performance tests. ([#1519](https://github.com/wazuh/wazuh-qa/pull/1519))
- Rework of simulate agents script. Add new balance mode to distribute EPS between agents. ([#1491](https://github.com/wazuh/wazuh-qa/pull/1491))
- Fix missing argument in test_macos_format_basic IT. ([#1478](https://github.com/wazuh/wazuh-qa/pull/1478))
- Check if scheduled mode is set when realtime is not available. ([#1474](https://github.com/wazuh/wazuh-qa/pull/1474))

### Removed
- Remove unnecessary `CLIENT_KEYS_PATH`. ([#2419](https://github.com/wazuh/wazuh-qa/pull/2419))
- Remove deprecated configurations. ([#2380](https://github.com/wazuh/wazuh-qa/pull/2380))
- Remove deprecated test_use_only_authd. ([#2294](https://github.com/wazuh/wazuh-qa/pull/2294))
- Remove expected `force` option from the received request in the `agent_enrollment` system tests. ([#2289](https://github.com/wazuh/wazuh-qa/pull/2289))
- Remove old check. ([#2281](https://github.com/wazuh/wazuh-qa/pull/2281))
- Remove the disk i/o % usage calculation from the performance tools. ([#1897](https://github.com/wazuh/wazuh-qa/pull/1897))
- Remove FIM hard link tests. ([#1485](https://github.com/wazuh/wazuh-qa/pull/1485))


## [v4.2.0]
### Added
- Add agent labels to agent simulator tool [#1153](https://github.com/wazuh/wazuh-qa/pull/1153)
- Add the capability to know which CVE’s affect an agent [#7479](https://github.com/wazuh/wazuh/issues/7479)
- Add new tests for Wazuh-DB insert commands in agents' CVEs table [#1092](https://github.com/wazuh/wazuh-qa/pull/1092)
- Add integration tests for syslog [#1086](https://github.com/wazuh/wazuh-qa/pull/1086)
- Add remoted integration tests: basic configuration tests [#1073](https://github.com/wazuh/wazuh-qa/pull/1073)
- Add the tier 0 integration tests for wazuh-remoted [#1024](https://github.com/wazuh/wazuh-qa/issues/1024)
- Add new features to the Agent simulator [#1106](https://github.com/wazuh/wazuh-qa/pull/1106)
- Add new integration tests to cover the stats of wazuh-agentd [#1039](https://github.com/wazuh/wazuh-qa/pull/1039)
- Add the documentation of Wazuh-QA repository [#1066](https://github.com/wazuh/wazuh-qa/pull/1066)
- Add new functionality for mocking agents [#1054](https://github.com/wazuh/wazuh-qa/pull/1054)
- Add support to `wodle` sections for ossec.conf generator tool [#1048](https://github.com/wazuh/wazuh-qa/pull/1048)
- Add new tests for Active Response [#1029](https://github.com/wazuh/wazuh-qa/pull/1029)
- Add focal feed and improve vulnerability scan tests [#1025](https://github.com/wazuh/wazuh-qa/pull/1025)
- Add new cases to test_env_variables to check some possible errors [#1014](https://github.com/wazuh/wazuh-qa/pull/1014)
- Add a test to verify no duplicate entries for vulnerability detector [#1010](https://github.com/wazuh/wazuh-qa/pull/1010)
- Add new case to test_basic_usage_changes to check wildcards [#1009](https://github.com/wazuh/wazuh-qa/pull/1009)
- Add some cases in test_ignore_valid, to check entire disk ignore [#1000](https://github.com/wazuh/wazuh-qa/pull/1000)
- Add new test case for duplicate registry entries [#998](https://github.com/wazuh/wazuh-qa/pull/998)
### Changed
- Rename sockets directory according to the product [#1090](https://github.com/wazuh/wazuh-qa/pull/1090)
- Improve the stop/start behavior of DB's related functions [#1068](https://github.com/wazuh/wazuh-qa/pull/1068)
- Update mock_vulnerability_scan fixture from vulnerability scan tests [#1058](https://github.com/wazuh/wazuh-qa/pull/1058)
- Update insert_vulnerability to meet new constrains [#1059](https://github.com/wazuh/wazuh-qa/pull/1059)
- Refactor the code to be PEP8 compliance [#1043](https://github.com/wazuh/wazuh-qa/pull/1043)
- Deprecate the ossec-init.conf [#1013](https://github.com/wazuh/wazuh-qa/pull/1013)
- Rename ossec-control in framework tests [#983](https://github.com/wazuh/wazuh-qa/pull/983)
- Change names of daemons in integration tests [#973](https://github.com/wazuh/wazuh-qa/pull/973)
- Rename all ossec-control references [#965](https://github.com/wazuh/wazuh-qa/pull/965)
### Fixed
- Fix an error in the Active Response tests related to the configuration file [#1080](https://github.com/wazuh/wazuh-qa/pull/1080)
- Fix an error in the Agent simulator while parsing the messages received from the manager [#1084](https://github.com/wazuh/wazuh-qa/pull/1084).
- Fix msu tests for Windows 10 [#1075](https://github.com/wazuh/wazuh-qa/pull/1075)
- Fix sqlite3.OperationalError: no such table: VULNERABILITIES error [#1067](https://github.com/wazuh/wazuh-qa/pull/1067)
- Fix test_general_settings_ignore_time test [#1056](https://github.com/wazuh/wazuh-qa/pull/1056)
- Avoid problematic race-condition on VD integration tests for Windows [#1047](https://github.com/wazuh/wazuh-qa/pull/1047)
- QA Integration tests stabilization [#1002](https://github.com/wazuh/wazuh-qa/pull/1002)
### Deleted
- Deleted `behind_proxy_server` API config test. ([#1065](https://github.com/wazuh/wazuh-qa/pull/1065))<|MERGE_RESOLUTION|>--- conflicted
+++ resolved
@@ -61,12 +61,8 @@
 
 ### Removed
 
-<<<<<<< HEAD
 -  Remove all FIM Integration skipped tests ([#2927](https://github.com/wazuh/wazuh-qa/issues/2927)) \- (Framework + Tests)
-=======
--  FIM IT: Remove all skipped tests ([#2927](https://github.com/wazuh/wazuh-qa/issues/2927)) \- (Framework + Tests)
 - VDT ITs: Remove Debian Stretch test support. ([#3172](https://github.com/wazuh/wazuh-qa/pull/3172)) \- (Tests)
->>>>>>> f92fa810
 
 ## [4.3.7] - Development (unreleased)
 
