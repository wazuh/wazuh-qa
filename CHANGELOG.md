--- conflicted
+++ resolved
@@ -60,12 +60,9 @@
 
 ### Fixed
 
-<<<<<<< HEAD
 - Fix E2E Vulnerability Detection Windows package installation error ([#5363](https://github.com/wazuh/wazuh-qa/pull/5363)) \- (Framework)
-=======
 - Fix shutdown messages system test ([#5298](https://github.com/wazuh/wazuh-qa/pull/5298)) \- (Framework + Tests)
 - Fix upgrade macOS package cases for vulnerability scanner E2E ([#5334](https://github.com/wazuh/wazuh-qa/pull/5334)) \- (Tests)
->>>>>>> a8008d99
 - Fix test cases in Vulnerability Detection E2E test by adding new packages ([#5349](https://github.com/wazuh/wazuh-qa/pull/5349)) \- (Tests)
 - Fix macOS alert collection for E2E Vulnerability Detection tests ([#5337](https://github.com/wazuh/wazuh-qa/pull/5337)) \- (Framework)
 - Fix packages in Windows and macOS upgrade cases ([#5223](https://github.com/wazuh/wazuh-qa/pull/5223)) \- (Framework + Tests)
