--- conflicted
+++ resolved
@@ -60,11 +60,8 @@
 
 ### Fixed
 
-<<<<<<< HEAD
 - Fix truncate logs in change manager Vulnerability Detector E2E test case ([#5355](https://github.com/wazuh/wazuh-qa/pull/5355)) \- (Tests)
-=======
 - Fix shutdown messages system test ([#5298](https://github.com/wazuh/wazuh-qa/pull/5298)) \- (Framework + Tests)
->>>>>>> 17a26692
 - Fix upgrade macOS package cases for vulnerability scanner E2E ([#5334](https://github.com/wazuh/wazuh-qa/pull/5334)) \- (Tests)
 - Fix test cases in Vulnerability Detection E2E test by adding new packages ([#5349](https://github.com/wazuh/wazuh-qa/pull/5349)) \- (Tests)
 - Fix macOS alert collection for E2E Vulnerability Detection tests ([#5337](https://github.com/wazuh/wazuh-qa/pull/5337)) \- (Framework)
