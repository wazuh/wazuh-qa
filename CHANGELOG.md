# Changelog

All notable changes to this project will be documented in this file.

<<<<<<< HEAD
## [4.5.0] - Development (unreleased)

Wazuh commit: TBD \
Release report: TBD

### Changed

- Update cluster logs in reliability tests ([#2772](https://github.com/wazuh/wazuh-qa/pull/2772)) \- (Tests)

### Fixed

- Fix an error in the cluster performance tests related to CSV parser ([#2999](https://github.com/wazuh/wazuh-qa/pull/2999)) \- (Framework + Tests)


=======
>>>>>>> d2617cb3
## [4.4.0] - Development (unreleased)

Wazuh commit: TBD \
Release report: TBD

### Added

- New vulnerability Detector integration tests for Ubuntu 22.04 ([#2957](https://github.com/wazuh/wazuh-qa/pull/2957)) \- (Framework + Tests)
- New vulnerability Detector integration tests for Amazon Linux 2022 ([#2955](https://github.com/wazuh/wazuh-qa/pull/2955)) \- (Framework + Tests)
- New vulnerability detector tests for SUSE Linux Enterpise Support ([#2945](https://github.com/wazuh/wazuh-qa/pull/2945)) \- (Framework + Tests)
- New tests for checking API log formats ([#2635](https://github.com/wazuh/wazuh-qa/pull/2635)) \- (Framework + Tests)
- New tests for the migration of agent-group files ([#2815](https://github.com/wazuh/wazuh-qa/pull/2815)) \- (Framework + Tests)
- Add `qa-docs` `v0.1` ([#2649](https://github.com/wazuh/wazuh-qa/pull/2649)) \- (Framework + Tools + Documentation)
- Add test fim with file currently open ([#2300](https://github.com/wazuh/wazuh-qa/pull/2300)) \- (Framework + Tests)
- Test manager sends AR log format as expected ([#2347](https://github.com/wazuh/wazuh-qa/pull/2347)) \- (Framework + Tests)
- Syscollector deltas IT ([#2146](https://github.com/wazuh/wazuh-qa/pull/2146)) \- (Framework + Tests)
- CVEs alerts inventory for Vulnerability Detector - VDT and WDB Integration Tests implementation ([#1243](https://github.com/wazuh/wazuh-qa/pull/1243)) \- (Framework + Tests)
- Analysisd - add new test to check the pre-decoding stage of analysisd ([#2406](https://github.com/wazuh/wazuh-qa/pull/2406)) \- (Tests)
- Add test to check if files can be accessed while FIM has them opened ([#705](https://github.com/wazuh/wazuh-qa/pull/705)) \- (Framework + Tests)
- Analysisd - add a new test to check analysisd socket properties ([#2405](https://github.com/wazuh/wazuh-qa/pull/2405)) \- (Framework + Tests)
- Add system test to check synchronization between agent and manager when one of this was stopped. ([#2536](https://github.com/wazuh/wazuh-qa/pull/2536)) \- (Tests)
- API - Test the format of the logs (JSON logs support) ([#2635](https://github.com/wazuh/wazuh-qa/pull/2635/)) \- (Tests)
- Add a test to check the multigroups shared file content. ([#2746](https://github.com/wazuh/wazuh-qa/pull/2746)) \- (Framework + Tests)
- Add wpk test documentation ([#2409](https://github.com/wazuh/wazuh-qa/pull/2409)) \- (Documentation)

### Changed

<<<<<<< HEAD
=======
- Fix GCloud IT: test_max_messages error not received expected messages - ([#3083](https://github.com/wazuh/wazuh-qa/pull/3083)) \- (Tests)
>>>>>>> d2617cb3
- Update syscollector deltas integration tests ([#2921](https://github.com/wazuh/wazuh-qa/pull/2921)) \- (Tests)
- Update deprecated WDB commands ([#2966](https://github.com/wazuh/wazuh-qa/pull/2966)) \- (Tests)
- Move the 'get_datetime_diff' function to 'wazuh-testing' utils module ([#2782](https://github.com/wazuh/wazuh-qa/pull/2782)) \- (Framework + Tests)
- Change method from GET to POST in API login requests ([#2810](https://github.com/wazuh/wazuh-qa/pull/2810)) \- (Framework + Tests)
- Update failed test_basic_configuration_log_format ([#2924](https://github.com/wazuh/wazuh-qa/pull/2650)) \- (Framework + Tests)
- Refactor VDT integration tests: feeds and scan types ([#2650](https://github.com/wazuh/wazuh-qa/pull/2650)) \- (Framework + Tests)
- Refactor: FIM `test_synchronization` according to new standard. Phase 1. ([#2358](https://github.com/wazuh/wazuh-qa/pull/2358)) \- (Framework + Tests)
- Refactor: FIM `test_registry_file_limit` and `test_registry_report_changes`. ([#2478](https://github.com/wazuh/wazuh-qa/pull/2478)) \- (Framework + Tests)
- Refactor: FIM `test_files/test_file_limit` and updated imports to new standard. ([#2501](https://github.com/wazuh/wazuh-qa/pull/2501)) \- (Framework + Tests)
- Adapt ITs related to syscollector deltas ([#2146](https://github.com/wazuh/wazuh-qa/pull/2146)) \- (Framework + Tests)
- Migrate test_age, test_command_monitoring, and test_keep_running of test_logcollector documentation to qa-docs ([#2162](https://github.com/wazuh/wazuh-qa/pull/2162)) \- (Documentation)
- Migrate test_configuration (1/2) of test_logcollector documentation to qa-docs ([#2163](https://github.com/wazuh/wazuh-qa/pull/2163)) \- (Documentation)
- Migrate test_configuration (2/2) of test_logcollector documentation to qa-docs ([#2165](https://github.com/wazuh/wazuh-qa/pull/2165)) \- (Documentation)
- Migrate test_macos of test_logcollector documentation to qa-docs ([#2175](https://github.com/wazuh/wazuh-qa/pull/2175)) \- (Documentation)
- Migrate several test groups of test_logcollector documentation to qa-docs ([#2180](https://github.com/wazuh/wazuh-qa/pull/2180)) \- (Documentation)
- Migrate test_remoted documentation to schema 2.0 ([#2426](https://github.com/wazuh/wazuh-qa/pull/2426)) \- (Documentation)
- Replace callback_generator function to generate_monitoring_callback ([#2535](https://github.com/wazuh/wazuh-qa/pull/2535)) \- (Framework + Tests)
- Analysisd: Reduce execution time of tests with tier 0 ([#2546](https://github.com/wazuh/wazuh-qa/pull/2546)) \- (Tests)
- Adapt logtest ITs given the rules skipping ([#2200](https://github.com/wazuh/wazuh-qa/pull/2200)) \- (Tests)

### Fixed

- Fix Solaris and Macos FIM integration tests failures ([#2976](https://github.com/wazuh/wazuh-qa/pull/2976)) \- (Framework + Tests)
- Fix the unstable FIM tests that need refactoring ([#2458](https://github.com/wazuh/wazuh-qa/pull/2458)) \- (Framework + Tests)
- Fix version validation in qa-ctl config generator ([#2454](https://github.com/wazuh/wazuh-qa/pull/2454)) \- (Framework)


<<<<<<< HEAD
## [4.3.6] - Development (unreleased)

Wazuh commit: TBD \
Release report: TBD

### Fixed

- Fix GCloud IT - test_max_messages error ([#3006](https://github.com/wazuh/wazuh-qa/pull/3006)) \- (Framework + Tests)


## [4.3.5] - 29-06-2022

Wazuh commit: https://github.com/wazuh/wazuh/commit/2a2b88bfb2ea30903728372471b33540a3b3d976 \
Release report: https://github.com/wazuh/wazuh/issues/13966

### Fixed

- Fix Solaris and Macos FIM integration failures ([#2977](https://github.com/wazuh/wazuh-qa/pull/2977)) \- (Framework + Tests)


=======
## [4.3.6] - 20-07-2022

Wazuh commit: TBD https://github.com/wazuh/wazuh/commit/be15851b8ead7512d9cd4ef1ee18b3b953173211
Release report: https://github.com/wazuh/wazuh/issues/14188

## Added

- Add Remoted IT - test_multi_groups ([#3060](https://github.com/wazuh/wazuh-qa/pull/3060)) \- (Framework + Tests)

### Fixed

- Fix GCloud IT - test_max_messages error ([#3006](https://github.com/wazuh/wazuh-qa/pull/3006)) \- (Framework + Tests)
- Fix Remoted IT - test_agent_communication ([#3088](https://github.com/wazuh/wazuh-qa/pull/3088)) \- (Framework)


## [4.3.5] - 29-06-2022

Wazuh commit: https://github.com/wazuh/wazuh/commit/2a2b88bfb2ea30903728372471b33540a3b3d976 \
Release report: https://github.com/wazuh/wazuh/issues/13966

### Fixed

- Fix Solaris and Macos FIM integration failures ([#2977](https://github.com/wazuh/wazuh-qa/pull/2977)) \- (Framework + Tests)


>>>>>>> d2617cb3
## [4.3.4] - 09-06-2022

Wazuh commit: https://github.com/wazuh/wazuh/commit/ccbc9490bc38718717233c50e3d6daeff102e388 \
Release report: https://github.com/wazuh/wazuh/issues/13669


## [4.3.3] - 01-06-2022

Wazuh commit: https://github.com/wazuh/wazuh/commit/ccbc9490bc38718717233c50e3d6daeff102e388 \
Release report: -


## [4.3.2] - 30-05-2022

Wazuh commit: https://github.com/wazuh/wazuh/commit/5b3d501f5a10c5134b53771f13c48dc94c54beb2 \
Release report: https://github.com/wazuh/wazuh/issues/13629


## [4.3.1] - 18-05-2022

Wazuh commit: https://github.com/wazuh/wazuh/commit/8ee2a5646a12d22bf662b2f59a19c12b4b8d0a4e \
Release report: https://github.com/wazuh/wazuh/issues/13448


## [4.3.0] - 05-05-2022

Wazuh commit: https://github.com/wazuh/wazuh/commit/5bae1c1830dbf11acc8a06e01f7a5a134b767760 \
Release report: https://github.com/wazuh/wazuh/issues/13321

### Added

- Add specific version of libcst to install in python lower than 3.7. ([#2459](https://github.com/wazuh/wazuh-qa/pull/2459))
- Add system test to check synchronization between agent and manager. ([#2443](https://github.com/wazuh/wazuh-qa/pull/2443))
- Make `simulate-api-load` CLI run tasks simultaneously. ([#2392](https://github.com/wazuh/wazuh-qa/pull/2392))
- Add `qa-ctl` `v0.3`. ([#2307](https://github.com/wazuh/wazuh-qa/pull/2307))
- Add `qa-ctl` `v0.2`. ([#2299](https://github.com/wazuh/wazuh-qa/pull/2299))
- Improve the `agent_files_deletion` test . ([#2296](https://github.com/wazuh/wazuh-qa/pull/2296))
- Add scripts to add agents to client.keys, create agent-groups and unsynchronize agents. ([#2295](https://github.com/wazuh/wazuh-qa/pull/2295))
- Add cluster performance test. ([#2130](https://github.com/wazuh/wazuh-qa/pull/2130))
- IT Wazuh-logtest: Ruleset reloading at runtime. ([#2077](https://github.com/wazuh/wazuh-qa/pull/2077))
- Add script to parse and obtain stats from cluster CSVs. ([#2032](https://github.com/wazuh/wazuh-qa/pull/2032))
- Add `qa-ctl` tool v0.1. ([#1895](https://github.com/wazuh/wazuh-qa/pull/1895))
- Enable WPK tests for macOS agents. ([#1853](https://github.com/wazuh/wazuh-qa/pull/1853))
- Create local_internal_options configuration handler fixture. ([#1835](https://github.com/wazuh/wazuh-qa/pull/1835))
- Create file monitoring fixture handler. ([#1833](https://github.com/wazuh/wazuh-qa/pull/1833))
- Create daemon handler fixture for integration test. ([#1826](https://github.com/wazuh/wazuh-qa/pull/1826))
- Add test to check new possible flaws in wodles, framework and API code. ([#1659](https://github.com/wazuh/wazuh-qa/pull/1659))
- Add test to scan all python packages. ([#1652](https://github.com/wazuh/wazuh-qa/pull/1652))
- ITs for logtest verbose mode added. ([#1587](https://github.com/wazuh/wazuh-qa/pull/1587))
- Integration and system tests to ensure removed agent files are deleted. ([#1527](https://github.com/wazuh/wazuh-qa/pull/1527))
- Add wdb checksum range test case. ([#1502](https://github.com/wazuh/wazuh-qa/pull/1502))
- Add integration tests for max_upload_size API option. ([#1494](https://github.com/wazuh/wazuh-qa/pull/1494))
- Add support for Amazon Linux in vulnerability detector. ([#1473](https://github.com/wazuh/wazuh-qa/pull/1473))
- Add tests for invalid config of github and office365 modules. ([#1460](https://github.com/wazuh/wazuh-qa/pull/1460))
- Add test to check the behavior of test_max_fd_win_rt option.. ([#1387](https://github.com/wazuh/wazuh-qa/pull/1387))
- Add FIM Windows 4659 events tests. ([#648](https://github.com/wazuh/wazuh-qa/pull/648))

### Changed
- Migrate `test_rids` documentation to `qa-docs`. ([#2422](https://github.com/wazuh/wazuh-qa/pull/2422))
- Google Cloud. IT Tests: Fixing and rework for 4.3.0-RC2. ([#2420](https://github.com/wazuh/wazuh-qa/pull/2420))
- Refactor: FIM `test_report_changes` according to new standard.  Phase 1. ([#2417](https://github.com/wazuh/wazuh-qa/pull/2417))
- Fix `wazuh-metrics` CLI bug when child processes restart. ([#2416](https://github.com/wazuh/wazuh-qa/pull/2416))
- IT Solaris Jenkins: Fix requirements. ([#2415](https://github.com/wazuh/wazuh-qa/pull/2415))
- Fix the `agent_info_sync` test according to new changes. ([#2411](https://github.com/wazuh/wazuh-qa/pull/2411))
- Migrate test_cpe_indexing documentation to qa-docs. ([#2407](https://github.com/wazuh/wazuh-qa/pull/2407))
- WazuhDB IT: Fix for 4.3. ([#2400](https://github.com/wazuh/wazuh-qa/pull/2400))
- Migrate test_scan_results documentation to qa-docs. ([#2398](https://github.com/wazuh/wazuh-qa/pull/2398))
- Migrate test_general_setting documentation to qa-docs. ([#2387](https://github.com/wazuh/wazuh-qa/pull/2387))
- Migrate test_providers documentation to qa-docs. ([#2377](https://github.com/wazuh/wazuh-qa/pull/2377))
- Update API configuration integration tests. ([#2370](https://github.com/wazuh/wazuh-qa/pull/2370))
- Refactor FIM `test_synchronization` according to new standard (1). ([#2358](https://github.com/wazuh/wazuh-qa/pull/2358))
- Migrate test_feeds documentation to qa-docs. ([#2357](https://github.com/wazuh/wazuh-qa/pull/2357))
- Fix autoconfigure `test_add_old_resource`. ([#2356](https://github.com/wazuh/wazuh-qa/pull/2356))
- Migrate test_wazuh_db documentation to qa-docs. ([#2346](https://github.com/wazuh/wazuh-qa/pull/2346))
- Adapt `wazuh-metrics` and `data-visualizer` CLIs to handle multiprocessing. ([#2278](https://github.com/wazuh/wazuh-qa/pull/2278))
- Change `time_to_sync`  variable. ([#2275](https://github.com/wazuh/wazuh-qa/pull/2275))
- Bump pytest-html dependency. ([#2205](https://github.com/wazuh/wazuh-qa/pull/2205))
- Update remoted CSV headers in visualization tool. ([#2202](https://github.com/wazuh/wazuh-qa/pull/2202))
- Migrate `test_rootcheck` documentation to qa-docs. ([#2194](https://github.com/wazuh/wazuh-qa/pull/2194))
- Migrate `test_logtest` documentation to `qa-docs`. ([#2191](https://github.com/wazuh/wazuh-qa/pull/2191))
- Migrate test_office365 documentation to `qa-docs`. ([#2181](https://github.com/wazuh/wazuh-qa/pull/2181))
- fix: Change logtest custom rules ids. ([#2177](https://github.com/wazuh/wazuh-qa/pull/2177))
- Authd replacement configurations QA. ([#2171](https://github.com/wazuh/wazuh-qa/pull/2171))
- Migrate `test_github` documentation to `qa-docs`. ([#2144](https://github.com/wazuh/wazuh-qa/pull/2144))
- Migrate `test_glcoud` documentation to `qa-docs`. ([#2141](https://github.com/wazuh/wazuh-qa/pull/2141))
- Merge 4.2 into master branch . ([#2132](https://github.com/wazuh/wazuh-qa/pull/2132))
- Migrate `test_auth` documentation to `qa-docs`. ([#2129](https://github.com/wazuh/wazuh-qa/pull/2129))
- Migrate `test_registry_restrict` and `test_registry_tags` of `test_fim/test_registry`, and `test_fim/test_synchronization` documentation to `qa-docs`. ([#2128](https://github.com/wazuh/wazuh-qa/pull/2128))
- Migrate `test_registry_report_changes` of `test_fim/test_registry` documentation to `qa-docs`. ([#2127](https://github.com/wazuh/wazuh-qa/pull/2127))
- Migrate `test_registry_file_limit`, `test_registry_multiple_registries`, and `test_registry_recursion_level` of `test_fim/test_registry` documentation to `qa-docs`. ([#2126](https://github.com/wazuh/wazuh-qa/pull/2126))
- Migrate `test_registry_checks`, `test_registry_ignore`, and `test_registry_nodiff` of `test_fim/test_registry` documentation to `qa-docs`. ([#2125](https://github.com/wazuh/wazuh-qa/pull/2125))
- Migrate `test_registry_basic_usage` of `test_fim/test_registry` documentation to `qa-docs`. ([#2124](https://github.com/wazuh/wazuh-qa/pull/2124))
- Migrate `test_registry_ambiguous_confs` of `test_fim/test_registry` documentation to `qa-docs`. ([#2123](https://github.com/wazuh/wazuh-qa/pull/2123))
- Migrate `test_tags`, `test_timezone_changes`, `test_wildcards_complex`, and `test_windows_audit_interval` of `test_fim/test_files` documentation to `qa-docs`. ([#2122](https://github.com/wazuh/wazuh-qa/pull/2122))
- Migrate `test_scan`, `test_skip`, and `test_stats_integrity_sync` of `test_fim/test_files` documentation to `qa-docs`. ([#2121](https://github.com/wazuh/wazuh-qa/pull/2121))
- Migrate `test_fim/test_files/test_report_changes` documentation to `qa-docs`. ([#2120](https://github.com/wazuh/wazuh-qa/pull/2120))
- Migrate `test_process_priority`, `test_recursion_level`, and `test_restrict` of `test_fim/test_files` documentation to `qa-docs`. ([#2118](https://github.com/wazuh/wazuh-qa/pull/2118))
- Migrate `test_multiple_dirs`, `test_nodiff`, and `test_prefilter_cmd` of `test_fim/test_files` documentation to `qa-docs`. ([#2117](https://github.com/wazuh/wazuh-qa/pull/2117))
- Migrate `test_max_eps`, `test_max_files_per_second`, and `test_moving_files` of `test_fim/test_files` documentation to `qa-docs`. ([#2115](https://github.com/wazuh/wazuh-qa/pull/2115))
- Migrate `test_ignore`, `test_inotify`, and `test_invalid` of `test_fim/test_files` documentation to `qa-docs`. ([#2114](https://github.com/wazuh/wazuh-qa/pull/2114))
- Migrate `test_fim/test_files/test_follow_symbolic_link` documentation to `qa-docs`. ([#2112](https://github.com/wazuh/wazuh-qa/pull/2112))
- Migrate `test_env_variables` and `test_file_limit` of `test_fim/test_files` documentation to `qa-docs`. ([#2111](https://github.com/wazuh/wazuh-qa/pull/2111))
- Migrate `test_benchmark` and `test_checks` of `test_fim/test_files` documentation to `qa-docs`. ([#2110](https://github.com/wazuh/wazuh-qa/pull/2110))
- Migrate `test_basic_usage` of `test_fim/test_files` documentation to `qa-docs`. ([#2109](https://github.com/wazuh/wazuh-qa/pull/2109))
- Migrate `test_ambiguous_confs` and `test_audit` of `test_fim/test_files` documentation to qa-docs. ([#2108](https://github.com/wazuh/wazuh-qa/pull/2108))
- Migrate `test_api` documentation to `qa-docs`. ([#2107](https://github.com/wazuh/wazuh-qa/pull/2107))
- Migrate `test_analysisd` documentation to `qa-docs`. ([#2047](https://github.com/wazuh/wazuh-qa/pull/2047))
- Migrate `test_agentd` documentation to `qa-docs`. ([#2006](https://github.com/wazuh/wazuh-qa/pull/2006))
- Migrate `test_active_response` documentation to `qa-docs`. ([#1960](https://github.com/wazuh/wazuh-qa/pull/1960))
- Fix requirements in master. ([#2063](https://github.com/wazuh/wazuh-qa/pull/2063))
- Update system tests for agent key polling. ([#2119](https://github.com/wazuh/wazuh-qa/pull/2119))
- macOS logcollector - Fixes and new tests. ([#2043](https://github.com/wazuh/wazuh-qa/pull/2043))
- Update API performance tests. ([#1881](https://github.com/wazuh/wazuh-qa/pull/1881))
- Integrate qa-docs into wazuh-qa framework. ([#1854](https://github.com/wazuh/wazuh-qa/pull/1854))
- Update user used by `Kibana` in the cluster performance tests. ([#1822](https://github.com/wazuh/wazuh-qa/pull/1822))
- Fix cached dependencies, typos and debian repos. ([#1732](https://github.com/wazuh/wazuh-qa/pull/1732))
- Adapt the JSON event schema to parse WIN perms in JSON. ([#1541](https://github.com/wazuh/wazuh-qa/pull/1541))
- Update API performance tests. ([#1519](https://github.com/wazuh/wazuh-qa/pull/1519))
- Rework of simulate agents script. Add new balance mode to distribute EPS between agents. ([#1491](https://github.com/wazuh/wazuh-qa/pull/1491))
- Fix missing argument in test_macos_format_basic IT. ([#1478](https://github.com/wazuh/wazuh-qa/pull/1478))
- Check if scheduled mode is set when realtime is not available. ([#1474](https://github.com/wazuh/wazuh-qa/pull/1474))

### Removed
- Remove unnecessary `CLIENT_KEYS_PATH`. ([#2419](https://github.com/wazuh/wazuh-qa/pull/2419))
- Remove deprecated configurations. ([#2380](https://github.com/wazuh/wazuh-qa/pull/2380))
- Remove deprecated test_use_only_authd. ([#2294](https://github.com/wazuh/wazuh-qa/pull/2294))
- Remove expected `force` option from the received request in the `agent_enrollment` system tests. ([#2289](https://github.com/wazuh/wazuh-qa/pull/2289))
- Remove old check. ([#2281](https://github.com/wazuh/wazuh-qa/pull/2281))
- Remove the disk i/o % usage calculation from the performance tools. ([#1897](https://github.com/wazuh/wazuh-qa/pull/1897))
- Remove FIM hard link tests. ([#1485](https://github.com/wazuh/wazuh-qa/pull/1485))


## [v4.2.0]
### Added
- Add agent labels to agent simulator tool [#1153](https://github.com/wazuh/wazuh-qa/pull/1153)
- Add the capability to know which CVE’s affect an agent [#7479](https://github.com/wazuh/wazuh/issues/7479)
- Add new tests for Wazuh-DB insert commands in agents' CVEs table [#1092](https://github.com/wazuh/wazuh-qa/pull/1092)
- Add integration tests for syslog [#1086](https://github.com/wazuh/wazuh-qa/pull/1086)
- Add remoted integration tests: basic configuration tests [#1073](https://github.com/wazuh/wazuh-qa/pull/1073)
- Add the tier 0 integration tests for wazuh-remoted [#1024](https://github.com/wazuh/wazuh-qa/issues/1024)
- Add new features to the Agent simulator [#1106](https://github.com/wazuh/wazuh-qa/pull/1106)
- Add new integration tests to cover the stats of wazuh-agentd [#1039](https://github.com/wazuh/wazuh-qa/pull/1039)
- Add the documentation of Wazuh-QA repository [#1066](https://github.com/wazuh/wazuh-qa/pull/1066)
- Add new functionality for mocking agents [#1054](https://github.com/wazuh/wazuh-qa/pull/1054)
- Add support to `wodle` sections for ossec.conf generator tool [#1048](https://github.com/wazuh/wazuh-qa/pull/1048)
- Add new tests for Active Response [#1029](https://github.com/wazuh/wazuh-qa/pull/1029)
- Add focal feed and improve vulnerability scan tests [#1025](https://github.com/wazuh/wazuh-qa/pull/1025)
- Add new cases to test_env_variables to check some possible errors [#1014](https://github.com/wazuh/wazuh-qa/pull/1014)
- Add a test to verify no duplicate entries for vulnerability detector [#1010](https://github.com/wazuh/wazuh-qa/pull/1010)
- Add new case to test_basic_usage_changes to check wildcards [#1009](https://github.com/wazuh/wazuh-qa/pull/1009)
- Add some cases in test_ignore_valid, to check entire disk ignore [#1000](https://github.com/wazuh/wazuh-qa/pull/1000)
- Add new test case for duplicate registry entries [#998](https://github.com/wazuh/wazuh-qa/pull/998)
### Changed
- Rename sockets directory according to the product [#1090](https://github.com/wazuh/wazuh-qa/pull/1090)
- Improve the stop/start behavior of DB's related functions [#1068](https://github.com/wazuh/wazuh-qa/pull/1068)
- Update mock_vulnerability_scan fixture from vulnerability scan tests [#1058](https://github.com/wazuh/wazuh-qa/pull/1058)
- Update insert_vulnerability to meet new constrains [#1059](https://github.com/wazuh/wazuh-qa/pull/1059)
- Refactor the code to be PEP8 compliance [#1043](https://github.com/wazuh/wazuh-qa/pull/1043)
- Deprecate the ossec-init.conf [#1013](https://github.com/wazuh/wazuh-qa/pull/1013)
- Rename ossec-control in framework tests [#983](https://github.com/wazuh/wazuh-qa/pull/983)
- Change names of daemons in integration tests [#973](https://github.com/wazuh/wazuh-qa/pull/973)
- Rename all ossec-control references [#965](https://github.com/wazuh/wazuh-qa/pull/965)
### Fixed
- Fix an error in the Active Response tests related to the configuration file [#1080](https://github.com/wazuh/wazuh-qa/pull/1080)
- Fix an error in the Agent simulator while parsing the messages received from the manager [#1084](https://github.com/wazuh/wazuh-qa/pull/1084).
- Fix msu tests for Windows 10 [#1075](https://github.com/wazuh/wazuh-qa/pull/1075)
- Fix sqlite3.OperationalError: no such table: VULNERABILITIES error [#1067](https://github.com/wazuh/wazuh-qa/pull/1067)
- Fix test_general_settings_ignore_time test [#1056](https://github.com/wazuh/wazuh-qa/pull/1056)
- Avoid problematic race-condition on VD integration tests for Windows [#1047](https://github.com/wazuh/wazuh-qa/pull/1047)
- QA Integration tests stabilization [#1002](https://github.com/wazuh/wazuh-qa/pull/1002)
### Deleted
- Deleted `behind_proxy_server` API config test. ([#1065](https://github.com/wazuh/wazuh-qa/pull/1065))<|MERGE_RESOLUTION|>--- conflicted
+++ resolved
@@ -2,7 +2,6 @@
 
 All notable changes to this project will be documented in this file.
 
-<<<<<<< HEAD
 ## [4.5.0] - Development (unreleased)
 
 Wazuh commit: TBD \
@@ -17,8 +16,6 @@
 - Fix an error in the cluster performance tests related to CSV parser ([#2999](https://github.com/wazuh/wazuh-qa/pull/2999)) \- (Framework + Tests)
 
 
-=======
->>>>>>> d2617cb3
 ## [4.4.0] - Development (unreleased)
 
 Wazuh commit: TBD \
@@ -46,10 +43,7 @@
 
 ### Changed
 
-<<<<<<< HEAD
-=======
 - Fix GCloud IT: test_max_messages error not received expected messages - ([#3083](https://github.com/wazuh/wazuh-qa/pull/3083)) \- (Tests)
->>>>>>> d2617cb3
 - Update syscollector deltas integration tests ([#2921](https://github.com/wazuh/wazuh-qa/pull/2921)) \- (Tests)
 - Update deprecated WDB commands ([#2966](https://github.com/wazuh/wazuh-qa/pull/2966)) \- (Tests)
 - Move the 'get_datetime_diff' function to 'wazuh-testing' utils module ([#2782](https://github.com/wazuh/wazuh-qa/pull/2782)) \- (Framework + Tests)
@@ -77,15 +71,19 @@
 - Fix version validation in qa-ctl config generator ([#2454](https://github.com/wazuh/wazuh-qa/pull/2454)) \- (Framework)
 
 
-<<<<<<< HEAD
-## [4.3.6] - Development (unreleased)
-
-Wazuh commit: TBD \
-Release report: TBD
+## [4.3.6] - 20-07-2022
+
+Wazuh commit: TBD https://github.com/wazuh/wazuh/commit/be15851b8ead7512d9cd4ef1ee18b3b953173211
+Release report: https://github.com/wazuh/wazuh/issues/14188
+
+## Added
+
+- Add Remoted IT - test_multi_groups ([#3060](https://github.com/wazuh/wazuh-qa/pull/3060)) \- (Framework + Tests)
 
 ### Fixed
 
 - Fix GCloud IT - test_max_messages error ([#3006](https://github.com/wazuh/wazuh-qa/pull/3006)) \- (Framework + Tests)
+- Fix Remoted IT - test_agent_communication ([#3088](https://github.com/wazuh/wazuh-qa/pull/3088)) \- (Framework)
 
 
 ## [4.3.5] - 29-06-2022
@@ -98,33 +96,6 @@
 - Fix Solaris and Macos FIM integration failures ([#2977](https://github.com/wazuh/wazuh-qa/pull/2977)) \- (Framework + Tests)
 
 
-=======
-## [4.3.6] - 20-07-2022
-
-Wazuh commit: TBD https://github.com/wazuh/wazuh/commit/be15851b8ead7512d9cd4ef1ee18b3b953173211
-Release report: https://github.com/wazuh/wazuh/issues/14188
-
-## Added
-
-- Add Remoted IT - test_multi_groups ([#3060](https://github.com/wazuh/wazuh-qa/pull/3060)) \- (Framework + Tests)
-
-### Fixed
-
-- Fix GCloud IT - test_max_messages error ([#3006](https://github.com/wazuh/wazuh-qa/pull/3006)) \- (Framework + Tests)
-- Fix Remoted IT - test_agent_communication ([#3088](https://github.com/wazuh/wazuh-qa/pull/3088)) \- (Framework)
-
-
-## [4.3.5] - 29-06-2022
-
-Wazuh commit: https://github.com/wazuh/wazuh/commit/2a2b88bfb2ea30903728372471b33540a3b3d976 \
-Release report: https://github.com/wazuh/wazuh/issues/13966
-
-### Fixed
-
-- Fix Solaris and Macos FIM integration failures ([#2977](https://github.com/wazuh/wazuh-qa/pull/2977)) \- (Framework + Tests)
-
-
->>>>>>> d2617cb3
 ## [4.3.4] - 09-06-2022
 
 Wazuh commit: https://github.com/wazuh/wazuh/commit/ccbc9490bc38718717233c50e3d6daeff102e388 \
