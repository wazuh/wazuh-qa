# Changelog

All notable changes to this project will be documented in this file.

## [4.4.0] - Development (unreleased)

Wazuh commit: TBD \
Release report: TBD

### Added

- Add new test to check if syslog message are parsed correctrly in the `alerts.json` file ([#3609](https://github.com/wazuh/wazuh-qa/pull/3609)) \- (Framework + Tests)
- Add new logging tests for analysisd EPS limitation ([#3509](https://github.com/wazuh/wazuh-qa/pull/3509)) \- (Framework + Tests)
- New testing suite for checking analysisd EPS limitation ([#2947](https://github.com/wazuh/wazuh-qa/pull/3181)) \- (Framework + Tests)
- Add stress results comparator tool ([#3478](https://github.com/wazuh/wazuh-qa/pull/3478)) \- (Tools)
- Add E2E tests for demo cases ([#3293](https://github.com/wazuh/wazuh-qa/pull/3293)) \- (Framework + Tests)
- Add configuration files for Jenkins automation of system/E2E tests ([#3221](https://github.com/wazuh/wazuh-qa/pull/3221)) \- (Framework)
- New vulnerability Detector integration tests for Ubuntu 22.04 ([#2957](https://github.com/wazuh/wazuh-qa/pull/2957)) \- (Framework + Tests)
- New vulnerability Detector integration tests for Amazon Linux 2022 ([#2955](https://github.com/wazuh/wazuh-qa/pull/2955)) \- (Framework + Tests)
- New vulnerability detector tests for SUSE Linux Enterpise Support ([#2945](https://github.com/wazuh/wazuh-qa/pull/2945)) \- (Framework + Tests)
- New tests for checking API log formats ([#2635](https://github.com/wazuh/wazuh-qa/pull/2635)) \- (Framework + Tests)
- New tests for the migration of agent-group files ([#2815](https://github.com/wazuh/wazuh-qa/pull/2815)) \- (Framework + Tests)
- Add `qa-docs` `v0.1` ([#2649](https://github.com/wazuh/wazuh-qa/pull/2649)) \- (Framework + Tools + Documentation)
- Add test fim with file currently open ([#2300](https://github.com/wazuh/wazuh-qa/pull/2300)) \- (Framework + Tests)
- Test manager sends AR log format as expected ([#2347](https://github.com/wazuh/wazuh-qa/pull/2347)) \- (Framework + Tests)
- Syscollector deltas IT ([#2146](https://github.com/wazuh/wazuh-qa/pull/2146)) \- (Framework + Tests)
- CVEs alerts inventory for Vulnerability Detector - VDT and WDB Integration Tests implementation ([#1243](https://github.com/wazuh/wazuh-qa/pull/1243)) \- (Framework + Tests)
- Analysisd - add new test to check the pre-decoding stage of analysisd ([#2406](https://github.com/wazuh/wazuh-qa/pull/2406)) \- (Tests)
- Add test to check if files can be accessed while FIM has them opened ([#705](https://github.com/wazuh/wazuh-qa/pull/705)) \- (Framework + Tests)
- Analysisd - add a new test to check analysisd socket properties ([#2405](https://github.com/wazuh/wazuh-qa/pull/2405)) \- (Framework + Tests)
- Add system test to check synchronization between agent and manager when one of this was stopped. ([#2536](https://github.com/wazuh/wazuh-qa/pull/2536)) \- (Tests)
- API - Test the format of the logs (JSON logs support) ([#2635](https://github.com/wazuh/wazuh-qa/pull/2635/)) \- (Tests)
- Add a test to check the multigroups shared file content. ([#2746](https://github.com/wazuh/wazuh-qa/pull/2746)) \- (Framework + Tests)
- Add wpk test documentation ([#2409](https://github.com/wazuh/wazuh-qa/pull/2409)) \- (Documentation)

### Changed

<<<<<<< HEAD
=======
- Add `monitord.rotate_log` to `local_internal_options` file for `test_macos_format_query` ([#3602](https://github.com/wazuh/wazuh-qa/pull/3602)) \- (Tests)
>>>>>>> f5ec9f9b
- Adapt analysisd integration tests for EPS ([#3559](https://github.com/wazuh/wazuh-qa/issues/3559)) \- (Tests)
- Improve `test_remove_audit` FIM test to retry install and remove command ([#3562](https://github.com/wazuh/wazuh-qa/pull/3562)) \- (Tests)
- Skip unstable integration tests for gcloud ([#3531](https://github.com/wazuh/wazuh-qa/pull/3531)) \- (Tests)
- Skip unstable integration test for agentd ([#3538](https://github.com/wazuh/wazuh-qa/pull/3538))
- Update wazuhdb_getconfig and EPS limit integration tests ([#3146](https://github.com/wazuh/wazuh-qa/pull/3146)) \- (Tests)
- Refactor: logcollector `test_only_future_events` according to new standard. ([3484](https://github.com/wazuh/wazuh-qa/pull/3484)) \- (Framework + Tests)
- Update python packages scan test to use a file with known vulnerabilities to be skipped ([#3473](https://github.com/wazuh/wazuh-qa/pull/3473)) \- (Framework + Tests)
- Change required version of urllib3 and requests dependencies ([#3315](https://github.com/wazuh/wazuh-qa/pull/3315)) \- (Framework)
- Skip flaky Logcollector tests ([#3218](https://github.com/wazuh/wazuh-qa/pull/3217)) \- (Tests)
- Change how 'service_control' collects clusterd and apid pids ([#3140](https://github.com/wazuh/wazuh-qa/pull/3140)) \- (Framework)
- Change scan test module fixtures to allow use commit instead of branches ([#3134](https://github.com/wazuh/wazuh-qa/issues/3134)) \- (Tests)
- Update syscollector deltas integration tests ([#2921](https://github.com/wazuh/wazuh-qa/pull/2921)) \- (Tests)
- Update deprecated WDB commands ([#2966](https://github.com/wazuh/wazuh-qa/pull/2966)) \- (Tests)
- Move the 'get_datetime_diff' function to 'wazuh-testing' utils module ([#2782](https://github.com/wazuh/wazuh-qa/pull/2782)) \- (Framework + Tests)
- Change method from GET to POST in API login requests ([#2810](https://github.com/wazuh/wazuh-qa/pull/2810)) \- (Framework + Tests)
- Update failed test_basic_configuration_log_format ([#2924](https://github.com/wazuh/wazuh-qa/pull/2650)) \- (Framework + Tests)
- Refactor VDT integration tests: feeds and scan types ([#2650](https://github.com/wazuh/wazuh-qa/pull/2650)) \- (Framework + Tests)
- Refactor: FIM `test_synchronization` according to new standard. Phase 1. ([#2358](https://github.com/wazuh/wazuh-qa/pull/2358)) \- (Framework + Tests)
- Refactor: FIM `test_registry_file_limit` and `test_registry_report_changes`. ([#2478](https://github.com/wazuh/wazuh-qa/pull/2478)) \- (Framework + Tests)
- Refactor: FIM `test_files/test_file_limit` and updated imports to new standard. ([#2501](https://github.com/wazuh/wazuh-qa/pull/2501)) \- (Framework + Tests)
- Adapt ITs related to syscollector deltas ([#2146](https://github.com/wazuh/wazuh-qa/pull/2146)) \- (Framework + Tests)
- Migrate test_age, test_command_monitoring, and test_keep_running of test_logcollector documentation to qa-docs ([#2162](https://github.com/wazuh/wazuh-qa/pull/2162)) \- (Documentation)
- Migrate test_configuration (1/2) of test_logcollector documentation to qa-docs ([#2163](https://github.com/wazuh/wazuh-qa/pull/2163)) \- (Documentation)
- Migrate test_configuration (2/2) of test_logcollector documentation to qa-docs ([#2165](https://github.com/wazuh/wazuh-qa/pull/2165)) \- (Documentation)
- Migrate test_macos of test_logcollector documentation to qa-docs ([#2175](https://github.com/wazuh/wazuh-qa/pull/2175)) \- (Documentation)
- Migrate several test groups of test_logcollector documentation to qa-docs ([#2180](https://github.com/wazuh/wazuh-qa/pull/2180)) \- (Documentation)
- Migrate test_remoted documentation to schema 2.0 ([#2426](https://github.com/wazuh/wazuh-qa/pull/2426)) \- (Documentation)
- Replace callback_generator function to generate_monitoring_callback ([#2535](https://github.com/wazuh/wazuh-qa/pull/2535)) \- (Framework + Tests)
- Analysisd: Reduce execution time of tests with tier 0 ([#2546](https://github.com/wazuh/wazuh-qa/pull/2546)) \- (Tests)
- Adapt logtest ITs given the rules skipping ([#2200](https://github.com/wazuh/wazuh-qa/pull/2200)) \- (Tests)

### Fixed

- Fix commit option of the scan module for master case ([#3157](https://github.com/wazuh/wazuh-qa/pull/3157)) \- (Tests)
- Fix Vulnerability Detector IT: test_validate_feed_content yaml cases had wrong extension. ([#3299](https://github.com/wazuh/wazuh-qa/pull/3299)) \- (Tests)
- Fix Analysisd IT: test_syscollector_events failure on wait_for_analysisd_startup. ([#3110](https://github.com/wazuh/wazuh-qa/pull/3110)) \- (Tests)
- Fix GCloud IT: test_max_messages error not received expected messages - ([#3083](https://github.com/wazuh/wazuh-qa/pull/3083)) \- (Tests)
- Fix Solaris and Macos FIM integration tests failures ([#2976](https://github.com/wazuh/wazuh-qa/pull/2976)) \- (Framework + Tests)
- Fix the unstable FIM tests that need refactoring ([#2458](https://github.com/wazuh/wazuh-qa/pull/2458)) \- (Framework + Tests)
- Fix version validation in qa-ctl config generator ([#2454](https://github.com/wazuh/wazuh-qa/pull/2454)) \- (Framework)
- Fix invalid reference for test_api_endpoints_performance.py xfail items ([#3378](https://github.com/wazuh/wazuh-qa/pull/3378)) \- (Tests)

### Removed

- Remove all FIM Integration skipped tests ([#2927](https://github.com/wazuh/wazuh-qa/issues/2927)) \- (Framework + Tests)
- VDT ITs: Remove Debian Stretch test support. ([#3172](https://github.com/wazuh/wazuh-qa/pull/3172)) \- (Tests)

## [4.3.9] - 13-10-2022

Wazuh commit: https://github.com/wazuh/wazuh-qa/commit/8af0a5083bd69765f4d7878df9d3b785bb239723 \
Release report: https://github.com/wazuh/wazuh/issues/15090

### Added

- Add a test to check the analysisd socket properties ([#3365](https://github.com/wazuh/wazuh-qa/pull/3365))

## [4.3.8] - 19-09-2022

Wazuh commit: https://github.com/wazuh/wazuh/commit/88bf15d2cbb2040e197e34a94dda0f71f607afad \
Release report: https://github.com/wazuh/wazuh/issues/14827

### Changed

- Update wazuh-logtest messages for integration tests \- (Tests)

## [4.3.7] - 24-08-2022

Wazuh commit: https://github.com/wazuh/wazuh/commit/e2b514bef3d148acd4bcae1a1c7fa8783b82ca3a \
Release report: https://github.com/wazuh/wazuh/issues/14562

## Added
- Added IT test to verify Active Response works with overwritten rules. ([#2984](https://github.com/wazuh/wazuh-qa/pull/2984)) \- (Framework + Tests)
- Add Integratord IT - new test_integratord suite ([#3125](https://github.com/wazuh/wazuh-qa/pull/3125)) \- (Framework + Tests)
- Add system test to check synchronization status in the cluster ([#3180](https://github.com/wazuh/wazuh-qa/pull/3180)) \- (Framework + Tests)
- Add system test to check big files synchronization in the cluster ([#3202](https://github.com/wazuh/wazuh-qa/pull/3202)) \- (Framework + Tests)

### Changed

- Increase framework version of jq and pytest in the requirements file to support python3.10 ([#3107](https://github.com/wazuh/wazuh-qa/pull/3108)) \- (Framework)

## [4.3.6] - 20-07-2022

Wazuh commit: https://github.com/wazuh/wazuh/commit/be15851b8ead7512d9cd4ef1ee18b3b953173211 \
Release report: https://github.com/wazuh/wazuh/issues/14188

### Added

- Add Remoted IT - test_multi_groups ([#3060](https://github.com/wazuh/wazuh-qa/pull/3060)) \- (Framework + Tests)

### Fixed

- Fix GCloud IT - test_max_messages error ([#3006](https://github.com/wazuh/wazuh-qa/pull/3006)) \- (Framework + Tests)
- Fix Remoted IT - test_agent_communication ([#3088](https://github.com/wazuh/wazuh-qa/pull/3088)) \- (Framework)


## [4.3.5] - 29-06-2022

Wazuh commit: https://github.com/wazuh/wazuh/commit/2a2b88bfb2ea30903728372471b33540a3b3d976 \
Release report: https://github.com/wazuh/wazuh/issues/13966

### Fixed

- Fix Solaris and Macos FIM integration failures ([#2977](https://github.com/wazuh/wazuh-qa/pull/2977)) \- (Framework + Tests)


## [4.3.4] - 09-06-2022

Wazuh commit: https://github.com/wazuh/wazuh/commit/ccbc9490bc38718717233c50e3d6daeff102e388 \
Release report: https://github.com/wazuh/wazuh/issues/13669


## [4.3.3] - 01-06-2022

Wazuh commit: https://github.com/wazuh/wazuh/commit/ccbc9490bc38718717233c50e3d6daeff102e388 \
Release report: -


## [4.3.2] - 30-05-2022

Wazuh commit: https://github.com/wazuh/wazuh/commit/5b3d501f5a10c5134b53771f13c48dc94c54beb2 \
Release report: https://github.com/wazuh/wazuh/issues/13629


## [4.3.1] - 18-05-2022

Wazuh commit: https://github.com/wazuh/wazuh/commit/8ee2a5646a12d22bf662b2f59a19c12b4b8d0a4e \
Release report: https://github.com/wazuh/wazuh/issues/13448


## [4.3.0] - 05-05-2022

Wazuh commit: https://github.com/wazuh/wazuh/commit/5bae1c1830dbf11acc8a06e01f7a5a134b767760 \
Release report: https://github.com/wazuh/wazuh/issues/13321

### Added

- Add specific version of libcst to install in python lower than 3.7. ([#2459](https://github.com/wazuh/wazuh-qa/pull/2459))
- Add system test to check synchronization between agent and manager. ([#2443](https://github.com/wazuh/wazuh-qa/pull/2443))
- Make `simulate-api-load` CLI run tasks simultaneously. ([#2392](https://github.com/wazuh/wazuh-qa/pull/2392))
- Add `qa-ctl` `v0.3`. ([#2307](https://github.com/wazuh/wazuh-qa/pull/2307))
- Add `qa-ctl` `v0.2`. ([#2299](https://github.com/wazuh/wazuh-qa/pull/2299))
- Improve the `agent_files_deletion` test . ([#2296](https://github.com/wazuh/wazuh-qa/pull/2296))
- Add scripts to add agents to client.keys, create agent-groups and unsynchronize agents. ([#2295](https://github.com/wazuh/wazuh-qa/pull/2295))
- Add cluster performance test. ([#2130](https://github.com/wazuh/wazuh-qa/pull/2130))
- IT Wazuh-logtest: Ruleset reloading at runtime. ([#2077](https://github.com/wazuh/wazuh-qa/pull/2077))
- Add script to parse and obtain stats from cluster CSVs. ([#2032](https://github.com/wazuh/wazuh-qa/pull/2032))
- Add `qa-ctl` tool v0.1. ([#1895](https://github.com/wazuh/wazuh-qa/pull/1895))
- Enable WPK tests for macOS agents. ([#1853](https://github.com/wazuh/wazuh-qa/pull/1853))
- Create local_internal_options configuration handler fixture. ([#1835](https://github.com/wazuh/wazuh-qa/pull/1835))
- Create file monitoring fixture handler. ([#1833](https://github.com/wazuh/wazuh-qa/pull/1833))
- Create daemon handler fixture for integration test. ([#1826](https://github.com/wazuh/wazuh-qa/pull/1826))
- Add test to check new possible flaws in wodles, framework and API code. ([#1659](https://github.com/wazuh/wazuh-qa/pull/1659))
- Add test to scan all python packages. ([#1652](https://github.com/wazuh/wazuh-qa/pull/1652))
- ITs for logtest verbose mode added. ([#1587](https://github.com/wazuh/wazuh-qa/pull/1587))
- Integration and system tests to ensure removed agent files are deleted. ([#1527](https://github.com/wazuh/wazuh-qa/pull/1527))
- Add wdb checksum range test case. ([#1502](https://github.com/wazuh/wazuh-qa/pull/1502))
- Add integration tests for max_upload_size API option. ([#1494](https://github.com/wazuh/wazuh-qa/pull/1494))
- Add support for Amazon Linux in vulnerability detector. ([#1473](https://github.com/wazuh/wazuh-qa/pull/1473))
- Add tests for invalid config of github and office365 modules. ([#1460](https://github.com/wazuh/wazuh-qa/pull/1460))
- Add test to check the behavior of test_max_fd_win_rt option.. ([#1387](https://github.com/wazuh/wazuh-qa/pull/1387))
- Add FIM Windows 4659 events tests. ([#648](https://github.com/wazuh/wazuh-qa/pull/648))

### Changed

- Migrate `test_rids` documentation to `qa-docs`. ([#2422](https://github.com/wazuh/wazuh-qa/pull/2422))
- Google Cloud. IT Tests: Fixing and rework for 4.3.0-RC2. ([#2420](https://github.com/wazuh/wazuh-qa/pull/2420))
- Refactor: FIM `test_report_changes` according to new standard.  Phase 1. ([#2417](https://github.com/wazuh/wazuh-qa/pull/2417))
- Fix `wazuh-metrics` CLI bug when child processes restart. ([#2416](https://github.com/wazuh/wazuh-qa/pull/2416))
- IT Solaris Jenkins: Fix requirements. ([#2415](https://github.com/wazuh/wazuh-qa/pull/2415))
- Fix the `agent_info_sync` test according to new changes. ([#2411](https://github.com/wazuh/wazuh-qa/pull/2411))
- Migrate test_cpe_indexing documentation to qa-docs. ([#2407](https://github.com/wazuh/wazuh-qa/pull/2407))
- WazuhDB IT: Fix for 4.3. ([#2400](https://github.com/wazuh/wazuh-qa/pull/2400))
- Migrate test_scan_results documentation to qa-docs. ([#2398](https://github.com/wazuh/wazuh-qa/pull/2398))
- Migrate test_general_setting documentation to qa-docs. ([#2387](https://github.com/wazuh/wazuh-qa/pull/2387))
- Migrate test_providers documentation to qa-docs. ([#2377](https://github.com/wazuh/wazuh-qa/pull/2377))
- Update API configuration integration tests. ([#2370](https://github.com/wazuh/wazuh-qa/pull/2370))
- Refactor FIM `test_synchronization` according to new standard (1). ([#2358](https://github.com/wazuh/wazuh-qa/pull/2358))
- Migrate test_feeds documentation to qa-docs. ([#2357](https://github.com/wazuh/wazuh-qa/pull/2357))
- Fix autoconfigure `test_add_old_resource`. ([#2356](https://github.com/wazuh/wazuh-qa/pull/2356))
- Migrate test_wazuh_db documentation to qa-docs. ([#2346](https://github.com/wazuh/wazuh-qa/pull/2346))
- Adapt `wazuh-metrics` and `data-visualizer` CLIs to handle multiprocessing. ([#2278](https://github.com/wazuh/wazuh-qa/pull/2278))
- Change `time_to_sync`  variable. ([#2275](https://github.com/wazuh/wazuh-qa/pull/2275))
- Bump pytest-html dependency. ([#2205](https://github.com/wazuh/wazuh-qa/pull/2205))
- Update remoted CSV headers in visualization tool. ([#2202](https://github.com/wazuh/wazuh-qa/pull/2202))
- Migrate `test_rootcheck` documentation to qa-docs. ([#2194](https://github.com/wazuh/wazuh-qa/pull/2194))
- Migrate `test_logtest` documentation to `qa-docs`. ([#2191](https://github.com/wazuh/wazuh-qa/pull/2191))
- Migrate test_office365 documentation to `qa-docs`. ([#2181](https://github.com/wazuh/wazuh-qa/pull/2181))
- fix: Change logtest custom rules ids. ([#2177](https://github.com/wazuh/wazuh-qa/pull/2177))
- Authd replacement configurations QA. ([#2171](https://github.com/wazuh/wazuh-qa/pull/2171))
- Migrate `test_github` documentation to `qa-docs`. ([#2144](https://github.com/wazuh/wazuh-qa/pull/2144))
- Migrate `test_glcoud` documentation to `qa-docs`. ([#2141](https://github.com/wazuh/wazuh-qa/pull/2141))
- Merge 4.2 into master branch . ([#2132](https://github.com/wazuh/wazuh-qa/pull/2132))
- Migrate `test_auth` documentation to `qa-docs`. ([#2129](https://github.com/wazuh/wazuh-qa/pull/2129))
- Migrate `test_registry_restrict` and `test_registry_tags` of `test_fim/test_registry`, and `test_fim/test_synchronization` documentation to `qa-docs`. ([#2128](https://github.com/wazuh/wazuh-qa/pull/2128))
- Migrate `test_registry_report_changes` of `test_fim/test_registry` documentation to `qa-docs`. ([#2127](https://github.com/wazuh/wazuh-qa/pull/2127))
- Migrate `test_registry_file_limit`, `test_registry_multiple_registries`, and `test_registry_recursion_level` of `test_fim/test_registry` documentation to `qa-docs`. ([#2126](https://github.com/wazuh/wazuh-qa/pull/2126))
- Migrate `test_registry_checks`, `test_registry_ignore`, and `test_registry_nodiff` of `test_fim/test_registry` documentation to `qa-docs`. ([#2125](https://github.com/wazuh/wazuh-qa/pull/2125))
- Migrate `test_registry_basic_usage` of `test_fim/test_registry` documentation to `qa-docs`. ([#2124](https://github.com/wazuh/wazuh-qa/pull/2124))
- Migrate `test_registry_ambiguous_confs` of `test_fim/test_registry` documentation to `qa-docs`. ([#2123](https://github.com/wazuh/wazuh-qa/pull/2123))
- Migrate `test_tags`, `test_timezone_changes`, `test_wildcards_complex`, and `test_windows_audit_interval` of `test_fim/test_files` documentation to `qa-docs`. ([#2122](https://github.com/wazuh/wazuh-qa/pull/2122))
- Migrate `test_scan`, `test_skip`, and `test_stats_integrity_sync` of `test_fim/test_files` documentation to `qa-docs`. ([#2121](https://github.com/wazuh/wazuh-qa/pull/2121))
- Migrate `test_fim/test_files/test_report_changes` documentation to `qa-docs`. ([#2120](https://github.com/wazuh/wazuh-qa/pull/2120))
- Migrate `test_process_priority`, `test_recursion_level`, and `test_restrict` of `test_fim/test_files` documentation to `qa-docs`. ([#2118](https://github.com/wazuh/wazuh-qa/pull/2118))
- Migrate `test_multiple_dirs`, `test_nodiff`, and `test_prefilter_cmd` of `test_fim/test_files` documentation to `qa-docs`. ([#2117](https://github.com/wazuh/wazuh-qa/pull/2117))
- Migrate `test_max_eps`, `test_max_files_per_second`, and `test_moving_files` of `test_fim/test_files` documentation to `qa-docs`. ([#2115](https://github.com/wazuh/wazuh-qa/pull/2115))
- Migrate `test_ignore`, `test_inotify`, and `test_invalid` of `test_fim/test_files` documentation to `qa-docs`. ([#2114](https://github.com/wazuh/wazuh-qa/pull/2114))
- Migrate `test_fim/test_files/test_follow_symbolic_link` documentation to `qa-docs`. ([#2112](https://github.com/wazuh/wazuh-qa/pull/2112))
- Migrate `test_env_variables` and `test_file_limit` of `test_fim/test_files` documentation to `qa-docs`. ([#2111](https://github.com/wazuh/wazuh-qa/pull/2111))
- Migrate `test_benchmark` and `test_checks` of `test_fim/test_files` documentation to `qa-docs`. ([#2110](https://github.com/wazuh/wazuh-qa/pull/2110))
- Migrate `test_basic_usage` of `test_fim/test_files` documentation to `qa-docs`. ([#2109](https://github.com/wazuh/wazuh-qa/pull/2109))
- Migrate `test_ambiguous_confs` and `test_audit` of `test_fim/test_files` documentation to qa-docs. ([#2108](https://github.com/wazuh/wazuh-qa/pull/2108))
- Migrate `test_api` documentation to `qa-docs`. ([#2107](https://github.com/wazuh/wazuh-qa/pull/2107))
- Migrate `test_analysisd` documentation to `qa-docs`. ([#2047](https://github.com/wazuh/wazuh-qa/pull/2047))
- Migrate `test_agentd` documentation to `qa-docs`. ([#2006](https://github.com/wazuh/wazuh-qa/pull/2006))
- Migrate `test_active_response` documentation to `qa-docs`. ([#1960](https://github.com/wazuh/wazuh-qa/pull/1960))
- Fix requirements in master. ([#2063](https://github.com/wazuh/wazuh-qa/pull/2063))
- Update system tests for agent key polling. ([#2119](https://github.com/wazuh/wazuh-qa/pull/2119))
- macOS logcollector - Fixes and new tests. ([#2043](https://github.com/wazuh/wazuh-qa/pull/2043))
- Update API performance tests. ([#1881](https://github.com/wazuh/wazuh-qa/pull/1881))
- Integrate qa-docs into wazuh-qa framework. ([#1854](https://github.com/wazuh/wazuh-qa/pull/1854))
- Update user used by `Kibana` in the cluster performance tests. ([#1822](https://github.com/wazuh/wazuh-qa/pull/1822))
- Fix cached dependencies, typos and debian repos. ([#1732](https://github.com/wazuh/wazuh-qa/pull/1732))
- Adapt the JSON event schema to parse WIN perms in JSON. ([#1541](https://github.com/wazuh/wazuh-qa/pull/1541))
- Update API performance tests. ([#1519](https://github.com/wazuh/wazuh-qa/pull/1519))
- Rework of simulate agents script. Add new balance mode to distribute EPS between agents. ([#1491](https://github.com/wazuh/wazuh-qa/pull/1491))
- Fix missing argument in test_macos_format_basic IT. ([#1478](https://github.com/wazuh/wazuh-qa/pull/1478))
- Check if scheduled mode is set when realtime is not available. ([#1474](https://github.com/wazuh/wazuh-qa/pull/1474))

### Removed
- Remove unnecessary `CLIENT_KEYS_PATH`. ([#2419](https://github.com/wazuh/wazuh-qa/pull/2419))
- Remove deprecated configurations. ([#2380](https://github.com/wazuh/wazuh-qa/pull/2380))
- Remove deprecated test_use_only_authd. ([#2294](https://github.com/wazuh/wazuh-qa/pull/2294))
- Remove expected `force` option from the received request in the `agent_enrollment` system tests. ([#2289](https://github.com/wazuh/wazuh-qa/pull/2289))
- Remove old check. ([#2281](https://github.com/wazuh/wazuh-qa/pull/2281))
- Remove the disk i/o % usage calculation from the performance tools. ([#1897](https://github.com/wazuh/wazuh-qa/pull/1897))
- Remove FIM hard link tests. ([#1485](https://github.com/wazuh/wazuh-qa/pull/1485))


## [v4.2.0]
### Added
- Add agent labels to agent simulator tool [#1153](https://github.com/wazuh/wazuh-qa/pull/1153)
- Add the capability to know which CVE’s affect an agent [#7479](https://github.com/wazuh/wazuh/issues/7479)
- Add new tests for Wazuh-DB insert commands in agents' CVEs table [#1092](https://github.com/wazuh/wazuh-qa/pull/1092)
- Add integration tests for syslog [#1086](https://github.com/wazuh/wazuh-qa/pull/1086)
- Add remoted integration tests: basic configuration tests [#1073](https://github.com/wazuh/wazuh-qa/pull/1073)
- Add the tier 0 integration tests for wazuh-remoted [#1024](https://github.com/wazuh/wazuh-qa/issues/1024)
- Add new features to the Agent simulator [#1106](https://github.com/wazuh/wazuh-qa/pull/1106)
- Add new integration tests to cover the stats of wazuh-agentd [#1039](https://github.com/wazuh/wazuh-qa/pull/1039)
- Add the documentation of Wazuh-QA repository [#1066](https://github.com/wazuh/wazuh-qa/pull/1066)
- Add new functionality for mocking agents [#1054](https://github.com/wazuh/wazuh-qa/pull/1054)
- Add support to `wodle` sections for ossec.conf generator tool [#1048](https://github.com/wazuh/wazuh-qa/pull/1048)
- Add new tests for Active Response [#1029](https://github.com/wazuh/wazuh-qa/pull/1029)
- Add focal feed and improve vulnerability scan tests [#1025](https://github.com/wazuh/wazuh-qa/pull/1025)
- Add new cases to test_env_variables to check some possible errors [#1014](https://github.com/wazuh/wazuh-qa/pull/1014)
- Add a test to verify no duplicate entries for vulnerability detector [#1010](https://github.com/wazuh/wazuh-qa/pull/1010)
- Add new case to test_basic_usage_changes to check wildcards [#1009](https://github.com/wazuh/wazuh-qa/pull/1009)
- Add some cases in test_ignore_valid, to check entire disk ignore [#1000](https://github.com/wazuh/wazuh-qa/pull/1000)
- Add new test case for duplicate registry entries [#998](https://github.com/wazuh/wazuh-qa/pull/998)
### Changed
- Rename sockets directory according to the product [#1090](https://github.com/wazuh/wazuh-qa/pull/1090)
- Improve the stop/start behavior of DB's related functions [#1068](https://github.com/wazuh/wazuh-qa/pull/1068)
- Update mock_vulnerability_scan fixture from vulnerability scan tests [#1058](https://github.com/wazuh/wazuh-qa/pull/1058)
- Update insert_vulnerability to meet new constrains [#1059](https://github.com/wazuh/wazuh-qa/pull/1059)
- Refactor the code to be PEP8 compliance [#1043](https://github.com/wazuh/wazuh-qa/pull/1043)
- Deprecate the ossec-init.conf [#1013](https://github.com/wazuh/wazuh-qa/pull/1013)
- Rename ossec-control in framework tests [#983](https://github.com/wazuh/wazuh-qa/pull/983)
- Change names of daemons in integration tests [#973](https://github.com/wazuh/wazuh-qa/pull/973)
- Rename all ossec-control references [#965](https://github.com/wazuh/wazuh-qa/pull/965)
### Fixed
- Fix an error in the Active Response tests related to the configuration file [#1080](https://github.com/wazuh/wazuh-qa/pull/1080)
- Fix an error in the Agent simulator while parsing the messages received from the manager [#1084](https://github.com/wazuh/wazuh-qa/pull/1084).
- Fix msu tests for Windows 10 [#1075](https://github.com/wazuh/wazuh-qa/pull/1075)
- Fix sqlite3.OperationalError: no such table: VULNERABILITIES error [#1067](https://github.com/wazuh/wazuh-qa/pull/1067)
- Fix test_general_settings_ignore_time test [#1056](https://github.com/wazuh/wazuh-qa/pull/1056)
- Avoid problematic race-condition on VD integration tests for Windows [#1047](https://github.com/wazuh/wazuh-qa/pull/1047)
- QA Integration tests stabilization [#1002](https://github.com/wazuh/wazuh-qa/pull/1002)
### Deleted
- Deleted `behind_proxy_server` API config test. ([#1065](https://github.com/wazuh/wazuh-qa/pull/1065))<|MERGE_RESOLUTION|>--- conflicted
+++ resolved
@@ -9,7 +9,7 @@
 
 ### Added
 
-- Add new test to check if syslog message are parsed correctrly in the `alerts.json` file ([#3609](https://github.com/wazuh/wazuh-qa/pull/3609)) \- (Framework + Tests)
+- Add new test to check if syslog message are parsed correctrly in the `archives.json` file ([#3609](https://github.com/wazuh/wazuh-qa/pull/3609)) \- (Framework + Tests)
 - Add new logging tests for analysisd EPS limitation ([#3509](https://github.com/wazuh/wazuh-qa/pull/3509)) \- (Framework + Tests)
 - New testing suite for checking analysisd EPS limitation ([#2947](https://github.com/wazuh/wazuh-qa/pull/3181)) \- (Framework + Tests)
 - Add stress results comparator tool ([#3478](https://github.com/wazuh/wazuh-qa/pull/3478)) \- (Tools)
@@ -35,10 +35,7 @@
 
 ### Changed
 
-<<<<<<< HEAD
-=======
 - Add `monitord.rotate_log` to `local_internal_options` file for `test_macos_format_query` ([#3602](https://github.com/wazuh/wazuh-qa/pull/3602)) \- (Tests)
->>>>>>> f5ec9f9b
 - Adapt analysisd integration tests for EPS ([#3559](https://github.com/wazuh/wazuh-qa/issues/3559)) \- (Tests)
 - Improve `test_remove_audit` FIM test to retry install and remove command ([#3562](https://github.com/wazuh/wazuh-qa/pull/3562)) \- (Tests)
 - Skip unstable integration tests for gcloud ([#3531](https://github.com/wazuh/wazuh-qa/pull/3531)) \- (Tests)
