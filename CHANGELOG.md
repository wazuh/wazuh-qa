# Changelog

All notable changes to this project will be documented in this file.

## [4.9.0] - TBD

### Added

- Add integration tests for Update field to CPE_Helper. ([#4574](https://github.com/wazuh/wazuh-qa/pull/4574)) \- (Core)

## [4.8.1] - TBD

## [4.8.0] - TBD

### Added

- Migrate Wazuh Ansibles Roles. ([#4642](https://github.com/wazuh/wazuh-qa/pull/4642)) \- (Framework)
- Add scans environment setup documentation. ([#4444](https://github.com/wazuh/wazuh-qa/pull/4444)) \- (Tests)
- Add system test for global group hash ([#4015](https://github.com/wazuh/wazuh-qa/pull/4015)) \- (Tests)
- Add tests for new FIM audit buffer option. ([#4485](https://githubhttps://github.com/wazuh/wazuh-qa/pull/4497#pullrequestreview-1654748331.com/wazuh/wazuh-qa/pull/4485)) \- (Framework + tests)
- Add tests for merged.mg file generation. ([#4129](https://github.com/wazuh/wazuh-qa/pull/4129)) \- (Tests)
- Added tests for checking agent status upon ungraceful closure.([#4146](https://github.com/wazuh/wazuh-qa/pull/4146)) \- (Tests)
- Agent syncronization testing after group deleting ([#4143](https://github.com/wazuh/wazuh-qa/pull/4143)) \- (Tests)
- Add test for AWS Custom Logs. ([#4675](https://github.com/wazuh/wazuh-qa/pull/4675)) \- (Tests)
- Add new behaviour for endpoints marked as xfail in api_endpoints_performance test ([#4657](https://github.com/wazuh/wazuh-qa/pull/4657)) \ (Tests)

### Changed

- Fix one_manager_agent_env pytest marker for System Tests ([#4782](https://github.com/wazuh/wazuh-qa/pull/4782)) \- (Tests)
- Updated Filebeat module to 0.4 ([#4775](https://github.com/wazuh/wazuh-qa/pull/4775)) \- (Framework)
- Include ATP repository update before the installation of Ubuntu E2E agent installation ([#4761](https://github.com/wazuh/wazuh-qa/pull/4761)) \- (Framework)
- Enhance macOS deployment ansible taks ([#4685](https://github.com/wazuh/wazuh-qa/pull/4685)) \- (Framework)
- Updated Filebeat module to 0.3 ([#4700](https://github.com/wazuh/wazuh-qa/pull/4700)) \- (Framework)
- Change database v13 to v12. ([#4677](https://github.com/wazuh/wazuh-qa/pull/4677)) \- (Tests)
- Enable Windows Vulnerability Detector E2E. ([#4251](https://github.com/wazuh/wazuh-qa/pull/4251)) \- (Tests)
- Update certifi library due to a vulnerability. ([#4486](https://github.com/wazuh/wazuh-qa/pull/4486)) \- (Tests)
- Enable Ubuntu Vulnerability Detector E2E. ([#4252](https://github.com/wazuh/wazuh-qa/pull/4252)) \- (Tests)
- Update _wazuh_db_ schema database version ([#4353](https://github.com/wazuh/wazuh-qa/pull/4353)) \- (Tests)
- Update the JSON schema with the required fields for the output content of the migration tool ([#4375](https://github.com/wazuh/wazuh-qa/pull/4375)) \- (Tests)
- Update framework known flaws file ([#4443](https://github.com/wazuh/wazuh-qa/pull/4443)) \- (Tests)
- Align migration tool system tests to the tool's new output directory structure ([#4561](https://github.com/wazuh/wazuh-qa/pull/4561)) \- (Tests)
- Update the migration tool's system tests to match the new log file naming convention ([#4618](https://github.com/wazuh/wazuh-qa/pull/4618)) \- (Tests)

### Fixed

- Fix macOS agents provision to enable registration and connection with managers. ([#4770](https://github.com/wazuh/wazuh-qa/pull/4770/)) \- (Framework)
- Fix hardcoded python interpreter in qa_framework role. ([#4658](https://github.com/wazuh/wazuh-qa/pull/4658)) \- (Framework)
- Fix duplicated jq dependency ([#4678](https://github.com/wazuh/wazuh-qa/pull/4678)) \- (Framework)

## [4.7.2] - TBD

### Fixed

- Fix the generation of syscollector events in the agent simulator class. ([#4773](https://github.com/wazuh/wazuh-qa/pull/4773)) \- (Framework)

## [4.7.1] - 20/12/2023

### Changed

- Remove deprecated message from cluster System Tests. ([#4740](https://github.com/wazuh/wazuh-qa/pull/4740)) \- (Tests)
- Enhance control_service error handling on windows agents. ([#4741](https://github.com/wazuh/wazuh-qa/pull/4741)) \- (Framework)
- Add XFAIL mark to Cluster reliability logs test. ([#4706](https://github.com/wazuh/wazuh-qa/pull/4706)) \- (Tests)

## [4.7.0] - 27/11/2023

### Added

- Add callbacks and IT tests for Integratord options tag. ([#4166](https://github.com/wazuh/wazuh-qa/pull/4166)) \- (Framework + tests)
- Add vulnerability Detector integration tests for Amazon Linux 2023 ([#4482](https://github.com/wazuh/wazuh-qa/pull/4482)) \- (Core)

### Changed

- Revert a pattern log in analysisd test ([#4688](https://github.com/wazuh/wazuh-qa/pull/4688)) \- (Framework)
- Clean environment between basic_cluster tests ([#4656](https://github.com/wazuh/wazuh-qa/pull/4656)) \- (Tests)
- Upgrade gcc version in system tests image ([#4655](https://github.com/wazuh/wazuh-qa/pull/4655)) \- (Framework)
- Add option to run some logcollector tests isolated (without a manager) ([#4226](https://github.com/wazuh/wazuh-qa/pull/4226)) \- (Tests + Framework)
- Update code analysis and dependencies known flaws. ([#4083](https://github.com/wazuh/wazuh-qa/pull/4083)) \- (Tests)
- Update _wazuh_db_ schema database version([#4405](https://github.com/wazuh/wazuh-qa/pull/4405)) \- (Tests)
- Update framework known flaws file ([#4313](https://github.com/wazuh/wazuh-qa/pull/4313)) \- (Tests)

### Fixed

- Deprecate source installation in System Tests ([#4686](https://github.com/wazuh/wazuh-qa/pull/4686)) \- (Framework)
- Update default vacuum settings in IT ([#4671](https://github.com/wazuh/wazuh-qa/pull/4671)) \- (Tests)
- Fix registry wildcards path ([#4400](https://github.com/wazuh/wazuh-qa/pull/4400)) \- (Tests)
- Fix warnings in the rids tests([#4151](https://github.com/wazuh/wazuh-qa/pull/4151)) \- (Framework + Tests)

## [4.6.0] - 31/10/2023

### Added

- Add EC2 information for system tests. ([#4536](https://github.com/wazuh/wazuh-qa/pull/4536)) \- (Documentation)
- Add Debian Bookworm VDT IT support. ([#4463](https://github.com/wazuh/wazuh-qa/pull/4463)) \- (Tests)
- Add new test cases for the `discard_regex` functionality of `CloudWatchLogs` and `Inspector` services. ([#4278](https://github.com/wazuh/wazuh-qa/pull/4278)) \- (Tests)
- Add Windows location wildcards tests ([#4263](https://github.com/wazuh/wazuh-qa/pull/4263)) \- (Tests + Framework)
- New 'SCA' test suite and framework. ([#3566](https://github.com/wazuh/wazuh-qa/pull/3566)) \- (Framework + Tests)
- Add integration tests for AWS module. ([#3911](https://github.com/wazuh/wazuh-qa/pull/3911)) \- (Framework + Tests + Documentation)
- Add tests for msu patches with no associated CVE . ([#4009](https://github.com/wazuh/wazuh-qa/pull/4009)) \- (Framework + Tests)
- Add tests with new options to avoid FIM synchronization overlapping. ([#3318](https://github.com/wazuh/wazuh-qa/pull/3318)) \- (Framework + tests)
- Add Logcollector millisecond granularity support test case ([#3910](https://github.com/wazuh/wazuh-qa/pull/3910)) \- (Tests)
- Add Windows System folders FIM monitoring tests ([#3720](https://github.com/wazuh/wazuh-qa/pull/3720)) \- (Tests)
- Add 'test_whodata_policy_changes' tests ([#3627](https://github.com/wazuh/wazuh-qa/pull/3627)) \- (Framework + Tests)
- Add test to check if active-response netsh generates alerts when firewall is disabled. ([#3787](https://github.com/wazuh/wazuh-qa/pull/3787)) \- (Framework + Tests)
- Add new tests for logcollector 'ignore' and 'restrict' options ([#3582](https://github.com/wazuh/wazuh-qa/pull/3582)) \- (Tests)
- Add 'Force reconnect' feature to agent_simulator tool. ([#3111](https://github.com/wazuh/wazuh-qa/pull/3111)) \- (Tools)
- Add new module to support migration tool. ([#3837](https://github.com/wazuh/wazuh-qa/pull/3837))
- Add IT tests FIM registry monitoring using wildcards. ([#4270](https://github.com/wazuh/wazuh-qa/pull/4270)) \- (Framework + Tests)
- Update schema database version ([#4128](https://github.com/wazuh/wazuh-qa/pull/4128)) \- (Tests)
- Update framework known flaws files ([#4380](https://github.com/wazuh/wazuh-qa/pull/4380)) \- (Tests)
- Add tests for Vulnerability Detector: Red Hat 9 support ([#4497](https://github.com/wazuh/wazuh-qa/pull/4497)) \- (Tests)
- Add AlmaLinux VDT IT support ([#4376](https://github.com/wazuh/wazuh-qa/pull/4376)) \- (Tests)
- Add new FIM test to verify checks in configuration ([#4373](https://github.com/wazuh/wazuh-qa/pull/4373)) \- (Tests)

### Changed

- `Agentless_cluster` system tests timeout changed in order to reduce EC2 requirements ([#4534](https://github.com/wazuh/wazuh-qa/pull/4534)) \- (Tests)
- Skip `test_authd_ssl_options` cases that use TLS 1.1 causing errors on several OpenSSL versions. ([#4229](https://github.com/wazuh/wazuh-qa/pull/4229)) \- (Tests)
- Update database version ([#4467](https://github.com/wazuh/wazuh-qa/pull/4467)) \- (Tests)
- Remove versionStartIncluding from NVD custom feed ([#4441](https://github.com/wazuh/wazuh-qa/pull/4441)) \- (Tests)
- Updated syscollector wmodules prefix ([#4384](https://github.com/wazuh/wazuh-qa/pull/4384)) \- (Framework)
- Replace embedded python invocations with generic `python3`. ([#4186](https://github.com/wazuh/wazuh-qa/pull/4186)) - (Tests)
- Fix FIM test_large_changes test suite ([#3948](https://github.com/wazuh/wazuh-qa/pull/3948)) \- (Tests)
- Update `get_test_cases_data` function so it handles fim_mode parameter ([#4185](https://github.com/wazuh/wazuh-qa/pull/4185)) \- (Framework)
- Change FIM `regular_file_cud` and `EventChecker` file modification steps ([#4183](https://github.com/wazuh/wazuh-qa/pull/4183)) \- (Framework + Tests)
- Refactor library to change the environment ([#4145](https://github.com/wazuh/wazuh-qa/pull/4145)) \- (Framework)
- Improve the way that environment data is managed ([#4059](https://github.com/wazuh/wazuh-qa/pull/4059)) \- (Framework)
- Update FIM test_ambiguous_confs IT to new framework ([#4121](https://github.com/wazuh/wazuh-qa/pull/4121)) \- (Tests + Framework)
- Update `test_logcollector` invalid configs log level ([#4094](https://github.com/wazuh/wazuh-qa/pull/4094)) \- (Tests)
- Update `test_office365` to support the new tag `API_TYPE` ([#4065](https://github.com/wazuh/wazuh-qa/pull/4065)) \- (Framework + Tests)
- Update `test_wazuh_db` & `test_enrollment` to support new column `status_code` and new value on the enrollment `payload`. ([#4021](https://github.com/wazuh/wazuh-qa/pull/4021)) \- (Tests)
- Update FIM `test_audit` tests to new framework ([#3939](https://github.com/wazuh/wazuh-qa/pull/3939)) \- (Framework + Tests)
- Update FIM test to new FIM DBSync process  ([#2728](https://github.com/wazuh/wazuh-qa/pull/2728)) \- (Framework + Tests)
- Update file_limit and registry_limit tests ([#3280](https://github.com/wazuh/wazuh-qa/pull/3280)) \- (Tests)
- Change expected timestamp for proftpd analysisd test predecoder test case ([#3900](https://github.com/wazuh/wazuh-qa/pull/3900)) \- (Tests)
- Skip test_large_changes test module ([#3783](https://github.com/wazuh/wazuh-qa/pull/3783)) \- (Tests)
- Update report_changes tests ([#3405](https://github.com/wazuh/wazuh-qa/pull/3405)) \- (Tests)
- Update Authd force_insert tests ([#3379](https://github.com/wazuh/wazuh-qa/pull/3379)) \- (Tests)
- Update cluster logs in reliability tests ([#2772](https://github.com/wazuh/wazuh-qa/pull/2772)) \- (Tests)
- Use correct version format in agent_simulator tool ([#3198](https://github.com/wazuh/wazuh-qa/pull/3198)) \- (Tools)
- Upgrade PyYAML to 6.0.1. ([#4326](https://github.com/wazuh/wazuh-qa/pull/4326)) \- (Framework)
- Update schema database version ([#4128](https://github.com/wazuh/wazuh-qa/pull/4128)) \- (Tests)
- Update framework known flaws files ([#4380](https://github.com/wazuh/wazuh-qa/pull/4380)) \- (Tests)

### Fixed

- Fix Integration Test FIM tests skip marks changed ([#4569] (https://github.com/wazuh/wazuh-qa/pull/4569)) \- (Tests)
- Fix invalid AR conf in integration tests ([#4521](https://github.com/wazuh/wazuh-qa/pull/4521)) \- (Tests)
- Fix an error in AR library and test ([#4511](https://github.com/wazuh/wazuh-qa/pull/4511)) \- (Framework + Tests)
- Fix provisioned pytest failure fixed ([#4520](https://github.com/wazuh/wazuh-qa/pull/4520)) \- (Framework)
- Fix FIM framework to validate path in event correctly ([#4390](https://github.com/wazuh/wazuh-qa/pull/4390)) \- (Framework)
- Fix an error related to logs format in reliability test ([#4387](https://github.com/wazuh/wazuh-qa/pull/4387)) \- (Tests)
- Fix boto3 version requirement for legacy OS ([#4150](https://github.com/wazuh/wazuh-qa/pull/4150)) \- (Framework)
- Fix cases yaml of the analysisd windows registry IT ([#4149](https://github.com/wazuh/wazuh-qa/pull/4149)) \- (Tests)
- Fix a bug in on Migration tool's library ([#4106](https://github.com/wazuh/wazuh-qa/pull/4106)) \- (Framework)
- Fix imports and add windows support for test_report_changes_and_diff IT ([#3548](https://github.com/wazuh/wazuh-qa/issues/3548)) \- (Framework + Tests)
- Fix a regex error in the FIM integration tests ([#3061](https://github.com/wazuh/wazuh-qa/issues/3061)) \- (Framework + Tests)
- Fix an error in the cluster performance tests related to CSV parser ([#2999](https://github.com/wazuh/wazuh-qa/pull/2999)) \- (Framework + Tests)
- Fix bug in the framework on migration tool ([#4027](https://github.com/wazuh/wazuh-qa/pull/4027)) \- (Framework)
- Fix test cluster / integrity sync system test and configuration to avoid flaky behavior ([#4406](https://github.com/wazuh/wazuh-qa/pull/4406)) \- (Tests)
- Fix misspelling regex and error in test_cluster_connection ([#4392](https://github.com/wazuh/wazuh-qa/pull/4392)) \- (Tests)
- Fix test validate feed content - Canonical ([#4381](https://github.com/wazuh/wazuh-qa/pull/4381)) \- (Tests)
- Fix flaky test in AR suite (excecd) ([#4360](https://github.com/wazuh/wazuh-qa/pull/4360)) \- (Tests)
- Fix registry wildcards path ([#4357](https://github.com/wazuh/wazuh-qa/pull/4357)) \- (Tests)

## [4.5.4] - 24/10/2023

Wazuh commit: https://github.com/wazuh/wazuh/commit/48870c11207b1f0ba20ae29688d75564bfc04489 \
Release report: https://github.com/wazuh/wazuh/issues/19764

## [4.5.3] - 10/10/2023

Wazuh commit: https://github.com/wazuh/wazuh/commit/388ce54b704d7b6aa2dda1b30258ad1642b26a2d \
Release report: https://github.com/wazuh/wazuh/issues/19446

### Changed

- Update the cluster master logs reliability test to run with python 3.7 [#4445](https://github.com/wazuh/wazuh-qa/pull/4478) \- (Tests)
- Update ITs URL for SUSE OVAL ([#4496](https://github.com/wazuh/wazuh-qa/pull/4496/))

### Fixed

- Fix enrollment system tests ([#4562](https://github.com/wazuh/wazuh-qa/pull/4562/)) \- (Tests)
- Update the request method used to call the login API endpoint. ([#4492](https://github.com/wazuh/wazuh-qa/pull/4492)) \- (Tests)
- Enhancing the handling of authd and remoted simulators in case of restart failures ([#Wazuh-jenkins#3487](https://github.com/wazuh/wazuh-qa/pull/4205)) \- (Tests)
- Fix py dependency version to install for Windows after the change to Python 3.11([#4523](https://github.com/wazuh/wazuh-qa/pull/4523)) \- (Framework)

<<<<<<< HEAD
### Fixed

- Fix pytest test collection errors ([#3969](https://github.com/wazuh/wazuh-qa/pull/3969)) \- (Framework + Tests)
### Changed

- Updated the cluster master logs reliability test to run with python 3.7 [#4445](https://github.com/wazuh/wazuh-qa/pull/4478) \- (Tests)

### Fixed

- Enhancing the handling of authd and remoted simulators in case of restart failures ([#Wazuh-jenkins#3487](https://github.com/wazuh/wazuh-qa/pull/4205)) \- (Tests)

## [4.5.2] - TBD
=======
## [4.5.2] - 06-08-2023
>>>>>>> 3dde3cb4

Wazuh commit: https://github.com/wazuh/wazuh/commit/2efea7428ad34bce8ea0bd32d56b5faccad114a6 \
Release report: https://github.com/wazuh/wazuh/issues/18794

### Changed

- Update ITs URL for Debian OVAL ([#4491](https://github.com/wazuh/wazuh-qa/pull/4491)) \- (Tests)
- Syscollector package inventory deltas fix ([#4483](https://github.com/wazuh/wazuh-qa/pull/4483)) \- (Tests)
- Update schema sys_programs table ([#4451](https://github.com/wazuh/wazuh-qa/pull/4451)) \- (Tests)
- Update enrollment logs in system test ([#4442](https://github.com/wazuh/wazuh-qa/pull/4442)) \- (Tests)
- Fix one_manager_agent environment provisioning by packages for system tests ([#4438](https://github.com/wazuh/wazuh-qa/pull/4438)) \- (Framework)
- Update framework known flaws files ([#4379](https://github.com/wazuh/wazuh-qa/pull/4379)) \- (Tests)

### Fixed

- Minor fixes in the `tests_python_flaws.py` scan ([#4439](https://github.com/wazuh/wazuh-qa/pull/4439)) \- (Tests)

## [4.5.1] - 24-08-2023

Wazuh commit: https://github.com/wazuh/wazuh/commit/731cdf39a430d2fb6fa02f3721624e07f887b02f
Release report: https://github.com/wazuh/wazuh/issues/18475

### Added

- Add an integration test to check the wazuh-analysisd's decoder parser ([#4286](https://github.com/wazuh/wazuh-qa/pull/4286)) \- (Tests)

### Changed

- Update python integration test dependencies in the README ([#4427](https://github.com/wazuh/wazuh-qa/pull/4427)) \- (Documentation)
- Update vulnerability detector IT outdated URLs ([#4428](https://github.com/wazuh/wazuh-qa/pull/4428)) \- (Tests)

## [4.5.0] - 11-08-2023

Wazuh commit: https://github.com/wazuh/wazuh/commit/f6aba151d08ef065dfc1bdc9b8885c3d4f618fca
Release report: https://github.com/wazuh/wazuh/issues/18235

### Changed

- Delete `update_from_year` from system and E2E tests configuration ([#4372](https://github.com/wazuh/wazuh-qa/pull/4372)) \- (Tests)
- Upgrade PyYAML to 6.0.1. ([#4326](https://github.com/wazuh/wazuh-qa/pull/4326)) \- (Framework)
- Change Vulnerability Detector ITs to support the development of the NVD 2.0 refactor. ([#4327](https://github.com/wazuh/wazuh-qa/pull/4327)) \- (Tests)

### Fixed

- Fix pytest test collection errors ([#3969](https://github.com/wazuh/wazuh-qa/pull/3972)) \- (Framework + Tests)

## [4.4.5] - 10-07-2023

Wazuh commit: https://github.com/wazuh/wazuh/commit/8d17d2c9c11bc10be9a31c83bc7c17dfbac0d2a0 \
Release report: https://github.com/wazuh/wazuh/issues/17844

## [4.4.4] - 13-06-2023

Wazuh commit: https://github.com/wazuh/wazuh/commit/32b9b4684efb7c21ce71f80d845096549a5b4ed5  \
Release report: https://github.com/wazuh/wazuh/issues/17520

### Added

- Change test_python_flaws.py to accept branch or commit in the same argument. ([#4209](https://github.com/wazuh/wazuh-qa/pull/4209)) \- (Tests)
- Fix test_dependencies.py for the changes in the feature. ([#4210](https://github.com/wazuh/wazuh-qa/pull/4210)) \- (Tests)

### Fixed

- Fix syscollector tests failure (get_configuration fixture has different scope) ([#4154](https://github.com/wazuh/wazuh-qa/pull/4154)) \- (Framework + Tests)

## [4.4.3] - 25-06-2023

Wazuh commit: https://github.com/wazuh/wazuh/commit/f7080df56081adaeaad94529522233e2f0bbd577 \
Release report: https://github.com/wazuh/wazuh/issues/17198

### Fixed

- Fix missing comma in setup.py. ([#4180](https://github.com/wazuh/wazuh-qa/pull/4180)) (Framework)
- Changed the last uses of 4.4.2 in setup.py and schema.yaml. ([#4172](https://github.com/wazuh/wazuh-qa/pull/4172)) \- (Framework)

## [4.4.2] - 18-05-2023

Wazuh commit: https://github.com/wazuh/wazuh/commit/b2901d5086e7a073d89f4f72827e070ce3abd8e8 \
Release report: https://github.com/wazuh/wazuh/issues/17004

### Added

- Add package support for system tests ([#3965](https://github.com/wazuh/wazuh-qa/pull/3966)) \- (Framework)
- Add test to check the Syscollector configuration. ([#3584](https://github.com/wazuh/wazuh-qa/pull/3584)) \- (Framework + Tests)
- Add system tests for groups deletion ([#4057](https://github.com/wazuh/wazuh-qa/pull/4057)) \- (Tests)

### Changed

- Change integratord test to use slack instead of virustotal ([#3540](https://github.com/wazuh/wazuh-qa/pull/3540)) \- (Framework + Tests)

### Fixed

- Stabilize multiple wday tests (GCloud integration) ([#4176](https://github.com/wazuh/wazuh-qa/pull/4176)) \- (Tests)
- Remove old XFail marker (API suite) ([#4177](https://github.com/wazuh/wazuh-qa/pull/4177)) \- (Tests)
- Mark VD download feeds test as xfail ([#4197](https://github.com/wazuh/wazuh-qa/pull/4197)) \- (Tests)
- Skip test_age_datetime_changed ([#4182](https://github.com/wazuh/wazuh-qa/pull/4182)) \- (Tests)
- Limit urllib3 major required version ([#4162](https://github.com/wazuh/wazuh-qa/pull/4162)) \- (Framework)
- Fix daemons_handler fixture (fix GCP IT) ([#4134](https://github.com/wazuh/wazuh-qa/pull/4134)) \- (Tests)
- Fix wazuhdb IT. ([#3584](https://github.com/wazuh/wazuh-qa/pull/3584)) \- (Framework + Tests)
- Fix agentd IT for python3.10 AMI ([#3973](https://github.com/wazuh/wazuh-qa/pull/3973)) \- (Tests)
- Fix unstable system tests ([#4080](https://github.com/wazuh/wazuh-qa/pull/4080)) \- (Tests)

### Changed

- Modify authd ITs test_authd_valid_name_ip to avoid flackyness. ([#4164](https://github.com/wazuh/wazuh-qa/pull/4164)) \- (Tests)

## [4.4.1] - 12-04-2023

Wazuh commit: https://github.com/wazuh/wazuh/commit/63a0580562007c4ba9c117f4a232ce90160481ff \
Release report: https://github.com/wazuh/wazuh/issues/16620

## [4.4.0] - 28-03-2023

Wazuh commit: https://github.com/wazuh/wazuh/commit/2477e9fa50bc1424e834ac8401ce2450a5978e75 \
Release report: https://github.com/wazuh/wazuh/issues/15504

### Added

- Add new integration test for `authd` to validate error when `authd.pass` is empty ([#3721](https://github.com/wazuh/wazuh-qa/pull/3721)) \- (Framework + Tests)
- Add new test to check missing fields in `cpe_helper.json` file ([#3766](https://github.com/wazuh/wazuh-qa/pull/3766)) \- (Framework + Tests)
- Add multigroups tests cases for `test_assign_groups_guess` ([#3979](https://github.com/wazuh/wazuh-qa/pull/3979)) \- (Tests)
- Add new group_hash case and update the `without condition` case output in `wazuh_db/sync_agent_groups_get` ([#3959](https://github.com/wazuh/wazuh-qa/pull/3959)) \- (Tests)
- Add markers for each system test environment ([#3961](https://github.com/wazuh/wazuh-qa/pull/3961)) \- (Framework + Tests)
- Adapt binary performance module to wazuh-cluster script renaming ([#3944](https://github.com/wazuh/wazuh-qa/pull/3944)) \- (Framework)
- Add an option to store logs in system tests ([#2445](https://github.com/wazuh/wazuh-qa/pull/2445)) \- (Framework + Tests)
- Add new test to check cpe_helper.json file ([#3731](https://github.com/wazuh/wazuh-qa/pull/3731))
- Add integration test to check statistics format ([#3813](https://github.com/wazuh/wazuh-qa/pull/3813)) \- (Framework + Tests)
- Add new test to check vulnerable packages with triaged null([#3587](https://github.com/wazuh/wazuh-qa/pull/3587)) \- (Framework + Tests)
- Add new tests analysid handling of invalid/empty rule signature IDs ([#3649](https://github.com/wazuh/wazuh-qa/pull/3649)) \- (Framework + Tests)
- Add integration test to check agent database version ([#3768](https://github.com/wazuh/wazuh-qa/pull/3768)) \- (Tests)
- Add new test to check if syslog message are parsed correctrly in the `archives.json` file ([#3609](https://github.com/wazuh/wazuh-qa/pull/3609)) \- (Framework + Tests)
- Add new logging tests for analysisd EPS limitation ([#3509](https://github.com/wazuh/wazuh-qa/pull/3509)) \- (Framework + Tests)
- New testing suite for checking analysisd EPS limitation ([#2947](https://github.com/wazuh/wazuh-qa/pull/3181)) \- (Framework + Tests)
- Add stress results comparator tool ([#3478](https://github.com/wazuh/wazuh-qa/pull/3478)) \- (Tools)
- Add E2E tests for demo cases ([#3293](https://github.com/wazuh/wazuh-qa/pull/3293)) \- (Framework + Tests)
- Add configuration files for Jenkins automation of system/E2E tests ([#3221](https://github.com/wazuh/wazuh-qa/pull/3221)) \- (Framework)
- New vulnerability Detector integration tests for Ubuntu 22.04 ([#2957](https://github.com/wazuh/wazuh-qa/pull/2957)) \- (Framework + Tests)
- New vulnerability Detector integration tests for Amazon Linux 2022 ([#2955](https://github.com/wazuh/wazuh-qa/pull/2955)) \- (Framework + Tests)
- New vulnerability detector tests for SUSE Linux Enterpise Support ([#2945](https://github.com/wazuh/wazuh-qa/pull/2945)) \- (Framework + Tests)
- New tests for checking API log formats ([#2635](https://github.com/wazuh/wazuh-qa/pull/2635)) \- (Framework + Tests)
- New tests for the migration of agent-group files ([#2815](https://github.com/wazuh/wazuh-qa/pull/2815)) \- (Framework + Tests)
- Add `qa-docs` `v0.1` ([#2649](https://github.com/wazuh/wazuh-qa/pull/2649)) \- (Framework + Tools + Documentation)
- Add test fim with file currently open ([#2300](https://github.com/wazuh/wazuh-qa/pull/2300)) \- (Framework + Tests)
- Test manager sends AR log format as expected ([#2347](https://github.com/wazuh/wazuh-qa/pull/2347)) \- (Framework + Tests)
- Syscollector deltas IT ([#2146](https://github.com/wazuh/wazuh-qa/pull/2146)) \- (Framework + Tests)
- CVEs alerts inventory for Vulnerability Detector - VDT and WDB Integration Tests implementation ([#1243](https://github.com/wazuh/wazuh-qa/pull/1243)) \- (Framework + Tests)
- Analysisd - add new test to check the pre-decoding stage of analysisd ([#2406](https://github.com/wazuh/wazuh-qa/pull/2406)) \- (Tests)
- Add test to check if files can be accessed while FIM has them opened ([#705](https://github.com/wazuh/wazuh-qa/pull/705)) \- (Framework + Tests)
- Analysisd - add a new test to check analysisd socket properties ([#2405](https://github.com/wazuh/wazuh-qa/pull/2405)) \- (Framework + Tests)
- Add system test to check synchronization between agent and manager when one of this was stopped. ([#2536](https://github.com/wazuh/wazuh-qa/pull/2536)) \- (Tests)
- API - Test the format of the logs (JSON logs support) ([#2635](https://github.com/wazuh/wazuh-qa/pull/2635/)) \- (Tests)
- Add a test to check the multigroups shared file content. ([#2746](https://github.com/wazuh/wazuh-qa/pull/2746)) \- (Framework + Tests)
- Add wpk test documentation ([#2409](https://github.com/wazuh/wazuh-qa/pull/2409)) \- (Documentation)

### Changed

- Improve `test_agent_groups_new_cluster_node` ([#3971](https://github.com/wazuh/wazuh-qa/pull/3971)) \- (Tests)
- Improve `test_assign_groups_guess` ([#3901](https://github.com/wazuh/wazuh-qa/pull/3901)) \- (Tests)
- Update `test_cluster_worker_logs_order` test ([#3896](https://github.com/wazuh/wazuh-qa/pull/3896)) \- (Tests)
- Increase NVE download feed test timeout([#3769](https://github.com/wazuh/wazuh-qa/pull/3769)) \- (Tests)
- Adapt wazuhdb integration tests for auto-vacuum ([#3613](https://github.com/wazuh/wazuh-qa/issues/3613)) \- (Tests)
- Update logcollector format test due to audit changes ([#3641](https://github.com/wazuh/wazuh-qa/pull/3641)) \- (Framework)
- Refactor `test_basic_usage_realtime_unsupported` FIM test to avoid using time travel ([#3623](https://github.com/wazuh/wazuh-qa/pull/3623)) \- (Tests)
- Add `monitord.rotate_log` to `local_internal_options` file for `test_macos_format_query` ([#3602](https://github.com/wazuh/wazuh-qa/pull/3602)) \- (Tests)
- Adapt analysisd integration tests for EPS ([#3559](https://github.com/wazuh/wazuh-qa/issues/3559)) \- (Tests)
- Improve `test_remove_audit` FIM test to retry install and remove command ([#3562](https://github.com/wazuh/wazuh-qa/pull/3562)) \- (Tests)
- Update pattern and expected condition for multi_groups tests ([#3565](https://github.com/wazuh/wazuh-qa/pull/3565)) \- (Tests)
- Skip unstable integration tests for gcloud ([#3531](https://github.com/wazuh/wazuh-qa/pull/3531)) \- (Tests)
- Skip unstable integration test for agentd ([#3538](https://github.com/wazuh/wazuh-qa/pull/3538))
- Update wazuhdb_getconfig and EPS limit integration tests ([#3146](https://github.com/wazuh/wazuh-qa/pull/3146)) \- (Tests)
- Refactor: logcollector `test_only_future_events` according to new standard. ([3484](https://github.com/wazuh/wazuh-qa/pull/3484)) \- (Framework + Tests)
- Update python packages scan test to use a file with known vulnerabilities to be skipped ([#3473](https://github.com/wazuh/wazuh-qa/pull/3473)) \- (Framework + Tests)
- Change required version of urllib3 and requests dependencies ([#3315](https://github.com/wazuh/wazuh-qa/pull/3315)) \- (Framework)
- Skip flaky Logcollector tests ([#3218](https://github.com/wazuh/wazuh-qa/pull/3217)) \- (Tests)
- Change how 'service_control' collects clusterd and apid pids ([#3140](https://github.com/wazuh/wazuh-qa/pull/3140)) \- (Framework)
- Change scan test module fixtures to allow use commit instead of branches ([#3134](https://github.com/wazuh/wazuh-qa/issues/3134)) \- (Tests)
- Update syscollector deltas integration tests ([#2921](https://github.com/wazuh/wazuh-qa/pull/2921)) \- (Tests)
- Update deprecated WDB commands ([#2966](https://github.com/wazuh/wazuh-qa/pull/2966)) \- (Tests)
- Move the 'get_datetime_diff' function to 'wazuh-testing' utils module ([#2782](https://github.com/wazuh/wazuh-qa/pull/2782)) \- (Framework + Tests)
- Change method from GET to POST in API login requests ([#2810](https://github.com/wazuh/wazuh-qa/pull/2810)) \- (Framework + Tests)
- Update failed test_basic_configuration_log_format ([#2924](https://github.com/wazuh/wazuh-qa/pull/2650)) \- (Framework + Tests)
- Refactor VDT integration tests: feeds and scan types ([#2650](https://github.com/wazuh/wazuh-qa/pull/2650)) \- (Framework + Tests)
- Refactor: FIM `test_synchronization` according to new standard. Phase 1. ([#2358](https://github.com/wazuh/wazuh-qa/pull/2358)) \- (Framework + Tests)
- Refactor: FIM `test_registry_file_limit` and `test_registry_report_changes`. ([#2478](https://github.com/wazuh/wazuh-qa/pull/2478)) \- (Framework + Tests)
- Refactor: FIM `test_files/test_file_limit` and updated imports to new standard. ([#2501](https://github.com/wazuh/wazuh-qa/pull/2501)) \- (Framework + Tests)
- Adapt ITs related to syscollector deltas ([#2146](https://github.com/wazuh/wazuh-qa/pull/2146)) \- (Framework + Tests)
- Migrate test_age, test_command_monitoring, and test_keep_running of test_logcollector documentation to qa-docs ([#2162](https://github.com/wazuh/wazuh-qa/pull/2162)) \- (Documentation)
- Migrate test_configuration (1/2) of test_logcollector documentation to qa-docs ([#2163](https://github.com/wazuh/wazuh-qa/pull/2163)) \- (Documentation)
- Migrate test_configuration (2/2) of test_logcollector documentation to qa-docs ([#2165](https://github.com/wazuh/wazuh-qa/pull/2165)) \- (Documentation)
- Migrate test_macos of test_logcollector documentation to qa-docs ([#2175](https://github.com/wazuh/wazuh-qa/pull/2175)) \- (Documentation)
- Migrate several test groups of test_logcollector documentation to qa-docs ([#2180](https://github.com/wazuh/wazuh-qa/pull/2180)) \- (Documentation)
- Migrate test_remoted documentation to schema 2.0 ([#2426](https://github.com/wazuh/wazuh-qa/pull/2426)) \- (Documentation)
- Replace callback_generator function to generate_monitoring_callback ([#2535](https://github.com/wazuh/wazuh-qa/pull/2535)) \- (Framework + Tests)
- Analysisd: Reduce execution time of tests with tier 0 ([#2546](https://github.com/wazuh/wazuh-qa/pull/2546)) \- (Tests)
- Adapt logtest ITs given the rules skipping ([#2200](https://github.com/wazuh/wazuh-qa/pull/2200)) \- (Tests)
- Updated the Authd response when a multigroup is too long ([#3746](https://github.com/wazuh/wazuh-qa/pull/3746)) \- (Tests)
- Refactor ITs related to syscollector deltas alerts ([#3579](https://github.com/wazuh/wazuh-qa/pull/3579)) \- (Tests)

### Fixed

- Fix `test_assign_agent_group_with_enrollment` ([#3956](https://github.com/wazuh/wazuh-qa/pull/3956)) \- (Tests)
- Fix `test_file_limit_delete_full` module ([#3990](https://github.com/wazuh/wazuh-qa/pull/3990)) \- (Tests)
- Fix test_agent_groups system test ([#3955](https://github.com/wazuh/wazuh-qa/pull/3964)) \- (Tests)
- Fix Solaris agent provision schema ([#3750](https://github.com/wazuh/wazuh-qa/issues/3744)) \- (Framework)
- Fix wazuh-db integration tests for agent-groups ([#3926](https://github.com/wazuh/wazuh-qa/pull/3926)) \- (Tests + Framework)
- Fix `test_set_agent_groups` ([#3920](https://github.com/wazuh/wazuh-qa/pull/3920)) \- (Tests)
- Fix test_sync_agent_groups_get, replace hardcoded hash to a dinamically calculated one ([#3895](https://github.com/wazuh/wazuh-qa/pull/3895)) \- (Framework + Tests)
- Fix `test_agent_groups` ([#3889](https://github.com/wazuh/wazuh-qa/pull/3889)) \- (Tests + Framework)
- Fix test_db_backup for Ubuntu OS ([#3802](https://github.com/wazuh/wazuh-qa/pull/3802)) \- (Tests)
- Fix Yara and VirusTotal E2E basic usage tests ([#3660](https://github.com/wazuh/wazuh-qa/pull/3660)) \- (Tests)
- Fix commit option of the scan module for master case ([#3157](https://github.com/wazuh/wazuh-qa/pull/3157)) \- (Tests)
- Fix Vulnerability Detector IT: test_validate_feed_content yaml cases had wrong extension. ([#3299](https://github.com/wazuh/wazuh-qa/pull/3299)) \- (Tests)
- Fix Analysisd IT: test_syscollector_events failure on wait_for_analysisd_startup. ([#3110](https://github.com/wazuh/wazuh-qa/pull/3110)) \- (Tests)
- Fix GCloud IT: test_max_messages error not received expected messages - ([#3083](https://github.com/wazuh/wazuh-qa/pull/3083)) \- (Tests)
- Fix Solaris and Macos FIM integration tests failures ([#2976](https://github.com/wazuh/wazuh-qa/pull/2976)) \- (Framework + Tests)
- Fix the unstable FIM tests that need refactoring ([#2458](https://github.com/wazuh/wazuh-qa/pull/2458)) \- (Framework + Tests)
- Fix version validation in qa-ctl config generator ([#2454](https://github.com/wazuh/wazuh-qa/pull/2454)) \- (Framework)
- Fix invalid reference for test_api_endpoints_performance.py xfail items ([#3378](https://github.com/wazuh/wazuh-qa/pull/3378)) \- (Tests)
- Fix undeclared API token variable in multigroups system tests ([#3674](https://github.com/wazuh/wazuh-qa/pull/3674)) \- (Framework + Tests)
- Fix error in requirements.txt ([#3689](https://github.com/wazuh/wazuh-qa/pull/3689)) \- (Framework)
- Fix sleep time in `test_agent_default_group_added`. ([#3692](https://github.com/wazuh/wazuh-qa/pull/3692)) \- (Tests)
- Fix syscollector deltas integration tests. ([#3695](https://github.com/wazuh/wazuh-qa/pull/3695)) \- (Tests)
- Fix test_response_postprocessing: duplicated slash in API endpoints ([#4048](https://github.com/wazuh/wazuh-qa/pull/4048)) \- (Tests)

### Removed

- Remove all FIM Integration skipped tests ([#2927](https://github.com/wazuh/wazuh-qa/issues/2927)) \- (Framework + Tests)
- VDT ITs: Remove Debian Stretch test support. ([#3172](https://github.com/wazuh/wazuh-qa/pull/3172)) \- (Tests)

## [4.3.11] - 20-04-2023

Wazuh commit: https://github.com/wazuh/wazuh/commit/776fda906581a1e4ee170c3e7e73a58d69e41f95 \
Release report: https://github.com/wazuh/wazuh/issues/16758

## [4.3.10] - 16-11-2022

Wazuh commit: https://github.com/wazuh/wazuh/commit/89530f11c9e592cd2e551432209b0080f08ff8e5 \
Release report: https://github.com/wazuh/wazuh/issues/15372

## [4.3.9] - 13-10-2022

Wazuh commit: https://github.com/wazuh/wazuh-qa/commit/8af0a5083bd69765f4d7878df9d3b785bb239723 \
Release report: https://github.com/wazuh/wazuh/issues/15090

### Added

- Add a test to check the analysisd socket properties ([#3365](https://github.com/wazuh/wazuh-qa/pull/3365))

## [4.3.8] - 19-09-2022

Wazuh commit: https://github.com/wazuh/wazuh/commit/88bf15d2cbb2040e197e34a94dda0f71f607afad \
Release report: https://github.com/wazuh/wazuh/issues/14827

### Changed

- Update wazuh-logtest messages for integration tests \- (Tests)

## [4.3.7] - 24-08-2022

Wazuh commit: https://github.com/wazuh/wazuh/commit/e2b514bef3d148acd4bcae1a1c7fa8783b82ca3a \
Release report: https://github.com/wazuh/wazuh/issues/14562

### Added
- Added IT test to verify Active Response works with overwritten rules. ([#2984](https://github.com/wazuh/wazuh-qa/pull/2984)) \- (Framework + Tests)
- Add Integratord IT - new test_integratord suite ([#3125](https://github.com/wazuh/wazuh-qa/pull/3125)) \- (Framework + Tests)
- Add system test to check synchronization status in the cluster ([#3180](https://github.com/wazuh/wazuh-qa/pull/3180)) \- (Framework + Tests)
- Add system test to check big files synchronization in the cluster ([#3202](https://github.com/wazuh/wazuh-qa/pull/3202)) \- (Framework + Tests)

### Changed

- Increase framework version of jq and pytest in the requirements file to support python3.10 ([#3107](https://github.com/wazuh/wazuh-qa/pull/3108)) \- (Framework)

## [4.3.6] - 20-07-2022

Wazuh commit: https://github.com/wazuh/wazuh/commit/be15851b8ead7512d9cd4ef1ee18b3b953173211 \
Release report: https://github.com/wazuh/wazuh/issues/14188

### Added

- Add Remoted IT - test_multi_groups ([#3060](https://github.com/wazuh/wazuh-qa/pull/3060)) \- (Framework + Tests)

### Fixed

- Fix GCloud IT - test_max_messages error ([#3006](https://github.com/wazuh/wazuh-qa/pull/3006)) \- (Framework + Tests)
- Fix Remoted IT - test_agent_communication ([#3088](https://github.com/wazuh/wazuh-qa/pull/3088)) \- (Framework)


## [4.3.5] - 29-06-2022

Wazuh commit: https://github.com/wazuh/wazuh/commit/2a2b88bfb2ea30903728372471b33540a3b3d976 \
Release report: https://github.com/wazuh/wazuh/issues/13966

### Fixed

- Fix Solaris and Macos FIM integration failures ([#2977](https://github.com/wazuh/wazuh-qa/pull/2977)) \- (Framework + Tests)


## [4.3.4] - 09-06-2022

Wazuh commit: https://github.com/wazuh/wazuh/commit/ccbc9490bc38718717233c50e3d6daeff102e388 \
Release report: https://github.com/wazuh/wazuh/issues/13669


## [4.3.3] - 01-06-2022

Wazuh commit: https://github.com/wazuh/wazuh/commit/ccbc9490bc38718717233c50e3d6daeff102e388 \
Release report: -


## [4.3.2] - 30-05-2022

Wazuh commit: https://github.com/wazuh/wazuh/commit/5b3d501f5a10c5134b53771f13c48dc94c54beb2 \
Release report: https://github.com/wazuh/wazuh/issues/13629


## [4.3.1] - 18-05-2022

Wazuh commit: https://github.com/wazuh/wazuh/commit/8ee2a5646a12d22bf662b2f59a19c12b4b8d0a4e \
Release report: https://github.com/wazuh/wazuh/issues/13448


## [4.3.0] - 05-05-2022

Wazuh commit: https://github.com/wazuh/wazuh/commit/5bae1c1830dbf11acc8a06e01f7a5a134b767760 \
Release report: https://github.com/wazuh/wazuh/issues/13321

### Added

- Add specific version of libcst to install in python lower than 3.7. ([#2459](https://github.com/wazuh/wazuh-qa/pull/2459))
- Add system test to check synchronization between agent and manager. ([#2443](https://github.com/wazuh/wazuh-qa/pull/2443))
- Make `simulate-api-load` CLI run tasks simultaneously. ([#2392](https://github.com/wazuh/wazuh-qa/pull/2392))
- Add `qa-ctl` `v0.3`. ([#2307](https://github.com/wazuh/wazuh-qa/pull/2307))
- Add `qa-ctl` `v0.2`. ([#2299](https://github.com/wazuh/wazuh-qa/pull/2299))
- Improve the `agent_files_deletion` test . ([#2296](https://github.com/wazuh/wazuh-qa/pull/2296))
- Add scripts to add agents to client.keys, create agent-groups and unsynchronize agents. ([#2295](https://github.com/wazuh/wazuh-qa/pull/2295))
- Add cluster performance test. ([#2130](https://github.com/wazuh/wazuh-qa/pull/2130))
- IT Wazuh-logtest: Ruleset reloading at runtime. ([#2077](https://github.com/wazuh/wazuh-qa/pull/2077))
- Add script to parse and obtain stats from cluster CSVs. ([#2032](https://github.com/wazuh/wazuh-qa/pull/2032))
- Add `qa-ctl` tool v0.1. ([#1895](https://github.com/wazuh/wazuh-qa/pull/1895))
- Enable WPK tests for macOS agents. ([#1853](https://github.com/wazuh/wazuh-qa/pull/1853))
- Create local_internal_options configuration handler fixture. ([#1835](https://github.com/wazuh/wazuh-qa/pull/1835))
- Create file monitoring fixture handler. ([#1833](https://github.com/wazuh/wazuh-qa/pull/1833))
- Create daemon handler fixture for integration test. ([#1826](https://github.com/wazuh/wazuh-qa/pull/1826))
- Add test to check new possible flaws in wodles, framework and API code. ([#1659](https://github.com/wazuh/wazuh-qa/pull/1659))
- Add test to scan all python packages. ([#1652](https://github.com/wazuh/wazuh-qa/pull/1652))
- ITs for logtest verbose mode added. ([#1587](https://github.com/wazuh/wazuh-qa/pull/1587))
- Integration and system tests to ensure removed agent files are deleted. ([#1527](https://github.com/wazuh/wazuh-qa/pull/1527))
- Add wdb checksum range test case. ([#1502](https://github.com/wazuh/wazuh-qa/pull/1502))
- Add integration tests for max_upload_size API option. ([#1494](https://github.com/wazuh/wazuh-qa/pull/1494))
- Add support for Amazon Linux in vulnerability detector. ([#1473](https://github.com/wazuh/wazuh-qa/pull/1473))
- Add tests for invalid config of github and office365 modules. ([#1460](https://github.com/wazuh/wazuh-qa/pull/1460))
- Add test to check the behavior of test_max_fd_win_rt option.. ([#1387](https://github.com/wazuh/wazuh-qa/pull/1387))
- Add FIM Windows 4659 events tests. ([#648](https://github.com/wazuh/wazuh-qa/pull/648))

### Changed

- Migrate `test_rids` documentation to `qa-docs`. ([#2422](https://github.com/wazuh/wazuh-qa/pull/2422))
- Google Cloud. IT Tests: Fixing and rework for 4.3.0-RC2. ([#2420](https://github.com/wazuh/wazuh-qa/pull/2420))
- Refactor: FIM `test_report_changes` according to new standard.  Phase 1. ([#2417](https://github.com/wazuh/wazuh-qa/pull/2417))
- Fix `wazuh-metrics` CLI bug when child processes restart. ([#2416](https://github.com/wazuh/wazuh-qa/pull/2416))
- IT Solaris Jenkins: Fix requirements. ([#2415](https://github.com/wazuh/wazuh-qa/pull/2415))
- Fix the `agent_info_sync` test according to new changes. ([#2411](https://github.com/wazuh/wazuh-qa/pull/2411))
- Migrate test_cpe_indexing documentation to qa-docs. ([#2407](https://github.com/wazuh/wazuh-qa/pull/2407))
- WazuhDB IT: Fix for 4.3. ([#2400](https://github.com/wazuh/wazuh-qa/pull/2400))
- Migrate test_scan_results documentation to qa-docs. ([#2398](https://github.com/wazuh/wazuh-qa/pull/2398))
- Migrate test_general_setting documentation to qa-docs. ([#2387](https://github.com/wazuh/wazuh-qa/pull/2387))
- Migrate test_providers documentation to qa-docs. ([#2377](https://github.com/wazuh/wazuh-qa/pull/2377))
- Update API configuration integration tests. ([#2370](https://github.com/wazuh/wazuh-qa/pull/2370))
- Refactor FIM `test_synchronization` according to new standard (1). ([#2358](https://github.com/wazuh/wazuh-qa/pull/2358))
- Migrate test_feeds documentation to qa-docs. ([#2357](https://github.com/wazuh/wazuh-qa/pull/2357))
- Fix autoconfigure `test_add_old_resource`. ([#2356](https://github.com/wazuh/wazuh-qa/pull/2356))
- Migrate test_wazuh_db documentation to qa-docs. ([#2346](https://github.com/wazuh/wazuh-qa/pull/2346))
- Adapt `wazuh-metrics` and `data-visualizer` CLIs to handle multiprocessing. ([#2278](https://github.com/wazuh/wazuh-qa/pull/2278))
- Change `time_to_sync`  variable. ([#2275](https://github.com/wazuh/wazuh-qa/pull/2275))
- Bump pytest-html dependency. ([#2205](https://github.com/wazuh/wazuh-qa/pull/2205))
- Update remoted CSV headers in visualization tool. ([#2202](https://github.com/wazuh/wazuh-qa/pull/2202))
- Migrate `test_rootcheck` documentation to qa-docs. ([#2194](https://github.com/wazuh/wazuh-qa/pull/2194))
- Migrate `test_logtest` documentation to `qa-docs`. ([#2191](https://github.com/wazuh/wazuh-qa/pull/2191))
- Migrate test_office365 documentation to `qa-docs`. ([#2181](https://github.com/wazuh/wazuh-qa/pull/2181))
- fix: Change logtest custom rules ids. ([#2177](https://github.com/wazuh/wazuh-qa/pull/2177))
- Authd replacement configurations QA. ([#2171](https://github.com/wazuh/wazuh-qa/pull/2171))
- Migrate `test_github` documentation to `qa-docs`. ([#2144](https://github.com/wazuh/wazuh-qa/pull/2144))
- Migrate `test_glcoud` documentation to `qa-docs`. ([#2141](https://github.com/wazuh/wazuh-qa/pull/2141))
- Merge 4.2 into master branch . ([#2132](https://github.com/wazuh/wazuh-qa/pull/2132))
- Migrate `test_auth` documentation to `qa-docs`. ([#2129](https://github.com/wazuh/wazuh-qa/pull/2129))
- Migrate `test_registry_restrict` and `test_registry_tags` of `test_fim/test_registry`, and `test_fim/test_synchronization` documentation to `qa-docs`. ([#2128](https://github.com/wazuh/wazuh-qa/pull/2128))
- Migrate `test_registry_report_changes` of `test_fim/test_registry` documentation to `qa-docs`. ([#2127](https://github.com/wazuh/wazuh-qa/pull/2127))
- Migrate `test_registry_file_limit`, `test_registry_multiple_registries`, and `test_registry_recursion_level` of `test_fim/test_registry` documentation to `qa-docs`. ([#2126](https://github.com/wazuh/wazuh-qa/pull/2126))
- Migrate `test_registry_checks`, `test_registry_ignore`, and `test_registry_nodiff` of `test_fim/test_registry` documentation to `qa-docs`. ([#2125](https://github.com/wazuh/wazuh-qa/pull/2125))
- Migrate `test_registry_basic_usage` of `test_fim/test_registry` documentation to `qa-docs`. ([#2124](https://github.com/wazuh/wazuh-qa/pull/2124))
- Migrate `test_registry_ambiguous_confs` of `test_fim/test_registry` documentation to `qa-docs`. ([#2123](https://github.com/wazuh/wazuh-qa/pull/2123))
- Migrate `test_tags`, `test_timezone_changes`, `test_wildcards_complex`, and `test_windows_audit_interval` of `test_fim/test_files` documentation to `qa-docs`. ([#2122](https://github.com/wazuh/wazuh-qa/pull/2122))
- Migrate `test_scan`, `test_skip`, and `test_stats_integrity_sync` of `test_fim/test_files` documentation to `qa-docs`. ([#2121](https://github.com/wazuh/wazuh-qa/pull/2121))
- Migrate `test_fim/test_files/test_report_changes` documentation to `qa-docs`. ([#2120](https://github.com/wazuh/wazuh-qa/pull/2120))
- Migrate `test_process_priority`, `test_recursion_level`, and `test_restrict` of `test_fim/test_files` documentation to `qa-docs`. ([#2118](https://github.com/wazuh/wazuh-qa/pull/2118))
- Migrate `test_multiple_dirs`, `test_nodiff`, and `test_prefilter_cmd` of `test_fim/test_files` documentation to `qa-docs`. ([#2117](https://github.com/wazuh/wazuh-qa/pull/2117))
- Migrate `test_max_eps`, `test_max_files_per_second`, and `test_moving_files` of `test_fim/test_files` documentation to `qa-docs`. ([#2115](https://github.com/wazuh/wazuh-qa/pull/2115))
- Migrate `test_ignore`, `test_inotify`, and `test_invalid` of `test_fim/test_files` documentation to `qa-docs`. ([#2114](https://github.com/wazuh/wazuh-qa/pull/2114))
- Migrate `test_fim/test_files/test_follow_symbolic_link` documentation to `qa-docs`. ([#2112](https://github.com/wazuh/wazuh-qa/pull/2112))
- Migrate `test_env_variables` and `test_file_limit` of `test_fim/test_files` documentation to `qa-docs`. ([#2111](https://github.com/wazuh/wazuh-qa/pull/2111))
- Migrate `test_benchmark` and `test_checks` of `test_fim/test_files` documentation to `qa-docs`. ([#2110](https://github.com/wazuh/wazuh-qa/pull/2110))
- Migrate `test_basic_usage` of `test_fim/test_files` documentation to `qa-docs`. ([#2109](https://github.com/wazuh/wazuh-qa/pull/2109))
- Migrate `test_ambiguous_confs` and `test_audit` of `test_fim/test_files` documentation to qa-docs. ([#2108](https://github.com/wazuh/wazuh-qa/pull/2108))
- Migrate `test_api` documentation to `qa-docs`. ([#2107](https://github.com/wazuh/wazuh-qa/pull/2107))
- Migrate `test_analysisd` documentation to `qa-docs`. ([#2047](https://github.com/wazuh/wazuh-qa/pull/2047))
- Migrate `test_agentd` documentation to `qa-docs`. ([#2006](https://github.com/wazuh/wazuh-qa/pull/2006))
- Migrate `test_active_response` documentation to `qa-docs`. ([#1960](https://github.com/wazuh/wazuh-qa/pull/1960))
- Fix requirements in master. ([#2063](https://github.com/wazuh/wazuh-qa/pull/2063))
- Update system tests for agent key polling. ([#2119](https://github.com/wazuh/wazuh-qa/pull/2119))
- macOS logcollector - Fixes and new tests. ([#2043](https://github.com/wazuh/wazuh-qa/pull/2043))
- Update API performance tests. ([#1881](https://github.com/wazuh/wazuh-qa/pull/1881))
- Integrate qa-docs into wazuh-qa framework. ([#1854](https://github.com/wazuh/wazuh-qa/pull/1854))
- Update user used by `Kibana` in the cluster performance tests. ([#1822](https://github.com/wazuh/wazuh-qa/pull/1822))
- Fix cached dependencies, typos and debian repos. ([#1732](https://github.com/wazuh/wazuh-qa/pull/1732))
- Adapt the JSON event schema to parse WIN perms in JSON. ([#1541](https://github.com/wazuh/wazuh-qa/pull/1541))
- Update API performance tests. ([#1519](https://github.com/wazuh/wazuh-qa/pull/1519))
- Rework of simulate agents script. Add new balance mode to distribute EPS between agents. ([#1491](https://github.com/wazuh/wazuh-qa/pull/1491))
- Fix missing argument in test_macos_format_basic IT. ([#1478](https://github.com/wazuh/wazuh-qa/pull/1478))
- Check if scheduled mode is set when realtime is not available. ([#1474](https://github.com/wazuh/wazuh-qa/pull/1474))

### Removed
- Remove unnecessary `CLIENT_KEYS_PATH`. ([#2419](https://github.com/wazuh/wazuh-qa/pull/2419))
- Remove deprecated configurations. ([#2380](https://github.com/wazuh/wazuh-qa/pull/2380))
- Remove deprecated test_use_only_authd. ([#2294](https://github.com/wazuh/wazuh-qa/pull/2294))
- Remove expected `force` option from the received request in the `agent_enrollment` system tests. ([#2289](https://github.com/wazuh/wazuh-qa/pull/2289))
- Remove old check. ([#2281](https://github.com/wazuh/wazuh-qa/pull/2281))
- Remove the disk i/o % usage calculation from the performance tools. ([#1897](https://github.com/wazuh/wazuh-qa/pull/1897))
- Remove FIM hard link tests. ([#1485](https://github.com/wazuh/wazuh-qa/pull/1485))


## [v4.2.0]
### Added
- Add agent labels to agent simulator tool [#1153](https://github.com/wazuh/wazuh-qa/pull/1153)
- Add the capability to know which CVE’s affect an agent [#7479](https://github.com/wazuh/wazuh/issues/7479)
- Add new tests for Wazuh-DB insert commands in agents' CVEs table [#1092](https://github.com/wazuh/wazuh-qa/pull/1092)
- Add integration tests for syslog [#1086](https://github.com/wazuh/wazuh-qa/pull/1086)
- Add remoted integration tests: basic configuration tests [#1073](https://github.com/wazuh/wazuh-qa/pull/1073)
- Add the tier 0 integration tests for wazuh-remoted [#1024](https://github.com/wazuh/wazuh-qa/issues/1024)
- Add new features to the Agent simulator [#1106](https://github.com/wazuh/wazuh-qa/pull/1106)
- Add new integration tests to cover the stats of wazuh-agentd [#1039](https://github.com/wazuh/wazuh-qa/pull/1039)
- Add the documentation of Wazuh-QA repository [#1066](https://github.com/wazuh/wazuh-qa/pull/1066)
- Add new functionality for mocking agents [#1054](https://github.com/wazuh/wazuh-qa/pull/1054)
- Add support to `wodle` sections for ossec.conf generator tool [#1048](https://github.com/wazuh/wazuh-qa/pull/1048)
- Add new tests for Active Response [#1029](https://github.com/wazuh/wazuh-qa/pull/1029)
- Add focal feed and improve vulnerability scan tests [#1025](https://github.com/wazuh/wazuh-qa/pull/1025)
- Add new cases to test_env_variables to check some possible errors [#1014](https://github.com/wazuh/wazuh-qa/pull/1014)
- Add a test to verify no duplicate entries for vulnerability detector [#1010](https://github.com/wazuh/wazuh-qa/pull/1010)
- Add new case to test_basic_usage_changes to check wildcards [#1009](https://github.com/wazuh/wazuh-qa/pull/1009)
- Add some cases in test_ignore_valid, to check entire disk ignore [#1000](https://github.com/wazuh/wazuh-qa/pull/1000)
- Add new test case for duplicate registry entries [#998](https://github.com/wazuh/wazuh-qa/pull/998)
### Changed
- Rename sockets directory according to the product [#1090](https://github.com/wazuh/wazuh-qa/pull/1090)
- Improve the stop/start behavior of DB's related functions [#1068](https://github.com/wazuh/wazuh-qa/pull/1068)
- Update mock_vulnerability_scan fixture from vulnerability scan tests [#1058](https://github.com/wazuh/wazuh-qa/pull/1058)
- Update insert_vulnerability to meet new constrains [#1059](https://github.com/wazuh/wazuh-qa/pull/1059)
- Refactor the code to be PEP8 compliance [#1043](https://github.com/wazuh/wazuh-qa/pull/1043)
- Deprecate the ossec-init.conf [#1013](https://github.com/wazuh/wazuh-qa/pull/1013)
- Rename ossec-control in framework tests [#983](https://github.com/wazuh/wazuh-qa/pull/983)
- Change names of daemons in integration tests [#973](https://github.com/wazuh/wazuh-qa/pull/973)
- Rename all ossec-control references [#965](https://github.com/wazuh/wazuh-qa/pull/965)
### Fixed
- Fix an error in the Active Response tests related to the configuration file [#1080](https://github.com/wazuh/wazuh-qa/pull/1080)
- Fix an error in the Agent simulator while parsing the messages received from the manager [#1084](https://github.com/wazuh/wazuh-qa/pull/1084).
- Fix msu tests for Windows 10 [#1075](https://github.com/wazuh/wazuh-qa/pull/1075)
- Fix sqlite3.OperationalError: no such table: VULNERABILITIES error [#1067](https://github.com/wazuh/wazuh-qa/pull/1067)
- Fix test_general_settings_ignore_time test [#1056](https://github.com/wazuh/wazuh-qa/pull/1056)
- Avoid problematic race-condition on VD integration tests for Windows [#1047](https://github.com/wazuh/wazuh-qa/pull/1047)
- QA Integration tests stabilization [#1002](https://github.com/wazuh/wazuh-qa/pull/1002)
### Deleted
- Deleted `behind_proxy_server` API config test. ([#1065](https://github.com/wazuh/wazuh-qa/pull/1065))<|MERGE_RESOLUTION|>--- conflicted
+++ resolved
@@ -172,6 +172,9 @@
 Wazuh commit: https://github.com/wazuh/wazuh/commit/388ce54b704d7b6aa2dda1b30258ad1642b26a2d \
 Release report: https://github.com/wazuh/wazuh/issues/19446
 
+### Fixed
+
+- Fix pytest test collection errors ([#3969](https://github.com/wazuh/wazuh-qa/pull/3969)) \- (Framework + Tests)
 ### Changed
 
 - Update the cluster master logs reliability test to run with python 3.7 [#4445](https://github.com/wazuh/wazuh-qa/pull/4478) \- (Tests)
@@ -184,22 +187,7 @@
 - Enhancing the handling of authd and remoted simulators in case of restart failures ([#Wazuh-jenkins#3487](https://github.com/wazuh/wazuh-qa/pull/4205)) \- (Tests)
 - Fix py dependency version to install for Windows after the change to Python 3.11([#4523](https://github.com/wazuh/wazuh-qa/pull/4523)) \- (Framework)
 
-<<<<<<< HEAD
-### Fixed
-
-- Fix pytest test collection errors ([#3969](https://github.com/wazuh/wazuh-qa/pull/3969)) \- (Framework + Tests)
-### Changed
-
-- Updated the cluster master logs reliability test to run with python 3.7 [#4445](https://github.com/wazuh/wazuh-qa/pull/4478) \- (Tests)
-
-### Fixed
-
-- Enhancing the handling of authd and remoted simulators in case of restart failures ([#Wazuh-jenkins#3487](https://github.com/wazuh/wazuh-qa/pull/4205)) \- (Tests)
-
-## [4.5.2] - TBD
-=======
 ## [4.5.2] - 06-08-2023
->>>>>>> 3dde3cb4
 
 Wazuh commit: https://github.com/wazuh/wazuh/commit/2efea7428ad34bce8ea0bd32d56b5faccad114a6 \
 Release report: https://github.com/wazuh/wazuh/issues/18794
