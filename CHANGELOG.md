# Changelog

All notable changes to this project will be documented in this file.

<<<<<<< HEAD
## [4.6.0] - TBD

Wazuh commit: TBD \
Release report: TBD

### Changed
- Update code analysis and dependencies known flaws. [#3319](https://github.com/wazuh/wazuh-qa/pull/4083) \- (Tests)
- Update schema database version([#3879](https://github.com/wazuh/wazuh-qa/pull/3879)) \- (Tests)

## [4.5.0] - TBD

Wazuh commit: TBD \
Release report: TBD
=======
## [4.5.0] - TBD
>>>>>>> a575ce81

### Added

- Add integration tests for AWS module. ([#3911](https://github.com/wazuh/wazuh-qa/pull/3911)) \- (Framework + Tests + Documentation)
- Add tests for msu patches with no associated CVE . ([#4009](https://github.com/wazuh/wazuh-qa/pull/4009)) \- (Framework + Tests)
- Add tests with new options to avoid FIM synchronization overlapping. ([#3318](https://github.com/wazuh/wazuh-qa/pull/3318)) \- (Framework + tests)
- Add Logcollector millisecond granularity support test case ([#3910](https://github.com/wazuh/wazuh-qa/pull/3910)) \- (Tests)
- Add Windows System folders FIM monitoring tests ([#3720](https://github.com/wazuh/wazuh-qa/pull/3720)) \- (Tests)
- Add 'test_whodata_policy_changes' tests ([#3627](https://github.com/wazuh/wazuh-qa/pull/3627)) \- (Framework + Tests)
- Add test to check if active-response netsh generates alerts when firewall is disabled. ([#3787](https://github.com/wazuh/wazuh-qa/pull/3787)) \- (Framework + Tests)
- Add new tests for logcollector 'ignore' and 'restrict' options ([#3582](https://github.com/wazuh/wazuh-qa/pull/3582)) \- (Tests)
- Add 'Force reconnect' feature to agent_simulator tool. ([#3111](https://github.com/wazuh/wazuh-qa/pull/3111)) \- (Tools)
- Add new module to support migration tool. ([#3837](https://github.com/wazuh/wazuh-qa/pull/3837))

### Changed

- Update `test_logcollector` invalid configs log level ([#4094](https://github.com/wazuh/wazuh-qa/pull/4094)) \- (Tests)
- Update `test_office365` to support the new tag `API_TYPE` ([#4065](https://github.com/wazuh/wazuh-qa/pull/4065)) \- (Framework + Tests)
- Update `test_wazuh_db` & `test_enrollment` to support new column `status_code` and new value on the enrollment `payload`. ([#4021](https://github.com/wazuh/wazuh-qa/pull/4021)) \- (Tests)
- Update FIM `test_audit` tests to new framework ([#3939](https://github.com/wazuh/wazuh-qa/pull/3939)) \- (Framework + Tests)
- Update FIM test to new FIM DBSync process  ([#2728](https://github.com/wazuh/wazuh-qa/pull/2728)) \- (Framework + Tests)
- Update file_limit and registry_limit tests ([#3280](https://github.com/wazuh/wazuh-qa/pull/3280)) \- (Tests)
- Change expected timestamp for proftpd analysisd test predecoder test case ([#3900](https://github.com/wazuh/wazuh-qa/pull/3900)) \- (Tests)
- Skip test_large_changes test module ([#3783](https://github.com/wazuh/wazuh-qa/pull/3783)) \- (Tests)
- Update report_changes tests ([#3405](https://github.com/wazuh/wazuh-qa/pull/3405)) \- (Tests)
- Update Authd force_insert tests ([#3379](https://github.com/wazuh/wazuh-qa/pull/3379)) \- (Tests)
- Update cluster logs in reliability tests ([#2772](https://github.com/wazuh/wazuh-qa/pull/2772)) \- (Tests)
- Use correct version format in agent_simulator tool ([#3198](https://github.com/wazuh/wazuh-qa/pull/3198)) \- (Tools)

### Fixed

<<<<<<< HEAD
=======
- Fix boto3 version requirement for legacy OS ([#4150](https://github.com/wazuh/wazuh-qa/pull/4150)) \- (Framework)
- Fix cases yaml of the analysisd windows registry IT ([#4149](https://github.com/wazuh/wazuh-qa/pull/4149)) \- (Tests)
>>>>>>> a575ce81
- Fix a bug in on Migration tool's library ([#4106](https://github.com/wazuh/wazuh-qa/pull/4106)) \- (Framework)
- Fix imports and add windows support for test_report_changes_and_diff IT ([#3548](https://github.com/wazuh/wazuh-qa/issues/3548)) \- (Framework + Tests)
- Fix a regex error in the FIM integration tests ([#3061](https://github.com/wazuh/wazuh-qa/issues/3061)) \- (Framework + Tests)
- Fix an error in the cluster performance tests related to CSV parser ([#2999](https://github.com/wazuh/wazuh-qa/pull/2999)) \- (Framework + Tests)
- Fix bug in the framework on migration tool ([#2999](https://github.com/wazuh/wazuh-qa/pull/4027)) \- (Framework)
<<<<<<< HEAD

## [4.4.2] - TBD

### Added

- Add test to check the Syscollector configuration. ([#3584](https://github.com/wazuh/wazuh-qa/pull/3584)) \- (Framework + Tests)
- Add system tests for groups deletion ([#4057](https://github.com/wazuh/wazuh-qa/pull/4057)) \- (Tests)

### Fixed

- Fix daemons_handler fixture (fix GCP IT) ([#4134](https://github.com/wazuh/wazuh-qa/pull/4134)) \- (Tests)
- Fix wazuhdb IT. ([#3584](https://github.com/wazuh/wazuh-qa/pull/3584)) \- (Framework + Tests)
- Fix agentd IT for python3.10 AMI ([#3973](https://github.com/wazuh/wazuh-qa/pull/3973)) \- (Tests)
- Fix unstable system tests ([#4080](https://github.com/wazuh/wazuh-qa/pull/4080)) \- (Tests)

## [4.4.1] - 12-04-2023

=======

## [4.4.2] - TBD

### Added

- Add test to check the Syscollector configuration. ([#3584](https://github.com/wazuh/wazuh-qa/pull/3584)) \- (Framework + Tests)
- Add system tests for groups deletion ([#4057](https://github.com/wazuh/wazuh-qa/pull/4057)) \- (Tests)

### Fixed

- Limit urllib3 major required version ([#4162](https://github.com/wazuh/wazuh-qa/pull/4162)) \- (Framework)
- Fix daemons_handler fixture (fix GCP IT) ([#4134](https://github.com/wazuh/wazuh-qa/pull/4134)) \- (Tests)
- Fix wazuhdb IT. ([#3584](https://github.com/wazuh/wazuh-qa/pull/3584)) \- (Framework + Tests)
- Fix agentd IT for python3.10 AMI ([#3973](https://github.com/wazuh/wazuh-qa/pull/3973)) \- (Tests)
- Fix unstable system tests ([#4080](https://github.com/wazuh/wazuh-qa/pull/4080)) \- (Tests)

## [4.4.1] - 12-04-2023

>>>>>>> a575ce81
Wazuh commit: https://github.com/wazuh/wazuh/commit/63a0580562007c4ba9c117f4a232ce90160481ff \
Release report: https://github.com/wazuh/wazuh/issues/16620

## [4.4.0] - 28-03-2023

Wazuh commit: https://github.com/wazuh/wazuh/commit/2477e9fa50bc1424e834ac8401ce2450a5978e75 \
Release report: https://github.com/wazuh/wazuh/issues/15504

### Added

- Add new integration test for `authd` to validate error when `authd.pass` is empty ([#3721](https://github.com/wazuh/wazuh-qa/pull/3721)) \- (Framework + Tests)
- Add new test to check missing fields in `cpe_helper.json` file ([#3766](https://github.com/wazuh/wazuh-qa/pull/3766)) \- (Framework + Tests)
- Add multigroups tests cases for `test_assign_groups_guess` ([#3979](https://github.com/wazuh/wazuh-qa/pull/3979)) \- (Tests)
- Add new group_hash case and update the `without condition` case output in `wazuh_db/sync_agent_groups_get` ([#3959](https://github.com/wazuh/wazuh-qa/pull/3959)) \- (Tests)
- Add markers for each system test environment ([#3961](https://github.com/wazuh/wazuh-qa/pull/3961)) \- (Framework + Tests)
- Adapt binary performance module to wazuh-cluster script renaming ([#3944](https://github.com/wazuh/wazuh-qa/pull/3944)) \- (Framework)
- Add an option to store logs in system tests ([#2445](https://github.com/wazuh/wazuh-qa/pull/2445)) \- (Framework + Tests)
- Add new test to check cpe_helper.json file ([#3731](https://github.com/wazuh/wazuh-qa/pull/3731))
- Add new tests analysid handling of invalid/empty rule signature IDs ([#3649]
(https://github.com/wazuh/wazuh-qa/pull/3649)) \- (Framework + Tests)
- Add integration test to check statistics format ([#3813](https://github.com/wazuh/wazuh-qa/pull/3813)) \- (Framework + Tests)
- Add new test to check vulnerable packages with triaged null([#3587](https://github.com/wazuh/wazuh-qa/pull/3587)) \- (Framework + Tests)
- Add new tests analysid handling of invalid/empty rule signature IDs ([#3649](https://github.com/wazuh/wazuh-qa/pull/3649)) \- (Framework + Tests)
- Add integration test to check agent database version ([#3768](https://github.com/wazuh/wazuh-qa/pull/3768)) \- (Tests)
- Add new test to check if syslog message are parsed correctrly in the `archives.json` file ([#3609](https://github.com/wazuh/wazuh-qa/pull/3609)) \- (Framework + Tests)
- Add new logging tests for analysisd EPS limitation ([#3509](https://github.com/wazuh/wazuh-qa/pull/3509)) \- (Framework + Tests)
- New testing suite for checking analysisd EPS limitation ([#2947](https://github.com/wazuh/wazuh-qa/pull/3181)) \- (Framework + Tests)
- Add stress results comparator tool ([#3478](https://github.com/wazuh/wazuh-qa/pull/3478)) \- (Tools)
- Add E2E tests for demo cases ([#3293](https://github.com/wazuh/wazuh-qa/pull/3293)) \- (Framework + Tests)
- Add configuration files for Jenkins automation of system/E2E tests ([#3221](https://github.com/wazuh/wazuh-qa/pull/3221)) \- (Framework)
- New vulnerability Detector integration tests for Ubuntu 22.04 ([#2957](https://github.com/wazuh/wazuh-qa/pull/2957)) \- (Framework + Tests)
- New vulnerability Detector integration tests for Amazon Linux 2022 ([#2955](https://github.com/wazuh/wazuh-qa/pull/2955)) \- (Framework + Tests)
- New vulnerability detector tests for SUSE Linux Enterpise Support ([#2945](https://github.com/wazuh/wazuh-qa/pull/2945)) \- (Framework + Tests)
- New tests for checking API log formats ([#2635](https://github.com/wazuh/wazuh-qa/pull/2635)) \- (Framework + Tests)
- New tests for the migration of agent-group files ([#2815](https://github.com/wazuh/wazuh-qa/pull/2815)) \- (Framework + Tests)
- Add `qa-docs` `v0.1` ([#2649](https://github.com/wazuh/wazuh-qa/pull/2649)) \- (Framework + Tools + Documentation)
- Add test fim with file currently open ([#2300](https://github.com/wazuh/wazuh-qa/pull/2300)) \- (Framework + Tests)
- Test manager sends AR log format as expected ([#2347](https://github.com/wazuh/wazuh-qa/pull/2347)) \- (Framework + Tests)
- Syscollector deltas IT ([#2146](https://github.com/wazuh/wazuh-qa/pull/2146)) \- (Framework + Tests)
- CVEs alerts inventory for Vulnerability Detector - VDT and WDB Integration Tests implementation ([#1243](https://github.com/wazuh/wazuh-qa/pull/1243)) \- (Framework + Tests)
- Analysisd - add new test to check the pre-decoding stage of analysisd ([#2406](https://github.com/wazuh/wazuh-qa/pull/2406)) \- (Tests)
- Add test to check if files can be accessed while FIM has them opened ([#705](https://github.com/wazuh/wazuh-qa/pull/705)) \- (Framework + Tests)
- Analysisd - add a new test to check analysisd socket properties ([#2405](https://github.com/wazuh/wazuh-qa/pull/2405)) \- (Framework + Tests)
- Add system test to check synchronization between agent and manager when one of this was stopped. ([#2536](https://github.com/wazuh/wazuh-qa/pull/2536)) \- (Tests)
- API - Test the format of the logs (JSON logs support) ([#2635](https://github.com/wazuh/wazuh-qa/pull/2635/)) \- (Tests)
- Add a test to check the multigroups shared file content. ([#2746](https://github.com/wazuh/wazuh-qa/pull/2746)) \- (Framework + Tests)
- Add wpk test documentation ([#2409](https://github.com/wazuh/wazuh-qa/pull/2409)) \- (Documentation)

### Changed

- Improve `test_agent_groups_new_cluster_node` ([#3971](https://github.com/wazuh/wazuh-qa/pull/3971)) \- (Tests)
- Improve `test_assign_groups_guess` ([#3901](https://github.com/wazuh/wazuh-qa/pull/3901)) \- (Tests)
- Update `test_cluster_worker_logs_order` test ([#3896](https://github.com/wazuh/wazuh-qa/pull/3896)) \- (Tests)
- Increase NVE download feed test timeout([#3769](https://github.com/wazuh/wazuh-qa/pull/3769)) \- (Tests)
- Adapt wazuhdb integration tests for auto-vacuum ([#3613](https://github.com/wazuh/wazuh-qa/issues/3613)) \- (Tests)
- Update logcollector format test due to audit changes ([#3641](https://github.com/wazuh/wazuh-qa/pull/3641)) \- (Framework)
- Refactor `test_basic_usage_realtime_unsupported` FIM test to avoid using time travel ([#3623](https://github.com/wazuh/wazuh-qa/pull/3623)) \- (Tests)
- Add `monitord.rotate_log` to `local_internal_options` file for `test_macos_format_query` ([#3602](https://github.com/wazuh/wazuh-qa/pull/3602)) \- (Tests)
- Adapt analysisd integration tests for EPS ([#3559](https://github.com/wazuh/wazuh-qa/issues/3559)) \- (Tests)
- Improve `test_remove_audit` FIM test to retry install and remove command ([#3562](https://github.com/wazuh/wazuh-qa/pull/3562)) \- (Tests)
- Update pattern and expected condition for multi_groups tests ([#3565](https://github.com/wazuh/wazuh-qa/pull/3565)) \- (Tests)
- Skip unstable integration tests for gcloud ([#3531](https://github.com/wazuh/wazuh-qa/pull/3531)) \- (Tests)
- Skip unstable integration test for agentd ([#3538](https://github.com/wazuh/wazuh-qa/pull/3538))
- Update wazuhdb_getconfig and EPS limit integration tests ([#3146](https://github.com/wazuh/wazuh-qa/pull/3146)) \- (Tests)
- Refactor: logcollector `test_only_future_events` according to new standard. ([3484](https://github.com/wazuh/wazuh-qa/pull/3484)) \- (Framework + Tests)
- Update python packages scan test to use a file with known vulnerabilities to be skipped ([#3473](https://github.com/wazuh/wazuh-qa/pull/3473)) \- (Framework + Tests)
- Change required version of urllib3 and requests dependencies ([#3315](https://github.com/wazuh/wazuh-qa/pull/3315)) \- (Framework)
- Skip flaky Logcollector tests ([#3218](https://github.com/wazuh/wazuh-qa/pull/3217)) \- (Tests)
- Change how 'service_control' collects clusterd and apid pids ([#3140](https://github.com/wazuh/wazuh-qa/pull/3140)) \- (Framework)
- Change scan test module fixtures to allow use commit instead of branches ([#3134](https://github.com/wazuh/wazuh-qa/issues/3134)) \- (Tests)
- Update syscollector deltas integration tests ([#2921](https://github.com/wazuh/wazuh-qa/pull/2921)) \- (Tests)
- Update deprecated WDB commands ([#2966](https://github.com/wazuh/wazuh-qa/pull/2966)) \- (Tests)
- Move the 'get_datetime_diff' function to 'wazuh-testing' utils module ([#2782](https://github.com/wazuh/wazuh-qa/pull/2782)) \- (Framework + Tests)
- Change method from GET to POST in API login requests ([#2810](https://github.com/wazuh/wazuh-qa/pull/2810)) \- (Framework + Tests)
- Update failed test_basic_configuration_log_format ([#2924](https://github.com/wazuh/wazuh-qa/pull/2650)) \- (Framework + Tests)
- Refactor VDT integration tests: feeds and scan types ([#2650](https://github.com/wazuh/wazuh-qa/pull/2650)) \- (Framework + Tests)
- Refactor: FIM `test_synchronization` according to new standard. Phase 1. ([#2358](https://github.com/wazuh/wazuh-qa/pull/2358)) \- (Framework + Tests)
- Refactor: FIM `test_registry_file_limit` and `test_registry_report_changes`. ([#2478](https://github.com/wazuh/wazuh-qa/pull/2478)) \- (Framework + Tests)
- Refactor: FIM `test_files/test_file_limit` and updated imports to new standard. ([#2501](https://github.com/wazuh/wazuh-qa/pull/2501)) \- (Framework + Tests)
- Adapt ITs related to syscollector deltas ([#2146](https://github.com/wazuh/wazuh-qa/pull/2146)) \- (Framework + Tests)
- Migrate test_age, test_command_monitoring, and test_keep_running of test_logcollector documentation to qa-docs ([#2162](https://github.com/wazuh/wazuh-qa/pull/2162)) \- (Documentation)
- Migrate test_configuration (1/2) of test_logcollector documentation to qa-docs ([#2163](https://github.com/wazuh/wazuh-qa/pull/2163)) \- (Documentation)
- Migrate test_configuration (2/2) of test_logcollector documentation to qa-docs ([#2165](https://github.com/wazuh/wazuh-qa/pull/2165)) \- (Documentation)
- Migrate test_macos of test_logcollector documentation to qa-docs ([#2175](https://github.com/wazuh/wazuh-qa/pull/2175)) \- (Documentation)
- Migrate several test groups of test_logcollector documentation to qa-docs ([#2180](https://github.com/wazuh/wazuh-qa/pull/2180)) \- (Documentation)
- Migrate test_remoted documentation to schema 2.0 ([#2426](https://github.com/wazuh/wazuh-qa/pull/2426)) \- (Documentation)
- Replace callback_generator function to generate_monitoring_callback ([#2535](https://github.com/wazuh/wazuh-qa/pull/2535)) \- (Framework + Tests)
- Analysisd: Reduce execution time of tests with tier 0 ([#2546](https://github.com/wazuh/wazuh-qa/pull/2546)) \- (Tests)
- Adapt logtest ITs given the rules skipping ([#2200](https://github.com/wazuh/wazuh-qa/pull/2200)) \- (Tests)
- Updated the Authd response when a multigroup is too long ([#3746](https://github.com/wazuh/wazuh-qa/pull/3746)) \- (Tests)

### Fixed

- Fix `test_assign_agent_group_with_enrollment` ([#3956](https://github.com/wazuh/wazuh-qa/pull/3956)) \- (Tests)
- Fix `test_file_limit_delete_full` module ([#3990](https://github.com/wazuh/wazuh-qa/pull/3990)) \- (Tests)
- Fix test_agent_groups system test ([#3955](https://github.com/wazuh/wazuh-qa/pull/3964)) \- (Tests)
- Fix Solaris agent provision schema ([#3750](https://github.com/wazuh/wazuh-qa/issues/3744)) \- (Framework)
- Fix wazuh-db integration tests for agent-groups ([#3926](https://github.com/wazuh/wazuh-qa/pull/3926)) \- (Tests + Framework)
- Fix `test_set_agent_groups` ([#3920](https://github.com/wazuh/wazuh-qa/pull/3920)) \- (Tests)
- Fix test_sync_agent_groups_get, replace hardcoded hash to a dinamically calculated one ([#3895](https://github.com/wazuh/wazuh-qa/pull/3895)) \- (Framework + Tests)
- Fix `test_agent_groups` ([#3889](https://github.com/wazuh/wazuh-qa/pull/3889)) \- (Tests + Framework)
- Fix test_db_backup for Ubuntu OS ([#3802](https://github.com/wazuh/wazuh-qa/pull/3802)) \- (Tests)
- Fix Yara and VirusTotal E2E basic usage tests ([#3660](https://github.com/wazuh/wazuh-qa/pull/3660)) \- (Tests)
- Fix commit option of the scan module for master case ([#3157](https://github.com/wazuh/wazuh-qa/pull/3157)) \- (Tests)
- Fix Vulnerability Detector IT: test_validate_feed_content yaml cases had wrong extension. ([#3299](https://github.com/wazuh/wazuh-qa/pull/3299)) \- (Tests)
- Fix Analysisd IT: test_syscollector_events failure on wait_for_analysisd_startup. ([#3110](https://github.com/wazuh/wazuh-qa/pull/3110)) \- (Tests)
- Fix GCloud IT: test_max_messages error not received expected messages - ([#3083](https://github.com/wazuh/wazuh-qa/pull/3083)) \- (Tests)
- Fix Solaris and Macos FIM integration tests failures ([#2976](https://github.com/wazuh/wazuh-qa/pull/2976)) \- (Framework + Tests)
- Fix the unstable FIM tests that need refactoring ([#2458](https://github.com/wazuh/wazuh-qa/pull/2458)) \- (Framework + Tests)
- Fix version validation in qa-ctl config generator ([#2454](https://github.com/wazuh/wazuh-qa/pull/2454)) \- (Framework)
- Fix invalid reference for test_api_endpoints_performance.py xfail items ([#3378](https://github.com/wazuh/wazuh-qa/pull/3378)) \- (Tests)
- Fix undeclared API token variable in multigroups system tests ([#3674](https://github.com/wazuh/wazuh-qa/pull/3674)) \- (Framework + Tests)
- Fix error in requirements.txt ([#3689](https://github.com/wazuh/wazuh-qa/pull/3689)) \- (Framework)
- Fix sleep time in `test_agent_default_group_added`. ([#3692](https://github.com/wazuh/wazuh-qa/pull/3692)) \- (Tests)
- Fix syscollector deltas integration tests. ([#3695](https://github.com/wazuh/wazuh-qa/pull/3695)) \- (Tests)
- Fix test_response_postprocessing: duplicated slash in API endpoints ([#4048](https://github.com/wazuh/wazuh-qa/pull/4048)) \- (Tests)

### Removed

- Remove all FIM Integration skipped tests ([#2927](https://github.com/wazuh/wazuh-qa/issues/2927)) \- (Framework + Tests)
- VDT ITs: Remove Debian Stretch test support. ([#3172](https://github.com/wazuh/wazuh-qa/pull/3172)) \- (Tests)

## [4.3.11] - 20-04-2023

Wazuh commit: https://github.com/wazuh/wazuh/commit/776fda906581a1e4ee170c3e7e73a58d69e41f95 \
Release report: https://github.com/wazuh/wazuh/issues/16758

## [4.3.10] - 16-11-2022

Wazuh commit: https://github.com/wazuh/wazuh/commit/89530f11c9e592cd2e551432209b0080f08ff8e5 \
Release report: https://github.com/wazuh/wazuh/issues/15372

## [4.3.9] - 13-10-2022

Wazuh commit: https://github.com/wazuh/wazuh-qa/commit/8af0a5083bd69765f4d7878df9d3b785bb239723 \
Release report: https://github.com/wazuh/wazuh/issues/15090

### Added

- Add a test to check the analysisd socket properties ([#3365](https://github.com/wazuh/wazuh-qa/pull/3365))

## [4.3.8] - 19-09-2022

Wazuh commit: https://github.com/wazuh/wazuh/commit/88bf15d2cbb2040e197e34a94dda0f71f607afad \
Release report: https://github.com/wazuh/wazuh/issues/14827

### Changed

- Update wazuh-logtest messages for integration tests \- (Tests)

## [4.3.7] - 24-08-2022

Wazuh commit: https://github.com/wazuh/wazuh/commit/e2b514bef3d148acd4bcae1a1c7fa8783b82ca3a \
Release report: https://github.com/wazuh/wazuh/issues/14562

### Added
- Added IT test to verify Active Response works with overwritten rules. ([#2984](https://github.com/wazuh/wazuh-qa/pull/2984)) \- (Framework + Tests)
- Add Integratord IT - new test_integratord suite ([#3125](https://github.com/wazuh/wazuh-qa/pull/3125)) \- (Framework + Tests)
- Add system test to check synchronization status in the cluster ([#3180](https://github.com/wazuh/wazuh-qa/pull/3180)) \- (Framework + Tests)
- Add system test to check big files synchronization in the cluster ([#3202](https://github.com/wazuh/wazuh-qa/pull/3202)) \- (Framework + Tests)

### Changed

- Increase framework version of jq and pytest in the requirements file to support python3.10 ([#3107](https://github.com/wazuh/wazuh-qa/pull/3108)) \- (Framework)

## [4.3.6] - 20-07-2022

Wazuh commit: https://github.com/wazuh/wazuh/commit/be15851b8ead7512d9cd4ef1ee18b3b953173211 \
Release report: https://github.com/wazuh/wazuh/issues/14188

### Added

- Add Remoted IT - test_multi_groups ([#3060](https://github.com/wazuh/wazuh-qa/pull/3060)) \- (Framework + Tests)

### Fixed

- Fix GCloud IT - test_max_messages error ([#3006](https://github.com/wazuh/wazuh-qa/pull/3006)) \- (Framework + Tests)
- Fix Remoted IT - test_agent_communication ([#3088](https://github.com/wazuh/wazuh-qa/pull/3088)) \- (Framework)


## [4.3.5] - 29-06-2022

Wazuh commit: https://github.com/wazuh/wazuh/commit/2a2b88bfb2ea30903728372471b33540a3b3d976 \
Release report: https://github.com/wazuh/wazuh/issues/13966

### Fixed

- Fix Solaris and Macos FIM integration failures ([#2977](https://github.com/wazuh/wazuh-qa/pull/2977)) \- (Framework + Tests)


## [4.3.4] - 09-06-2022

Wazuh commit: https://github.com/wazuh/wazuh/commit/ccbc9490bc38718717233c50e3d6daeff102e388 \
Release report: https://github.com/wazuh/wazuh/issues/13669


## [4.3.3] - 01-06-2022

Wazuh commit: https://github.com/wazuh/wazuh/commit/ccbc9490bc38718717233c50e3d6daeff102e388 \
Release report: -


## [4.3.2] - 30-05-2022

Wazuh commit: https://github.com/wazuh/wazuh/commit/5b3d501f5a10c5134b53771f13c48dc94c54beb2 \
Release report: https://github.com/wazuh/wazuh/issues/13629


## [4.3.1] - 18-05-2022

Wazuh commit: https://github.com/wazuh/wazuh/commit/8ee2a5646a12d22bf662b2f59a19c12b4b8d0a4e \
Release report: https://github.com/wazuh/wazuh/issues/13448


## [4.3.0] - 05-05-2022

Wazuh commit: https://github.com/wazuh/wazuh/commit/5bae1c1830dbf11acc8a06e01f7a5a134b767760 \
Release report: https://github.com/wazuh/wazuh/issues/13321

### Added

- Add specific version of libcst to install in python lower than 3.7. ([#2459](https://github.com/wazuh/wazuh-qa/pull/2459))
- Add system test to check synchronization between agent and manager. ([#2443](https://github.com/wazuh/wazuh-qa/pull/2443))
- Make `simulate-api-load` CLI run tasks simultaneously. ([#2392](https://github.com/wazuh/wazuh-qa/pull/2392))
- Add `qa-ctl` `v0.3`. ([#2307](https://github.com/wazuh/wazuh-qa/pull/2307))
- Add `qa-ctl` `v0.2`. ([#2299](https://github.com/wazuh/wazuh-qa/pull/2299))
- Improve the `agent_files_deletion` test . ([#2296](https://github.com/wazuh/wazuh-qa/pull/2296))
- Add scripts to add agents to client.keys, create agent-groups and unsynchronize agents. ([#2295](https://github.com/wazuh/wazuh-qa/pull/2295))
- Add cluster performance test. ([#2130](https://github.com/wazuh/wazuh-qa/pull/2130))
- IT Wazuh-logtest: Ruleset reloading at runtime. ([#2077](https://github.com/wazuh/wazuh-qa/pull/2077))
- Add script to parse and obtain stats from cluster CSVs. ([#2032](https://github.com/wazuh/wazuh-qa/pull/2032))
- Add `qa-ctl` tool v0.1. ([#1895](https://github.com/wazuh/wazuh-qa/pull/1895))
- Enable WPK tests for macOS agents. ([#1853](https://github.com/wazuh/wazuh-qa/pull/1853))
- Create local_internal_options configuration handler fixture. ([#1835](https://github.com/wazuh/wazuh-qa/pull/1835))
- Create file monitoring fixture handler. ([#1833](https://github.com/wazuh/wazuh-qa/pull/1833))
- Create daemon handler fixture for integration test. ([#1826](https://github.com/wazuh/wazuh-qa/pull/1826))
- Add test to check new possible flaws in wodles, framework and API code. ([#1659](https://github.com/wazuh/wazuh-qa/pull/1659))
- Add test to scan all python packages. ([#1652](https://github.com/wazuh/wazuh-qa/pull/1652))
- ITs for logtest verbose mode added. ([#1587](https://github.com/wazuh/wazuh-qa/pull/1587))
- Integration and system tests to ensure removed agent files are deleted. ([#1527](https://github.com/wazuh/wazuh-qa/pull/1527))
- Add wdb checksum range test case. ([#1502](https://github.com/wazuh/wazuh-qa/pull/1502))
- Add integration tests for max_upload_size API option. ([#1494](https://github.com/wazuh/wazuh-qa/pull/1494))
- Add support for Amazon Linux in vulnerability detector. ([#1473](https://github.com/wazuh/wazuh-qa/pull/1473))
- Add tests for invalid config of github and office365 modules. ([#1460](https://github.com/wazuh/wazuh-qa/pull/1460))
- Add test to check the behavior of test_max_fd_win_rt option.. ([#1387](https://github.com/wazuh/wazuh-qa/pull/1387))
- Add FIM Windows 4659 events tests. ([#648](https://github.com/wazuh/wazuh-qa/pull/648))

### Changed

- Migrate `test_rids` documentation to `qa-docs`. ([#2422](https://github.com/wazuh/wazuh-qa/pull/2422))
- Google Cloud. IT Tests: Fixing and rework for 4.3.0-RC2. ([#2420](https://github.com/wazuh/wazuh-qa/pull/2420))
- Refactor: FIM `test_report_changes` according to new standard.  Phase 1. ([#2417](https://github.com/wazuh/wazuh-qa/pull/2417))
- Fix `wazuh-metrics` CLI bug when child processes restart. ([#2416](https://github.com/wazuh/wazuh-qa/pull/2416))
- IT Solaris Jenkins: Fix requirements. ([#2415](https://github.com/wazuh/wazuh-qa/pull/2415))
- Fix the `agent_info_sync` test according to new changes. ([#2411](https://github.com/wazuh/wazuh-qa/pull/2411))
- Migrate test_cpe_indexing documentation to qa-docs. ([#2407](https://github.com/wazuh/wazuh-qa/pull/2407))
- WazuhDB IT: Fix for 4.3. ([#2400](https://github.com/wazuh/wazuh-qa/pull/2400))
- Migrate test_scan_results documentation to qa-docs. ([#2398](https://github.com/wazuh/wazuh-qa/pull/2398))
- Migrate test_general_setting documentation to qa-docs. ([#2387](https://github.com/wazuh/wazuh-qa/pull/2387))
- Migrate test_providers documentation to qa-docs. ([#2377](https://github.com/wazuh/wazuh-qa/pull/2377))
- Update API configuration integration tests. ([#2370](https://github.com/wazuh/wazuh-qa/pull/2370))
- Refactor FIM `test_synchronization` according to new standard (1). ([#2358](https://github.com/wazuh/wazuh-qa/pull/2358))
- Migrate test_feeds documentation to qa-docs. ([#2357](https://github.com/wazuh/wazuh-qa/pull/2357))
- Fix autoconfigure `test_add_old_resource`. ([#2356](https://github.com/wazuh/wazuh-qa/pull/2356))
- Migrate test_wazuh_db documentation to qa-docs. ([#2346](https://github.com/wazuh/wazuh-qa/pull/2346))
- Adapt `wazuh-metrics` and `data-visualizer` CLIs to handle multiprocessing. ([#2278](https://github.com/wazuh/wazuh-qa/pull/2278))
- Change `time_to_sync`  variable. ([#2275](https://github.com/wazuh/wazuh-qa/pull/2275))
- Bump pytest-html dependency. ([#2205](https://github.com/wazuh/wazuh-qa/pull/2205))
- Update remoted CSV headers in visualization tool. ([#2202](https://github.com/wazuh/wazuh-qa/pull/2202))
- Migrate `test_rootcheck` documentation to qa-docs. ([#2194](https://github.com/wazuh/wazuh-qa/pull/2194))
- Migrate `test_logtest` documentation to `qa-docs`. ([#2191](https://github.com/wazuh/wazuh-qa/pull/2191))
- Migrate test_office365 documentation to `qa-docs`. ([#2181](https://github.com/wazuh/wazuh-qa/pull/2181))
- fix: Change logtest custom rules ids. ([#2177](https://github.com/wazuh/wazuh-qa/pull/2177))
- Authd replacement configurations QA. ([#2171](https://github.com/wazuh/wazuh-qa/pull/2171))
- Migrate `test_github` documentation to `qa-docs`. ([#2144](https://github.com/wazuh/wazuh-qa/pull/2144))
- Migrate `test_glcoud` documentation to `qa-docs`. ([#2141](https://github.com/wazuh/wazuh-qa/pull/2141))
- Merge 4.2 into master branch . ([#2132](https://github.com/wazuh/wazuh-qa/pull/2132))
- Migrate `test_auth` documentation to `qa-docs`. ([#2129](https://github.com/wazuh/wazuh-qa/pull/2129))
- Migrate `test_registry_restrict` and `test_registry_tags` of `test_fim/test_registry`, and `test_fim/test_synchronization` documentation to `qa-docs`. ([#2128](https://github.com/wazuh/wazuh-qa/pull/2128))
- Migrate `test_registry_report_changes` of `test_fim/test_registry` documentation to `qa-docs`. ([#2127](https://github.com/wazuh/wazuh-qa/pull/2127))
- Migrate `test_registry_file_limit`, `test_registry_multiple_registries`, and `test_registry_recursion_level` of `test_fim/test_registry` documentation to `qa-docs`. ([#2126](https://github.com/wazuh/wazuh-qa/pull/2126))
- Migrate `test_registry_checks`, `test_registry_ignore`, and `test_registry_nodiff` of `test_fim/test_registry` documentation to `qa-docs`. ([#2125](https://github.com/wazuh/wazuh-qa/pull/2125))
- Migrate `test_registry_basic_usage` of `test_fim/test_registry` documentation to `qa-docs`. ([#2124](https://github.com/wazuh/wazuh-qa/pull/2124))
- Migrate `test_registry_ambiguous_confs` of `test_fim/test_registry` documentation to `qa-docs`. ([#2123](https://github.com/wazuh/wazuh-qa/pull/2123))
- Migrate `test_tags`, `test_timezone_changes`, `test_wildcards_complex`, and `test_windows_audit_interval` of `test_fim/test_files` documentation to `qa-docs`. ([#2122](https://github.com/wazuh/wazuh-qa/pull/2122))
- Migrate `test_scan`, `test_skip`, and `test_stats_integrity_sync` of `test_fim/test_files` documentation to `qa-docs`. ([#2121](https://github.com/wazuh/wazuh-qa/pull/2121))
- Migrate `test_fim/test_files/test_report_changes` documentation to `qa-docs`. ([#2120](https://github.com/wazuh/wazuh-qa/pull/2120))
- Migrate `test_process_priority`, `test_recursion_level`, and `test_restrict` of `test_fim/test_files` documentation to `qa-docs`. ([#2118](https://github.com/wazuh/wazuh-qa/pull/2118))
- Migrate `test_multiple_dirs`, `test_nodiff`, and `test_prefilter_cmd` of `test_fim/test_files` documentation to `qa-docs`. ([#2117](https://github.com/wazuh/wazuh-qa/pull/2117))
- Migrate `test_max_eps`, `test_max_files_per_second`, and `test_moving_files` of `test_fim/test_files` documentation to `qa-docs`. ([#2115](https://github.com/wazuh/wazuh-qa/pull/2115))
- Migrate `test_ignore`, `test_inotify`, and `test_invalid` of `test_fim/test_files` documentation to `qa-docs`. ([#2114](https://github.com/wazuh/wazuh-qa/pull/2114))
- Migrate `test_fim/test_files/test_follow_symbolic_link` documentation to `qa-docs`. ([#2112](https://github.com/wazuh/wazuh-qa/pull/2112))
- Migrate `test_env_variables` and `test_file_limit` of `test_fim/test_files` documentation to `qa-docs`. ([#2111](https://github.com/wazuh/wazuh-qa/pull/2111))
- Migrate `test_benchmark` and `test_checks` of `test_fim/test_files` documentation to `qa-docs`. ([#2110](https://github.com/wazuh/wazuh-qa/pull/2110))
- Migrate `test_basic_usage` of `test_fim/test_files` documentation to `qa-docs`. ([#2109](https://github.com/wazuh/wazuh-qa/pull/2109))
- Migrate `test_ambiguous_confs` and `test_audit` of `test_fim/test_files` documentation to qa-docs. ([#2108](https://github.com/wazuh/wazuh-qa/pull/2108))
- Migrate `test_api` documentation to `qa-docs`. ([#2107](https://github.com/wazuh/wazuh-qa/pull/2107))
- Migrate `test_analysisd` documentation to `qa-docs`. ([#2047](https://github.com/wazuh/wazuh-qa/pull/2047))
- Migrate `test_agentd` documentation to `qa-docs`. ([#2006](https://github.com/wazuh/wazuh-qa/pull/2006))
- Migrate `test_active_response` documentation to `qa-docs`. ([#1960](https://github.com/wazuh/wazuh-qa/pull/1960))
- Fix requirements in master. ([#2063](https://github.com/wazuh/wazuh-qa/pull/2063))
- Update system tests for agent key polling. ([#2119](https://github.com/wazuh/wazuh-qa/pull/2119))
- macOS logcollector - Fixes and new tests. ([#2043](https://github.com/wazuh/wazuh-qa/pull/2043))
- Update API performance tests. ([#1881](https://github.com/wazuh/wazuh-qa/pull/1881))
- Integrate qa-docs into wazuh-qa framework. ([#1854](https://github.com/wazuh/wazuh-qa/pull/1854))
- Update user used by `Kibana` in the cluster performance tests. ([#1822](https://github.com/wazuh/wazuh-qa/pull/1822))
- Fix cached dependencies, typos and debian repos. ([#1732](https://github.com/wazuh/wazuh-qa/pull/1732))
- Adapt the JSON event schema to parse WIN perms in JSON. ([#1541](https://github.com/wazuh/wazuh-qa/pull/1541))
- Update API performance tests. ([#1519](https://github.com/wazuh/wazuh-qa/pull/1519))
- Rework of simulate agents script. Add new balance mode to distribute EPS between agents. ([#1491](https://github.com/wazuh/wazuh-qa/pull/1491))
- Fix missing argument in test_macos_format_basic IT. ([#1478](https://github.com/wazuh/wazuh-qa/pull/1478))
- Check if scheduled mode is set when realtime is not available. ([#1474](https://github.com/wazuh/wazuh-qa/pull/1474))

### Removed
- Remove unnecessary `CLIENT_KEYS_PATH`. ([#2419](https://github.com/wazuh/wazuh-qa/pull/2419))
- Remove deprecated configurations. ([#2380](https://github.com/wazuh/wazuh-qa/pull/2380))
- Remove deprecated test_use_only_authd. ([#2294](https://github.com/wazuh/wazuh-qa/pull/2294))
- Remove expected `force` option from the received request in the `agent_enrollment` system tests. ([#2289](https://github.com/wazuh/wazuh-qa/pull/2289))
- Remove old check. ([#2281](https://github.com/wazuh/wazuh-qa/pull/2281))
- Remove the disk i/o % usage calculation from the performance tools. ([#1897](https://github.com/wazuh/wazuh-qa/pull/1897))
- Remove FIM hard link tests. ([#1485](https://github.com/wazuh/wazuh-qa/pull/1485))


## [v4.2.0]
### Added
- Add agent labels to agent simulator tool [#1153](https://github.com/wazuh/wazuh-qa/pull/1153)
- Add the capability to know which CVE’s affect an agent [#7479](https://github.com/wazuh/wazuh/issues/7479)
- Add new tests for Wazuh-DB insert commands in agents' CVEs table [#1092](https://github.com/wazuh/wazuh-qa/pull/1092)
- Add integration tests for syslog [#1086](https://github.com/wazuh/wazuh-qa/pull/1086)
- Add remoted integration tests: basic configuration tests [#1073](https://github.com/wazuh/wazuh-qa/pull/1073)
- Add the tier 0 integration tests for wazuh-remoted [#1024](https://github.com/wazuh/wazuh-qa/issues/1024)
- Add new features to the Agent simulator [#1106](https://github.com/wazuh/wazuh-qa/pull/1106)
- Add new integration tests to cover the stats of wazuh-agentd [#1039](https://github.com/wazuh/wazuh-qa/pull/1039)
- Add the documentation of Wazuh-QA repository [#1066](https://github.com/wazuh/wazuh-qa/pull/1066)
- Add new functionality for mocking agents [#1054](https://github.com/wazuh/wazuh-qa/pull/1054)
- Add support to `wodle` sections for ossec.conf generator tool [#1048](https://github.com/wazuh/wazuh-qa/pull/1048)
- Add new tests for Active Response [#1029](https://github.com/wazuh/wazuh-qa/pull/1029)
- Add focal feed and improve vulnerability scan tests [#1025](https://github.com/wazuh/wazuh-qa/pull/1025)
- Add new cases to test_env_variables to check some possible errors [#1014](https://github.com/wazuh/wazuh-qa/pull/1014)
- Add a test to verify no duplicate entries for vulnerability detector [#1010](https://github.com/wazuh/wazuh-qa/pull/1010)
- Add new case to test_basic_usage_changes to check wildcards [#1009](https://github.com/wazuh/wazuh-qa/pull/1009)
- Add some cases in test_ignore_valid, to check entire disk ignore [#1000](https://github.com/wazuh/wazuh-qa/pull/1000)
- Add new test case for duplicate registry entries [#998](https://github.com/wazuh/wazuh-qa/pull/998)
### Changed
- Rename sockets directory according to the product [#1090](https://github.com/wazuh/wazuh-qa/pull/1090)
- Improve the stop/start behavior of DB's related functions [#1068](https://github.com/wazuh/wazuh-qa/pull/1068)
- Update mock_vulnerability_scan fixture from vulnerability scan tests [#1058](https://github.com/wazuh/wazuh-qa/pull/1058)
- Update insert_vulnerability to meet new constrains [#1059](https://github.com/wazuh/wazuh-qa/pull/1059)
- Refactor the code to be PEP8 compliance [#1043](https://github.com/wazuh/wazuh-qa/pull/1043)
- Deprecate the ossec-init.conf [#1013](https://github.com/wazuh/wazuh-qa/pull/1013)
- Rename ossec-control in framework tests [#983](https://github.com/wazuh/wazuh-qa/pull/983)
- Change names of daemons in integration tests [#973](https://github.com/wazuh/wazuh-qa/pull/973)
- Rename all ossec-control references [#965](https://github.com/wazuh/wazuh-qa/pull/965)
### Fixed
- Fix an error in the Active Response tests related to the configuration file [#1080](https://github.com/wazuh/wazuh-qa/pull/1080)
- Fix an error in the Agent simulator while parsing the messages received from the manager [#1084](https://github.com/wazuh/wazuh-qa/pull/1084).
- Fix msu tests for Windows 10 [#1075](https://github.com/wazuh/wazuh-qa/pull/1075)
- Fix sqlite3.OperationalError: no such table: VULNERABILITIES error [#1067](https://github.com/wazuh/wazuh-qa/pull/1067)
- Fix test_general_settings_ignore_time test [#1056](https://github.com/wazuh/wazuh-qa/pull/1056)
- Avoid problematic race-condition on VD integration tests for Windows [#1047](https://github.com/wazuh/wazuh-qa/pull/1047)
- QA Integration tests stabilization [#1002](https://github.com/wazuh/wazuh-qa/pull/1002)
### Deleted
- Deleted `behind_proxy_server` API config test. ([#1065](https://github.com/wazuh/wazuh-qa/pull/1065))<|MERGE_RESOLUTION|>--- conflicted
+++ resolved
@@ -2,7 +2,6 @@
 
 All notable changes to this project will be documented in this file.
 
-<<<<<<< HEAD
 ## [4.6.0] - TBD
 
 Wazuh commit: TBD \
@@ -16,9 +15,6 @@
 
 Wazuh commit: TBD \
 Release report: TBD
-=======
-## [4.5.0] - TBD
->>>>>>> a575ce81
 
 ### Added
 
@@ -50,35 +46,13 @@
 
 ### Fixed
 
-<<<<<<< HEAD
-=======
 - Fix boto3 version requirement for legacy OS ([#4150](https://github.com/wazuh/wazuh-qa/pull/4150)) \- (Framework)
 - Fix cases yaml of the analysisd windows registry IT ([#4149](https://github.com/wazuh/wazuh-qa/pull/4149)) \- (Tests)
->>>>>>> a575ce81
 - Fix a bug in on Migration tool's library ([#4106](https://github.com/wazuh/wazuh-qa/pull/4106)) \- (Framework)
 - Fix imports and add windows support for test_report_changes_and_diff IT ([#3548](https://github.com/wazuh/wazuh-qa/issues/3548)) \- (Framework + Tests)
 - Fix a regex error in the FIM integration tests ([#3061](https://github.com/wazuh/wazuh-qa/issues/3061)) \- (Framework + Tests)
 - Fix an error in the cluster performance tests related to CSV parser ([#2999](https://github.com/wazuh/wazuh-qa/pull/2999)) \- (Framework + Tests)
 - Fix bug in the framework on migration tool ([#2999](https://github.com/wazuh/wazuh-qa/pull/4027)) \- (Framework)
-<<<<<<< HEAD
-
-## [4.4.2] - TBD
-
-### Added
-
-- Add test to check the Syscollector configuration. ([#3584](https://github.com/wazuh/wazuh-qa/pull/3584)) \- (Framework + Tests)
-- Add system tests for groups deletion ([#4057](https://github.com/wazuh/wazuh-qa/pull/4057)) \- (Tests)
-
-### Fixed
-
-- Fix daemons_handler fixture (fix GCP IT) ([#4134](https://github.com/wazuh/wazuh-qa/pull/4134)) \- (Tests)
-- Fix wazuhdb IT. ([#3584](https://github.com/wazuh/wazuh-qa/pull/3584)) \- (Framework + Tests)
-- Fix agentd IT for python3.10 AMI ([#3973](https://github.com/wazuh/wazuh-qa/pull/3973)) \- (Tests)
-- Fix unstable system tests ([#4080](https://github.com/wazuh/wazuh-qa/pull/4080)) \- (Tests)
-
-## [4.4.1] - 12-04-2023
-
-=======
 
 ## [4.4.2] - TBD
 
@@ -97,7 +71,6 @@
 
 ## [4.4.1] - 12-04-2023
 
->>>>>>> a575ce81
 Wazuh commit: https://github.com/wazuh/wazuh/commit/63a0580562007c4ba9c117f4a232ce90160481ff \
 Release report: https://github.com/wazuh/wazuh/issues/16620
 
