--- conflicted
+++ resolved
@@ -8,13 +8,10 @@
 Release report: https://github.com/wazuh/wazuh/issues/14562
 
 ## Added
+- Added IT test to verify Active Response works with overwritten rules. ([#2984](https://github.com/wazuh/wazuh-qa/pull/2984)) \- (Framework + Tests)
 - Add Integratord IT - new test_integratord suite ([#3125](https://github.com/wazuh/wazuh-qa/pull/3125)) \- (Framework + Tests)
-<<<<<<< HEAD
-- Added IT test to verify Active Response works with overwritten rules. ([#2984](https://github.com/wazuh/wazuh-qa/pull/2984)) \- (Framework + Tests)
-=======
 - Add system test to check synchronization status in the cluster ([#3180](https://github.com/wazuh/wazuh-qa/pull/3180)) \- (Framework + Tests)
 - Add system test to check big files synchronization in the cluster ([#3202](https://github.com/wazuh/wazuh-qa/pull/3202)) \- (Framework + Tests)
->>>>>>> 2def250d
 
 ### Changed
 
