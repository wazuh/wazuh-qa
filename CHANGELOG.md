--- conflicted
+++ resolved
@@ -51,11 +51,8 @@
 
 ### Fixed
 
-<<<<<<< HEAD
 - Fix provision macOS endpoints with npm ([#5128](https://github.com/wazuh/wazuh-qa/pull/5158)) \- (Tests)
-=======
 - Fix timestamps alerts and logs filter ([#5157](https://github.com/wazuh/wazuh-qa/pull/5157)) \- (Framework + Tests)
->>>>>>> 6eb396d6
 - Fix macOS and Windows agents timezone ([#5178](https://github.com/wazuh/wazuh-qa/pull/5178)) \- (Framework)
 - Fix Vulnerability Detector E2E tests by adding description to all tests ([#5151](https://github.com/wazuh/wazuh-qa/pull/5151)) \- (Tests)
 - Fix parser for non package vulnerabilities ([#5146](https://github.com/wazuh/wazuh-qa/pull/5146)) \- (Framework)
