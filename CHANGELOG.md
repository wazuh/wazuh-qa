--- conflicted
+++ resolved
@@ -2,23 +2,20 @@
 
 All notable changes to this project will be documented in this file.
 
-<<<<<<< HEAD
 ## [4.6.0] - TBD
-=======
+
+### Added
+
+- Add IT tests FIM registry monitoring using wildcards. ([#4270](https://github.com/wazuh/wazuh-qa/pull/4270)) \- (Framework + Tests)
+- Update schema database version ([#4128](https://github.com/wazuh/wazuh-qa/pull/4128)) \- (Tests)
+
+
 ## [4.5.2] - TBD
->>>>>>> 74d158e1
 
 Wazuh commit: TBD \
 Release report: TBD
 
-<<<<<<< HEAD
-### Added
-
-- Add IT tests FIM registry monitoring using wildcards. ([#4270](https://github.com/wazuh/wazuh-qa/pull/4270)) \- (Framework + Tests)
-- Update schema database version ([#4128](https://github.com/wazuh/wazuh-qa/pull/4128)) \- (Tests)
-
-=======
->>>>>>> 74d158e1
+
 ## [4.5.1] - TBD
 
 Wazuh commit: TBD \
@@ -29,7 +26,6 @@
 Wazuh commit: TBD \
 Release report: TBD
 
-<<<<<<< HEAD
 - New 'SCA' test suite and framework. ([#3566](https://github.com/wazuh/wazuh-qa/pull/3566)) \- (Framework + Tests)
 - Add integration tests for AWS module. ([#3911](https://github.com/wazuh/wazuh-qa/pull/3911)) \- (Framework + Tests + Documentation)
 - Add tests for msu patches with no associated CVE . ([#4009](https://github.com/wazuh/wazuh-qa/pull/4009)) \- (Framework + Tests)
@@ -63,6 +59,7 @@
 - Update Authd force_insert tests ([#3379](https://github.com/wazuh/wazuh-qa/pull/3379)) \- (Tests)
 - Update cluster logs in reliability tests ([#2772](https://github.com/wazuh/wazuh-qa/pull/2772)) \- (Tests)
 - Use correct version format in agent_simulator tool ([#3198](https://github.com/wazuh/wazuh-qa/pull/3198)) \- (Tools)
+- Upgrade PyYAML to 6.0.1. ([#4326](https://github.com/wazuh/wazuh-qa/pull/4326)) \- (Framework)
 
 ### Fixed
 
@@ -73,11 +70,6 @@
 - Fix a regex error in the FIM integration tests ([#3061](https://github.com/wazuh/wazuh-qa/issues/3061)) \- (Framework + Tests)
 - Fix an error in the cluster performance tests related to CSV parser ([#2999](https://github.com/wazuh/wazuh-qa/pull/2999)) \- (Framework + Tests)
 - Fix bug in the framework on migration tool ([#4027](https://github.com/wazuh/wazuh-qa/pull/4027)) \- (Framework)
-=======
-### Changed
-
-- Upgrade PyYAML to 6.0.1. ([#4326](https://github.com/wazuh/wazuh-qa/pull/4326)) \- (Framework)
->>>>>>> 74d158e1
 
 ## [4.4.5] - 10-07-2023
 
