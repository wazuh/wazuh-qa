# Changelog

All notable changes to this project will be documented in this file.

## [4.7.0] - TBD

Wazuh commit: TBD \
Release report: TBD

### Added
<<<<<<< HEAD

- Add test VDT does not generate alert when updated package is still vulnerable to CVE ([#4359](https://github.com/wazuh/wazuh-qa/pull/4359)) \- (Tests)
=======

- Add callbacks and IT tests for Integratord options tag. ([#4108](https://github.com/wazuh/wazuh-qa/pull/4108)) \- (Framework + tests)

### Changed

- Add option to run some logcollector tests isolated (without a manager) [#4226](https://github.com/wazuh/wazuh-qa/pull/4226) \- (Tests + Framework)
- Update code analysis and dependencies known flaws. [#3319](https://github.com/wazuh/wazuh-qa/pull/4083) \- (Tests)
- Update schema database version([#3879](https://github.com/wazuh/wazuh-qa/pull/3879)) \- (Tests)

### Fixed
- Update `get_test_cases_data` function so it handles fim_mode parameter ([#4185](https://github.com/wazuh/wazuh-qa/pull/4185)) \- (Framework)
- Fix warnings in the rids tests([#4151](https://github.com/wazuh/wazuh-qa/pull/4151)) \- (Framework + Tests)

## [4.6.0] - TBD

Wazuh commit: TBD \
Release report: TBD

### Added

>>>>>>> 2b7adff0
- New 'SCA' test suite and framework. ([#3566](https://github.com/wazuh/wazuh-qa/pull/3566)) \- (Framework + Tests)
- Add integration tests for AWS module. ([#3911](https://github.com/wazuh/wazuh-qa/pull/3911)) \- (Framework + Tests + Documentation)
- Add tests for msu patches with no associated CVE . ([#4009](https://github.com/wazuh/wazuh-qa/pull/4009)) \- (Framework + Tests)
- Add tests with new options to avoid FIM synchronization overlapping. ([#3318](https://github.com/wazuh/wazuh-qa/pull/3318)) \- (Framework + tests)
- Add Logcollector millisecond granularity support test case ([#3910](https://github.com/wazuh/wazuh-qa/pull/3910)) \- (Tests)
- Add Windows System folders FIM monitoring tests ([#3720](https://github.com/wazuh/wazuh-qa/pull/3720)) \- (Tests)
- Add 'test_whodata_policy_changes' tests ([#3627](https://github.com/wazuh/wazuh-qa/pull/3627)) \- (Framework + Tests)
- Add test to check if active-response netsh generates alerts when firewall is disabled. ([#3787](https://github.com/wazuh/wazuh-qa/pull/3787)) \- (Framework + Tests)
- Add new tests for logcollector 'ignore' and 'restrict' options ([#3582](https://github.com/wazuh/wazuh-qa/pull/3582)) \- (Tests)
- Add 'Force reconnect' feature to agent_simulator tool. ([#3111](https://github.com/wazuh/wazuh-qa/pull/3111)) \- (Tools)
- Add new module to support migration tool. ([#3837](https://github.com/wazuh/wazuh-qa/pull/3837))
- Add IT tests FIM registry monitoring using wildcards. ([#4270](https://github.com/wazuh/wazuh-qa/pull/4270)) \- (Framework + Tests)
<<<<<<< HEAD
- Update schema database version ([#4128](https://github.com/wazuh/wazuh-qa/pull/4128)) \- (Tests)
=======
>>>>>>> 2b7adff0

### Changed

- Replace embedded python invocations with generic `python3`. ([#4186](https://github.com/wazuh/wazuh-qa/pull/4186)) - (Tests)
- Fix FIM test_large_changes test suite ([#3948](https://github.com/wazuh/wazuh-qa/pull/3948)) \- (Tests)
- Update `get_test_cases_data` function so it handles fim_mode parameter ([#4185](https://github.com/wazuh/wazuh-qa/pull/4185)) \- (Framework)
- Change FIM `regular_file_cud` and `EventChecker` file modification steps ([#4183](https://github.com/wazuh/wazuh-qa/pull/4183)) \- (Framework + Tests)
- Refactor library to change the environment ([#4145](https://github.com/wazuh/wazuh-qa/pull/4145)) \- (Framework)
- Improve the way that environment data is managed ([#4059](https://github.com/wazuh/wazuh-qa/pull/4059)) \- (Framework)
- Update FIM test_ambiguous_confs IT to new framework ([#4121](https://github.com/wazuh/wazuh-qa/pull/4121)) \- (Tests + Framework)
- Update `test_logcollector` invalid configs log level ([#4094](https://github.com/wazuh/wazuh-qa/pull/4094)) \- (Tests)
- Update `test_office365` to support the new tag `API_TYPE` ([#4065](https://github.com/wazuh/wazuh-qa/pull/4065)) \- (Framework + Tests)
- Update `test_wazuh_db` & `test_enrollment` to support new column `status_code` and new value on the enrollment `payload`. ([#4021](https://github.com/wazuh/wazuh-qa/pull/4021)) \- (Tests)
- Update FIM `test_audit` tests to new framework ([#3939](https://github.com/wazuh/wazuh-qa/pull/3939)) \- (Framework + Tests)
- Update FIM test to new FIM DBSync process  ([#2728](https://github.com/wazuh/wazuh-qa/pull/2728)) \- (Framework + Tests)
- Update file_limit and registry_limit tests ([#3280](https://github.com/wazuh/wazuh-qa/pull/3280)) \- (Tests)
- Change expected timestamp for proftpd analysisd test predecoder test case ([#3900](https://github.com/wazuh/wazuh-qa/pull/3900)) \- (Tests)
- Skip test_large_changes test module ([#3783](https://github.com/wazuh/wazuh-qa/pull/3783)) \- (Tests)
- Update report_changes tests ([#3405](https://github.com/wazuh/wazuh-qa/pull/3405)) \- (Tests)
- Update Authd force_insert tests ([#3379](https://github.com/wazuh/wazuh-qa/pull/3379)) \- (Tests)
- Update cluster logs in reliability tests ([#2772](https://github.com/wazuh/wazuh-qa/pull/2772)) \- (Tests)
- Use correct version format in agent_simulator tool ([#3198](https://github.com/wazuh/wazuh-qa/pull/3198)) \- (Tools)
- Upgrade PyYAML to 6.0.1. ([#4326](https://github.com/wazuh/wazuh-qa/pull/4326)) \- (Framework)
<<<<<<< HEAD
=======
- Update schema database version ([#4128](https://github.com/wazuh/wazuh-qa/pull/4128)) \- (Tests)
>>>>>>> 2b7adff0

### Fixed

- Fix boto3 version requirement for legacy OS ([#4150](https://github.com/wazuh/wazuh-qa/pull/4150)) \- (Framework)
- Fix cases yaml of the analysisd windows registry IT ([#4149](https://github.com/wazuh/wazuh-qa/pull/4149)) \- (Tests)
- Fix a bug in on Migration tool's library ([#4106](https://github.com/wazuh/wazuh-qa/pull/4106)) \- (Framework)
- Fix imports and add windows support for test_report_changes_and_diff IT ([#3548](https://github.com/wazuh/wazuh-qa/issues/3548)) \- (Framework + Tests)
- Fix a regex error in the FIM integration tests ([#3061](https://github.com/wazuh/wazuh-qa/issues/3061)) \- (Framework + Tests)
- Fix an error in the cluster performance tests related to CSV parser ([#2999](https://github.com/wazuh/wazuh-qa/pull/2999)) \- (Framework + Tests)
- Fix bug in the framework on migration tool ([#4027](https://github.com/wazuh/wazuh-qa/pull/4027)) \- (Framework)

## [4.5.1] - TBD

Wazuh commit: TBD \
Release report: TBD

## [4.5.0] - TBD

Wazuh commit: TBD \
Release report: TBD

## [4.4.5] - 10-07-2023

Wazuh commit: https://github.com/wazuh/wazuh/commit/8d17d2c9c11bc10be9a31c83bc7c17dfbac0d2a0 \
Release report: https://github.com/wazuh/wazuh/issues/17844

## [4.4.4] - 13-06-2023

Wazuh commit: https://github.com/wazuh/wazuh/commit/32b9b4684efb7c21ce71f80d845096549a5b4ed5  \
Release report: https://github.com/wazuh/wazuh/issues/17520

### Added

- Change test_python_flaws.py to accept branch or commit in the same argument. ([#4209](https://github.com/wazuh/wazuh-qa/pull/4209)) (Tests)
- Fix test_dependencies.py for the changes in the feature. ([#4210](https://github.com/wazuh/wazuh-qa/pull/4210)) (Tests)

### Fixed

- Fix syscollector tests failure (get_configuration fixture has different scope) ([#4154](https://github.com/wazuh/wazuh-qa/pull/4154)) \- (Framework + Tests)

## [4.4.3] - 25-06-2023

Wazuh commit: https://github.com/wazuh/wazuh/commit/f7080df56081adaeaad94529522233e2f0bbd577 \
Release report: https://github.com/wazuh/wazuh/issues/17198

### Fixed

- Fix missing comma in setup.py. ([#4180](https://github.com/wazuh/wazuh-qa/pull/4180)) (Framework)
- Changed the last uses of 4.4.2 in setup.py and schema.yaml. ([#4172](https://github.com/wazuh/wazuh-qa/pull/4172)) \- (Framework)

## [4.4.2] - 18-05-2023

Wazuh commit: https://github.com/wazuh/wazuh/commit/b2901d5086e7a073d89f4f72827e070ce3abd8e8 \
Release report: https://github.com/wazuh/wazuh/issues/17004

### Added

- Add package support for system tests ([#3965](https://github.com/wazuh/wazuh-qa/pull/3966)) \- (Framework)
- Add test to check the Syscollector configuration. ([#3584](https://github.com/wazuh/wazuh-qa/pull/3584)) \- (Framework + Tests)
- Add system tests for groups deletion ([#4057](https://github.com/wazuh/wazuh-qa/pull/4057)) \- (Tests)

### Changed

- Change integratord test to use slack instead of virustotal ([#3540](https://github.com/wazuh/wazuh-qa/pull/3540)) \- (Framework + Tests)

### Fixed

- Stabilize multiple wday tests (GCloud integration) ([#4176](https://github.com/wazuh/wazuh-qa/pull/4176)) \- (Tests)
- Remove old XFail marker (API suite) ([#4177](https://github.com/wazuh/wazuh-qa/pull/4177)) \- (Tests)
- Mark VD download feeds test as xfail ([#4197](https://github.com/wazuh/wazuh-qa/pull/4197)) \- (Tests)
- Skip test_age_datetime_changed ([#4182](https://github.com/wazuh/wazuh-qa/pull/4182)) \- (Tests)
- Limit urllib3 major required version ([#4162](https://github.com/wazuh/wazuh-qa/pull/4162)) \- (Framework)
- Fix daemons_handler fixture (fix GCP IT) ([#4134](https://github.com/wazuh/wazuh-qa/pull/4134)) \- (Tests)
- Fix wazuhdb IT. ([#3584](https://github.com/wazuh/wazuh-qa/pull/3584)) \- (Framework + Tests)
- Fix agentd IT for python3.10 AMI ([#3973](https://github.com/wazuh/wazuh-qa/pull/3973)) \- (Tests)
- Fix unstable system tests ([#4080](https://github.com/wazuh/wazuh-qa/pull/4080)) \- (Tests)

### Changed

- Modify authd ITs test_authd_valid_name_ip to avoid flackyness. ([#4164](https://github.com/wazuh/wazuh-qa/pull/4164)) \- (Tests)

## [4.4.1] - 12-04-2023

Wazuh commit: https://github.com/wazuh/wazuh/commit/63a0580562007c4ba9c117f4a232ce90160481ff \
Release report: https://github.com/wazuh/wazuh/issues/16620

## [4.4.0] - 28-03-2023

Wazuh commit: https://github.com/wazuh/wazuh/commit/2477e9fa50bc1424e834ac8401ce2450a5978e75 \
Release report: https://github.com/wazuh/wazuh/issues/15504

### Added

- Add new integration test for `authd` to validate error when `authd.pass` is empty ([#3721](https://github.com/wazuh/wazuh-qa/pull/3721)) \- (Framework + Tests)
- Add new test to check missing fields in `cpe_helper.json` file ([#3766](https://github.com/wazuh/wazuh-qa/pull/3766)) \- (Framework + Tests)
- Add multigroups tests cases for `test_assign_groups_guess` ([#3979](https://github.com/wazuh/wazuh-qa/pull/3979)) \- (Tests)
- Add new group_hash case and update the `without condition` case output in `wazuh_db/sync_agent_groups_get` ([#3959](https://github.com/wazuh/wazuh-qa/pull/3959)) \- (Tests)
- Add markers for each system test environment ([#3961](https://github.com/wazuh/wazuh-qa/pull/3961)) \- (Framework + Tests)
- Adapt binary performance module to wazuh-cluster script renaming ([#3944](https://github.com/wazuh/wazuh-qa/pull/3944)) \- (Framework)
- Add an option to store logs in system tests ([#2445](https://github.com/wazuh/wazuh-qa/pull/2445)) \- (Framework + Tests)
- Add new test to check cpe_helper.json file ([#3731](https://github.com/wazuh/wazuh-qa/pull/3731))
- Add new tests analysid handling of invalid/empty rule signature IDs ([#3649]
(https://github.com/wazuh/wazuh-qa/pull/3649)) \- (Framework + Tests)
- Add integration test to check statistics format ([#3813](https://github.com/wazuh/wazuh-qa/pull/3813)) \- (Framework + Tests)
- Add new test to check vulnerable packages with triaged null([#3587](https://github.com/wazuh/wazuh-qa/pull/3587)) \- (Framework + Tests)
- Add new tests analysid handling of invalid/empty rule signature IDs ([#3649](https://github.com/wazuh/wazuh-qa/pull/3649)) \- (Framework + Tests)
- Add integration test to check agent database version ([#3768](https://github.com/wazuh/wazuh-qa/pull/3768)) \- (Tests)
- Add new test to check if syslog message are parsed correctrly in the `archives.json` file ([#3609](https://github.com/wazuh/wazuh-qa/pull/3609)) \- (Framework + Tests)
- Add new logging tests for analysisd EPS limitation ([#3509](https://github.com/wazuh/wazuh-qa/pull/3509)) \- (Framework + Tests)
- New testing suite for checking analysisd EPS limitation ([#2947](https://github.com/wazuh/wazuh-qa/pull/3181)) \- (Framework + Tests)
- Add stress results comparator tool ([#3478](https://github.com/wazuh/wazuh-qa/pull/3478)) \- (Tools)
- Add E2E tests for demo cases ([#3293](https://github.com/wazuh/wazuh-qa/pull/3293)) \- (Framework + Tests)
- Add configuration files for Jenkins automation of system/E2E tests ([#3221](https://github.com/wazuh/wazuh-qa/pull/3221)) \- (Framework)
- New vulnerability Detector integration tests for Ubuntu 22.04 ([#2957](https://github.com/wazuh/wazuh-qa/pull/2957)) \- (Framework + Tests)
- New vulnerability Detector integration tests for Amazon Linux 2022 ([#2955](https://github.com/wazuh/wazuh-qa/pull/2955)) \- (Framework + Tests)
- New vulnerability detector tests for SUSE Linux Enterpise Support ([#2945](https://github.com/wazuh/wazuh-qa/pull/2945)) \- (Framework + Tests)
- New tests for checking API log formats ([#2635](https://github.com/wazuh/wazuh-qa/pull/2635)) \- (Framework + Tests)
- New tests for the migration of agent-group files ([#2815](https://github.com/wazuh/wazuh-qa/pull/2815)) \- (Framework + Tests)
- Add `qa-docs` `v0.1` ([#2649](https://github.com/wazuh/wazuh-qa/pull/2649)) \- (Framework + Tools + Documentation)
- Add test fim with file currently open ([#2300](https://github.com/wazuh/wazuh-qa/pull/2300)) \- (Framework + Tests)
- Test manager sends AR log format as expected ([#2347](https://github.com/wazuh/wazuh-qa/pull/2347)) \- (Framework + Tests)
- Syscollector deltas IT ([#2146](https://github.com/wazuh/wazuh-qa/pull/2146)) \- (Framework + Tests)
- CVEs alerts inventory for Vulnerability Detector - VDT and WDB Integration Tests implementation ([#1243](https://github.com/wazuh/wazuh-qa/pull/1243)) \- (Framework + Tests)
- Analysisd - add new test to check the pre-decoding stage of analysisd ([#2406](https://github.com/wazuh/wazuh-qa/pull/2406)) \- (Tests)
- Add test to check if files can be accessed while FIM has them opened ([#705](https://github.com/wazuh/wazuh-qa/pull/705)) \- (Framework + Tests)
- Analysisd - add a new test to check analysisd socket properties ([#2405](https://github.com/wazuh/wazuh-qa/pull/2405)) \- (Framework + Tests)
- Add system test to check synchronization between agent and manager when one of this was stopped. ([#2536](https://github.com/wazuh/wazuh-qa/pull/2536)) \- (Tests)
- API - Test the format of the logs (JSON logs support) ([#2635](https://github.com/wazuh/wazuh-qa/pull/2635/)) \- (Tests)
- Add a test to check the multigroups shared file content. ([#2746](https://github.com/wazuh/wazuh-qa/pull/2746)) \- (Framework + Tests)
- Add wpk test documentation ([#2409](https://github.com/wazuh/wazuh-qa/pull/2409)) \- (Documentation)

### Changed

- Improve `test_agent_groups_new_cluster_node` ([#3971](https://github.com/wazuh/wazuh-qa/pull/3971)) \- (Tests)
- Improve `test_assign_groups_guess` ([#3901](https://github.com/wazuh/wazuh-qa/pull/3901)) \- (Tests)
- Update `test_cluster_worker_logs_order` test ([#3896](https://github.com/wazuh/wazuh-qa/pull/3896)) \- (Tests)
- Increase NVE download feed test timeout([#3769](https://github.com/wazuh/wazuh-qa/pull/3769)) \- (Tests)
- Adapt wazuhdb integration tests for auto-vacuum ([#3613](https://github.com/wazuh/wazuh-qa/issues/3613)) \- (Tests)
- Update logcollector format test due to audit changes ([#3641](https://github.com/wazuh/wazuh-qa/pull/3641)) \- (Framework)
- Refactor `test_basic_usage_realtime_unsupported` FIM test to avoid using time travel ([#3623](https://github.com/wazuh/wazuh-qa/pull/3623)) \- (Tests)
- Add `monitord.rotate_log` to `local_internal_options` file for `test_macos_format_query` ([#3602](https://github.com/wazuh/wazuh-qa/pull/3602)) \- (Tests)
- Adapt analysisd integration tests for EPS ([#3559](https://github.com/wazuh/wazuh-qa/issues/3559)) \- (Tests)
- Improve `test_remove_audit` FIM test to retry install and remove command ([#3562](https://github.com/wazuh/wazuh-qa/pull/3562)) \- (Tests)
- Update pattern and expected condition for multi_groups tests ([#3565](https://github.com/wazuh/wazuh-qa/pull/3565)) \- (Tests)
- Skip unstable integration tests for gcloud ([#3531](https://github.com/wazuh/wazuh-qa/pull/3531)) \- (Tests)
- Skip unstable integration test for agentd ([#3538](https://github.com/wazuh/wazuh-qa/pull/3538))
- Update wazuhdb_getconfig and EPS limit integration tests ([#3146](https://github.com/wazuh/wazuh-qa/pull/3146)) \- (Tests)
- Refactor: logcollector `test_only_future_events` according to new standard. ([3484](https://github.com/wazuh/wazuh-qa/pull/3484)) \- (Framework + Tests)
- Update python packages scan test to use a file with known vulnerabilities to be skipped ([#3473](https://github.com/wazuh/wazuh-qa/pull/3473)) \- (Framework + Tests)
- Change required version of urllib3 and requests dependencies ([#3315](https://github.com/wazuh/wazuh-qa/pull/3315)) \- (Framework)
- Skip flaky Logcollector tests ([#3218](https://github.com/wazuh/wazuh-qa/pull/3217)) \- (Tests)
- Change how 'service_control' collects clusterd and apid pids ([#3140](https://github.com/wazuh/wazuh-qa/pull/3140)) \- (Framework)
- Change scan test module fixtures to allow use commit instead of branches ([#3134](https://github.com/wazuh/wazuh-qa/issues/3134)) \- (Tests)
- Update syscollector deltas integration tests ([#2921](https://github.com/wazuh/wazuh-qa/pull/2921)) \- (Tests)
- Update deprecated WDB commands ([#2966](https://github.com/wazuh/wazuh-qa/pull/2966)) \- (Tests)
- Move the 'get_datetime_diff' function to 'wazuh-testing' utils module ([#2782](https://github.com/wazuh/wazuh-qa/pull/2782)) \- (Framework + Tests)
- Change method from GET to POST in API login requests ([#2810](https://github.com/wazuh/wazuh-qa/pull/2810)) \- (Framework + Tests)
- Update failed test_basic_configuration_log_format ([#2924](https://github.com/wazuh/wazuh-qa/pull/2650)) \- (Framework + Tests)
- Refactor VDT integration tests: feeds and scan types ([#2650](https://github.com/wazuh/wazuh-qa/pull/2650)) \- (Framework + Tests)
- Refactor: FIM `test_synchronization` according to new standard. Phase 1. ([#2358](https://github.com/wazuh/wazuh-qa/pull/2358)) \- (Framework + Tests)
- Refactor: FIM `test_registry_file_limit` and `test_registry_report_changes`. ([#2478](https://github.com/wazuh/wazuh-qa/pull/2478)) \- (Framework + Tests)
- Refactor: FIM `test_files/test_file_limit` and updated imports to new standard. ([#2501](https://github.com/wazuh/wazuh-qa/pull/2501)) \- (Framework + Tests)
- Adapt ITs related to syscollector deltas ([#2146](https://github.com/wazuh/wazuh-qa/pull/2146)) \- (Framework + Tests)
- Migrate test_age, test_command_monitoring, and test_keep_running of test_logcollector documentation to qa-docs ([#2162](https://github.com/wazuh/wazuh-qa/pull/2162)) \- (Documentation)
- Migrate test_configuration (1/2) of test_logcollector documentation to qa-docs ([#2163](https://github.com/wazuh/wazuh-qa/pull/2163)) \- (Documentation)
- Migrate test_configuration (2/2) of test_logcollector documentation to qa-docs ([#2165](https://github.com/wazuh/wazuh-qa/pull/2165)) \- (Documentation)
- Migrate test_macos of test_logcollector documentation to qa-docs ([#2175](https://github.com/wazuh/wazuh-qa/pull/2175)) \- (Documentation)
- Migrate several test groups of test_logcollector documentation to qa-docs ([#2180](https://github.com/wazuh/wazuh-qa/pull/2180)) \- (Documentation)
- Migrate test_remoted documentation to schema 2.0 ([#2426](https://github.com/wazuh/wazuh-qa/pull/2426)) \- (Documentation)
- Replace callback_generator function to generate_monitoring_callback ([#2535](https://github.com/wazuh/wazuh-qa/pull/2535)) \- (Framework + Tests)
- Analysisd: Reduce execution time of tests with tier 0 ([#2546](https://github.com/wazuh/wazuh-qa/pull/2546)) \- (Tests)
- Adapt logtest ITs given the rules skipping ([#2200](https://github.com/wazuh/wazuh-qa/pull/2200)) \- (Tests)
- Updated the Authd response when a multigroup is too long ([#3746](https://github.com/wazuh/wazuh-qa/pull/3746)) \- (Tests)
- Refactor ITs related to syscollector deltas alerts ([#3579](https://github.com/wazuh/wazuh-qa/pull/3579)) \- (Tests)

### Fixed

- Fix `test_assign_agent_group_with_enrollment` ([#3956](https://github.com/wazuh/wazuh-qa/pull/3956)) \- (Tests)
- Fix `test_file_limit_delete_full` module ([#3990](https://github.com/wazuh/wazuh-qa/pull/3990)) \- (Tests)
- Fix test_agent_groups system test ([#3955](https://github.com/wazuh/wazuh-qa/pull/3964)) \- (Tests)
- Fix Solaris agent provision schema ([#3750](https://github.com/wazuh/wazuh-qa/issues/3744)) \- (Framework)
- Fix wazuh-db integration tests for agent-groups ([#3926](https://github.com/wazuh/wazuh-qa/pull/3926)) \- (Tests + Framework)
- Fix `test_set_agent_groups` ([#3920](https://github.com/wazuh/wazuh-qa/pull/3920)) \- (Tests)
- Fix test_sync_agent_groups_get, replace hardcoded hash to a dinamically calculated one ([#3895](https://github.com/wazuh/wazuh-qa/pull/3895)) \- (Framework + Tests)
- Fix `test_agent_groups` ([#3889](https://github.com/wazuh/wazuh-qa/pull/3889)) \- (Tests + Framework)
- Fix test_db_backup for Ubuntu OS ([#3802](https://github.com/wazuh/wazuh-qa/pull/3802)) \- (Tests)
- Fix Yara and VirusTotal E2E basic usage tests ([#3660](https://github.com/wazuh/wazuh-qa/pull/3660)) \- (Tests)
- Fix commit option of the scan module for master case ([#3157](https://github.com/wazuh/wazuh-qa/pull/3157)) \- (Tests)
- Fix Vulnerability Detector IT: test_validate_feed_content yaml cases had wrong extension. ([#3299](https://github.com/wazuh/wazuh-qa/pull/3299)) \- (Tests)
- Fix Analysisd IT: test_syscollector_events failure on wait_for_analysisd_startup. ([#3110](https://github.com/wazuh/wazuh-qa/pull/3110)) \- (Tests)
- Fix GCloud IT: test_max_messages error not received expected messages - ([#3083](https://github.com/wazuh/wazuh-qa/pull/3083)) \- (Tests)
- Fix Solaris and Macos FIM integration tests failures ([#2976](https://github.com/wazuh/wazuh-qa/pull/2976)) \- (Framework + Tests)
- Fix the unstable FIM tests that need refactoring ([#2458](https://github.com/wazuh/wazuh-qa/pull/2458)) \- (Framework + Tests)
- Fix version validation in qa-ctl config generator ([#2454](https://github.com/wazuh/wazuh-qa/pull/2454)) \- (Framework)
- Fix invalid reference for test_api_endpoints_performance.py xfail items ([#3378](https://github.com/wazuh/wazuh-qa/pull/3378)) \- (Tests)
- Fix undeclared API token variable in multigroups system tests ([#3674](https://github.com/wazuh/wazuh-qa/pull/3674)) \- (Framework + Tests)
- Fix error in requirements.txt ([#3689](https://github.com/wazuh/wazuh-qa/pull/3689)) \- (Framework)
- Fix sleep time in `test_agent_default_group_added`. ([#3692](https://github.com/wazuh/wazuh-qa/pull/3692)) \- (Tests)
- Fix syscollector deltas integration tests. ([#3695](https://github.com/wazuh/wazuh-qa/pull/3695)) \- (Tests)
- Fix test_response_postprocessing: duplicated slash in API endpoints ([#4048](https://github.com/wazuh/wazuh-qa/pull/4048)) \- (Tests)

### Removed

- Remove all FIM Integration skipped tests ([#2927](https://github.com/wazuh/wazuh-qa/issues/2927)) \- (Framework + Tests)
- VDT ITs: Remove Debian Stretch test support. ([#3172](https://github.com/wazuh/wazuh-qa/pull/3172)) \- (Tests)

## [4.3.11] - 20-04-2023

Wazuh commit: https://github.com/wazuh/wazuh/commit/776fda906581a1e4ee170c3e7e73a58d69e41f95 \
Release report: https://github.com/wazuh/wazuh/issues/16758

## [4.3.10] - 16-11-2022

Wazuh commit: https://github.com/wazuh/wazuh/commit/89530f11c9e592cd2e551432209b0080f08ff8e5 \
Release report: https://github.com/wazuh/wazuh/issues/15372

## [4.3.9] - 13-10-2022

Wazuh commit: https://github.com/wazuh/wazuh-qa/commit/8af0a5083bd69765f4d7878df9d3b785bb239723 \
Release report: https://github.com/wazuh/wazuh/issues/15090

### Added

- Add a test to check the analysisd socket properties ([#3365](https://github.com/wazuh/wazuh-qa/pull/3365))

## [4.3.8] - 19-09-2022

Wazuh commit: https://github.com/wazuh/wazuh/commit/88bf15d2cbb2040e197e34a94dda0f71f607afad \
Release report: https://github.com/wazuh/wazuh/issues/14827

### Changed

- Update wazuh-logtest messages for integration tests \- (Tests)

## [4.3.7] - 24-08-2022

Wazuh commit: https://github.com/wazuh/wazuh/commit/e2b514bef3d148acd4bcae1a1c7fa8783b82ca3a \
Release report: https://github.com/wazuh/wazuh/issues/14562

### Added
- Added IT test to verify Active Response works with overwritten rules. ([#2984](https://github.com/wazuh/wazuh-qa/pull/2984)) \- (Framework + Tests)
- Add Integratord IT - new test_integratord suite ([#3125](https://github.com/wazuh/wazuh-qa/pull/3125)) \- (Framework + Tests)
- Add system test to check synchronization status in the cluster ([#3180](https://github.com/wazuh/wazuh-qa/pull/3180)) \- (Framework + Tests)
- Add system test to check big files synchronization in the cluster ([#3202](https://github.com/wazuh/wazuh-qa/pull/3202)) \- (Framework + Tests)

### Changed

- Increase framework version of jq and pytest in the requirements file to support python3.10 ([#3107](https://github.com/wazuh/wazuh-qa/pull/3108)) \- (Framework)

## [4.3.6] - 20-07-2022

Wazuh commit: https://github.com/wazuh/wazuh/commit/be15851b8ead7512d9cd4ef1ee18b3b953173211 \
Release report: https://github.com/wazuh/wazuh/issues/14188

### Added

- Add Remoted IT - test_multi_groups ([#3060](https://github.com/wazuh/wazuh-qa/pull/3060)) \- (Framework + Tests)

### Fixed

- Fix GCloud IT - test_max_messages error ([#3006](https://github.com/wazuh/wazuh-qa/pull/3006)) \- (Framework + Tests)
- Fix Remoted IT - test_agent_communication ([#3088](https://github.com/wazuh/wazuh-qa/pull/3088)) \- (Framework)


## [4.3.5] - 29-06-2022

Wazuh commit: https://github.com/wazuh/wazuh/commit/2a2b88bfb2ea30903728372471b33540a3b3d976 \
Release report: https://github.com/wazuh/wazuh/issues/13966

### Fixed

- Fix Solaris and Macos FIM integration failures ([#2977](https://github.com/wazuh/wazuh-qa/pull/2977)) \- (Framework + Tests)


## [4.3.4] - 09-06-2022

Wazuh commit: https://github.com/wazuh/wazuh/commit/ccbc9490bc38718717233c50e3d6daeff102e388 \
Release report: https://github.com/wazuh/wazuh/issues/13669


## [4.3.3] - 01-06-2022

Wazuh commit: https://github.com/wazuh/wazuh/commit/ccbc9490bc38718717233c50e3d6daeff102e388 \
Release report: -


## [4.3.2] - 30-05-2022

Wazuh commit: https://github.com/wazuh/wazuh/commit/5b3d501f5a10c5134b53771f13c48dc94c54beb2 \
Release report: https://github.com/wazuh/wazuh/issues/13629


## [4.3.1] - 18-05-2022

Wazuh commit: https://github.com/wazuh/wazuh/commit/8ee2a5646a12d22bf662b2f59a19c12b4b8d0a4e \
Release report: https://github.com/wazuh/wazuh/issues/13448


## [4.3.0] - 05-05-2022

Wazuh commit: https://github.com/wazuh/wazuh/commit/5bae1c1830dbf11acc8a06e01f7a5a134b767760 \
Release report: https://github.com/wazuh/wazuh/issues/13321

### Added

- Add specific version of libcst to install in python lower than 3.7. ([#2459](https://github.com/wazuh/wazuh-qa/pull/2459))
- Add system test to check synchronization between agent and manager. ([#2443](https://github.com/wazuh/wazuh-qa/pull/2443))
- Make `simulate-api-load` CLI run tasks simultaneously. ([#2392](https://github.com/wazuh/wazuh-qa/pull/2392))
- Add `qa-ctl` `v0.3`. ([#2307](https://github.com/wazuh/wazuh-qa/pull/2307))
- Add `qa-ctl` `v0.2`. ([#2299](https://github.com/wazuh/wazuh-qa/pull/2299))
- Improve the `agent_files_deletion` test . ([#2296](https://github.com/wazuh/wazuh-qa/pull/2296))
- Add scripts to add agents to client.keys, create agent-groups and unsynchronize agents. ([#2295](https://github.com/wazuh/wazuh-qa/pull/2295))
- Add cluster performance test. ([#2130](https://github.com/wazuh/wazuh-qa/pull/2130))
- IT Wazuh-logtest: Ruleset reloading at runtime. ([#2077](https://github.com/wazuh/wazuh-qa/pull/2077))
- Add script to parse and obtain stats from cluster CSVs. ([#2032](https://github.com/wazuh/wazuh-qa/pull/2032))
- Add `qa-ctl` tool v0.1. ([#1895](https://github.com/wazuh/wazuh-qa/pull/1895))
- Enable WPK tests for macOS agents. ([#1853](https://github.com/wazuh/wazuh-qa/pull/1853))
- Create local_internal_options configuration handler fixture. ([#1835](https://github.com/wazuh/wazuh-qa/pull/1835))
- Create file monitoring fixture handler. ([#1833](https://github.com/wazuh/wazuh-qa/pull/1833))
- Create daemon handler fixture for integration test. ([#1826](https://github.com/wazuh/wazuh-qa/pull/1826))
- Add test to check new possible flaws in wodles, framework and API code. ([#1659](https://github.com/wazuh/wazuh-qa/pull/1659))
- Add test to scan all python packages. ([#1652](https://github.com/wazuh/wazuh-qa/pull/1652))
- ITs for logtest verbose mode added. ([#1587](https://github.com/wazuh/wazuh-qa/pull/1587))
- Integration and system tests to ensure removed agent files are deleted. ([#1527](https://github.com/wazuh/wazuh-qa/pull/1527))
- Add wdb checksum range test case. ([#1502](https://github.com/wazuh/wazuh-qa/pull/1502))
- Add integration tests for max_upload_size API option. ([#1494](https://github.com/wazuh/wazuh-qa/pull/1494))
- Add support for Amazon Linux in vulnerability detector. ([#1473](https://github.com/wazuh/wazuh-qa/pull/1473))
- Add tests for invalid config of github and office365 modules. ([#1460](https://github.com/wazuh/wazuh-qa/pull/1460))
- Add test to check the behavior of test_max_fd_win_rt option.. ([#1387](https://github.com/wazuh/wazuh-qa/pull/1387))
- Add FIM Windows 4659 events tests. ([#648](https://github.com/wazuh/wazuh-qa/pull/648))

### Changed

- Migrate `test_rids` documentation to `qa-docs`. ([#2422](https://github.com/wazuh/wazuh-qa/pull/2422))
- Google Cloud. IT Tests: Fixing and rework for 4.3.0-RC2. ([#2420](https://github.com/wazuh/wazuh-qa/pull/2420))
- Refactor: FIM `test_report_changes` according to new standard.  Phase 1. ([#2417](https://github.com/wazuh/wazuh-qa/pull/2417))
- Fix `wazuh-metrics` CLI bug when child processes restart. ([#2416](https://github.com/wazuh/wazuh-qa/pull/2416))
- IT Solaris Jenkins: Fix requirements. ([#2415](https://github.com/wazuh/wazuh-qa/pull/2415))
- Fix the `agent_info_sync` test according to new changes. ([#2411](https://github.com/wazuh/wazuh-qa/pull/2411))
- Migrate test_cpe_indexing documentation to qa-docs. ([#2407](https://github.com/wazuh/wazuh-qa/pull/2407))
- WazuhDB IT: Fix for 4.3. ([#2400](https://github.com/wazuh/wazuh-qa/pull/2400))
- Migrate test_scan_results documentation to qa-docs. ([#2398](https://github.com/wazuh/wazuh-qa/pull/2398))
- Migrate test_general_setting documentation to qa-docs. ([#2387](https://github.com/wazuh/wazuh-qa/pull/2387))
- Migrate test_providers documentation to qa-docs. ([#2377](https://github.com/wazuh/wazuh-qa/pull/2377))
- Update API configuration integration tests. ([#2370](https://github.com/wazuh/wazuh-qa/pull/2370))
- Refactor FIM `test_synchronization` according to new standard (1). ([#2358](https://github.com/wazuh/wazuh-qa/pull/2358))
- Migrate test_feeds documentation to qa-docs. ([#2357](https://github.com/wazuh/wazuh-qa/pull/2357))
- Fix autoconfigure `test_add_old_resource`. ([#2356](https://github.com/wazuh/wazuh-qa/pull/2356))
- Migrate test_wazuh_db documentation to qa-docs. ([#2346](https://github.com/wazuh/wazuh-qa/pull/2346))
- Adapt `wazuh-metrics` and `data-visualizer` CLIs to handle multiprocessing. ([#2278](https://github.com/wazuh/wazuh-qa/pull/2278))
- Change `time_to_sync`  variable. ([#2275](https://github.com/wazuh/wazuh-qa/pull/2275))
- Bump pytest-html dependency. ([#2205](https://github.com/wazuh/wazuh-qa/pull/2205))
- Update remoted CSV headers in visualization tool. ([#2202](https://github.com/wazuh/wazuh-qa/pull/2202))
- Migrate `test_rootcheck` documentation to qa-docs. ([#2194](https://github.com/wazuh/wazuh-qa/pull/2194))
- Migrate `test_logtest` documentation to `qa-docs`. ([#2191](https://github.com/wazuh/wazuh-qa/pull/2191))
- Migrate test_office365 documentation to `qa-docs`. ([#2181](https://github.com/wazuh/wazuh-qa/pull/2181))
- fix: Change logtest custom rules ids. ([#2177](https://github.com/wazuh/wazuh-qa/pull/2177))
- Authd replacement configurations QA. ([#2171](https://github.com/wazuh/wazuh-qa/pull/2171))
- Migrate `test_github` documentation to `qa-docs`. ([#2144](https://github.com/wazuh/wazuh-qa/pull/2144))
- Migrate `test_glcoud` documentation to `qa-docs`. ([#2141](https://github.com/wazuh/wazuh-qa/pull/2141))
- Merge 4.2 into master branch . ([#2132](https://github.com/wazuh/wazuh-qa/pull/2132))
- Migrate `test_auth` documentation to `qa-docs`. ([#2129](https://github.com/wazuh/wazuh-qa/pull/2129))
- Migrate `test_registry_restrict` and `test_registry_tags` of `test_fim/test_registry`, and `test_fim/test_synchronization` documentation to `qa-docs`. ([#2128](https://github.com/wazuh/wazuh-qa/pull/2128))
- Migrate `test_registry_report_changes` of `test_fim/test_registry` documentation to `qa-docs`. ([#2127](https://github.com/wazuh/wazuh-qa/pull/2127))
- Migrate `test_registry_file_limit`, `test_registry_multiple_registries`, and `test_registry_recursion_level` of `test_fim/test_registry` documentation to `qa-docs`. ([#2126](https://github.com/wazuh/wazuh-qa/pull/2126))
- Migrate `test_registry_checks`, `test_registry_ignore`, and `test_registry_nodiff` of `test_fim/test_registry` documentation to `qa-docs`. ([#2125](https://github.com/wazuh/wazuh-qa/pull/2125))
- Migrate `test_registry_basic_usage` of `test_fim/test_registry` documentation to `qa-docs`. ([#2124](https://github.com/wazuh/wazuh-qa/pull/2124))
- Migrate `test_registry_ambiguous_confs` of `test_fim/test_registry` documentation to `qa-docs`. ([#2123](https://github.com/wazuh/wazuh-qa/pull/2123))
- Migrate `test_tags`, `test_timezone_changes`, `test_wildcards_complex`, and `test_windows_audit_interval` of `test_fim/test_files` documentation to `qa-docs`. ([#2122](https://github.com/wazuh/wazuh-qa/pull/2122))
- Migrate `test_scan`, `test_skip`, and `test_stats_integrity_sync` of `test_fim/test_files` documentation to `qa-docs`. ([#2121](https://github.com/wazuh/wazuh-qa/pull/2121))
- Migrate `test_fim/test_files/test_report_changes` documentation to `qa-docs`. ([#2120](https://github.com/wazuh/wazuh-qa/pull/2120))
- Migrate `test_process_priority`, `test_recursion_level`, and `test_restrict` of `test_fim/test_files` documentation to `qa-docs`. ([#2118](https://github.com/wazuh/wazuh-qa/pull/2118))
- Migrate `test_multiple_dirs`, `test_nodiff`, and `test_prefilter_cmd` of `test_fim/test_files` documentation to `qa-docs`. ([#2117](https://github.com/wazuh/wazuh-qa/pull/2117))
- Migrate `test_max_eps`, `test_max_files_per_second`, and `test_moving_files` of `test_fim/test_files` documentation to `qa-docs`. ([#2115](https://github.com/wazuh/wazuh-qa/pull/2115))
- Migrate `test_ignore`, `test_inotify`, and `test_invalid` of `test_fim/test_files` documentation to `qa-docs`. ([#2114](https://github.com/wazuh/wazuh-qa/pull/2114))
- Migrate `test_fim/test_files/test_follow_symbolic_link` documentation to `qa-docs`. ([#2112](https://github.com/wazuh/wazuh-qa/pull/2112))
- Migrate `test_env_variables` and `test_file_limit` of `test_fim/test_files` documentation to `qa-docs`. ([#2111](https://github.com/wazuh/wazuh-qa/pull/2111))
- Migrate `test_benchmark` and `test_checks` of `test_fim/test_files` documentation to `qa-docs`. ([#2110](https://github.com/wazuh/wazuh-qa/pull/2110))
- Migrate `test_basic_usage` of `test_fim/test_files` documentation to `qa-docs`. ([#2109](https://github.com/wazuh/wazuh-qa/pull/2109))
- Migrate `test_ambiguous_confs` and `test_audit` of `test_fim/test_files` documentation to qa-docs. ([#2108](https://github.com/wazuh/wazuh-qa/pull/2108))
- Migrate `test_api` documentation to `qa-docs`. ([#2107](https://github.com/wazuh/wazuh-qa/pull/2107))
- Migrate `test_analysisd` documentation to `qa-docs`. ([#2047](https://github.com/wazuh/wazuh-qa/pull/2047))
- Migrate `test_agentd` documentation to `qa-docs`. ([#2006](https://github.com/wazuh/wazuh-qa/pull/2006))
- Migrate `test_active_response` documentation to `qa-docs`. ([#1960](https://github.com/wazuh/wazuh-qa/pull/1960))
- Fix requirements in master. ([#2063](https://github.com/wazuh/wazuh-qa/pull/2063))
- Update system tests for agent key polling. ([#2119](https://github.com/wazuh/wazuh-qa/pull/2119))
- macOS logcollector - Fixes and new tests. ([#2043](https://github.com/wazuh/wazuh-qa/pull/2043))
- Update API performance tests. ([#1881](https://github.com/wazuh/wazuh-qa/pull/1881))
- Integrate qa-docs into wazuh-qa framework. ([#1854](https://github.com/wazuh/wazuh-qa/pull/1854))
- Update user used by `Kibana` in the cluster performance tests. ([#1822](https://github.com/wazuh/wazuh-qa/pull/1822))
- Fix cached dependencies, typos and debian repos. ([#1732](https://github.com/wazuh/wazuh-qa/pull/1732))
- Adapt the JSON event schema to parse WIN perms in JSON. ([#1541](https://github.com/wazuh/wazuh-qa/pull/1541))
- Update API performance tests. ([#1519](https://github.com/wazuh/wazuh-qa/pull/1519))
- Rework of simulate agents script. Add new balance mode to distribute EPS between agents. ([#1491](https://github.com/wazuh/wazuh-qa/pull/1491))
- Fix missing argument in test_macos_format_basic IT. ([#1478](https://github.com/wazuh/wazuh-qa/pull/1478))
- Check if scheduled mode is set when realtime is not available. ([#1474](https://github.com/wazuh/wazuh-qa/pull/1474))

### Removed
- Remove unnecessary `CLIENT_KEYS_PATH`. ([#2419](https://github.com/wazuh/wazuh-qa/pull/2419))
- Remove deprecated configurations. ([#2380](https://github.com/wazuh/wazuh-qa/pull/2380))
- Remove deprecated test_use_only_authd. ([#2294](https://github.com/wazuh/wazuh-qa/pull/2294))
- Remove expected `force` option from the received request in the `agent_enrollment` system tests. ([#2289](https://github.com/wazuh/wazuh-qa/pull/2289))
- Remove old check. ([#2281](https://github.com/wazuh/wazuh-qa/pull/2281))
- Remove the disk i/o % usage calculation from the performance tools. ([#1897](https://github.com/wazuh/wazuh-qa/pull/1897))
- Remove FIM hard link tests. ([#1485](https://github.com/wazuh/wazuh-qa/pull/1485))


## [v4.2.0]
### Added
- Add agent labels to agent simulator tool [#1153](https://github.com/wazuh/wazuh-qa/pull/1153)
- Add the capability to know which CVE’s affect an agent [#7479](https://github.com/wazuh/wazuh/issues/7479)
- Add new tests for Wazuh-DB insert commands in agents' CVEs table [#1092](https://github.com/wazuh/wazuh-qa/pull/1092)
- Add integration tests for syslog [#1086](https://github.com/wazuh/wazuh-qa/pull/1086)
- Add remoted integration tests: basic configuration tests [#1073](https://github.com/wazuh/wazuh-qa/pull/1073)
- Add the tier 0 integration tests for wazuh-remoted [#1024](https://github.com/wazuh/wazuh-qa/issues/1024)
- Add new features to the Agent simulator [#1106](https://github.com/wazuh/wazuh-qa/pull/1106)
- Add new integration tests to cover the stats of wazuh-agentd [#1039](https://github.com/wazuh/wazuh-qa/pull/1039)
- Add the documentation of Wazuh-QA repository [#1066](https://github.com/wazuh/wazuh-qa/pull/1066)
- Add new functionality for mocking agents [#1054](https://github.com/wazuh/wazuh-qa/pull/1054)
- Add support to `wodle` sections for ossec.conf generator tool [#1048](https://github.com/wazuh/wazuh-qa/pull/1048)
- Add new tests for Active Response [#1029](https://github.com/wazuh/wazuh-qa/pull/1029)
- Add focal feed and improve vulnerability scan tests [#1025](https://github.com/wazuh/wazuh-qa/pull/1025)
- Add new cases to test_env_variables to check some possible errors [#1014](https://github.com/wazuh/wazuh-qa/pull/1014)
- Add a test to verify no duplicate entries for vulnerability detector [#1010](https://github.com/wazuh/wazuh-qa/pull/1010)
- Add new case to test_basic_usage_changes to check wildcards [#1009](https://github.com/wazuh/wazuh-qa/pull/1009)
- Add some cases in test_ignore_valid, to check entire disk ignore [#1000](https://github.com/wazuh/wazuh-qa/pull/1000)
- Add new test case for duplicate registry entries [#998](https://github.com/wazuh/wazuh-qa/pull/998)
### Changed
- Rename sockets directory according to the product [#1090](https://github.com/wazuh/wazuh-qa/pull/1090)
- Improve the stop/start behavior of DB's related functions [#1068](https://github.com/wazuh/wazuh-qa/pull/1068)
- Update mock_vulnerability_scan fixture from vulnerability scan tests [#1058](https://github.com/wazuh/wazuh-qa/pull/1058)
- Update insert_vulnerability to meet new constrains [#1059](https://github.com/wazuh/wazuh-qa/pull/1059)
- Refactor the code to be PEP8 compliance [#1043](https://github.com/wazuh/wazuh-qa/pull/1043)
- Deprecate the ossec-init.conf [#1013](https://github.com/wazuh/wazuh-qa/pull/1013)
- Rename ossec-control in framework tests [#983](https://github.com/wazuh/wazuh-qa/pull/983)
- Change names of daemons in integration tests [#973](https://github.com/wazuh/wazuh-qa/pull/973)
- Rename all ossec-control references [#965](https://github.com/wazuh/wazuh-qa/pull/965)
### Fixed
- Fix an error in the Active Response tests related to the configuration file [#1080](https://github.com/wazuh/wazuh-qa/pull/1080)
- Fix an error in the Agent simulator while parsing the messages received from the manager [#1084](https://github.com/wazuh/wazuh-qa/pull/1084).
- Fix msu tests for Windows 10 [#1075](https://github.com/wazuh/wazuh-qa/pull/1075)
- Fix sqlite3.OperationalError: no such table: VULNERABILITIES error [#1067](https://github.com/wazuh/wazuh-qa/pull/1067)
- Fix test_general_settings_ignore_time test [#1056](https://github.com/wazuh/wazuh-qa/pull/1056)
- Avoid problematic race-condition on VD integration tests for Windows [#1047](https://github.com/wazuh/wazuh-qa/pull/1047)
- QA Integration tests stabilization [#1002](https://github.com/wazuh/wazuh-qa/pull/1002)
### Deleted
- Deleted `behind_proxy_server` API config test. ([#1065](https://github.com/wazuh/wazuh-qa/pull/1065))<|MERGE_RESOLUTION|>--- conflicted
+++ resolved
@@ -8,10 +8,6 @@
 Release report: TBD
 
 ### Added
-<<<<<<< HEAD
-
-- Add test VDT does not generate alert when updated package is still vulnerable to CVE ([#4359](https://github.com/wazuh/wazuh-qa/pull/4359)) \- (Tests)
-=======
 
 - Add callbacks and IT tests for Integratord options tag. ([#4108](https://github.com/wazuh/wazuh-qa/pull/4108)) \- (Framework + tests)
 
@@ -32,7 +28,7 @@
 
 ### Added
 
->>>>>>> 2b7adff0
+- Add test VDT does not generate alert when updated package is still vulnerable to CVE ([#4359](https://github.com/wazuh/wazuh-qa/pull/4359)) \- (Tests)
 - New 'SCA' test suite and framework. ([#3566](https://github.com/wazuh/wazuh-qa/pull/3566)) \- (Framework + Tests)
 - Add integration tests for AWS module. ([#3911](https://github.com/wazuh/wazuh-qa/pull/3911)) \- (Framework + Tests + Documentation)
 - Add tests for msu patches with no associated CVE . ([#4009](https://github.com/wazuh/wazuh-qa/pull/4009)) \- (Framework + Tests)
@@ -45,10 +41,6 @@
 - Add 'Force reconnect' feature to agent_simulator tool. ([#3111](https://github.com/wazuh/wazuh-qa/pull/3111)) \- (Tools)
 - Add new module to support migration tool. ([#3837](https://github.com/wazuh/wazuh-qa/pull/3837))
 - Add IT tests FIM registry monitoring using wildcards. ([#4270](https://github.com/wazuh/wazuh-qa/pull/4270)) \- (Framework + Tests)
-<<<<<<< HEAD
-- Update schema database version ([#4128](https://github.com/wazuh/wazuh-qa/pull/4128)) \- (Tests)
-=======
->>>>>>> 2b7adff0
 
 ### Changed
 
@@ -72,10 +64,7 @@
 - Update cluster logs in reliability tests ([#2772](https://github.com/wazuh/wazuh-qa/pull/2772)) \- (Tests)
 - Use correct version format in agent_simulator tool ([#3198](https://github.com/wazuh/wazuh-qa/pull/3198)) \- (Tools)
 - Upgrade PyYAML to 6.0.1. ([#4326](https://github.com/wazuh/wazuh-qa/pull/4326)) \- (Framework)
-<<<<<<< HEAD
-=======
 - Update schema database version ([#4128](https://github.com/wazuh/wazuh-qa/pull/4128)) \- (Tests)
->>>>>>> 2b7adff0
 
 ### Fixed
 
