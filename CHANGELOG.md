# Changelog

All notable changes to this project will be documented in this file.

<<<<<<< HEAD
## [4.9.0] - TBD

### Added

- Add integration tests for Update field to CPE_Helper. ([#4574](https://github.com/wazuh/wazuh-qa/pull/4574)) \- (Core)
- Updated integration tests README ([#4742](https://github.com/wazuh/wazuh-qa/pull/4742)) \- (Framework)
- Removed configobj library from requirements.txt ([#4803](https://github.com/wazuh/wazuh-qa/pull/4803)) \- (Framework)
- Add Workflow module to Wazuh-qa repository ([#4990](https://github.com/wazuh/wazuh-qa/pull/4990)) \- (Tests)

### Changed

- Enhance the PR template. ([#4881](https://github.com/wazuh/wazuh-qa/pull/4881)) \- (Framework)
- Updated the API script file name. ([#5351](https://github.com/wazuh/wazuh-qa/pull/5351)) \- (Framework)

### Fixed

- Add an IT to check that the agent erases its wazuh-agent.state file ([#4716](https://github.com/wazuh/wazuh-qa/pull/4716)) \- (Core)
- Fix manager_agent system tests environment ([#4808](https://github.com/wazuh/wazuh-qa/pull/4808)) \- (Framework)
- Fixed agent_simulator response for active-response configuration commands. ([#4895](https://github.com/wazuh/wazuh-qa/pull/4895)) \- (Framework)
- Fixed stability in cluster reliability tests. ([#5448](https://github.com/wazuh/wazuh-qa/pull/5448)) \- (Framework)

## [4.8.0] - TBD
=======
## [4.8.1] - TBD

## [4.8.0] - 12/06/2024
>>>>>>> 3cd69e3b

### Added

- Add functionality to obtain metrics from the dashboard ([#5432](https://github.com/wazuh/wazuh-qa/pull/5432)) \- (Framework)
- Add `Timestamp` field to the indexer statistics ([#5357](https://github.com/wazuh/wazuh-qa/pull/5357)) \- (Framework)
- Add `GeneratorVulnerabilityEvents` in agent simulator ([#5265](https://github.com/wazuh/wazuh-qa/pull/5265)) \- (Framework)
- Add functionality to obtain statistics and metrics from the indexer ([#5090](https://github.com/wazuh/wazuh-qa/pull/5090)) \- (Framework)
- Add support for the installation/uninstallation of npm packages ([#5092](https://github.com/wazuh/wazuh-qa/pull/5092)) \- (Tests)
- Add alert.json file to Vulnerability Detector E2E test report ([#5147](https://github.com/wazuh/wazuh-qa/pull/5147)) \- (Framework)
- Add documentation about markers for system tests ([#5080](https://github.com/wazuh/wazuh-qa/pull/5080)) \- (Documentation)
- Add AWS Custom Buckets Integration tests ([#4675](https://github.com/wazuh/wazuh-qa/pull/4675)) \- (Framework + Tests)
- Add Vulnerability Detector end to end tests ([#4878](https://github.com/wazuh/wazuh-qa/pull/4878)) \- (Framework + Tests)
- Agent Simulator: Syscollector message generation refactoring ([#4868](https://github.com/wazuh/wazuh-qa/pull/4868)) \- (Framework)
- Migrate Wazuh Ansibles Roles. ([#4642](https://github.com/wazuh/wazuh-qa/pull/4642)) \- (Framework)
- Add scans environment setup documentation. ([#4444](https://github.com/wazuh/wazuh-qa/pull/4444)) \- (Tests)
- Add system test for global group hash ([#4015](https://github.com/wazuh/wazuh-qa/pull/4015)) \- (Tests)
- Add tests for new FIM audit buffer option. ([#4485](https://githubhttps://github.com/wazuh/wazuh-qa/pull/4497#pullrequestreview-1654748331.com/wazuh/wazuh-qa/pull/4485)) \- (Framework + tests)
- Add tests for merged.mg file generation. ([#4129](https://github.com/wazuh/wazuh-qa/pull/4129)) \- (Tests)
- Added tests for checking agent status upon ungraceful closure.([#4146](https://github.com/wazuh/wazuh-qa/pull/4146)) \- (Tests)
- Agent syncronization testing after group deleting ([#4143](https://github.com/wazuh/wazuh-qa/pull/4143)) \- (Tests)
- Add test for AWS Custom Logs. ([#4675](https://github.com/wazuh/wazuh-qa/pull/4675)) \- (Tests)
- Add new behaviour for endpoints marked as xfail in api_endpoints_performance test ([#4657](https://github.com/wazuh/wazuh-qa/pull/4657)) \ (Tests)

### Changed

- Fix workload benchmark plots ([#5364](https://github.com/wazuh/wazuh-qa/pull/5364)) \- (Framework)
- Increase feed update time in Vulnerability Detection E2E tests to 10h ([#5424](https://github.com/wazuh/wazuh-qa/pull/5424)) \- (Tests)
- Migrate E2E Vulnerability Detector test packages to S3 repository ([#5376](https://github.com/wazuh/wazuh-qa/pull/5376)) \- (Framework)
- Include "Agent key already in use" in the E2E Vulnerability Detection expected error list. ([#5409](https://github.com/wazuh/wazuh-qa/pull/5409)) \- (Tests)
- Update vulnerability state index name ([#5402](https://github.com/wazuh/wazuh-qa/pull/5402)) \- (Framework)
- Include new package information from wdb ([#5350](https://github.com/wazuh/wazuh-qa/pull/5350)) \- (Tests)
- Disable debug evidences for Vulnerability Detector E2E tests by default ([#5331](https://github.com/wazuh/wazuh-qa/pull/5331)) \- (Tests)
- Include CVE-2023-4822 vulnerability to grafana packages ([#5332](https://github.com/wazuh/wazuh-qa/pull/5332)) \- (Framework)
- Remove sslverify from host manager install package method ([#5339](https://github.com/wazuh/wazuh-qa/pull/5339)) \- (Framework)
- Include additional Vulnerability Detector E2E tests ([#5287](https://github.com/wazuh/wazuh-qa/pull/5287)) \- (Framework + Tests)
- Change Vulnerability Detection feed updated waiter ([#5227](https://github.com/wazuh/wazuh-qa/pull/5227)) \- (Tests)
- Replace timestamp filter with vulnerabilities detected_at field.([#5266](https://github.com/wazuh/wazuh-qa/pull/5266)) \- (Framework + Tests)
- Changes macOS packages with new ones that generate vulnerabilities ([#5174](https://github.com/wazuh/wazuh-qa/pull/5174)) \- (Tests)
- Refactor initial scan Vulnerability E2E tests ([#5081](https://github.com/wazuh/wazuh-qa/pull/5081)) \- (Framework + Tests)
- Update Packages in TestScanSyscollectorCases ([#4997](https://github.com/wazuh/wazuh-qa/pull/4997)) \- (Framework + Tests)
- Reduced test_shutdown_message runtime ([#4986](https://github.com/wazuh/wazuh-qa/pull/4986)) \- (Tests)
- Change e2e vd configuration keystore ([#4952](https://github.com/wazuh/wazuh-qa/pull/4952)) \- (Framework)
- Updating tests after removing references to the legacy vulnerability detector module ([#4872](https://github.com/wazuh/wazuh-qa/pull/4872)) \- (Tests)
- Fix wazuhdb API statistics parsing ([#5007](https://github.com/wazuh/wazuh-qa/pull/5007)) \- (Framework)
- Enhance StatisticMonitor with API support ([#4970](https://github.com/wazuh/wazuh-qa/pull/4970)) \- (Framework)
- Deactivate tests and update vulnerability-detector configuration ([#4784](https://github.com/wazuh/wazuh-qa/pull/4784)) \- (Framework + Tests)
- Fix body format for get_api_token ([#4797](https://github.com/wazuh/wazuh-qa/pull/4797)) \- (Framework)
- Fix one_manager_agent_env pytest marker for System Tests ([#4782](https://github.com/wazuh/wazuh-qa/pull/4782)) \- (Tests)
- Updated Filebeat module to 0.4 ([#4775](https://github.com/wazuh/wazuh-qa/pull/4775)) \- (Framework)
- Include APT repository update before the installation of Ubuntu E2E agent installation ([#4761](https://github.com/wazuh/wazuh-qa/pull/4761)) \- (Framework)
- Enhance macOS deployment ansible taks ([#4685](https://github.com/wazuh/wazuh-qa/pull/4685)) \- (Framework)
- Updated Filebeat module to 0.3 ([#4700](https://github.com/wazuh/wazuh-qa/pull/4700)) \- (Framework)
- Change database v13 to v12. ([#4677](https://github.com/wazuh/wazuh-qa/pull/4677)) \- (Tests)
- Enable Windows Vulnerability Detector E2E. ([#4251](https://github.com/wazuh/wazuh-qa/pull/4251)) \- (Tests)
- Update certifi library due to a vulnerability. ([#4486](https://github.com/wazuh/wazuh-qa/pull/4486)) \- (Tests)
- Enable Ubuntu Vulnerability Detector E2E. ([#4252](https://github.com/wazuh/wazuh-qa/pull/4252)) \- (Tests)
- Update _wazuh_db_ schema database version ([#4353](https://github.com/wazuh/wazuh-qa/pull/4353)) \- (Tests)
- Update the JSON schema with the required fields for the output content of the migration tool ([#4375](https://github.com/wazuh/wazuh-qa/pull/4375)) \- (Tests)
- Update framework known flaws file ([#4443](https://github.com/wazuh/wazuh-qa/pull/4443)) \- (Tests)
- Align migration tool system tests to the tool's new output directory structure ([#4561](https://github.com/wazuh/wazuh-qa/pull/4561)) \- (Tests)
- Update the migration tool's system tests to match the new log file naming convention ([#4618](https://github.com/wazuh/wazuh-qa/pull/4618)) \- (Tests)
- Update file descriptors threshold values used in cluster performance tests ([#5073](https://github.com/wazuh/wazuh-qa/pull/5073)) \- (Tests)

### Fixed

- Set a stable `requets` version ([#5476](https://github.com/wazuh/wazuh-qa/pull/5476)) \- (Framework)
- Include logic to retry package installation if the lock file is currently in use ([#5421](https://github.com/wazuh/wazuh-qa/pull/5421)) \- (Framework)
- Increase E2E Vulnerability detection change manager test timeout ([#5414](https://github.com/wazuh/wazuh-qa/pull/5414)) \- (Tests)
- Fix filter vulnerabilities function in case of multiple packages are used ([#5419](https://github.com/wazuh/wazuh-qa/pull/5419)) \- (Framework)
- Remove false positive from E2E Vulnerability Detection tests ([#5369](https://github.com/wazuh/wazuh-qa/pull/5369)) \- (Framework)
- Fix multigroups guess system test ([#5396](https://github.com/wazuh/wazuh-qa/pull/5396)) \- (Tests)
- Fix hotfixes syscollector agent simulator messages ([#5379](https://github.com/wazuh/wazuh-qa/pull/5379)) \- (Framework)
- Fix restart agent in change manager Vulnerability Detector E2E test case ([#5355](https://github.com/wazuh/wazuh-qa/pull/5355)) \- (Tests)
- Fix E2E Vulnerability Detection Windows package installation error ([#5363](https://github.com/wazuh/wazuh-qa/pull/5363)) \- (Framework)
- Fix shutdown messages system test ([#5298](https://github.com/wazuh/wazuh-qa/pull/5298)) \- (Framework + Tests)
- Fix upgrade macOS package cases for vulnerability scanner E2E ([#5334](https://github.com/wazuh/wazuh-qa/pull/5334)) \- (Tests)
- Fix test cases in Vulnerability Detection E2E test by adding new packages ([#5349](https://github.com/wazuh/wazuh-qa/pull/5349)) \- (Tests)
- Fix macOS alert collection for E2E Vulnerability Detection tests ([#5337](https://github.com/wazuh/wazuh-qa/pull/5337)) \- (Framework)
- Fix packages in Windows and macOS upgrade cases ([#5223](https://github.com/wazuh/wazuh-qa/pull/5223)) \- (Framework + Tests)
- Fix vulnerabilities and add new packages to Vulnerability Detector E2E tests ([#5234](https://github.com/wazuh/wazuh-qa/pull/5234)) \- (Tests)
- Fix provision macOS endpoints with npm ([#5128](https://github.com/wazuh/wazuh-qa/pull/5158)) \- (Tests)
- Fix timestamps alerts and logs filter ([#5157](https://github.com/wazuh/wazuh-qa/pull/5157)) \- (Framework + Tests)
- Fix macOS and Windows agents timezone ([#5178](https://github.com/wazuh/wazuh-qa/pull/5178)) \- (Framework)
- Fix Vulnerability Detector E2E tests by adding description to all tests ([#5151](https://github.com/wazuh/wazuh-qa/pull/5151)) \- (Tests)
- Fix parser for non package vulnerabilities ([#5146](https://github.com/wazuh/wazuh-qa/pull/5146)) \- (Framework)
- Fix remote_operations_handler functions to Vulnerability Detector E2E tests ([#5155](https://github.com/wazuh/wazuh-qa/pull/5155)) \- (Framework)
- Fix enrollment cluster system tests ([#5134](https://github.com/wazuh/wazuh-qa/pull/5134)) \- (Tests)
- Fix `test_synchronization` system test ([#5089](https://github.com/wazuh/wazuh-qa/pull/5089)) \- (Framework + Tests)
- Fix number of files and their size for `test_zip_size_limit` ([#5133](https://github.com/wazuh/wazuh-qa/pull/5133)) \- (Tests)
- Fix test_shutdown_message system test ([#5087](https://github.com/wazuh/wazuh-qa/pull/5087)) \- (Tests)
- Include timeout to test_authd system tests ([#5083](https://github.com/wazuh/wazuh-qa/pull/5083)) \- (Tests)
- Fix Vulnerability Detection mismatch in scans ([#5053](https://github.com/wazuh/wazuh-qa/pull/5053)) \- (Tests)
- Fix agent groups tests for enrollment_cluster environment ([#5086](https://github.com/wazuh/wazuh-qa/pull/5086)) \- (Framework + Tests)
- Fix initial scans tests ([5032](https://github.com/wazuh/wazuh-qa/pull/5032)) \- (Framework + Tests)
- Handle VDT data missing in wazuh-db API ([5014](https://github.com/wazuh/wazuh-qa/pull/5014)) \- (Framework + Tests)
- Fixed x-axis labels in data-visualizer script ([#4987 ](https://github.com/wazuh/wazuh-qa/pull/4987)) \- (Framework)
- Fix monitoring module for e2e tests ([#4959](https://github.com/wazuh/wazuh-qa/pull/4959)) \- (Framework)
- Fix get_host_variables for system tests ([#4958](https://github.com/wazuh/wazuh-qa/pull/4958)) \- (Framework)
- Fix install package HostManager method ([#4954](https://github.com/wazuh/wazuh-qa/pull/4954)) \- (Framework)
- Fix Modify file method in system module ([#4953](https://github.com/wazuh/wazuh-qa/pull/4953)) \- (Framework)
- Fix timeout and performance issues in E2E Vulnerability Detector tests ([#5003](https://github.com/wazuh/wazuh-qa/pull/5003)) \- (Framework)
- Fixed Filebeat provisioning role with pre-release and staging URLs ([#4950](https://github.com/wazuh/wazuh-qa/pull/4950)) \- (Framework)
- Fix macOS Vulnerability Detection handler provision in E2E tests ([#4948](https://github.com/wazuh/wazuh-qa/pull/4948)) \- (Framework)
- Migrate Vulnerability Detection timeouts variables to the waiters module ([#4949](https://github.com/wazuh/wazuh-qa/pull/4949)) \- (Framework)
- Migrate HostMonitor to system_monitoring to avoid Windows import of ansible module ([#4917](https://github.com/wazuh/wazuh-qa/pull/4917/)) \- (Framework)
- Fixed ansible_runner import conditional to avoid errors on Windows and python 3.6 ([#4916](https://github.com/wazuh/wazuh-qa/pull/4916)) \- (Framework)
- Fixed IT control_service Windows loop ([#4765](https://github.com/wazuh/wazuh-qa/pull/4765)) \- (Framework)
- Fix macOS agents provision to enable registration and connection with managers. ([#4770](https://github.com/wazuh/wazuh-qa/pull/4770/)) \- (Framework)
- Fix hardcoded python interpreter in qa_framework role. ([#4658](https://github.com/wazuh/wazuh-qa/pull/4658)) \- (Framework)
- Fix duplicated jq dependency ([#4678](https://github.com/wazuh/wazuh-qa/pull/4678)) \- (Framework)
- Fix test_file_checker in check_mtime case ([#4873](https://github.com/wazuh/wazuh-qa/pull/4873)) \- (Tests)
- Fix test cluster performance. ([#4780](https://github.com/wazuh/wazuh-qa/pull/4780)) \- (Framework)
- Fixed the graphic generation for the logcollectord statistics files. ([#5021](https://github.com/wazuh/wazuh-qa/pull/5021)) \- (Framework)

## [4.7.5] - 31/05/2024

- No changes

## [4.7.4] - 29/04/2024

- No changes

## [4.7.3] - 04/03/2024

### Changed

- Upgrade wazuh-db agent database version. ([#4992](https://github.com/wazuh/wazuh-qa/pull/4992)) \- (Tests)

## [4.7.2] - 10/01/2024

### Fixed

- Fix the generation of syscollector events in the agent simulator class. ([#4773](https://github.com/wazuh/wazuh-qa/pull/4773)) \- (Framework)

## [4.7.1] - 20/12/2023

### Changed

- Remove deprecated message from cluster System Tests. ([#4740](https://github.com/wazuh/wazuh-qa/pull/4740)) \- (Tests)
- Enhance control_service error handling on windows agents. ([#4741](https://github.com/wazuh/wazuh-qa/pull/4741)) \- (Framework)
- Add XFAIL mark to Cluster reliability logs test. ([#4706](https://github.com/wazuh/wazuh-qa/pull/4706)) \- (Tests)

## [4.7.0] - 27/11/2023

### Added

- Add callbacks and IT tests for Integratord options tag. ([#4166](https://github.com/wazuh/wazuh-qa/pull/4166)) \- (Framework + tests)
- Add vulnerability Detector integration tests for Amazon Linux 2023 ([#4482](https://github.com/wazuh/wazuh-qa/pull/4482)) \- (Core)

### Changed

- Revert a pattern log in analysisd test ([#4688](https://github.com/wazuh/wazuh-qa/pull/4688)) \- (Framework)
- Clean environment between basic_cluster tests ([#4656](https://github.com/wazuh/wazuh-qa/pull/4656)) \- (Tests)
- Upgrade gcc version in system tests image ([#4655](https://github.com/wazuh/wazuh-qa/pull/4655)) \- (Framework)
- Add option to run some logcollector tests isolated (without a manager) ([#4226](https://github.com/wazuh/wazuh-qa/pull/4226)) \- (Tests + Framework)
- Update code analysis and dependencies known flaws. ([#4083](https://github.com/wazuh/wazuh-qa/pull/4083)) \- (Tests)
- Update _wazuh_db_ schema database version([#4405](https://github.com/wazuh/wazuh-qa/pull/4405)) \- (Tests)
- Update framework known flaws file ([#4313](https://github.com/wazuh/wazuh-qa/pull/4313)) \- (Tests)

### Fixed

- Deprecate source installation in System Tests ([#4686](https://github.com/wazuh/wazuh-qa/pull/4686)) \- (Framework)
- Update default vacuum settings in IT ([#4671](https://github.com/wazuh/wazuh-qa/pull/4671)) \- (Tests)
- Fix registry wildcards path ([#4400](https://github.com/wazuh/wazuh-qa/pull/4400)) \- (Tests)
- Fix warnings in the rids tests([#4151](https://github.com/wazuh/wazuh-qa/pull/4151)) \- (Framework + Tests)

## [4.6.0] - 31/10/2023

### Added

- Add EC2 information for system tests. ([#4536](https://github.com/wazuh/wazuh-qa/pull/4536)) \- (Documentation)
- Add Debian Bookworm VDT IT support. ([#4463](https://github.com/wazuh/wazuh-qa/pull/4463)) \- (Tests)
- Add new test cases for the `discard_regex` functionality of `CloudWatchLogs` and `Inspector` services. ([#4278](https://github.com/wazuh/wazuh-qa/pull/4278)) \- (Tests)
- Add Windows location wildcards tests ([#4263](https://github.com/wazuh/wazuh-qa/pull/4263)) \- (Tests + Framework)
- New 'SCA' test suite and framework. ([#3566](https://github.com/wazuh/wazuh-qa/pull/3566)) \- (Framework + Tests)
- Add integration tests for AWS module. ([#3911](https://github.com/wazuh/wazuh-qa/pull/3911)) \- (Framework + Tests + Documentation)
- Add tests for msu patches with no associated CVE . ([#4009](https://github.com/wazuh/wazuh-qa/pull/4009)) \- (Framework + Tests)
- Add tests with new options to avoid FIM synchronization overlapping. ([#3318](https://github.com/wazuh/wazuh-qa/pull/3318)) \- (Framework + tests)
- Add Logcollector millisecond granularity support test case ([#3910](https://github.com/wazuh/wazuh-qa/pull/3910)) \- (Tests)
- Add Windows System folders FIM monitoring tests ([#3720](https://github.com/wazuh/wazuh-qa/pull/3720)) \- (Tests)
- Add 'test_whodata_policy_changes' tests ([#3627](https://github.com/wazuh/wazuh-qa/pull/3627)) \- (Framework + Tests)
- Add test to check if active-response netsh generates alerts when firewall is disabled. ([#3787](https://github.com/wazuh/wazuh-qa/pull/3787)) \- (Framework + Tests)
- Add new tests for logcollector 'ignore' and 'restrict' options ([#3582](https://github.com/wazuh/wazuh-qa/pull/3582)) \- (Tests)
- Add 'Force reconnect' feature to agent_simulator tool. ([#3111](https://github.com/wazuh/wazuh-qa/pull/3111)) \- (Tools)
- Add new module to support migration tool. ([#3837](https://github.com/wazuh/wazuh-qa/pull/3837))
- Add IT tests FIM registry monitoring using wildcards. ([#4270](https://github.com/wazuh/wazuh-qa/pull/4270)) \- (Framework + Tests)
- Update schema database version ([#4128](https://github.com/wazuh/wazuh-qa/pull/4128)) \- (Tests)
- Update framework known flaws files ([#4380](https://github.com/wazuh/wazuh-qa/pull/4380)) \- (Tests)
- Add tests for Vulnerability Detector: Red Hat 9 support ([#4497](https://github.com/wazuh/wazuh-qa/pull/4497)) \- (Tests)
- Add AlmaLinux VDT IT support ([#4376](https://github.com/wazuh/wazuh-qa/pull/4376)) \- (Tests)
- Add new FIM test to verify checks in configuration ([#4373](https://github.com/wazuh/wazuh-qa/pull/4373)) \- (Tests)

### Changed

- Change expected database version ([#5111](https://github.com/wazuh/wazuh-qa/pull/5111)) \- (Tests)
- `Agentless_cluster` system tests timeout changed in order to reduce EC2 requirements ([#4534](https://github.com/wazuh/wazuh-qa/pull/4534)) \- (Tests)
- Skip `test_authd_ssl_options` cases that use TLS 1.1 causing errors on several OpenSSL versions. ([#4229](https://github.com/wazuh/wazuh-qa/pull/4229)) \- (Tests)
- Update database version ([#4467](https://github.com/wazuh/wazuh-qa/pull/4467)) \- (Tests)
- Remove versionStartIncluding from NVD custom feed ([#4441](https://github.com/wazuh/wazuh-qa/pull/4441)) \- (Tests)
- Updated syscollector wmodules prefix ([#4384](https://github.com/wazuh/wazuh-qa/pull/4384)) \- (Framework)
- Replace embedded python invocations with generic `python3`. ([#4186](https://github.com/wazuh/wazuh-qa/pull/4186)) - (Tests)
- Fix FIM test_large_changes test suite ([#3948](https://github.com/wazuh/wazuh-qa/pull/3948)) \- (Tests)
- Update `get_test_cases_data` function so it handles fim_mode parameter ([#4185](https://github.com/wazuh/wazuh-qa/pull/4185)) \- (Framework)
- Change FIM `regular_file_cud` and `EventChecker` file modification steps ([#4183](https://github.com/wazuh/wazuh-qa/pull/4183)) \- (Framework + Tests)
- Refactor library to change the environment ([#4145](https://github.com/wazuh/wazuh-qa/pull/4145)) \- (Framework)
- Improve the way that environment data is managed ([#4059](https://github.com/wazuh/wazuh-qa/pull/4059)) \- (Framework)
- Update FIM test_ambiguous_confs IT to new framework ([#4121](https://github.com/wazuh/wazuh-qa/pull/4121)) \- (Tests + Framework)
- Update `test_logcollector` invalid configs log level ([#4094](https://github.com/wazuh/wazuh-qa/pull/4094)) \- (Tests)
- Update `test_office365` to support the new tag `API_TYPE` ([#4065](https://github.com/wazuh/wazuh-qa/pull/4065)) \- (Framework + Tests)
- Update `test_wazuh_db` & `test_enrollment` to support new column `status_code` and new value on the enrollment `payload`. ([#4021](https://github.com/wazuh/wazuh-qa/pull/4021)) \- (Tests)
- Update FIM `test_audit` tests to new framework ([#3939](https://github.com/wazuh/wazuh-qa/pull/3939)) \- (Framework + Tests)
- Update FIM test to new FIM DBSync process  ([#2728](https://github.com/wazuh/wazuh-qa/pull/2728)) \- (Framework + Tests)
- Update file_limit and registry_limit tests ([#3280](https://github.com/wazuh/wazuh-qa/pull/3280)) \- (Tests)
- Change expected timestamp for proftpd analysisd test predecoder test case ([#3900](https://github.com/wazuh/wazuh-qa/pull/3900)) \- (Tests)
- Skip test_large_changes test module ([#3783](https://github.com/wazuh/wazuh-qa/pull/3783)) \- (Tests)
- Update report_changes tests ([#3405](https://github.com/wazuh/wazuh-qa/pull/3405)) \- (Tests)
- Update Authd force_insert tests ([#3379](https://github.com/wazuh/wazuh-qa/pull/3379)) \- (Tests)
- Update cluster logs in reliability tests ([#2772](https://github.com/wazuh/wazuh-qa/pull/2772)) \- (Tests)
- Use correct version format in agent_simulator tool ([#3198](https://github.com/wazuh/wazuh-qa/pull/3198)) \- (Tools)
- Upgrade PyYAML to 6.0.1. ([#4326](https://github.com/wazuh/wazuh-qa/pull/4326)) \- (Framework)
- Update schema database version ([#4128](https://github.com/wazuh/wazuh-qa/pull/4128)) \- (Tests)
- Update framework known flaws files ([#4380](https://github.com/wazuh/wazuh-qa/pull/4380)) \- (Tests)

### Fixed

- Fix Integration Test FIM tests skip marks changed ([#4569] (https://github.com/wazuh/wazuh-qa/pull/4569)) \- (Tests)
- Fix invalid AR conf in integration tests ([#4521](https://github.com/wazuh/wazuh-qa/pull/4521)) \- (Tests)
- Fix an error in AR library and test ([#4511](https://github.com/wazuh/wazuh-qa/pull/4511)) \- (Framework + Tests)
- Fix provisioned pytest failure fixed ([#4520](https://github.com/wazuh/wazuh-qa/pull/4520)) \- (Framework)
- Fix FIM framework to validate path in event correctly ([#4390](https://github.com/wazuh/wazuh-qa/pull/4390)) \- (Framework)
- Fix an error related to logs format in reliability test ([#4387](https://github.com/wazuh/wazuh-qa/pull/4387)) \- (Tests)
- Fix boto3 version requirement for legacy OS ([#4150](https://github.com/wazuh/wazuh-qa/pull/4150)) \- (Framework)
- Fix cases yaml of the analysisd windows registry IT ([#4149](https://github.com/wazuh/wazuh-qa/pull/4149)) \- (Tests)
- Fix a bug in on Migration tool's library ([#4106](https://github.com/wazuh/wazuh-qa/pull/4106)) \- (Framework)
- Fix imports and add windows support for test_report_changes_and_diff IT ([#3548](https://github.com/wazuh/wazuh-qa/issues/3548)) \- (Framework + Tests)
- Fix a regex error in the FIM integration tests ([#3061](https://github.com/wazuh/wazuh-qa/issues/3061)) \- (Framework + Tests)
- Fix an error in the cluster performance tests related to CSV parser ([#2999](https://github.com/wazuh/wazuh-qa/pull/2999)) \- (Framework + Tests)
- Fix bug in the framework on migration tool ([#4027](https://github.com/wazuh/wazuh-qa/pull/4027)) \- (Framework)
- Fix test cluster / integrity sync system test and configuration to avoid flaky behavior ([#4406](https://github.com/wazuh/wazuh-qa/pull/4406)) \- (Tests)
- Fix misspelling regex and error in test_cluster_connection ([#4392](https://github.com/wazuh/wazuh-qa/pull/4392)) \- (Tests)
- Fix test validate feed content - Canonical ([#4381](https://github.com/wazuh/wazuh-qa/pull/4381)) \- (Tests)
- Fix flaky test in AR suite (excecd) ([#4360](https://github.com/wazuh/wazuh-qa/pull/4360)) \- (Tests)
- Fix registry wildcards path ([#4357](https://github.com/wazuh/wazuh-qa/pull/4357)) \- (Tests)

## [4.5.4] - 24/10/2023

Wazuh commit: https://github.com/wazuh/wazuh/commit/48870c11207b1f0ba20ae29688d75564bfc04489 \
Release report: https://github.com/wazuh/wazuh/issues/19764

## [4.5.3] - 10/10/2023

Wazuh commit: https://github.com/wazuh/wazuh/commit/388ce54b704d7b6aa2dda1b30258ad1642b26a2d \
Release report: https://github.com/wazuh/wazuh/issues/19446

### Changed

- Update the cluster master logs reliability test to run with python 3.7 [#4445](https://github.com/wazuh/wazuh-qa/pull/4478) \- (Tests)
- Update ITs URL for SUSE OVAL ([#4496](https://github.com/wazuh/wazuh-qa/pull/4496/))

### Fixed

- Fix enrollment system tests ([#4562](https://github.com/wazuh/wazuh-qa/pull/4562/)) \- (Tests)
- Update the request method used to call the login API endpoint. ([#4492](https://github.com/wazuh/wazuh-qa/pull/4492)) \- (Tests)
- Enhancing the handling of authd and remoted simulators in case of restart failures ([#Wazuh-jenkins#3487](https://github.com/wazuh/wazuh-qa/pull/4205)) \- (Tests)
- Fix py dependency version to install for Windows after the change to Python 3.11([#4523](https://github.com/wazuh/wazuh-qa/pull/4523)) \- (Framework)

## [4.5.2] - 06-08-2023

Wazuh commit: https://github.com/wazuh/wazuh/commit/2efea7428ad34bce8ea0bd32d56b5faccad114a6 \
Release report: https://github.com/wazuh/wazuh/issues/18794

### Changed

- Update ITs URL for Debian OVAL ([#4491](https://github.com/wazuh/wazuh-qa/pull/4491)) \- (Tests)
- Syscollector package inventory deltas fix ([#4483](https://github.com/wazuh/wazuh-qa/pull/4483)) \- (Tests)
- Update schema sys_programs table ([#4451](https://github.com/wazuh/wazuh-qa/pull/4451)) \- (Tests)
- Update enrollment logs in system test ([#4442](https://github.com/wazuh/wazuh-qa/pull/4442)) \- (Tests)
- Fix one_manager_agent environment provisioning by packages for system tests ([#4438](https://github.com/wazuh/wazuh-qa/pull/4438)) \- (Framework)
- Update framework known flaws files ([#4379](https://github.com/wazuh/wazuh-qa/pull/4379)) \- (Tests)

### Fixed

- Minor fixes in the `tests_python_flaws.py` scan ([#4439](https://github.com/wazuh/wazuh-qa/pull/4439)) \- (Tests)

## [4.5.1] - 24-08-2023

Wazuh commit: https://github.com/wazuh/wazuh/commit/731cdf39a430d2fb6fa02f3721624e07f887b02f
Release report: https://github.com/wazuh/wazuh/issues/18475

### Added

- Add an integration test to check the wazuh-analysisd's decoder parser ([#4286](https://github.com/wazuh/wazuh-qa/pull/4286)) \- (Tests)

### Changed

- Update python integration test dependencies in the README ([#4427](https://github.com/wazuh/wazuh-qa/pull/4427)) \- (Documentation)
- Update vulnerability detector IT outdated URLs ([#4428](https://github.com/wazuh/wazuh-qa/pull/4428)) \- (Tests)

## [4.5.0] - 11-08-2023

Wazuh commit: https://github.com/wazuh/wazuh/commit/f6aba151d08ef065dfc1bdc9b8885c3d4f618fca
Release report: https://github.com/wazuh/wazuh/issues/18235

### Changed

- Delete `update_from_year` from system and E2E tests configuration ([#4372](https://github.com/wazuh/wazuh-qa/pull/4372)) \- (Tests)
- Upgrade PyYAML to 6.0.1. ([#4326](https://github.com/wazuh/wazuh-qa/pull/4326)) \- (Framework)
- Change Vulnerability Detector ITs to support the development of the NVD 2.0 refactor. ([#4327](https://github.com/wazuh/wazuh-qa/pull/4327)) \- (Tests)

## [4.4.5] - 10-07-2023

Wazuh commit: https://github.com/wazuh/wazuh/commit/8d17d2c9c11bc10be9a31c83bc7c17dfbac0d2a0 \
Release report: https://github.com/wazuh/wazuh/issues/17844

## [4.4.4] - 13-06-2023

Wazuh commit: https://github.com/wazuh/wazuh/commit/32b9b4684efb7c21ce71f80d845096549a5b4ed5  \
Release report: https://github.com/wazuh/wazuh/issues/17520

### Added

- Change test_python_flaws.py to accept branch or commit in the same argument. ([#4209](https://github.com/wazuh/wazuh-qa/pull/4209)) \- (Tests)
- Fix test_dependencies.py for the changes in the feature. ([#4210](https://github.com/wazuh/wazuh-qa/pull/4210)) \- (Tests)

### Fixed

- Fix syscollector tests failure (get_configuration fixture has different scope) ([#4154](https://github.com/wazuh/wazuh-qa/pull/4154)) \- (Framework + Tests)

## [4.4.3] - 25-06-2023

Wazuh commit: https://github.com/wazuh/wazuh/commit/f7080df56081adaeaad94529522233e2f0bbd577 \
Release report: https://github.com/wazuh/wazuh/issues/17198

### Fixed

- Fix missing comma in setup.py. ([#4180](https://github.com/wazuh/wazuh-qa/pull/4180)) (Framework)
- Changed the last uses of 4.4.2 in setup.py and schema.yaml. ([#4172](https://github.com/wazuh/wazuh-qa/pull/4172)) \- (Framework)

## [4.4.2] - 18-05-2023

Wazuh commit: https://github.com/wazuh/wazuh/commit/b2901d5086e7a073d89f4f72827e070ce3abd8e8 \
Release report: https://github.com/wazuh/wazuh/issues/17004

### Added

- Add package support for system tests ([#3965](https://github.com/wazuh/wazuh-qa/pull/3966)) \- (Framework)
- Add test to check the Syscollector configuration. ([#3584](https://github.com/wazuh/wazuh-qa/pull/3584)) \- (Framework + Tests)
- Add system tests for groups deletion ([#4057](https://github.com/wazuh/wazuh-qa/pull/4057)) \- (Tests)

### Changed

- Change integratord test to use slack instead of virustotal ([#3540](https://github.com/wazuh/wazuh-qa/pull/3540)) \- (Framework + Tests)

### Fixed

- Stabilize multiple wday tests (GCloud integration) ([#4176](https://github.com/wazuh/wazuh-qa/pull/4176)) \- (Tests)
- Remove old XFail marker (API suite) ([#4177](https://github.com/wazuh/wazuh-qa/pull/4177)) \- (Tests)
- Mark VD download feeds test as xfail ([#4197](https://github.com/wazuh/wazuh-qa/pull/4197)) \- (Tests)
- Skip test_age_datetime_changed ([#4182](https://github.com/wazuh/wazuh-qa/pull/4182)) \- (Tests)
- Limit urllib3 major required version ([#4162](https://github.com/wazuh/wazuh-qa/pull/4162)) \- (Framework)
- Fix daemons_handler fixture (fix GCP IT) ([#4134](https://github.com/wazuh/wazuh-qa/pull/4134)) \- (Tests)
- Fix wazuhdb IT. ([#3584](https://github.com/wazuh/wazuh-qa/pull/3584)) \- (Framework + Tests)
- Fix agentd IT for python3.10 AMI ([#3973](https://github.com/wazuh/wazuh-qa/pull/3973)) \- (Tests)
- Fix unstable system tests ([#4080](https://github.com/wazuh/wazuh-qa/pull/4080)) \- (Tests)

### Changed

- Modify authd ITs test_authd_valid_name_ip to avoid flackyness. ([#4164](https://github.com/wazuh/wazuh-qa/pull/4164)) \- (Tests)

## [4.4.1] - 12-04-2023

Wazuh commit: https://github.com/wazuh/wazuh/commit/63a0580562007c4ba9c117f4a232ce90160481ff \
Release report: https://github.com/wazuh/wazuh/issues/16620

## [4.4.0] - 28-03-2023

Wazuh commit: https://github.com/wazuh/wazuh/commit/2477e9fa50bc1424e834ac8401ce2450a5978e75 \
Release report: https://github.com/wazuh/wazuh/issues/15504

### Added

- Add new integration test for `authd` to validate error when `authd.pass` is empty ([#3721](https://github.com/wazuh/wazuh-qa/pull/3721)) \- (Framework + Tests)
- Add new test to check missing fields in `cpe_helper.json` file ([#3766](https://github.com/wazuh/wazuh-qa/pull/3766)) \- (Framework + Tests)
- Add multigroups tests cases for `test_assign_groups_guess` ([#3979](https://github.com/wazuh/wazuh-qa/pull/3979)) \- (Tests)
- Add new group_hash case and update the `without condition` case output in `wazuh_db/sync_agent_groups_get` ([#3959](https://github.com/wazuh/wazuh-qa/pull/3959)) \- (Tests)
- Add markers for each system test environment ([#3961](https://github.com/wazuh/wazuh-qa/pull/3961)) \- (Framework + Tests)
- Adapt binary performance module to wazuh-cluster script renaming ([#3944](https://github.com/wazuh/wazuh-qa/pull/3944)) \- (Framework)
- Add an option to store logs in system tests ([#2445](https://github.com/wazuh/wazuh-qa/pull/2445)) \- (Framework + Tests)
- Add new test to check cpe_helper.json file ([#3731](https://github.com/wazuh/wazuh-qa/pull/3731))
- Add integration test to check statistics format ([#3813](https://github.com/wazuh/wazuh-qa/pull/3813)) \- (Framework + Tests)
- Add new test to check vulnerable packages with triaged null([#3587](https://github.com/wazuh/wazuh-qa/pull/3587)) \- (Framework + Tests)
- Add new tests analysid handling of invalid/empty rule signature IDs ([#3649](https://github.com/wazuh/wazuh-qa/pull/3649)) \- (Framework + Tests)
- Add integration test to check agent database version ([#3768](https://github.com/wazuh/wazuh-qa/pull/3768)) \- (Tests)
- Add new test to check if syslog message are parsed correctrly in the `archives.json` file ([#3609](https://github.com/wazuh/wazuh-qa/pull/3609)) \- (Framework + Tests)
- Add new logging tests for analysisd EPS limitation ([#3509](https://github.com/wazuh/wazuh-qa/pull/3509)) \- (Framework + Tests)
- New testing suite for checking analysisd EPS limitation ([#2947](https://github.com/wazuh/wazuh-qa/pull/3181)) \- (Framework + Tests)
- Add stress results comparator tool ([#3478](https://github.com/wazuh/wazuh-qa/pull/3478)) \- (Tools)
- Add E2E tests for demo cases ([#3293](https://github.com/wazuh/wazuh-qa/pull/3293)) \- (Framework + Tests)
- Add configuration files for Jenkins automation of system/E2E tests ([#3221](https://github.com/wazuh/wazuh-qa/pull/3221)) \- (Framework)
- New vulnerability Detector integration tests for Ubuntu 22.04 ([#2957](https://github.com/wazuh/wazuh-qa/pull/2957)) \- (Framework + Tests)
- New vulnerability Detector integration tests for Amazon Linux 2022 ([#2955](https://github.com/wazuh/wazuh-qa/pull/2955)) \- (Framework + Tests)
- New vulnerability detector tests for SUSE Linux Enterpise Support ([#2945](https://github.com/wazuh/wazuh-qa/pull/2945)) \- (Framework + Tests)
- New tests for checking API log formats ([#2635](https://github.com/wazuh/wazuh-qa/pull/2635)) \- (Framework + Tests)
- New tests for the migration of agent-group files ([#2815](https://github.com/wazuh/wazuh-qa/pull/2815)) \- (Framework + Tests)
- Add `qa-docs` `v0.1` ([#2649](https://github.com/wazuh/wazuh-qa/pull/2649)) \- (Framework + Tools + Documentation)
- Add test fim with file currently open ([#2300](https://github.com/wazuh/wazuh-qa/pull/2300)) \- (Framework + Tests)
- Test manager sends AR log format as expected ([#2347](https://github.com/wazuh/wazuh-qa/pull/2347)) \- (Framework + Tests)
- Syscollector deltas IT ([#2146](https://github.com/wazuh/wazuh-qa/pull/2146)) \- (Framework + Tests)
- CVEs alerts inventory for Vulnerability Detector - VDT and WDB Integration Tests implementation ([#1243](https://github.com/wazuh/wazuh-qa/pull/1243)) \- (Framework + Tests)
- Analysisd - add new test to check the pre-decoding stage of analysisd ([#2406](https://github.com/wazuh/wazuh-qa/pull/2406)) \- (Tests)
- Add test to check if files can be accessed while FIM has them opened ([#705](https://github.com/wazuh/wazuh-qa/pull/705)) \- (Framework + Tests)
- Analysisd - add a new test to check analysisd socket properties ([#2405](https://github.com/wazuh/wazuh-qa/pull/2405)) \- (Framework + Tests)
- Add system test to check synchronization between agent and manager when one of this was stopped. ([#2536](https://github.com/wazuh/wazuh-qa/pull/2536)) \- (Tests)
- API - Test the format of the logs (JSON logs support) ([#2635](https://github.com/wazuh/wazuh-qa/pull/2635/)) \- (Tests)
- Add a test to check the multigroups shared file content. ([#2746](https://github.com/wazuh/wazuh-qa/pull/2746)) \- (Framework + Tests)
- Add wpk test documentation ([#2409](https://github.com/wazuh/wazuh-qa/pull/2409)) \- (Documentation)

### Changed

- Improve `test_agent_groups_new_cluster_node` ([#3971](https://github.com/wazuh/wazuh-qa/pull/3971)) \- (Tests)
- Improve `test_assign_groups_guess` ([#3901](https://github.com/wazuh/wazuh-qa/pull/3901)) \- (Tests)
- Update `test_cluster_worker_logs_order` test ([#3896](https://github.com/wazuh/wazuh-qa/pull/3896)) \- (Tests)
- Increase NVE download feed test timeout([#3769](https://github.com/wazuh/wazuh-qa/pull/3769)) \- (Tests)
- Adapt wazuhdb integration tests for auto-vacuum ([#3613](https://github.com/wazuh/wazuh-qa/issues/3613)) \- (Tests)
- Update logcollector format test due to audit changes ([#3641](https://github.com/wazuh/wazuh-qa/pull/3641)) \- (Framework)
- Refactor `test_basic_usage_realtime_unsupported` FIM test to avoid using time travel ([#3623](https://github.com/wazuh/wazuh-qa/pull/3623)) \- (Tests)
- Add `monitord.rotate_log` to `local_internal_options` file for `test_macos_format_query` ([#3602](https://github.com/wazuh/wazuh-qa/pull/3602)) \- (Tests)
- Adapt analysisd integration tests for EPS ([#3559](https://github.com/wazuh/wazuh-qa/issues/3559)) \- (Tests)
- Improve `test_remove_audit` FIM test to retry install and remove command ([#3562](https://github.com/wazuh/wazuh-qa/pull/3562)) \- (Tests)
- Update pattern and expected condition for multi_groups tests ([#3565](https://github.com/wazuh/wazuh-qa/pull/3565)) \- (Tests)
- Skip unstable integration tests for gcloud ([#3531](https://github.com/wazuh/wazuh-qa/pull/3531)) \- (Tests)
- Skip unstable integration test for agentd ([#3538](https://github.com/wazuh/wazuh-qa/pull/3538))
- Update wazuhdb_getconfig and EPS limit integration tests ([#3146](https://github.com/wazuh/wazuh-qa/pull/3146)) \- (Tests)
- Refactor: logcollector `test_only_future_events` according to new standard. ([3484](https://github.com/wazuh/wazuh-qa/pull/3484)) \- (Framework + Tests)
- Update python packages scan test to use a file with known vulnerabilities to be skipped ([#3473](https://github.com/wazuh/wazuh-qa/pull/3473)) \- (Framework + Tests)
- Change required version of urllib3 and requests dependencies ([#3315](https://github.com/wazuh/wazuh-qa/pull/3315)) \- (Framework)
- Skip flaky Logcollector tests ([#3218](https://github.com/wazuh/wazuh-qa/pull/3217)) \- (Tests)
- Change how 'service_control' collects clusterd and apid pids ([#3140](https://github.com/wazuh/wazuh-qa/pull/3140)) \- (Framework)
- Change scan test module fixtures to allow use commit instead of branches ([#3134](https://github.com/wazuh/wazuh-qa/issues/3134)) \- (Tests)
- Update syscollector deltas integration tests ([#2921](https://github.com/wazuh/wazuh-qa/pull/2921)) \- (Tests)
- Update deprecated WDB commands ([#2966](https://github.com/wazuh/wazuh-qa/pull/2966)) \- (Tests)
- Move the 'get_datetime_diff' function to 'wazuh-testing' utils module ([#2782](https://github.com/wazuh/wazuh-qa/pull/2782)) \- (Framework + Tests)
- Change method from GET to POST in API login requests ([#2810](https://github.com/wazuh/wazuh-qa/pull/2810)) \- (Framework + Tests)
- Update failed test_basic_configuration_log_format ([#2924](https://github.com/wazuh/wazuh-qa/pull/2650)) \- (Framework + Tests)
- Refactor VDT integration tests: feeds and scan types ([#2650](https://github.com/wazuh/wazuh-qa/pull/2650)) \- (Framework + Tests)
- Refactor: FIM `test_synchronization` according to new standard. Phase 1. ([#2358](https://github.com/wazuh/wazuh-qa/pull/2358)) \- (Framework + Tests)
- Refactor: FIM `test_registry_file_limit` and `test_registry_report_changes`. ([#2478](https://github.com/wazuh/wazuh-qa/pull/2478)) \- (Framework + Tests)
- Refactor: FIM `test_files/test_file_limit` and updated imports to new standard. ([#2501](https://github.com/wazuh/wazuh-qa/pull/2501)) \- (Framework + Tests)
- Adapt ITs related to syscollector deltas ([#2146](https://github.com/wazuh/wazuh-qa/pull/2146)) \- (Framework + Tests)
- Migrate test_age, test_command_monitoring, and test_keep_running of test_logcollector documentation to qa-docs ([#2162](https://github.com/wazuh/wazuh-qa/pull/2162)) \- (Documentation)
- Migrate test_configuration (1/2) of test_logcollector documentation to qa-docs ([#2163](https://github.com/wazuh/wazuh-qa/pull/2163)) \- (Documentation)
- Migrate test_configuration (2/2) of test_logcollector documentation to qa-docs ([#2165](https://github.com/wazuh/wazuh-qa/pull/2165)) \- (Documentation)
- Migrate test_macos of test_logcollector documentation to qa-docs ([#2175](https://github.com/wazuh/wazuh-qa/pull/2175)) \- (Documentation)
- Migrate several test groups of test_logcollector documentation to qa-docs ([#2180](https://github.com/wazuh/wazuh-qa/pull/2180)) \- (Documentation)
- Migrate test_remoted documentation to schema 2.0 ([#2426](https://github.com/wazuh/wazuh-qa/pull/2426)) \- (Documentation)
- Replace callback_generator function to generate_monitoring_callback ([#2535](https://github.com/wazuh/wazuh-qa/pull/2535)) \- (Framework + Tests)
- Analysisd: Reduce execution time of tests with tier 0 ([#2546](https://github.com/wazuh/wazuh-qa/pull/2546)) \- (Tests)
- Adapt logtest ITs given the rules skipping ([#2200](https://github.com/wazuh/wazuh-qa/pull/2200)) \- (Tests)
- Updated the Authd response when a multigroup is too long ([#3746](https://github.com/wazuh/wazuh-qa/pull/3746)) \- (Tests)
- Refactor ITs related to syscollector deltas alerts ([#3579](https://github.com/wazuh/wazuh-qa/pull/3579)) \- (Tests)

### Fixed

- Fix `test_assign_agent_group_with_enrollment` ([#3956](https://github.com/wazuh/wazuh-qa/pull/3956)) \- (Tests)
- Fix `test_file_limit_delete_full` module ([#3990](https://github.com/wazuh/wazuh-qa/pull/3990)) \- (Tests)
- Fix test_agent_groups system test ([#3955](https://github.com/wazuh/wazuh-qa/pull/3964)) \- (Tests)
- Fix Solaris agent provision schema ([#3750](https://github.com/wazuh/wazuh-qa/issues/3744)) \- (Framework)
- Fix wazuh-db integration tests for agent-groups ([#3926](https://github.com/wazuh/wazuh-qa/pull/3926)) \- (Tests + Framework)
- Fix `test_set_agent_groups` ([#3920](https://github.com/wazuh/wazuh-qa/pull/3920)) \- (Tests)
- Fix test_sync_agent_groups_get, replace hardcoded hash to a dinamically calculated one ([#3895](https://github.com/wazuh/wazuh-qa/pull/3895)) \- (Framework + Tests)
- Fix `test_agent_groups` ([#3889](https://github.com/wazuh/wazuh-qa/pull/3889)) \- (Tests + Framework)
- Fix test_db_backup for Ubuntu OS ([#3802](https://github.com/wazuh/wazuh-qa/pull/3802)) \- (Tests)
- Fix Yara and VirusTotal E2E basic usage tests ([#3660](https://github.com/wazuh/wazuh-qa/pull/3660)) \- (Tests)
- Fix commit option of the scan module for master case ([#3157](https://github.com/wazuh/wazuh-qa/pull/3157)) \- (Tests)
- Fix Vulnerability Detector IT: test_validate_feed_content yaml cases had wrong extension. ([#3299](https://github.com/wazuh/wazuh-qa/pull/3299)) \- (Tests)
- Fix Analysisd IT: test_syscollector_events failure on wait_for_analysisd_startup. ([#3110](https://github.com/wazuh/wazuh-qa/pull/3110)) \- (Tests)
- Fix GCloud IT: test_max_messages error not received expected messages - ([#3083](https://github.com/wazuh/wazuh-qa/pull/3083)) \- (Tests)
- Fix Solaris and Macos FIM integration tests failures ([#2976](https://github.com/wazuh/wazuh-qa/pull/2976)) \- (Framework + Tests)
- Fix the unstable FIM tests that need refactoring ([#2458](https://github.com/wazuh/wazuh-qa/pull/2458)) \- (Framework + Tests)
- Fix version validation in qa-ctl config generator ([#2454](https://github.com/wazuh/wazuh-qa/pull/2454)) \- (Framework)
- Fix invalid reference for test_api_endpoints_performance.py xfail items ([#3378](https://github.com/wazuh/wazuh-qa/pull/3378)) \- (Tests)
- Fix undeclared API token variable in multigroups system tests ([#3674](https://github.com/wazuh/wazuh-qa/pull/3674)) \- (Framework + Tests)
- Fix error in requirements.txt ([#3689](https://github.com/wazuh/wazuh-qa/pull/3689)) \- (Framework)
- Fix sleep time in `test_agent_default_group_added`. ([#3692](https://github.com/wazuh/wazuh-qa/pull/3692)) \- (Tests)
- Fix syscollector deltas integration tests. ([#3695](https://github.com/wazuh/wazuh-qa/pull/3695)) \- (Tests)
- Fix test_response_postprocessing: duplicated slash in API endpoints ([#4048](https://github.com/wazuh/wazuh-qa/pull/4048)) \- (Tests)

### Removed

- Remove all FIM Integration skipped tests ([#2927](https://github.com/wazuh/wazuh-qa/issues/2927)) \- (Framework + Tests)
- VDT ITs: Remove Debian Stretch test support. ([#3172](https://github.com/wazuh/wazuh-qa/pull/3172)) \- (Tests)

## [4.3.11] - 20-04-2023

Wazuh commit: https://github.com/wazuh/wazuh/commit/776fda906581a1e4ee170c3e7e73a58d69e41f95 \
Release report: https://github.com/wazuh/wazuh/issues/16758

## [4.3.10] - 16-11-2022

Wazuh commit: https://github.com/wazuh/wazuh/commit/89530f11c9e592cd2e551432209b0080f08ff8e5 \
Release report: https://github.com/wazuh/wazuh/issues/15372

## [4.3.9] - 13-10-2022

Wazuh commit: https://github.com/wazuh/wazuh-qa/commit/8af0a5083bd69765f4d7878df9d3b785bb239723 \
Release report: https://github.com/wazuh/wazuh/issues/15090

### Added

- Add a test to check the analysisd socket properties ([#3365](https://github.com/wazuh/wazuh-qa/pull/3365))

## [4.3.8] - 19-09-2022

Wazuh commit: https://github.com/wazuh/wazuh/commit/88bf15d2cbb2040e197e34a94dda0f71f607afad \
Release report: https://github.com/wazuh/wazuh/issues/14827

### Changed

- Update wazuh-logtest messages for integration tests \- (Tests)

## [4.3.7] - 24-08-2022

Wazuh commit: https://github.com/wazuh/wazuh/commit/e2b514bef3d148acd4bcae1a1c7fa8783b82ca3a \
Release report: https://github.com/wazuh/wazuh/issues/14562

### Added
- Added IT test to verify Active Response works with overwritten rules. ([#2984](https://github.com/wazuh/wazuh-qa/pull/2984)) \- (Framework + Tests)
- Add Integratord IT - new test_integratord suite ([#3125](https://github.com/wazuh/wazuh-qa/pull/3125)) \- (Framework + Tests)
- Add system test to check synchronization status in the cluster ([#3180](https://github.com/wazuh/wazuh-qa/pull/3180)) \- (Framework + Tests)
- Add system test to check big files synchronization in the cluster ([#3202](https://github.com/wazuh/wazuh-qa/pull/3202)) \- (Framework + Tests)

### Changed

- Increase framework version of jq and pytest in the requirements file to support python3.10 ([#3107](https://github.com/wazuh/wazuh-qa/pull/3108)) \- (Framework)

## [4.3.6] - 20-07-2022

Wazuh commit: https://github.com/wazuh/wazuh/commit/be15851b8ead7512d9cd4ef1ee18b3b953173211 \
Release report: https://github.com/wazuh/wazuh/issues/14188

### Added

- Add Remoted IT - test_multi_groups ([#3060](https://github.com/wazuh/wazuh-qa/pull/3060)) \- (Framework + Tests)

### Fixed

- Fix GCloud IT - test_max_messages error ([#3006](https://github.com/wazuh/wazuh-qa/pull/3006)) \- (Framework + Tests)
- Fix Remoted IT - test_agent_communication ([#3088](https://github.com/wazuh/wazuh-qa/pull/3088)) \- (Framework)


## [4.3.5] - 29-06-2022

Wazuh commit: https://github.com/wazuh/wazuh/commit/2a2b88bfb2ea30903728372471b33540a3b3d976 \
Release report: https://github.com/wazuh/wazuh/issues/13966

### Fixed

- Fix Solaris and Macos FIM integration failures ([#2977](https://github.com/wazuh/wazuh-qa/pull/2977)) \- (Framework + Tests)


## [4.3.4] - 09-06-2022

Wazuh commit: https://github.com/wazuh/wazuh/commit/ccbc9490bc38718717233c50e3d6daeff102e388 \
Release report: https://github.com/wazuh/wazuh/issues/13669


## [4.3.3] - 01-06-2022

Wazuh commit: https://github.com/wazuh/wazuh/commit/ccbc9490bc38718717233c50e3d6daeff102e388 \
Release report: -


## [4.3.2] - 30-05-2022

Wazuh commit: https://github.com/wazuh/wazuh/commit/5b3d501f5a10c5134b53771f13c48dc94c54beb2 \
Release report: https://github.com/wazuh/wazuh/issues/13629


## [4.3.1] - 18-05-2022

Wazuh commit: https://github.com/wazuh/wazuh/commit/8ee2a5646a12d22bf662b2f59a19c12b4b8d0a4e \
Release report: https://github.com/wazuh/wazuh/issues/13448


## [4.3.0] - 05-05-2022

Wazuh commit: https://github.com/wazuh/wazuh/commit/5bae1c1830dbf11acc8a06e01f7a5a134b767760 \
Release report: https://github.com/wazuh/wazuh/issues/13321

### Added

- Add specific version of libcst to install in python lower than 3.7. ([#2459](https://github.com/wazuh/wazuh-qa/pull/2459))
- Add system test to check synchronization between agent and manager. ([#2443](https://github.com/wazuh/wazuh-qa/pull/2443))
- Make `simulate-api-load` CLI run tasks simultaneously. ([#2392](https://github.com/wazuh/wazuh-qa/pull/2392))
- Add `qa-ctl` `v0.3`. ([#2307](https://github.com/wazuh/wazuh-qa/pull/2307))
- Add `qa-ctl` `v0.2`. ([#2299](https://github.com/wazuh/wazuh-qa/pull/2299))
- Improve the `agent_files_deletion` test . ([#2296](https://github.com/wazuh/wazuh-qa/pull/2296))
- Add scripts to add agents to client.keys, create agent-groups and unsynchronize agents. ([#2295](https://github.com/wazuh/wazuh-qa/pull/2295))
- Add cluster performance test. ([#2130](https://github.com/wazuh/wazuh-qa/pull/2130))
- IT Wazuh-logtest: Ruleset reloading at runtime. ([#2077](https://github.com/wazuh/wazuh-qa/pull/2077))
- Add script to parse and obtain stats from cluster CSVs. ([#2032](https://github.com/wazuh/wazuh-qa/pull/2032))
- Add `qa-ctl` tool v0.1. ([#1895](https://github.com/wazuh/wazuh-qa/pull/1895))
- Enable WPK tests for macOS agents. ([#1853](https://github.com/wazuh/wazuh-qa/pull/1853))
- Create local_internal_options configuration handler fixture. ([#1835](https://github.com/wazuh/wazuh-qa/pull/1835))
- Create file monitoring fixture handler. ([#1833](https://github.com/wazuh/wazuh-qa/pull/1833))
- Create daemon handler fixture for integration test. ([#1826](https://github.com/wazuh/wazuh-qa/pull/1826))
- Add test to check new possible flaws in wodles, framework and API code. ([#1659](https://github.com/wazuh/wazuh-qa/pull/1659))
- Add test to scan all python packages. ([#1652](https://github.com/wazuh/wazuh-qa/pull/1652))
- ITs for logtest verbose mode added. ([#1587](https://github.com/wazuh/wazuh-qa/pull/1587))
- Integration and system tests to ensure removed agent files are deleted. ([#1527](https://github.com/wazuh/wazuh-qa/pull/1527))
- Add wdb checksum range test case. ([#1502](https://github.com/wazuh/wazuh-qa/pull/1502))
- Add integration tests for max_upload_size API option. ([#1494](https://github.com/wazuh/wazuh-qa/pull/1494))
- Add support for Amazon Linux in vulnerability detector. ([#1473](https://github.com/wazuh/wazuh-qa/pull/1473))
- Add tests for invalid config of github and office365 modules. ([#1460](https://github.com/wazuh/wazuh-qa/pull/1460))
- Add test to check the behavior of test_max_fd_win_rt option.. ([#1387](https://github.com/wazuh/wazuh-qa/pull/1387))
- Add FIM Windows 4659 events tests. ([#648](https://github.com/wazuh/wazuh-qa/pull/648))

### Changed

- Migrate `test_rids` documentation to `qa-docs`. ([#2422](https://github.com/wazuh/wazuh-qa/pull/2422))
- Google Cloud. IT Tests: Fixing and rework for 4.3.0-RC2. ([#2420](https://github.com/wazuh/wazuh-qa/pull/2420))
- Refactor: FIM `test_report_changes` according to new standard.  Phase 1. ([#2417](https://github.com/wazuh/wazuh-qa/pull/2417))
- Fix `wazuh-metrics` CLI bug when child processes restart. ([#2416](https://github.com/wazuh/wazuh-qa/pull/2416))
- IT Solaris Jenkins: Fix requirements. ([#2415](https://github.com/wazuh/wazuh-qa/pull/2415))
- Fix the `agent_info_sync` test according to new changes. ([#2411](https://github.com/wazuh/wazuh-qa/pull/2411))
- Migrate test_cpe_indexing documentation to qa-docs. ([#2407](https://github.com/wazuh/wazuh-qa/pull/2407))
- WazuhDB IT: Fix for 4.3. ([#2400](https://github.com/wazuh/wazuh-qa/pull/2400))
- Migrate test_scan_results documentation to qa-docs. ([#2398](https://github.com/wazuh/wazuh-qa/pull/2398))
- Migrate test_general_setting documentation to qa-docs. ([#2387](https://github.com/wazuh/wazuh-qa/pull/2387))
- Migrate test_providers documentation to qa-docs. ([#2377](https://github.com/wazuh/wazuh-qa/pull/2377))
- Update API configuration integration tests. ([#2370](https://github.com/wazuh/wazuh-qa/pull/2370))
- Refactor FIM `test_synchronization` according to new standard (1). ([#2358](https://github.com/wazuh/wazuh-qa/pull/2358))
- Migrate test_feeds documentation to qa-docs. ([#2357](https://github.com/wazuh/wazuh-qa/pull/2357))
- Fix autoconfigure `test_add_old_resource`. ([#2356](https://github.com/wazuh/wazuh-qa/pull/2356))
- Migrate test_wazuh_db documentation to qa-docs. ([#2346](https://github.com/wazuh/wazuh-qa/pull/2346))
- Adapt `wazuh-metrics` and `data-visualizer` CLIs to handle multiprocessing. ([#2278](https://github.com/wazuh/wazuh-qa/pull/2278))
- Change `time_to_sync`  variable. ([#2275](https://github.com/wazuh/wazuh-qa/pull/2275))
- Bump pytest-html dependency. ([#2205](https://github.com/wazuh/wazuh-qa/pull/2205))
- Update remoted CSV headers in visualization tool. ([#2202](https://github.com/wazuh/wazuh-qa/pull/2202))
- Migrate `test_rootcheck` documentation to qa-docs. ([#2194](https://github.com/wazuh/wazuh-qa/pull/2194))
- Migrate `test_logtest` documentation to `qa-docs`. ([#2191](https://github.com/wazuh/wazuh-qa/pull/2191))
- Migrate test_office365 documentation to `qa-docs`. ([#2181](https://github.com/wazuh/wazuh-qa/pull/2181))
- fix: Change logtest custom rules ids. ([#2177](https://github.com/wazuh/wazuh-qa/pull/2177))
- Authd replacement configurations QA. ([#2171](https://github.com/wazuh/wazuh-qa/pull/2171))
- Migrate `test_github` documentation to `qa-docs`. ([#2144](https://github.com/wazuh/wazuh-qa/pull/2144))
- Migrate `test_glcoud` documentation to `qa-docs`. ([#2141](https://github.com/wazuh/wazuh-qa/pull/2141))
- Merge 4.2 into master branch . ([#2132](https://github.com/wazuh/wazuh-qa/pull/2132))
- Migrate `test_auth` documentation to `qa-docs`. ([#2129](https://github.com/wazuh/wazuh-qa/pull/2129))
- Migrate `test_registry_restrict` and `test_registry_tags` of `test_fim/test_registry`, and `test_fim/test_synchronization` documentation to `qa-docs`. ([#2128](https://github.com/wazuh/wazuh-qa/pull/2128))
- Migrate `test_registry_report_changes` of `test_fim/test_registry` documentation to `qa-docs`. ([#2127](https://github.com/wazuh/wazuh-qa/pull/2127))
- Migrate `test_registry_file_limit`, `test_registry_multiple_registries`, and `test_registry_recursion_level` of `test_fim/test_registry` documentation to `qa-docs`. ([#2126](https://github.com/wazuh/wazuh-qa/pull/2126))
- Migrate `test_registry_checks`, `test_registry_ignore`, and `test_registry_nodiff` of `test_fim/test_registry` documentation to `qa-docs`. ([#2125](https://github.com/wazuh/wazuh-qa/pull/2125))
- Migrate `test_registry_basic_usage` of `test_fim/test_registry` documentation to `qa-docs`. ([#2124](https://github.com/wazuh/wazuh-qa/pull/2124))
- Migrate `test_registry_ambiguous_confs` of `test_fim/test_registry` documentation to `qa-docs`. ([#2123](https://github.com/wazuh/wazuh-qa/pull/2123))
- Migrate `test_tags`, `test_timezone_changes`, `test_wildcards_complex`, and `test_windows_audit_interval` of `test_fim/test_files` documentation to `qa-docs`. ([#2122](https://github.com/wazuh/wazuh-qa/pull/2122))
- Migrate `test_scan`, `test_skip`, and `test_stats_integrity_sync` of `test_fim/test_files` documentation to `qa-docs`. ([#2121](https://github.com/wazuh/wazuh-qa/pull/2121))
- Migrate `test_fim/test_files/test_report_changes` documentation to `qa-docs`. ([#2120](https://github.com/wazuh/wazuh-qa/pull/2120))
- Migrate `test_process_priority`, `test_recursion_level`, and `test_restrict` of `test_fim/test_files` documentation to `qa-docs`. ([#2118](https://github.com/wazuh/wazuh-qa/pull/2118))
- Migrate `test_multiple_dirs`, `test_nodiff`, and `test_prefilter_cmd` of `test_fim/test_files` documentation to `qa-docs`. ([#2117](https://github.com/wazuh/wazuh-qa/pull/2117))
- Migrate `test_max_eps`, `test_max_files_per_second`, and `test_moving_files` of `test_fim/test_files` documentation to `qa-docs`. ([#2115](https://github.com/wazuh/wazuh-qa/pull/2115))
- Migrate `test_ignore`, `test_inotify`, and `test_invalid` of `test_fim/test_files` documentation to `qa-docs`. ([#2114](https://github.com/wazuh/wazuh-qa/pull/2114))
- Migrate `test_fim/test_files/test_follow_symbolic_link` documentation to `qa-docs`. ([#2112](https://github.com/wazuh/wazuh-qa/pull/2112))
- Migrate `test_env_variables` and `test_file_limit` of `test_fim/test_files` documentation to `qa-docs`. ([#2111](https://github.com/wazuh/wazuh-qa/pull/2111))
- Migrate `test_benchmark` and `test_checks` of `test_fim/test_files` documentation to `qa-docs`. ([#2110](https://github.com/wazuh/wazuh-qa/pull/2110))
- Migrate `test_basic_usage` of `test_fim/test_files` documentation to `qa-docs`. ([#2109](https://github.com/wazuh/wazuh-qa/pull/2109))
- Migrate `test_ambiguous_confs` and `test_audit` of `test_fim/test_files` documentation to qa-docs. ([#2108](https://github.com/wazuh/wazuh-qa/pull/2108))
- Migrate `test_api` documentation to `qa-docs`. ([#2107](https://github.com/wazuh/wazuh-qa/pull/2107))
- Migrate `test_analysisd` documentation to `qa-docs`. ([#2047](https://github.com/wazuh/wazuh-qa/pull/2047))
- Migrate `test_agentd` documentation to `qa-docs`. ([#2006](https://github.com/wazuh/wazuh-qa/pull/2006))
- Migrate `test_active_response` documentation to `qa-docs`. ([#1960](https://github.com/wazuh/wazuh-qa/pull/1960))
- Fix requirements in master. ([#2063](https://github.com/wazuh/wazuh-qa/pull/2063))
- Update system tests for agent key polling. ([#2119](https://github.com/wazuh/wazuh-qa/pull/2119))
- macOS logcollector - Fixes and new tests. ([#2043](https://github.com/wazuh/wazuh-qa/pull/2043))
- Update API performance tests. ([#1881](https://github.com/wazuh/wazuh-qa/pull/1881))
- Integrate qa-docs into wazuh-qa framework. ([#1854](https://github.com/wazuh/wazuh-qa/pull/1854))
- Update user used by `Kibana` in the cluster performance tests. ([#1822](https://github.com/wazuh/wazuh-qa/pull/1822))
- Fix cached dependencies, typos and debian repos. ([#1732](https://github.com/wazuh/wazuh-qa/pull/1732))
- Adapt the JSON event schema to parse WIN perms in JSON. ([#1541](https://github.com/wazuh/wazuh-qa/pull/1541))
- Update API performance tests. ([#1519](https://github.com/wazuh/wazuh-qa/pull/1519))
- Rework of simulate agents script. Add new balance mode to distribute EPS between agents. ([#1491](https://github.com/wazuh/wazuh-qa/pull/1491))
- Fix missing argument in test_macos_format_basic IT. ([#1478](https://github.com/wazuh/wazuh-qa/pull/1478))
- Check if scheduled mode is set when realtime is not available. ([#1474](https://github.com/wazuh/wazuh-qa/pull/1474))

### Removed
- Remove unnecessary `CLIENT_KEYS_PATH`. ([#2419](https://github.com/wazuh/wazuh-qa/pull/2419))
- Remove deprecated configurations. ([#2380](https://github.com/wazuh/wazuh-qa/pull/2380))
- Remove deprecated test_use_only_authd. ([#2294](https://github.com/wazuh/wazuh-qa/pull/2294))
- Remove expected `force` option from the received request in the `agent_enrollment` system tests. ([#2289](https://github.com/wazuh/wazuh-qa/pull/2289))
- Remove old check. ([#2281](https://github.com/wazuh/wazuh-qa/pull/2281))
- Remove the disk i/o % usage calculation from the performance tools. ([#1897](https://github.com/wazuh/wazuh-qa/pull/1897))
- Remove FIM hard link tests. ([#1485](https://github.com/wazuh/wazuh-qa/pull/1485))


## [v4.2.0]
### Added
- Add agent labels to agent simulator tool [#1153](https://github.com/wazuh/wazuh-qa/pull/1153)
- Add the capability to know which CVE’s affect an agent [#7479](https://github.com/wazuh/wazuh/issues/7479)
- Add new tests for Wazuh-DB insert commands in agents' CVEs table [#1092](https://github.com/wazuh/wazuh-qa/pull/1092)
- Add integration tests for syslog [#1086](https://github.com/wazuh/wazuh-qa/pull/1086)
- Add remoted integration tests: basic configuration tests [#1073](https://github.com/wazuh/wazuh-qa/pull/1073)
- Add the tier 0 integration tests for wazuh-remoted [#1024](https://github.com/wazuh/wazuh-qa/issues/1024)
- Add new features to the Agent simulator [#1106](https://github.com/wazuh/wazuh-qa/pull/1106)
- Add new integration tests to cover the stats of wazuh-agentd [#1039](https://github.com/wazuh/wazuh-qa/pull/1039)
- Add the documentation of Wazuh-QA repository [#1066](https://github.com/wazuh/wazuh-qa/pull/1066)
- Add new functionality for mocking agents [#1054](https://github.com/wazuh/wazuh-qa/pull/1054)
- Add support to `wodle` sections for ossec.conf generator tool [#1048](https://github.com/wazuh/wazuh-qa/pull/1048)
- Add new tests for Active Response [#1029](https://github.com/wazuh/wazuh-qa/pull/1029)
- Add focal feed and improve vulnerability scan tests [#1025](https://github.com/wazuh/wazuh-qa/pull/1025)
- Add new cases to test_env_variables to check some possible errors [#1014](https://github.com/wazuh/wazuh-qa/pull/1014)
- Add a test to verify no duplicate entries for vulnerability detector [#1010](https://github.com/wazuh/wazuh-qa/pull/1010)
- Add new case to test_basic_usage_changes to check wildcards [#1009](https://github.com/wazuh/wazuh-qa/pull/1009)
- Add some cases in test_ignore_valid, to check entire disk ignore [#1000](https://github.com/wazuh/wazuh-qa/pull/1000)
- Add new test case for duplicate registry entries [#998](https://github.com/wazuh/wazuh-qa/pull/998)
### Changed
- Rename sockets directory according to the product [#1090](https://github.com/wazuh/wazuh-qa/pull/1090)
- Improve the stop/start behavior of DB's related functions [#1068](https://github.com/wazuh/wazuh-qa/pull/1068)
- Update mock_vulnerability_scan fixture from vulnerability scan tests [#1058](https://github.com/wazuh/wazuh-qa/pull/1058)
- Update insert_vulnerability to meet new constrains [#1059](https://github.com/wazuh/wazuh-qa/pull/1059)
- Refactor the code to be PEP8 compliance [#1043](https://github.com/wazuh/wazuh-qa/pull/1043)
- Deprecate the ossec-init.conf [#1013](https://github.com/wazuh/wazuh-qa/pull/1013)
- Rename ossec-control in framework tests [#983](https://github.com/wazuh/wazuh-qa/pull/983)
- Change names of daemons in integration tests [#973](https://github.com/wazuh/wazuh-qa/pull/973)
- Rename all ossec-control references [#965](https://github.com/wazuh/wazuh-qa/pull/965)
### Fixed
- Fix an error in the Active Response tests related to the configuration file [#1080](https://github.com/wazuh/wazuh-qa/pull/1080)
- Fix an error in the Agent simulator while parsing the messages received from the manager [#1084](https://github.com/wazuh/wazuh-qa/pull/1084).
- Fix msu tests for Windows 10 [#1075](https://github.com/wazuh/wazuh-qa/pull/1075)
- Fix sqlite3.OperationalError: no such table: VULNERABILITIES error [#1067](https://github.com/wazuh/wazuh-qa/pull/1067)
- Fix test_general_settings_ignore_time test [#1056](https://github.com/wazuh/wazuh-qa/pull/1056)
- Avoid problematic race-condition on VD integration tests for Windows [#1047](https://github.com/wazuh/wazuh-qa/pull/1047)
- QA Integration tests stabilization [#1002](https://github.com/wazuh/wazuh-qa/pull/1002)
### Deleted
- Deleted `behind_proxy_server` API config test. ([#1065](https://github.com/wazuh/wazuh-qa/pull/1065))<|MERGE_RESOLUTION|>--- conflicted
+++ resolved
@@ -2,7 +2,6 @@
 
 All notable changes to this project will be documented in this file.
 
-<<<<<<< HEAD
 ## [4.9.0] - TBD
 
 ### Added
@@ -24,12 +23,9 @@
 - Fixed agent_simulator response for active-response configuration commands. ([#4895](https://github.com/wazuh/wazuh-qa/pull/4895)) \- (Framework)
 - Fixed stability in cluster reliability tests. ([#5448](https://github.com/wazuh/wazuh-qa/pull/5448)) \- (Framework)
 
-## [4.8.0] - TBD
-=======
 ## [4.8.1] - TBD
 
 ## [4.8.0] - 12/06/2024
->>>>>>> 3cd69e3b
 
 ### Added
 
