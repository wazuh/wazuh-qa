# Changelog

All notable changes to this project will be documented in this file.

<<<<<<< HEAD
## [4.8.1] - TBD
=======
## [4.9.0] - TBD

### Added

- Add integration tests for Update field to CPE_Helper. ([#4574](https://github.com/wazuh/wazuh-qa/pull/4574)) \- (Core)
>>>>>>> 9290c487

## [4.8.0] - TBD

### Added

- Migrate Wazuh Ansibles Roles. ([#4642](https://github.com/wazuh/wazuh-qa/pull/4642)) \- (Framework)
- Add scans environment setup documentation. ([#4444](https://github.com/wazuh/wazuh-qa/pull/4444)) \- (Tests)
- Add system test for global group hash ([#4015](https://github.com/wazuh/wazuh-qa/pull/4015)) \- (Tests)
- Add tests for new FIM audit buffer option. ([#4485](https://githubhttps://github.com/wazuh/wazuh-qa/pull/4497#pullrequestreview-1654748331.com/wazuh/wazuh-qa/pull/4485)) \- (Framework + tests)
- Add tests for merged.mg file generation. ([#4129](https://github.com/wazuh/wazuh-qa/pull/4129)) \- (Tests)
- Added tests for checking agent status upon ungraceful closure.([#4146](https://github.com/wazuh/wazuh-qa/pull/4146)) \- (Tests)
- Agent syncronization testing after group deleting ([#4143](https://github.com/wazuh/wazuh-qa/pull/4143)) \- (Tests)
- Add test for AWS Custom Logs. ([#4675](https://github.com/wazuh/wazuh-qa/pull/4675)) \- (Tests)

### Changed

- Updated Filebeat module to 0.3 ([#4700](https://github.com/wazuh/wazuh-qa/pull/4700)) \- (Framework)
- Change database v13 to v12. ([#4677](https://github.com/wazuh/wazuh-qa/pull/4677)) \- (Tests)
- Enable Windows Vulnerability Detector E2E. ([#4251](https://github.com/wazuh/wazuh-qa/pull/4251)) \- (Tests)
- Update certifi library due to a vulnerability. ([#4486](https://github.com/wazuh/wazuh-qa/pull/4486)) \- (Tests)
- Enable Ubuntu Vulnerability Detector E2E. ([#4252](https://github.com/wazuh/wazuh-qa/pull/4252)) \- (Tests)
- Update _wazuh_db_ schema database version ([#4353](https://github.com/wazuh/wazuh-qa/pull/4353)) \- (Tests)
- Update the JSON schema with the required fields for the output content of the migration tool ([#4375](https://github.com/wazuh/wazuh-qa/pull/4375)) \- (Tests)
- Update framework known flaws file ([#4443](https://github.com/wazuh/wazuh-qa/pull/4443)) \- (Tests)
- Align migration tool system tests to the tool's new output directory structure ([#4561](https://github.com/wazuh/wazuh-qa/pull/4561)) \- (Tests)
- Update the migration tool's system tests to match the new log file naming convention ([#4618](https://github.com/wazuh/wazuh-qa/pull/4618)) \- (Tests)

### Fixed

- Fix hardcoded python interpreter in qa_framework role. ([#4658](https://github.com/wazuh/wazuh-qa/pull/4658)) \- (Framework)
- Fix duplicated jq dependency ([#4678](https://github.com/wazuh/wazuh-qa/pull/4678)) \- (Framework)

## [4.7.1] - TBD

### Changed

- Add XFAIL mark to Cluster reliability logs test. ([#4706](https://github.com/wazuh/wazuh-qa/pull/4706)) \- (Tests)

## [4.7.0] - 27/11/2023

### Added

- Add callbacks and IT tests for Integratord options tag. ([#4166](https://github.com/wazuh/wazuh-qa/pull/4166)) \- (Framework + tests)
- Add vulnerability Detector integration tests for Amazon Linux 2023 ([#4482](https://github.com/wazuh/wazuh-qa/pull/4482)) \- (Core)

### Changed

- Revert a pattern log in analysisd test ([#4688](https://github.com/wazuh/wazuh-qa/pull/4688)) \- (Framework)
- Clean environment between basic_cluster tests ([#4656](https://github.com/wazuh/wazuh-qa/pull/4656)) \- (Tests)
- Upgrade gcc version in system tests image ([#4655](https://github.com/wazuh/wazuh-qa/pull/4655)) \- (Framework)
- Add option to run some logcollector tests isolated (without a manager) ([#4226](https://github.com/wazuh/wazuh-qa/pull/4226)) \- (Tests + Framework)
- Update code analysis and dependencies known flaws. ([#4083](https://github.com/wazuh/wazuh-qa/pull/4083)) \- (Tests)
- Update _wazuh_db_ schema database version([#4405](https://github.com/wazuh/wazuh-qa/pull/4405)) \- (Tests)
- Update framework known flaws file ([#4313](https://github.com/wazuh/wazuh-qa/pull/4313)) \- (Tests)

### Fixed

- Deprecate source installation in System Tests ([#4686](https://github.com/wazuh/wazuh-qa/pull/4686)) \- (Framework)
- Update default vacuum settings in IT ([#4671](https://github.com/wazuh/wazuh-qa/pull/4671)) \- (Tests)
- Fix registry wildcards path ([#4400](https://github.com/wazuh/wazuh-qa/pull/4400)) \- (Tests)
- Fix warnings in the rids tests([#4151](https://github.com/wazuh/wazuh-qa/pull/4151)) \- (Framework + Tests)

## [4.6.0] - 31/10/2023

### Added

- Add EC2 information for system tests. ([#4536](https://github.com/wazuh/wazuh-qa/pull/4536)) \- (Documentation)
- Add Debian Bookworm VDT IT support. ([#4463](https://github.com/wazuh/wazuh-qa/pull/4463)) \- (Tests)
- Add new test cases for the `discard_regex` functionality of `CloudWatchLogs` and `Inspector` services. ([#4278](https://github.com/wazuh/wazuh-qa/pull/4278)) \- (Tests)
- Add Windows location wildcards tests ([#4263](https://github.com/wazuh/wazuh-qa/pull/4263)) \- (Tests + Framework)
- New 'SCA' test suite and framework. ([#3566](https://github.com/wazuh/wazuh-qa/pull/3566)) \- (Framework + Tests)
- Add integration tests for AWS module. ([#3911](https://github.com/wazuh/wazuh-qa/pull/3911)) \- (Framework + Tests + Documentation)
- Add tests for msu patches with no associated CVE . ([#4009](https://github.com/wazuh/wazuh-qa/pull/4009)) \- (Framework + Tests)
- Add tests with new options to avoid FIM synchronization overlapping. ([#3318](https://github.com/wazuh/wazuh-qa/pull/3318)) \- (Framework + tests)
- Add Logcollector millisecond granularity support test case ([#3910](https://github.com/wazuh/wazuh-qa/pull/3910)) \- (Tests)
- Add Windows System folders FIM monitoring tests ([#3720](https://github.com/wazuh/wazuh-qa/pull/3720)) \- (Tests)
- Add 'test_whodata_policy_changes' tests ([#3627](https://github.com/wazuh/wazuh-qa/pull/3627)) \- (Framework + Tests)
- Add test to check if active-response netsh generates alerts when firewall is disabled. ([#3787](https://github.com/wazuh/wazuh-qa/pull/3787)) \- (Framework + Tests)
- Add new tests for logcollector 'ignore' and 'restrict' options ([#3582](https://github.com/wazuh/wazuh-qa/pull/3582)) \- (Tests)
- Add 'Force reconnect' feature to agent_simulator tool. ([#3111](https://github.com/wazuh/wazuh-qa/pull/3111)) \- (Tools)
- Add new module to support migration tool. ([#3837](https://github.com/wazuh/wazuh-qa/pull/3837))
- Add IT tests FIM registry monitoring using wildcards. ([#4270](https://github.com/wazuh/wazuh-qa/pull/4270)) \- (Framework + Tests)
- Update schema database version ([#4128](https://github.com/wazuh/wazuh-qa/pull/4128)) \- (Tests)
- Update framework known flaws files ([#4380](https://github.com/wazuh/wazuh-qa/pull/4380)) \- (Tests)
- Add tests for Vulnerability Detector: Red Hat 9 support ([#4497](https://github.com/wazuh/wazuh-qa/pull/4497)) \- (Tests)
- Add AlmaLinux VDT IT support ([#4376](https://github.com/wazuh/wazuh-qa/pull/4376)) \- (Tests)
- Add new FIM test to verify checks in configuration ([#4373](https://github.com/wazuh/wazuh-qa/pull/4373)) \- (Tests)

### Changed

- `Agentless_cluster` system tests timeout changed in order to reduce EC2 requirements ([#4534](https://github.com/wazuh/wazuh-qa/pull/4534)) \- (Tests)
- Skip `test_authd_ssl_options` cases that use TLS 1.1 causing errors on several OpenSSL versions. ([#4229](https://github.com/wazuh/wazuh-qa/pull/4229)) \- (Tests)
- Update database version ([#4467](https://github.com/wazuh/wazuh-qa/pull/4467)) \- (Tests)
- Remove versionStartIncluding from NVD custom feed ([#4441](https://github.com/wazuh/wazuh-qa/pull/4441)) \- (Tests)
- Updated syscollector wmodules prefix ([#4384](https://github.com/wazuh/wazuh-qa/pull/4384)) \- (Framework)
- Replace embedded python invocations with generic `python3`. ([#4186](https://github.com/wazuh/wazuh-qa/pull/4186)) - (Tests)
- Fix FIM test_large_changes test suite ([#3948](https://github.com/wazuh/wazuh-qa/pull/3948)) \- (Tests)
- Update `get_test_cases_data` function so it handles fim_mode parameter ([#4185](https://github.com/wazuh/wazuh-qa/pull/4185)) \- (Framework)
- Change FIM `regular_file_cud` and `EventChecker` file modification steps ([#4183](https://github.com/wazuh/wazuh-qa/pull/4183)) \- (Framework + Tests)
- Refactor library to change the environment ([#4145](https://github.com/wazuh/wazuh-qa/pull/4145)) \- (Framework)
- Improve the way that environment data is managed ([#4059](https://github.com/wazuh/wazuh-qa/pull/4059)) \- (Framework)
- Update FIM test_ambiguous_confs IT to new framework ([#4121](https://github.com/wazuh/wazuh-qa/pull/4121)) \- (Tests + Framework)
- Update `test_logcollector` invalid configs log level ([#4094](https://github.com/wazuh/wazuh-qa/pull/4094)) \- (Tests)
- Update `test_office365` to support the new tag `API_TYPE` ([#4065](https://github.com/wazuh/wazuh-qa/pull/4065)) \- (Framework + Tests)
- Update `test_wazuh_db` & `test_enrollment` to support new column `status_code` and new value on the enrollment `payload`. ([#4021](https://github.com/wazuh/wazuh-qa/pull/4021)) \- (Tests)
- Update FIM `test_audit` tests to new framework ([#3939](https://github.com/wazuh/wazuh-qa/pull/3939)) \- (Framework + Tests)
- Update FIM test to new FIM DBSync process  ([#2728](https://github.com/wazuh/wazuh-qa/pull/2728)) \- (Framework + Tests)
- Update file_limit and registry_limit tests ([#3280](https://github.com/wazuh/wazuh-qa/pull/3280)) \- (Tests)
- Change expected timestamp for proftpd analysisd test predecoder test case ([#3900](https://github.com/wazuh/wazuh-qa/pull/3900)) \- (Tests)
- Skip test_large_changes test module ([#3783](https://github.com/wazuh/wazuh-qa/pull/3783)) \- (Tests)
- Update report_changes tests ([#3405](https://github.com/wazuh/wazuh-qa/pull/3405)) \- (Tests)
- Update Authd force_insert tests ([#3379](https://github.com/wazuh/wazuh-qa/pull/3379)) \- (Tests)
- Update cluster logs in reliability tests ([#2772](https://github.com/wazuh/wazuh-qa/pull/2772)) \- (Tests)
- Use correct version format in agent_simulator tool ([#3198](https://github.com/wazuh/wazuh-qa/pull/3198)) \- (Tools)
- Upgrade PyYAML to 6.0.1. ([#4326](https://github.com/wazuh/wazuh-qa/pull/4326)) \- (Framework)
- Update schema database version ([#4128](https://github.com/wazuh/wazuh-qa/pull/4128)) \- (Tests)
- Update framework known flaws files ([#4380](https://github.com/wazuh/wazuh-qa/pull/4380)) \- (Tests)

### Fixed

- Fix Integration Test FIM tests skip marks changed ([#4569] (https://github.com/wazuh/wazuh-qa/pull/4569)) \- (Tests)
- Fix invalid AR conf in integration tests ([#4521](https://github.com/wazuh/wazuh-qa/pull/4521)) \- (Tests)
- Fix an error in AR library and test ([#4511](https://github.com/wazuh/wazuh-qa/pull/4511)) \- (Framework + Tests)
- Fix provisioned pytest failure fixed ([#4520](https://github.com/wazuh/wazuh-qa/pull/4520)) \- (Framework)
- Fix FIM framework to validate path in event correctly ([#4390](https://github.com/wazuh/wazuh-qa/pull/4390)) \- (Framework)
- Fix an error related to logs format in reliability test ([#4387](https://github.com/wazuh/wazuh-qa/pull/4387)) \- (Tests)
- Fix boto3 version requirement for legacy OS ([#4150](https://github.com/wazuh/wazuh-qa/pull/4150)) \- (Framework)
- Fix cases yaml of the analysisd windows registry IT ([#4149](https://github.com/wazuh/wazuh-qa/pull/4149)) \- (Tests)
- Fix a bug in on Migration tool's library ([#4106](https://github.com/wazuh/wazuh-qa/pull/4106)) \- (Framework)
- Fix imports and add windows support for test_report_changes_and_diff IT ([#3548](https://github.com/wazuh/wazuh-qa/issues/3548)) \- (Framework + Tests)
- Fix a regex error in the FIM integration tests ([#3061](https://github.com/wazuh/wazuh-qa/issues/3061)) \- (Framework + Tests)
- Fix an error in the cluster performance tests related to CSV parser ([#2999](https://github.com/wazuh/wazuh-qa/pull/2999)) \- (Framework + Tests)
- Fix bug in the framework on migration tool ([#4027](https://github.com/wazuh/wazuh-qa/pull/4027)) \- (Framework)
- Fix test cluster / integrity sync system test and configuration to avoid flaky behavior ([#4406](https://github.com/wazuh/wazuh-qa/pull/4406)) \- (Tests)
- Fix misspelling regex and error in test_cluster_connection ([#4392](https://github.com/wazuh/wazuh-qa/pull/4392)) \- (Tests)
- Fix test validate feed content - Canonical ([#4381](https://github.com/wazuh/wazuh-qa/pull/4381)) \- (Tests)
- Fix flaky test in AR suite (excecd) ([#4360](https://github.com/wazuh/wazuh-qa/pull/4360)) \- (Tests)
- Fix registry wildcards path ([#4357](https://github.com/wazuh/wazuh-qa/pull/4357)) \- (Tests)

## [4.5.4] - 24/10/2023

Wazuh commit: https://github.com/wazuh/wazuh/commit/48870c11207b1f0ba20ae29688d75564bfc04489 \
Release report: https://github.com/wazuh/wazuh/issues/19764

## [4.5.3] - 10/10/2023

Wazuh commit: https://github.com/wazuh/wazuh/commit/388ce54b704d7b6aa2dda1b30258ad1642b26a2d \
Release report: https://github.com/wazuh/wazuh/issues/19446

### Changed

- Update the cluster master logs reliability test to run with python 3.7 [#4445](https://github.com/wazuh/wazuh-qa/pull/4478) \- (Tests)
- Update ITs URL for SUSE OVAL ([#4496](https://github.com/wazuh/wazuh-qa/pull/4496/))

### Fixed

- Fix enrollment system tests ([#4562](https://github.com/wazuh/wazuh-qa/pull/4562/)) \- (Tests)
- Update the request method used to call the login API endpoint. ([#4492](https://github.com/wazuh/wazuh-qa/pull/4492)) \- (Tests)
- Enhancing the handling of authd and remoted simulators in case of restart failures ([#Wazuh-jenkins#3487](https://github.com/wazuh/wazuh-qa/pull/4205)) \- (Tests)
- Fix py dependency version to install for Windows after the change to Python 3.11([#4523](https://github.com/wazuh/wazuh-qa/pull/4523)) \- (Framework)

## [4.5.2] - 06-08-2023

Wazuh commit: https://github.com/wazuh/wazuh/commit/2efea7428ad34bce8ea0bd32d56b5faccad114a6 \
Release report: https://github.com/wazuh/wazuh/issues/18794

### Changed

- Update ITs URL for Debian OVAL ([#4491](https://github.com/wazuh/wazuh-qa/pull/4491)) \- (Tests)
- Syscollector package inventory deltas fix ([#4483](https://github.com/wazuh/wazuh-qa/pull/4483)) \- (Tests)
- Update schema sys_programs table ([#4451](https://github.com/wazuh/wazuh-qa/pull/4451)) \- (Tests)
- Update enrollment logs in system test ([#4442](https://github.com/wazuh/wazuh-qa/pull/4442)) \- (Tests)
- Fix one_manager_agent environment provisioning by packages for system tests ([#4438](https://github.com/wazuh/wazuh-qa/pull/4438)) \- (Framework)
- Update framework known flaws files ([#4379](https://github.com/wazuh/wazuh-qa/pull/4379)) \- (Tests)

### Fixed

- Minor fixes in the `tests_python_flaws.py` scan ([#4439](https://github.com/wazuh/wazuh-qa/pull/4439)) \- (Tests)

## [4.5.1] - 24-08-2023

Wazuh commit: https://github.com/wazuh/wazuh/commit/731cdf39a430d2fb6fa02f3721624e07f887b02f
Release report: https://github.com/wazuh/wazuh/issues/18475

### Added

- Add an integration test to check the wazuh-analysisd's decoder parser ([#4286](https://github.com/wazuh/wazuh-qa/pull/4286)) \- (Tests)

### Changed

- Update python integration test dependencies in the README ([#4427](https://github.com/wazuh/wazuh-qa/pull/4427)) \- (Documentation)
- Update vulnerability detector IT outdated URLs ([#4428](https://github.com/wazuh/wazuh-qa/pull/4428)) \- (Tests)

## [4.5.0] - 11-08-2023

Wazuh commit: https://github.com/wazuh/wazuh/commit/f6aba151d08ef065dfc1bdc9b8885c3d4f618fca
Release report: https://github.com/wazuh/wazuh/issues/18235

### Changed

- Delete `update_from_year` from system and E2E tests configuration ([#4372](https://github.com/wazuh/wazuh-qa/pull/4372)) \- (Tests)
- Upgrade PyYAML to 6.0.1. ([#4326](https://github.com/wazuh/wazuh-qa/pull/4326)) \- (Framework)
- Change Vulnerability Detector ITs to support the development of the NVD 2.0 refactor. ([#4327](https://github.com/wazuh/wazuh-qa/pull/4327)) \- (Tests)

## [4.4.5] - 10-07-2023

Wazuh commit: https://github.com/wazuh/wazuh/commit/8d17d2c9c11bc10be9a31c83bc7c17dfbac0d2a0 \
Release report: https://github.com/wazuh/wazuh/issues/17844

## [4.4.4] - 13-06-2023

Wazuh commit: https://github.com/wazuh/wazuh/commit/32b9b4684efb7c21ce71f80d845096549a5b4ed5  \
Release report: https://github.com/wazuh/wazuh/issues/17520

### Added

- Change test_python_flaws.py to accept branch or commit in the same argument. ([#4209](https://github.com/wazuh/wazuh-qa/pull/4209)) \- (Tests)
- Fix test_dependencies.py for the changes in the feature. ([#4210](https://github.com/wazuh/wazuh-qa/pull/4210)) \- (Tests)

### Fixed

- Fix syscollector tests failure (get_configuration fixture has different scope) ([#4154](https://github.com/wazuh/wazuh-qa/pull/4154)) \- (Framework + Tests)

## [4.4.3] - 25-06-2023

Wazuh commit: https://github.com/wazuh/wazuh/commit/f7080df56081adaeaad94529522233e2f0bbd577 \
Release report: https://github.com/wazuh/wazuh/issues/17198

### Fixed

- Fix missing comma in setup.py. ([#4180](https://github.com/wazuh/wazuh-qa/pull/4180)) (Framework)
- Changed the last uses of 4.4.2 in setup.py and schema.yaml. ([#4172](https://github.com/wazuh/wazuh-qa/pull/4172)) \- (Framework)

## [4.4.2] - 18-05-2023

Wazuh commit: https://github.com/wazuh/wazuh/commit/b2901d5086e7a073d89f4f72827e070ce3abd8e8 \
Release report: https://github.com/wazuh/wazuh/issues/17004

### Added

- Add package support for system tests ([#3965](https://github.com/wazuh/wazuh-qa/pull/3966)) \- (Framework)
- Add test to check the Syscollector configuration. ([#3584](https://github.com/wazuh/wazuh-qa/pull/3584)) \- (Framework + Tests)
- Add system tests for groups deletion ([#4057](https://github.com/wazuh/wazuh-qa/pull/4057)) \- (Tests)

### Changed

- Change integratord test to use slack instead of virustotal ([#3540](https://github.com/wazuh/wazuh-qa/pull/3540)) \- (Framework + Tests)

### Fixed

- Stabilize multiple wday tests (GCloud integration) ([#4176](https://github.com/wazuh/wazuh-qa/pull/4176)) \- (Tests)
- Remove old XFail marker (API suite) ([#4177](https://github.com/wazuh/wazuh-qa/pull/4177)) \- (Tests)
- Mark VD download feeds test as xfail ([#4197](https://github.com/wazuh/wazuh-qa/pull/4197)) \- (Tests)
- Skip test_age_datetime_changed ([#4182](https://github.com/wazuh/wazuh-qa/pull/4182)) \- (Tests)
- Limit urllib3 major required version ([#4162](https://github.com/wazuh/wazuh-qa/pull/4162)) \- (Framework)
- Fix daemons_handler fixture (fix GCP IT) ([#4134](https://github.com/wazuh/wazuh-qa/pull/4134)) \- (Tests)
- Fix wazuhdb IT. ([#3584](https://github.com/wazuh/wazuh-qa/pull/3584)) \- (Framework + Tests)
- Fix agentd IT for python3.10 AMI ([#3973](https://github.com/wazuh/wazuh-qa/pull/3973)) \- (Tests)
- Fix unstable system tests ([#4080](https://github.com/wazuh/wazuh-qa/pull/4080)) \- (Tests)

### Changed

- Modify authd ITs test_authd_valid_name_ip to avoid flackyness. ([#4164](https://github.com/wazuh/wazuh-qa/pull/4164)) \- (Tests)

## [4.4.1] - 12-04-2023

Wazuh commit: https://github.com/wazuh/wazuh/commit/63a0580562007c4ba9c117f4a232ce90160481ff \
Release report: https://github.com/wazuh/wazuh/issues/16620

## [4.4.0] - 28-03-2023

Wazuh commit: https://github.com/wazuh/wazuh/commit/2477e9fa50bc1424e834ac8401ce2450a5978e75 \
Release report: https://github.com/wazuh/wazuh/issues/15504

### Added

- Add new integration test for `authd` to validate error when `authd.pass` is empty ([#3721](https://github.com/wazuh/wazuh-qa/pull/3721)) \- (Framework + Tests)
- Add new test to check missing fields in `cpe_helper.json` file ([#3766](https://github.com/wazuh/wazuh-qa/pull/3766)) \- (Framework + Tests)
- Add multigroups tests cases for `test_assign_groups_guess` ([#3979](https://github.com/wazuh/wazuh-qa/pull/3979)) \- (Tests)
- Add new group_hash case and update the `without condition` case output in `wazuh_db/sync_agent_groups_get` ([#3959](https://github.com/wazuh/wazuh-qa/pull/3959)) \- (Tests)
- Add markers for each system test environment ([#3961](https://github.com/wazuh/wazuh-qa/pull/3961)) \- (Framework + Tests)
- Adapt binary performance module to wazuh-cluster script renaming ([#3944](https://github.com/wazuh/wazuh-qa/pull/3944)) \- (Framework)
- Add an option to store logs in system tests ([#2445](https://github.com/wazuh/wazuh-qa/pull/2445)) \- (Framework + Tests)
- Add new test to check cpe_helper.json file ([#3731](https://github.com/wazuh/wazuh-qa/pull/3731))
- Add integration test to check statistics format ([#3813](https://github.com/wazuh/wazuh-qa/pull/3813)) \- (Framework + Tests)
- Add new test to check vulnerable packages with triaged null([#3587](https://github.com/wazuh/wazuh-qa/pull/3587)) \- (Framework + Tests)
- Add new tests analysid handling of invalid/empty rule signature IDs ([#3649](https://github.com/wazuh/wazuh-qa/pull/3649)) \- (Framework + Tests)
- Add integration test to check agent database version ([#3768](https://github.com/wazuh/wazuh-qa/pull/3768)) \- (Tests)
- Add new test to check if syslog message are parsed correctrly in the `archives.json` file ([#3609](https://github.com/wazuh/wazuh-qa/pull/3609)) \- (Framework + Tests)
- Add new logging tests for analysisd EPS limitation ([#3509](https://github.com/wazuh/wazuh-qa/pull/3509)) \- (Framework + Tests)
- New testing suite for checking analysisd EPS limitation ([#2947](https://github.com/wazuh/wazuh-qa/pull/3181)) \- (Framework + Tests)
- Add stress results comparator tool ([#3478](https://github.com/wazuh/wazuh-qa/pull/3478)) \- (Tools)
- Add E2E tests for demo cases ([#3293](https://github.com/wazuh/wazuh-qa/pull/3293)) \- (Framework + Tests)
- Add configuration files for Jenkins automation of system/E2E tests ([#3221](https://github.com/wazuh/wazuh-qa/pull/3221)) \- (Framework)
- New vulnerability Detector integration tests for Ubuntu 22.04 ([#2957](https://github.com/wazuh/wazuh-qa/pull/2957)) \- (Framework + Tests)
- New vulnerability Detector integration tests for Amazon Linux 2022 ([#2955](https://github.com/wazuh/wazuh-qa/pull/2955)) \- (Framework + Tests)
- New vulnerability detector tests for SUSE Linux Enterpise Support ([#2945](https://github.com/wazuh/wazuh-qa/pull/2945)) \- (Framework + Tests)
- New tests for checking API log formats ([#2635](https://github.com/wazuh/wazuh-qa/pull/2635)) \- (Framework + Tests)
- New tests for the migration of agent-group files ([#2815](https://github.com/wazuh/wazuh-qa/pull/2815)) \- (Framework + Tests)
- Add `qa-docs` `v0.1` ([#2649](https://github.com/wazuh/wazuh-qa/pull/2649)) \- (Framework + Tools + Documentation)
- Add test fim with file currently open ([#2300](https://github.com/wazuh/wazuh-qa/pull/2300)) \- (Framework + Tests)
- Test manager sends AR log format as expected ([#2347](https://github.com/wazuh/wazuh-qa/pull/2347)) \- (Framework + Tests)
- Syscollector deltas IT ([#2146](https://github.com/wazuh/wazuh-qa/pull/2146)) \- (Framework + Tests)
- CVEs alerts inventory for Vulnerability Detector - VDT and WDB Integration Tests implementation ([#1243](https://github.com/wazuh/wazuh-qa/pull/1243)) \- (Framework + Tests)
- Analysisd - add new test to check the pre-decoding stage of analysisd ([#2406](https://github.com/wazuh/wazuh-qa/pull/2406)) \- (Tests)
- Add test to check if files can be accessed while FIM has them opened ([#705](https://github.com/wazuh/wazuh-qa/pull/705)) \- (Framework + Tests)
- Analysisd - add a new test to check analysisd socket properties ([#2405](https://github.com/wazuh/wazuh-qa/pull/2405)) \- (Framework + Tests)
- Add system test to check synchronization between agent and manager when one of this was stopped. ([#2536](https://github.com/wazuh/wazuh-qa/pull/2536)) \- (Tests)
- API - Test the format of the logs (JSON logs support) ([#2635](https://github.com/wazuh/wazuh-qa/pull/2635/)) \- (Tests)
- Add a test to check the multigroups shared file content. ([#2746](https://github.com/wazuh/wazuh-qa/pull/2746)) \- (Framework + Tests)
- Add wpk test documentation ([#2409](https://github.com/wazuh/wazuh-qa/pull/2409)) \- (Documentation)

### Changed

- Improve `test_agent_groups_new_cluster_node` ([#3971](https://github.com/wazuh/wazuh-qa/pull/3971)) \- (Tests)
- Improve `test_assign_groups_guess` ([#3901](https://github.com/wazuh/wazuh-qa/pull/3901)) \- (Tests)
- Update `test_cluster_worker_logs_order` test ([#3896](https://github.com/wazuh/wazuh-qa/pull/3896)) \- (Tests)
- Increase NVE download feed test timeout([#3769](https://github.com/wazuh/wazuh-qa/pull/3769)) \- (Tests)
- Adapt wazuhdb integration tests for auto-vacuum ([#3613](https://github.com/wazuh/wazuh-qa/issues/3613)) \- (Tests)
- Update logcollector format test due to audit changes ([#3641](https://github.com/wazuh/wazuh-qa/pull/3641)) \- (Framework)
- Refactor `test_basic_usage_realtime_unsupported` FIM test to avoid using time travel ([#3623](https://github.com/wazuh/wazuh-qa/pull/3623)) \- (Tests)
- Add `monitord.rotate_log` to `local_internal_options` file for `test_macos_format_query` ([#3602](https://github.com/wazuh/wazuh-qa/pull/3602)) \- (Tests)
- Adapt analysisd integration tests for EPS ([#3559](https://github.com/wazuh/wazuh-qa/issues/3559)) \- (Tests)
- Improve `test_remove_audit` FIM test to retry install and remove command ([#3562](https://github.com/wazuh/wazuh-qa/pull/3562)) \- (Tests)
- Update pattern and expected condition for multi_groups tests ([#3565](https://github.com/wazuh/wazuh-qa/pull/3565)) \- (Tests)
- Skip unstable integration tests for gcloud ([#3531](https://github.com/wazuh/wazuh-qa/pull/3531)) \- (Tests)
- Skip unstable integration test for agentd ([#3538](https://github.com/wazuh/wazuh-qa/pull/3538))
- Update wazuhdb_getconfig and EPS limit integration tests ([#3146](https://github.com/wazuh/wazuh-qa/pull/3146)) \- (Tests)
- Refactor: logcollector `test_only_future_events` according to new standard. ([3484](https://github.com/wazuh/wazuh-qa/pull/3484)) \- (Framework + Tests)
- Update python packages scan test to use a file with known vulnerabilities to be skipped ([#3473](https://github.com/wazuh/wazuh-qa/pull/3473)) \- (Framework + Tests)
- Change required version of urllib3 and requests dependencies ([#3315](https://github.com/wazuh/wazuh-qa/pull/3315)) \- (Framework)
- Skip flaky Logcollector tests ([#3218](https://github.com/wazuh/wazuh-qa/pull/3217)) \- (Tests)
- Change how 'service_control' collects clusterd and apid pids ([#3140](https://github.com/wazuh/wazuh-qa/pull/3140)) \- (Framework)
- Change scan test module fixtures to allow use commit instead of branches ([#3134](https://github.com/wazuh/wazuh-qa/issues/3134)) \- (Tests)
- Update syscollector deltas integration tests ([#2921](https://github.com/wazuh/wazuh-qa/pull/2921)) \- (Tests)
- Update deprecated WDB commands ([#2966](https://github.com/wazuh/wazuh-qa/pull/2966)) \- (Tests)
- Move the 'get_datetime_diff' function to 'wazuh-testing' utils module ([#2782](https://github.com/wazuh/wazuh-qa/pull/2782)) \- (Framework + Tests)
- Change method from GET to POST in API login requests ([#2810](https://github.com/wazuh/wazuh-qa/pull/2810)) \- (Framework + Tests)
- Update failed test_basic_configuration_log_format ([#2924](https://github.com/wazuh/wazuh-qa/pull/2650)) \- (Framework + Tests)
- Refactor VDT integration tests: feeds and scan types ([#2650](https://github.com/wazuh/wazuh-qa/pull/2650)) \- (Framework + Tests)
- Refactor: FIM `test_synchronization` according to new standard. Phase 1. ([#2358](https://github.com/wazuh/wazuh-qa/pull/2358)) \- (Framework + Tests)
- Refactor: FIM `test_registry_file_limit` and `test_registry_report_changes`. ([#2478](https://github.com/wazuh/wazuh-qa/pull/2478)) \- (Framework + Tests)
- Refactor: FIM `test_files/test_file_limit` and updated imports to new standard. ([#2501](https://github.com/wazuh/wazuh-qa/pull/2501)) \- (Framework + Tests)
- Adapt ITs related to syscollector deltas ([#2146](https://github.com/wazuh/wazuh-qa/pull/2146)) \- (Framework + Tests)
- Migrate test_age, test_command_monitoring, and test_keep_running of test_logcollector documentation to qa-docs ([#2162](https://github.com/wazuh/wazuh-qa/pull/2162)) \- (Documentation)
- Migrate test_configuration (1/2) of test_logcollector documentation to qa-docs ([#2163](https://github.com/wazuh/wazuh-qa/pull/2163)) \- (Documentation)
- Migrate test_configuration (2/2) of test_logcollector documentation to qa-docs ([#2165](https://github.com/wazuh/wazuh-qa/pull/2165)) \- (Documentation)
- Migrate test_macos of test_logcollector documentation to qa-docs ([#2175](https://github.com/wazuh/wazuh-qa/pull/2175)) \- (Documentation)
- Migrate several test groups of test_logcollector documentation to qa-docs ([#2180](https://github.com/wazuh/wazuh-qa/pull/2180)) \- (Documentation)
- Migrate test_remoted documentation to schema 2.0 ([#2426](https://github.com/wazuh/wazuh-qa/pull/2426)) \- (Documentation)
- Replace callback_generator function to generate_monitoring_callback ([#2535](https://github.com/wazuh/wazuh-qa/pull/2535)) \- (Framework + Tests)
- Analysisd: Reduce execution time of tests with tier 0 ([#2546](https://github.com/wazuh/wazuh-qa/pull/2546)) \- (Tests)
- Adapt logtest ITs given the rules skipping ([#2200](https://github.com/wazuh/wazuh-qa/pull/2200)) \- (Tests)
- Updated the Authd response when a multigroup is too long ([#3746](https://github.com/wazuh/wazuh-qa/pull/3746)) \- (Tests)
- Refactor ITs related to syscollector deltas alerts ([#3579](https://github.com/wazuh/wazuh-qa/pull/3579)) \- (Tests)

### Fixed

- Fix `test_assign_agent_group_with_enrollment` ([#3956](https://github.com/wazuh/wazuh-qa/pull/3956)) \- (Tests)
- Fix `test_file_limit_delete_full` module ([#3990](https://github.com/wazuh/wazuh-qa/pull/3990)) \- (Tests)
- Fix test_agent_groups system test ([#3955](https://github.com/wazuh/wazuh-qa/pull/3964)) \- (Tests)
- Fix Solaris agent provision schema ([#3750](https://github.com/wazuh/wazuh-qa/issues/3744)) \- (Framework)
- Fix wazuh-db integration tests for agent-groups ([#3926](https://github.com/wazuh/wazuh-qa/pull/3926)) \- (Tests + Framework)
- Fix `test_set_agent_groups` ([#3920](https://github.com/wazuh/wazuh-qa/pull/3920)) \- (Tests)
- Fix test_sync_agent_groups_get, replace hardcoded hash to a dinamically calculated one ([#3895](https://github.com/wazuh/wazuh-qa/pull/3895)) \- (Framework + Tests)
- Fix `test_agent_groups` ([#3889](https://github.com/wazuh/wazuh-qa/pull/3889)) \- (Tests + Framework)
- Fix test_db_backup for Ubuntu OS ([#3802](https://github.com/wazuh/wazuh-qa/pull/3802)) \- (Tests)
- Fix Yara and VirusTotal E2E basic usage tests ([#3660](https://github.com/wazuh/wazuh-qa/pull/3660)) \- (Tests)
- Fix commit option of the scan module for master case ([#3157](https://github.com/wazuh/wazuh-qa/pull/3157)) \- (Tests)
- Fix Vulnerability Detector IT: test_validate_feed_content yaml cases had wrong extension. ([#3299](https://github.com/wazuh/wazuh-qa/pull/3299)) \- (Tests)
- Fix Analysisd IT: test_syscollector_events failure on wait_for_analysisd_startup. ([#3110](https://github.com/wazuh/wazuh-qa/pull/3110)) \- (Tests)
- Fix GCloud IT: test_max_messages error not received expected messages - ([#3083](https://github.com/wazuh/wazuh-qa/pull/3083)) \- (Tests)
- Fix Solaris and Macos FIM integration tests failures ([#2976](https://github.com/wazuh/wazuh-qa/pull/2976)) \- (Framework + Tests)
- Fix the unstable FIM tests that need refactoring ([#2458](https://github.com/wazuh/wazuh-qa/pull/2458)) \- (Framework + Tests)
- Fix version validation in qa-ctl config generator ([#2454](https://github.com/wazuh/wazuh-qa/pull/2454)) \- (Framework)
- Fix invalid reference for test_api_endpoints_performance.py xfail items ([#3378](https://github.com/wazuh/wazuh-qa/pull/3378)) \- (Tests)
- Fix undeclared API token variable in multigroups system tests ([#3674](https://github.com/wazuh/wazuh-qa/pull/3674)) \- (Framework + Tests)
- Fix error in requirements.txt ([#3689](https://github.com/wazuh/wazuh-qa/pull/3689)) \- (Framework)
- Fix sleep time in `test_agent_default_group_added`. ([#3692](https://github.com/wazuh/wazuh-qa/pull/3692)) \- (Tests)
- Fix syscollector deltas integration tests. ([#3695](https://github.com/wazuh/wazuh-qa/pull/3695)) \- (Tests)
- Fix test_response_postprocessing: duplicated slash in API endpoints ([#4048](https://github.com/wazuh/wazuh-qa/pull/4048)) \- (Tests)

### Removed

- Remove all FIM Integration skipped tests ([#2927](https://github.com/wazuh/wazuh-qa/issues/2927)) \- (Framework + Tests)
- VDT ITs: Remove Debian Stretch test support. ([#3172](https://github.com/wazuh/wazuh-qa/pull/3172)) \- (Tests)

## [4.3.11] - 20-04-2023

Wazuh commit: https://github.com/wazuh/wazuh/commit/776fda906581a1e4ee170c3e7e73a58d69e41f95 \
Release report: https://github.com/wazuh/wazuh/issues/16758

## [4.3.10] - 16-11-2022

Wazuh commit: https://github.com/wazuh/wazuh/commit/89530f11c9e592cd2e551432209b0080f08ff8e5 \
Release report: https://github.com/wazuh/wazuh/issues/15372

## [4.3.9] - 13-10-2022

Wazuh commit: https://github.com/wazuh/wazuh-qa/commit/8af0a5083bd69765f4d7878df9d3b785bb239723 \
Release report: https://github.com/wazuh/wazuh/issues/15090

### Added

- Add a test to check the analysisd socket properties ([#3365](https://github.com/wazuh/wazuh-qa/pull/3365))

## [4.3.8] - 19-09-2022

Wazuh commit: https://github.com/wazuh/wazuh/commit/88bf15d2cbb2040e197e34a94dda0f71f607afad \
Release report: https://github.com/wazuh/wazuh/issues/14827

### Changed

- Update wazuh-logtest messages for integration tests \- (Tests)

## [4.3.7] - 24-08-2022

Wazuh commit: https://github.com/wazuh/wazuh/commit/e2b514bef3d148acd4bcae1a1c7fa8783b82ca3a \
Release report: https://github.com/wazuh/wazuh/issues/14562

### Added
- Added IT test to verify Active Response works with overwritten rules. ([#2984](https://github.com/wazuh/wazuh-qa/pull/2984)) \- (Framework + Tests)
- Add Integratord IT - new test_integratord suite ([#3125](https://github.com/wazuh/wazuh-qa/pull/3125)) \- (Framework + Tests)
- Add system test to check synchronization status in the cluster ([#3180](https://github.com/wazuh/wazuh-qa/pull/3180)) \- (Framework + Tests)
- Add system test to check big files synchronization in the cluster ([#3202](https://github.com/wazuh/wazuh-qa/pull/3202)) \- (Framework + Tests)

### Changed

- Increase framework version of jq and pytest in the requirements file to support python3.10 ([#3107](https://github.com/wazuh/wazuh-qa/pull/3108)) \- (Framework)

## [4.3.6] - 20-07-2022

Wazuh commit: https://github.com/wazuh/wazuh/commit/be15851b8ead7512d9cd4ef1ee18b3b953173211 \
Release report: https://github.com/wazuh/wazuh/issues/14188

### Added

- Add Remoted IT - test_multi_groups ([#3060](https://github.com/wazuh/wazuh-qa/pull/3060)) \- (Framework + Tests)

### Fixed

- Fix GCloud IT - test_max_messages error ([#3006](https://github.com/wazuh/wazuh-qa/pull/3006)) \- (Framework + Tests)
- Fix Remoted IT - test_agent_communication ([#3088](https://github.com/wazuh/wazuh-qa/pull/3088)) \- (Framework)


## [4.3.5] - 29-06-2022

Wazuh commit: https://github.com/wazuh/wazuh/commit/2a2b88bfb2ea30903728372471b33540a3b3d976 \
Release report: https://github.com/wazuh/wazuh/issues/13966

### Fixed

- Fix Solaris and Macos FIM integration failures ([#2977](https://github.com/wazuh/wazuh-qa/pull/2977)) \- (Framework + Tests)


## [4.3.4] - 09-06-2022

Wazuh commit: https://github.com/wazuh/wazuh/commit/ccbc9490bc38718717233c50e3d6daeff102e388 \
Release report: https://github.com/wazuh/wazuh/issues/13669


## [4.3.3] - 01-06-2022

Wazuh commit: https://github.com/wazuh/wazuh/commit/ccbc9490bc38718717233c50e3d6daeff102e388 \
Release report: -


## [4.3.2] - 30-05-2022

Wazuh commit: https://github.com/wazuh/wazuh/commit/5b3d501f5a10c5134b53771f13c48dc94c54beb2 \
Release report: https://github.com/wazuh/wazuh/issues/13629


## [4.3.1] - 18-05-2022

Wazuh commit: https://github.com/wazuh/wazuh/commit/8ee2a5646a12d22bf662b2f59a19c12b4b8d0a4e \
Release report: https://github.com/wazuh/wazuh/issues/13448


## [4.3.0] - 05-05-2022

Wazuh commit: https://github.com/wazuh/wazuh/commit/5bae1c1830dbf11acc8a06e01f7a5a134b767760 \
Release report: https://github.com/wazuh/wazuh/issues/13321

### Added

- Add specific version of libcst to install in python lower than 3.7. ([#2459](https://github.com/wazuh/wazuh-qa/pull/2459))
- Add system test to check synchronization between agent and manager. ([#2443](https://github.com/wazuh/wazuh-qa/pull/2443))
- Make `simulate-api-load` CLI run tasks simultaneously. ([#2392](https://github.com/wazuh/wazuh-qa/pull/2392))
- Add `qa-ctl` `v0.3`. ([#2307](https://github.com/wazuh/wazuh-qa/pull/2307))
- Add `qa-ctl` `v0.2`. ([#2299](https://github.com/wazuh/wazuh-qa/pull/2299))
- Improve the `agent_files_deletion` test . ([#2296](https://github.com/wazuh/wazuh-qa/pull/2296))
- Add scripts to add agents to client.keys, create agent-groups and unsynchronize agents. ([#2295](https://github.com/wazuh/wazuh-qa/pull/2295))
- Add cluster performance test. ([#2130](https://github.com/wazuh/wazuh-qa/pull/2130))
- IT Wazuh-logtest: Ruleset reloading at runtime. ([#2077](https://github.com/wazuh/wazuh-qa/pull/2077))
- Add script to parse and obtain stats from cluster CSVs. ([#2032](https://github.com/wazuh/wazuh-qa/pull/2032))
- Add `qa-ctl` tool v0.1. ([#1895](https://github.com/wazuh/wazuh-qa/pull/1895))
- Enable WPK tests for macOS agents. ([#1853](https://github.com/wazuh/wazuh-qa/pull/1853))
- Create local_internal_options configuration handler fixture. ([#1835](https://github.com/wazuh/wazuh-qa/pull/1835))
- Create file monitoring fixture handler. ([#1833](https://github.com/wazuh/wazuh-qa/pull/1833))
- Create daemon handler fixture for integration test. ([#1826](https://github.com/wazuh/wazuh-qa/pull/1826))
- Add test to check new possible flaws in wodles, framework and API code. ([#1659](https://github.com/wazuh/wazuh-qa/pull/1659))
- Add test to scan all python packages. ([#1652](https://github.com/wazuh/wazuh-qa/pull/1652))
- ITs for logtest verbose mode added. ([#1587](https://github.com/wazuh/wazuh-qa/pull/1587))
- Integration and system tests to ensure removed agent files are deleted. ([#1527](https://github.com/wazuh/wazuh-qa/pull/1527))
- Add wdb checksum range test case. ([#1502](https://github.com/wazuh/wazuh-qa/pull/1502))
- Add integration tests for max_upload_size API option. ([#1494](https://github.com/wazuh/wazuh-qa/pull/1494))
- Add support for Amazon Linux in vulnerability detector. ([#1473](https://github.com/wazuh/wazuh-qa/pull/1473))
- Add tests for invalid config of github and office365 modules. ([#1460](https://github.com/wazuh/wazuh-qa/pull/1460))
- Add test to check the behavior of test_max_fd_win_rt option.. ([#1387](https://github.com/wazuh/wazuh-qa/pull/1387))
- Add FIM Windows 4659 events tests. ([#648](https://github.com/wazuh/wazuh-qa/pull/648))

### Changed

- Migrate `test_rids` documentation to `qa-docs`. ([#2422](https://github.com/wazuh/wazuh-qa/pull/2422))
- Google Cloud. IT Tests: Fixing and rework for 4.3.0-RC2. ([#2420](https://github.com/wazuh/wazuh-qa/pull/2420))
- Refactor: FIM `test_report_changes` according to new standard.  Phase 1. ([#2417](https://github.com/wazuh/wazuh-qa/pull/2417))
- Fix `wazuh-metrics` CLI bug when child processes restart. ([#2416](https://github.com/wazuh/wazuh-qa/pull/2416))
- IT Solaris Jenkins: Fix requirements. ([#2415](https://github.com/wazuh/wazuh-qa/pull/2415))
- Fix the `agent_info_sync` test according to new changes. ([#2411](https://github.com/wazuh/wazuh-qa/pull/2411))
- Migrate test_cpe_indexing documentation to qa-docs. ([#2407](https://github.com/wazuh/wazuh-qa/pull/2407))
- WazuhDB IT: Fix for 4.3. ([#2400](https://github.com/wazuh/wazuh-qa/pull/2400))
- Migrate test_scan_results documentation to qa-docs. ([#2398](https://github.com/wazuh/wazuh-qa/pull/2398))
- Migrate test_general_setting documentation to qa-docs. ([#2387](https://github.com/wazuh/wazuh-qa/pull/2387))
- Migrate test_providers documentation to qa-docs. ([#2377](https://github.com/wazuh/wazuh-qa/pull/2377))
- Update API configuration integration tests. ([#2370](https://github.com/wazuh/wazuh-qa/pull/2370))
- Refactor FIM `test_synchronization` according to new standard (1). ([#2358](https://github.com/wazuh/wazuh-qa/pull/2358))
- Migrate test_feeds documentation to qa-docs. ([#2357](https://github.com/wazuh/wazuh-qa/pull/2357))
- Fix autoconfigure `test_add_old_resource`. ([#2356](https://github.com/wazuh/wazuh-qa/pull/2356))
- Migrate test_wazuh_db documentation to qa-docs. ([#2346](https://github.com/wazuh/wazuh-qa/pull/2346))
- Adapt `wazuh-metrics` and `data-visualizer` CLIs to handle multiprocessing. ([#2278](https://github.com/wazuh/wazuh-qa/pull/2278))
- Change `time_to_sync`  variable. ([#2275](https://github.com/wazuh/wazuh-qa/pull/2275))
- Bump pytest-html dependency. ([#2205](https://github.com/wazuh/wazuh-qa/pull/2205))
- Update remoted CSV headers in visualization tool. ([#2202](https://github.com/wazuh/wazuh-qa/pull/2202))
- Migrate `test_rootcheck` documentation to qa-docs. ([#2194](https://github.com/wazuh/wazuh-qa/pull/2194))
- Migrate `test_logtest` documentation to `qa-docs`. ([#2191](https://github.com/wazuh/wazuh-qa/pull/2191))
- Migrate test_office365 documentation to `qa-docs`. ([#2181](https://github.com/wazuh/wazuh-qa/pull/2181))
- fix: Change logtest custom rules ids. ([#2177](https://github.com/wazuh/wazuh-qa/pull/2177))
- Authd replacement configurations QA. ([#2171](https://github.com/wazuh/wazuh-qa/pull/2171))
- Migrate `test_github` documentation to `qa-docs`. ([#2144](https://github.com/wazuh/wazuh-qa/pull/2144))
- Migrate `test_glcoud` documentation to `qa-docs`. ([#2141](https://github.com/wazuh/wazuh-qa/pull/2141))
- Merge 4.2 into master branch . ([#2132](https://github.com/wazuh/wazuh-qa/pull/2132))
- Migrate `test_auth` documentation to `qa-docs`. ([#2129](https://github.com/wazuh/wazuh-qa/pull/2129))
- Migrate `test_registry_restrict` and `test_registry_tags` of `test_fim/test_registry`, and `test_fim/test_synchronization` documentation to `qa-docs`. ([#2128](https://github.com/wazuh/wazuh-qa/pull/2128))
- Migrate `test_registry_report_changes` of `test_fim/test_registry` documentation to `qa-docs`. ([#2127](https://github.com/wazuh/wazuh-qa/pull/2127))
- Migrate `test_registry_file_limit`, `test_registry_multiple_registries`, and `test_registry_recursion_level` of `test_fim/test_registry` documentation to `qa-docs`. ([#2126](https://github.com/wazuh/wazuh-qa/pull/2126))
- Migrate `test_registry_checks`, `test_registry_ignore`, and `test_registry_nodiff` of `test_fim/test_registry` documentation to `qa-docs`. ([#2125](https://github.com/wazuh/wazuh-qa/pull/2125))
- Migrate `test_registry_basic_usage` of `test_fim/test_registry` documentation to `qa-docs`. ([#2124](https://github.com/wazuh/wazuh-qa/pull/2124))
- Migrate `test_registry_ambiguous_confs` of `test_fim/test_registry` documentation to `qa-docs`. ([#2123](https://github.com/wazuh/wazuh-qa/pull/2123))
- Migrate `test_tags`, `test_timezone_changes`, `test_wildcards_complex`, and `test_windows_audit_interval` of `test_fim/test_files` documentation to `qa-docs`. ([#2122](https://github.com/wazuh/wazuh-qa/pull/2122))
- Migrate `test_scan`, `test_skip`, and `test_stats_integrity_sync` of `test_fim/test_files` documentation to `qa-docs`. ([#2121](https://github.com/wazuh/wazuh-qa/pull/2121))
- Migrate `test_fim/test_files/test_report_changes` documentation to `qa-docs`. ([#2120](https://github.com/wazuh/wazuh-qa/pull/2120))
- Migrate `test_process_priority`, `test_recursion_level`, and `test_restrict` of `test_fim/test_files` documentation to `qa-docs`. ([#2118](https://github.com/wazuh/wazuh-qa/pull/2118))
- Migrate `test_multiple_dirs`, `test_nodiff`, and `test_prefilter_cmd` of `test_fim/test_files` documentation to `qa-docs`. ([#2117](https://github.com/wazuh/wazuh-qa/pull/2117))
- Migrate `test_max_eps`, `test_max_files_per_second`, and `test_moving_files` of `test_fim/test_files` documentation to `qa-docs`. ([#2115](https://github.com/wazuh/wazuh-qa/pull/2115))
- Migrate `test_ignore`, `test_inotify`, and `test_invalid` of `test_fim/test_files` documentation to `qa-docs`. ([#2114](https://github.com/wazuh/wazuh-qa/pull/2114))
- Migrate `test_fim/test_files/test_follow_symbolic_link` documentation to `qa-docs`. ([#2112](https://github.com/wazuh/wazuh-qa/pull/2112))
- Migrate `test_env_variables` and `test_file_limit` of `test_fim/test_files` documentation to `qa-docs`. ([#2111](https://github.com/wazuh/wazuh-qa/pull/2111))
- Migrate `test_benchmark` and `test_checks` of `test_fim/test_files` documentation to `qa-docs`. ([#2110](https://github.com/wazuh/wazuh-qa/pull/2110))
- Migrate `test_basic_usage` of `test_fim/test_files` documentation to `qa-docs`. ([#2109](https://github.com/wazuh/wazuh-qa/pull/2109))
- Migrate `test_ambiguous_confs` and `test_audit` of `test_fim/test_files` documentation to qa-docs. ([#2108](https://github.com/wazuh/wazuh-qa/pull/2108))
- Migrate `test_api` documentation to `qa-docs`. ([#2107](https://github.com/wazuh/wazuh-qa/pull/2107))
- Migrate `test_analysisd` documentation to `qa-docs`. ([#2047](https://github.com/wazuh/wazuh-qa/pull/2047))
- Migrate `test_agentd` documentation to `qa-docs`. ([#2006](https://github.com/wazuh/wazuh-qa/pull/2006))
- Migrate `test_active_response` documentation to `qa-docs`. ([#1960](https://github.com/wazuh/wazuh-qa/pull/1960))
- Fix requirements in master. ([#2063](https://github.com/wazuh/wazuh-qa/pull/2063))
- Update system tests for agent key polling. ([#2119](https://github.com/wazuh/wazuh-qa/pull/2119))
- macOS logcollector - Fixes and new tests. ([#2043](https://github.com/wazuh/wazuh-qa/pull/2043))
- Update API performance tests. ([#1881](https://github.com/wazuh/wazuh-qa/pull/1881))
- Integrate qa-docs into wazuh-qa framework. ([#1854](https://github.com/wazuh/wazuh-qa/pull/1854))
- Update user used by `Kibana` in the cluster performance tests. ([#1822](https://github.com/wazuh/wazuh-qa/pull/1822))
- Fix cached dependencies, typos and debian repos. ([#1732](https://github.com/wazuh/wazuh-qa/pull/1732))
- Adapt the JSON event schema to parse WIN perms in JSON. ([#1541](https://github.com/wazuh/wazuh-qa/pull/1541))
- Update API performance tests. ([#1519](https://github.com/wazuh/wazuh-qa/pull/1519))
- Rework of simulate agents script. Add new balance mode to distribute EPS between agents. ([#1491](https://github.com/wazuh/wazuh-qa/pull/1491))
- Fix missing argument in test_macos_format_basic IT. ([#1478](https://github.com/wazuh/wazuh-qa/pull/1478))
- Check if scheduled mode is set when realtime is not available. ([#1474](https://github.com/wazuh/wazuh-qa/pull/1474))

### Removed
- Remove unnecessary `CLIENT_KEYS_PATH`. ([#2419](https://github.com/wazuh/wazuh-qa/pull/2419))
- Remove deprecated configurations. ([#2380](https://github.com/wazuh/wazuh-qa/pull/2380))
- Remove deprecated test_use_only_authd. ([#2294](https://github.com/wazuh/wazuh-qa/pull/2294))
- Remove expected `force` option from the received request in the `agent_enrollment` system tests. ([#2289](https://github.com/wazuh/wazuh-qa/pull/2289))
- Remove old check. ([#2281](https://github.com/wazuh/wazuh-qa/pull/2281))
- Remove the disk i/o % usage calculation from the performance tools. ([#1897](https://github.com/wazuh/wazuh-qa/pull/1897))
- Remove FIM hard link tests. ([#1485](https://github.com/wazuh/wazuh-qa/pull/1485))


## [v4.2.0]
### Added
- Add agent labels to agent simulator tool [#1153](https://github.com/wazuh/wazuh-qa/pull/1153)
- Add the capability to know which CVE’s affect an agent [#7479](https://github.com/wazuh/wazuh/issues/7479)
- Add new tests for Wazuh-DB insert commands in agents' CVEs table [#1092](https://github.com/wazuh/wazuh-qa/pull/1092)
- Add integration tests for syslog [#1086](https://github.com/wazuh/wazuh-qa/pull/1086)
- Add remoted integration tests: basic configuration tests [#1073](https://github.com/wazuh/wazuh-qa/pull/1073)
- Add the tier 0 integration tests for wazuh-remoted [#1024](https://github.com/wazuh/wazuh-qa/issues/1024)
- Add new features to the Agent simulator [#1106](https://github.com/wazuh/wazuh-qa/pull/1106)
- Add new integration tests to cover the stats of wazuh-agentd [#1039](https://github.com/wazuh/wazuh-qa/pull/1039)
- Add the documentation of Wazuh-QA repository [#1066](https://github.com/wazuh/wazuh-qa/pull/1066)
- Add new functionality for mocking agents [#1054](https://github.com/wazuh/wazuh-qa/pull/1054)
- Add support to `wodle` sections for ossec.conf generator tool [#1048](https://github.com/wazuh/wazuh-qa/pull/1048)
- Add new tests for Active Response [#1029](https://github.com/wazuh/wazuh-qa/pull/1029)
- Add focal feed and improve vulnerability scan tests [#1025](https://github.com/wazuh/wazuh-qa/pull/1025)
- Add new cases to test_env_variables to check some possible errors [#1014](https://github.com/wazuh/wazuh-qa/pull/1014)
- Add a test to verify no duplicate entries for vulnerability detector [#1010](https://github.com/wazuh/wazuh-qa/pull/1010)
- Add new case to test_basic_usage_changes to check wildcards [#1009](https://github.com/wazuh/wazuh-qa/pull/1009)
- Add some cases in test_ignore_valid, to check entire disk ignore [#1000](https://github.com/wazuh/wazuh-qa/pull/1000)
- Add new test case for duplicate registry entries [#998](https://github.com/wazuh/wazuh-qa/pull/998)
### Changed
- Rename sockets directory according to the product [#1090](https://github.com/wazuh/wazuh-qa/pull/1090)
- Improve the stop/start behavior of DB's related functions [#1068](https://github.com/wazuh/wazuh-qa/pull/1068)
- Update mock_vulnerability_scan fixture from vulnerability scan tests [#1058](https://github.com/wazuh/wazuh-qa/pull/1058)
- Update insert_vulnerability to meet new constrains [#1059](https://github.com/wazuh/wazuh-qa/pull/1059)
- Refactor the code to be PEP8 compliance [#1043](https://github.com/wazuh/wazuh-qa/pull/1043)
- Deprecate the ossec-init.conf [#1013](https://github.com/wazuh/wazuh-qa/pull/1013)
- Rename ossec-control in framework tests [#983](https://github.com/wazuh/wazuh-qa/pull/983)
- Change names of daemons in integration tests [#973](https://github.com/wazuh/wazuh-qa/pull/973)
- Rename all ossec-control references [#965](https://github.com/wazuh/wazuh-qa/pull/965)
### Fixed
- Fix an error in the Active Response tests related to the configuration file [#1080](https://github.com/wazuh/wazuh-qa/pull/1080)
- Fix an error in the Agent simulator while parsing the messages received from the manager [#1084](https://github.com/wazuh/wazuh-qa/pull/1084).
- Fix msu tests for Windows 10 [#1075](https://github.com/wazuh/wazuh-qa/pull/1075)
- Fix sqlite3.OperationalError: no such table: VULNERABILITIES error [#1067](https://github.com/wazuh/wazuh-qa/pull/1067)
- Fix test_general_settings_ignore_time test [#1056](https://github.com/wazuh/wazuh-qa/pull/1056)
- Avoid problematic race-condition on VD integration tests for Windows [#1047](https://github.com/wazuh/wazuh-qa/pull/1047)
- QA Integration tests stabilization [#1002](https://github.com/wazuh/wazuh-qa/pull/1002)
### Deleted
- Deleted `behind_proxy_server` API config test. ([#1065](https://github.com/wazuh/wazuh-qa/pull/1065))<|MERGE_RESOLUTION|>--- conflicted
+++ resolved
@@ -2,15 +2,13 @@
 
 All notable changes to this project will be documented in this file.
 
-<<<<<<< HEAD
+## [4.9.0] - TBD
+
+### Added
+
+- Add integration tests for Update field to CPE_Helper. ([#4574](https://github.com/wazuh/wazuh-qa/pull/4574)) \- (Core)
+
 ## [4.8.1] - TBD
-=======
-## [4.9.0] - TBD
-
-### Added
-
-- Add integration tests for Update field to CPE_Helper. ([#4574](https://github.com/wazuh/wazuh-qa/pull/4574)) \- (Core)
->>>>>>> 9290c487
 
 ## [4.8.0] - TBD
 
