--- conflicted
+++ resolved
@@ -64,13 +64,10 @@
 
 ### Fixed
 
-<<<<<<< HEAD
 - Include logic to retry package installation if the lock file is currently in use ([#5421](https://github.com/wazuh/wazuh-qa/pull/5421)) \- (Framework)
-=======
 - Increase E2E Vulnerability detection change manager test timeout ([#5414](https://github.com/wazuh/wazuh-qa/pull/5414)) \- (Tests)
 - Fix filter vulnerabilities function in case of multiple packages are used ([#5419](https://github.com/wazuh/wazuh-qa/pull/5419)) \- (Framework)
 - Remove false positive from E2E Vulnerability Detection tests ([#5369](https://github.com/wazuh/wazuh-qa/pull/5369)) \- (Framework)
->>>>>>> 4be8d403
 - Fix multigroups guess system test ([#5396](https://github.com/wazuh/wazuh-qa/pull/5396)) \- (Tests)
 - Fix hotfixes syscollector agent simulator messages ([#5379](https://github.com/wazuh/wazuh-qa/pull/5379)) \- (Framework)
 - Fix restart agent in change manager Vulnerability Detector E2E test case ([#5355](https://github.com/wazuh/wazuh-qa/pull/5355)) \- (Tests)
