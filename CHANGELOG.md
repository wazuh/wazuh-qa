--- conflicted
+++ resolved
@@ -8,17 +8,15 @@
 Release report: TBD
 
 ### Added
-<<<<<<< HEAD
-- Add system test to check synchronization between agent and manager. ([#2443](https://github.com/wazuh/wazuh-qa/pull/2443))
-=======
+
 - Add test fim with file currently open ([#2300](https://github.com/wazuh/wazuh-qa/pull/2300))
 - Test manager sends AR log format as expected ([#2347](https://github.com/wazuh/wazuh-qa/pull/2347))
 - Syscollector deltas IT ([#2146](https://github.com/wazuh/wazuh-qa/pull/2146))
 - CVEs alerts inventory for Vulnerability Detector - VDT and WDB Integration Tests implementation ([#1243](https://github.com/wazuh/wazuh-qa/pull/1243))
 - Analysisd - add new test to check the pre-decoding stage of analysisd ([#2406](https://github.com/wazuh/wazuh-qa/pull/2406))
 - Add test to check if files can be accessed while FIM has them opened ([#705](https://github.com/wazuh/wazuh-qa/pull/705))
+- Add system test to check synchronization between agent and manager. ([#2443](https://github.com/wazuh/wazuh-qa/pull/2443))
 
->>>>>>> 0c0efe36
 ### Changed
 - Adapt logtest ITs given the rules skipping ([#2146](https://github.com/wazuh/wazuh-qa/pull/2146))
 - Fix version validation in qa-ctl config generator ([#2454](https://github.com/wazuh/wazuh-qa/pull/2454))
