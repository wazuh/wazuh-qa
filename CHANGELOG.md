--- conflicted
+++ resolved
@@ -29,10 +29,7 @@
 - Add option to run some logcollector tests isolated (without a manager) [#4226](https://github.com/wazuh/wazuh-qa/pull/4226) \- (Tests + Framework)
 - Update code analysis and dependencies known flaws. [#3319](https://github.com/wazuh/wazuh-qa/pull/4083) \- (Tests)
 - Update _wazuh_db_ schema database version([#4405](https://github.com/wazuh/wazuh-qa/pull/4405)) \- (Tests)
-<<<<<<< HEAD
-=======
 - Update framework known flaws file ([#4313](https://github.com/wazuh/wazuh-qa/pull/4313)) \- (Tests)
->>>>>>> cb2c4de5
 
 ### Fixed
 - Update `get_test_cases_data` function so it handles fim_mode parameter ([#4185](https://github.com/wazuh/wazuh-qa/pull/4185)) \- (Framework)
@@ -45,10 +42,7 @@
 
 ### Added
 
-<<<<<<< HEAD
-=======
 - Add Debian Bookworm VDT IT support. ([#4463](https://github.com/wazuh/wazuh-qa/pull/4463)) \- (Tests)
->>>>>>> cb2c4de5
 - Add new test cases for the `discard_regex` functionality of `CloudWatchLogs` and `Inspector` services. ([#4278](https://github.com/wazuh/wazuh-qa/pull/4278)) \- (Tests)
 - Add Windows location wildcards tests ([#4263](https://github.com/wazuh/wazuh-qa/pull/4263)) \- (Tests + Framework)
 - New 'SCA' test suite and framework. ([#3566](https://github.com/wazuh/wazuh-qa/pull/3566)) \- (Framework + Tests)
@@ -63,11 +57,6 @@
 - Add 'Force reconnect' feature to agent_simulator tool. ([#3111](https://github.com/wazuh/wazuh-qa/pull/3111)) \- (Tools)
 - Add new module to support migration tool. ([#3837](https://github.com/wazuh/wazuh-qa/pull/3837))
 - Add IT tests FIM registry monitoring using wildcards. ([#4270](https://github.com/wazuh/wazuh-qa/pull/4270)) \- (Framework + Tests)
-<<<<<<< HEAD
-
-### Changed
-
-=======
 - Update schema database version ([#4128](https://github.com/wazuh/wazuh-qa/pull/4128)) \- (Tests)
 - Update framework known flaws files ([#4380](https://github.com/wazuh/wazuh-qa/pull/4380)) \- (Tests)
 
@@ -76,7 +65,6 @@
 - Skip `test_authd_ssl_options` cases that use TLS 1.1 causing errors on several OpenSSL versions. ([#4229](https://github.com/wazuh/wazuh-qa/pull/4229)) \- (Tests)
 - Update database version ([#4467](https://github.com/wazuh/wazuh-qa/pull/4467)) \- (Tests)
 - Remove versionStartIncluding from NVD custom feed ([#4441](https://github.com/wazuh/wazuh-qa/pull/4441)) \- (Tests)
->>>>>>> cb2c4de5
 - Updated syscollector wmodules prefix ([#4384](https://github.com/wazuh/wazuh-qa/pull/4384)) \- (Framework)
 - Replace embedded python invocations with generic `python3`. ([#4186](https://github.com/wazuh/wazuh-qa/pull/4186)) - (Tests)
 - Fix FIM test_large_changes test suite ([#3948](https://github.com/wazuh/wazuh-qa/pull/3948)) \- (Tests)
@@ -103,10 +91,7 @@
 
 ### Fixed
 
-<<<<<<< HEAD
-=======
 - Fix FIM framework to validate path in event correctly ([#4390](https://github.com/wazuh/wazuh-qa/pull/4390)) \- (Framework)
->>>>>>> cb2c4de5
 - Fix an error related to logs format in reliability test ([#4387](https://github.com/wazuh/wazuh-qa/pull/4387)) \- (Tests)
 - Fix boto3 version requirement for legacy OS ([#4150](https://github.com/wazuh/wazuh-qa/pull/4150)) \- (Framework)
 - Fix cases yaml of the analysisd windows registry IT ([#4149](https://github.com/wazuh/wazuh-qa/pull/4149)) \- (Tests)
@@ -117,14 +102,11 @@
 - Fix bug in the framework on migration tool ([#4027](https://github.com/wazuh/wazuh-qa/pull/4027)) \- (Framework)
 - Fix test cluster / integrity sync system test and configuration to avoid flaky behavior ([#4406](https://github.com/wazuh/wazuh-qa/pull/4406)) \- (Tests)
 
-<<<<<<< HEAD
-=======
 ## [4.5.3] - TBD
 
 Wazuh commit: TBD \
 Release report: TBD
 
->>>>>>> cb2c4de5
 ## [4.5.2] - TBD
 
 Wazuh commit: TBD \
@@ -132,24 +114,16 @@
 
 ### Changed
 
-<<<<<<< HEAD
-- Update enrollment logs in system test ([#4442](https://github.com/wazuh/wazuh-qa/pull/4442)) \- (Tests)
-=======
 - Update ITs URL for Debian OVAL ([#4491](https://github.com/wazuh/wazuh-qa/pull/4491)) \- (Tests)
 - Syscollector package inventory deltas fix ([#4483](https://github.com/wazuh/wazuh-qa/pull/4483)) \- (Tests)
 - Update schema sys_programs table ([#4451](https://github.com/wazuh/wazuh-qa/pull/4451)) \- (Tests)
 - Update enrollment logs in system test ([#4442](https://github.com/wazuh/wazuh-qa/pull/4442)) \- (Tests)
 - Fix one_manager_agent environment provisioning by packages for system tests ([#4438](https://github.com/wazuh/wazuh-qa/pull/4438)) \- (Framework)
->>>>>>> cb2c4de5
 - Update framework known flaws files ([#4379](https://github.com/wazuh/wazuh-qa/pull/4379)) \- (Tests)
 
 ### Fixed
 
 - Minor fixes in the `tests_python_flaws.py` scan ([#4439](https://github.com/wazuh/wazuh-qa/pull/4439)) \- (Tests)
-<<<<<<< HEAD
-- Fix one_manager_agent environment provisioning by packages for system tests ([#4438](https://github.com/wazuh/wazuh-qa/pull/4438)) \- (Framework)
-=======
->>>>>>> cb2c4de5
 
 ## [4.5.1] - 24-08-2023
 
