# Changelog

All notable changes to this project will be documented in this file.

## [4.5.0] - TBD

### Added

<<<<<<< HEAD
- Add  IT tests FIM registry monitoring using wildcards. ([#3856](https://github.com/wazuh/wazuh-qa/pull/3856)) \- (Framework + Tests)
=======
- New 'SCA' test suite and framework. ([#3566](https://github.com/wazuh/wazuh-qa/pull/3566)) \- (Framework + Tests)
>>>>>>> 91068142
- Add integration tests for AWS module. ([#3911](https://github.com/wazuh/wazuh-qa/pull/3911)) \- (Framework + Tests + Documentation)
- Add tests for msu patches with no associated CVE . ([#4009](https://github.com/wazuh/wazuh-qa/pull/4009)) \- (Framework + Tests)
- Add tests with new options to avoid FIM synchronization overlapping. ([#3318](https://github.com/wazuh/wazuh-qa/pull/3318)) \- (Framework + tests)
- Add Logcollector millisecond granularity support test case ([#3910](https://github.com/wazuh/wazuh-qa/pull/3910)) \- (Tests)
- Add Windows System folders FIM monitoring tests ([#3720](https://github.com/wazuh/wazuh-qa/pull/3720)) \- (Tests)
- Add 'test_whodata_policy_changes' tests ([#3627](https://github.com/wazuh/wazuh-qa/pull/3627)) \- (Framework + Tests)
- Add test to check if active-response netsh generates alerts when firewall is disabled. ([#3787](https://github.com/wazuh/wazuh-qa/pull/3787)) \- (Framework + Tests)
- Add new tests for logcollector 'ignore' and 'restrict' options ([#3582](https://github.com/wazuh/wazuh-qa/pull/3582)) \- (Tests)
- Add 'Force reconnect' feature to agent_simulator tool. ([#3111](https://github.com/wazuh/wazuh-qa/pull/3111)) \- (Tools)
- Add new module to support migration tool. ([#3837](https://github.com/wazuh/wazuh-qa/pull/3837))

### Changed

- Fix FIM test_large_changes test suite ([#3948](https://github.com/wazuh/wazuh-qa/pull/3948)) \- (Tests)
- Update `get_test_cases_data` function so it handles fim_mode parameter ([#4185](https://github.com/wazuh/wazuh-qa/pull/4185)) \- (Framework)
- Change FIM `regular_file_cud` and `EventChecker` file modification steps ([#4183](https://github.com/wazuh/wazuh-qa/pull/4183)) \- (Framework + Tests)
- Refactor library to change the environment ([#4145](https://github.com/wazuh/wazuh-qa/pull/4145)) \- (Framework)
- Improve the way that environment data is managed ([#4059](https://github.com/wazuh/wazuh-qa/pull/4059)) \- (Framework)
- Update FIM test_ambiguous_confs IT to new framework ([#4121](https://github.com/wazuh/wazuh-qa/pull/4121)) \- (Tests + Framework)
- Update `test_logcollector` invalid configs log level ([#4094](https://github.com/wazuh/wazuh-qa/pull/4094)) \- (Tests)
- Update `test_office365` to support the new tag `API_TYPE` ([#4065](https://github.com/wazuh/wazuh-qa/pull/4065)) \- (Framework + Tests)
- Update `test_wazuh_db` & `test_enrollment` to support new column `status_code` and new value on the enrollment `payload`. ([#4021](https://github.com/wazuh/wazuh-qa/pull/4021)) \- (Tests)
- Update FIM `test_audit` tests to new framework ([#3939](https://github.com/wazuh/wazuh-qa/pull/3939)) \- (Framework + Tests)
- Update FIM test to new FIM DBSync process  ([#2728](https://github.com/wazuh/wazuh-qa/pull/2728)) \- (Framework + Tests)
- Update file_limit and registry_limit tests ([#3280](https://github.com/wazuh/wazuh-qa/pull/3280)) \- (Tests)
- Change expected timestamp for proftpd analysisd test predecoder test case ([#3900](https://github.com/wazuh/wazuh-qa/pull/3900)) \- (Tests)
- Skip test_large_changes test module ([#3783](https://github.com/wazuh/wazuh-qa/pull/3783)) \- (Tests)
- Update report_changes tests ([#3405](https://github.com/wazuh/wazuh-qa/pull/3405)) \- (Tests)
- Update Authd force_insert tests ([#3379](https://github.com/wazuh/wazuh-qa/pull/3379)) \- (Tests)
- Update cluster logs in reliability tests ([#2772](https://github.com/wazuh/wazuh-qa/pull/2772)) \- (Tests)
- Use correct version format in agent_simulator tool ([#3198](https://github.com/wazuh/wazuh-qa/pull/3198)) \- (Tools)

### Fixed

- Fix boto3 version requirement for legacy OS ([#4150](https://github.com/wazuh/wazuh-qa/pull/4150)) \- (Framework)
- Fix cases yaml of the analysisd windows registry IT ([#4149](https://github.com/wazuh/wazuh-qa/pull/4149)) \- (Tests)
- Fix a bug in on Migration tool's library ([#4106](https://github.com/wazuh/wazuh-qa/pull/4106)) \- (Framework)
- Fix imports and add windows support for test_report_changes_and_diff IT ([#3548](https://github.com/wazuh/wazuh-qa/issues/3548)) \- (Framework + Tests)
- Fix a regex error in the FIM integration tests ([#3061](https://github.com/wazuh/wazuh-qa/issues/3061)) \- (Framework + Tests)
- Fix an error in the cluster performance tests related to CSV parser ([#2999](https://github.com/wazuh/wazuh-qa/pull/2999)) \- (Framework + Tests)
- Fix bug in the framework on migration tool ([#2999](https://github.com/wazuh/wazuh-qa/pull/4027)) \- (Framework)

## [4.4.3] - 25-06-2023

Wazuh commit: https://github.com/wazuh/wazuh/commit/f7080df56081adaeaad94529522233e2f0bbd577
Release report: https://github.com/wazuh/wazuh/issues/17198

## [4.4.2] - 18-05-2023

Wazuh commit: https://github.com/wazuh/wazuh/commit/b2901d5086e7a073d89f4f72827e070ce3abd8e8
Release report: https://github.com/wazuh/wazuh/issues/17004


### Added

- Add package support for system tests ([#3965](https://github.com/wazuh/wazuh-qa/pull/3966)) \- (Framework)
- Add test to check the Syscollector configuration. ([#3584](https://github.com/wazuh/wazuh-qa/pull/3584)) \- (Framework + Tests)
- Add system tests for groups deletion ([#4057](https://github.com/wazuh/wazuh-qa/pull/4057)) \- (Tests)

### Fixed

- Skip test_age_datetime_changed ([#4182](https://github.com/wazuh/wazuh-qa/pull/4182)) \- (Tests)
- Limit urllib3 major required version ([#4162](https://github.com/wazuh/wazuh-qa/pull/4162)) \- (Framework)
- Fix daemons_handler fixture (fix GCP IT) ([#4134](https://github.com/wazuh/wazuh-qa/pull/4134)) \- (Tests)
- Fix wazuhdb IT. ([#3584](https://github.com/wazuh/wazuh-qa/pull/3584)) \- (Framework + Tests)
- Fix agentd IT for python3.10 AMI ([#3973](https://github.com/wazuh/wazuh-qa/pull/3973)) \- (Tests)
- Fix unstable system tests ([#4080](https://github.com/wazuh/wazuh-qa/pull/4080)) \- (Tests)

### Changed

- Modify authd ITs test_authd_valid_name_ip to avoid flackyness. ([#4164](https://github.com/wazuh/wazuh-qa/pull/4164)) \- (Tests)

## [4.4.1] - 12-04-2023

Wazuh commit: https://github.com/wazuh/wazuh/commit/63a0580562007c4ba9c117f4a232ce90160481ff \
Release report: https://github.com/wazuh/wazuh/issues/16620

## [4.4.0] - 28-03-2023

Wazuh commit: https://github.com/wazuh/wazuh/commit/2477e9fa50bc1424e834ac8401ce2450a5978e75 \
Release report: https://github.com/wazuh/wazuh/issues/15504

### Added

- Add new integration test for `authd` to validate error when `authd.pass` is empty ([#3721](https://github.com/wazuh/wazuh-qa/pull/3721)) \- (Framework + Tests)
- Add new test to check missing fields in `cpe_helper.json` file ([#3766](https://github.com/wazuh/wazuh-qa/pull/3766)) \- (Framework + Tests)
- Add multigroups tests cases for `test_assign_groups_guess` ([#3979](https://github.com/wazuh/wazuh-qa/pull/3979)) \- (Tests)
- Add new group_hash case and update the `without condition` case output in `wazuh_db/sync_agent_groups_get` ([#3959](https://github.com/wazuh/wazuh-qa/pull/3959)) \- (Tests)
- Add markers for each system test environment ([#3961](https://github.com/wazuh/wazuh-qa/pull/3961)) \- (Framework + Tests)
- Adapt binary performance module to wazuh-cluster script renaming ([#3944](https://github.com/wazuh/wazuh-qa/pull/3944)) \- (Framework)
- Add an option to store logs in system tests ([#2445](https://github.com/wazuh/wazuh-qa/pull/2445)) \- (Framework + Tests)
- Add new test to check cpe_helper.json file ([#3731](https://github.com/wazuh/wazuh-qa/pull/3731))
- Add new tests analysid handling of invalid/empty rule signature IDs ([#3649]
(https://github.com/wazuh/wazuh-qa/pull/3649)) \- (Framework + Tests)
- Add integration test to check statistics format ([#3813](https://github.com/wazuh/wazuh-qa/pull/3813)) \- (Framework + Tests)
- Add new test to check vulnerable packages with triaged null([#3587](https://github.com/wazuh/wazuh-qa/pull/3587)) \- (Framework + Tests)
- Add new tests analysid handling of invalid/empty rule signature IDs ([#3649](https://github.com/wazuh/wazuh-qa/pull/3649)) \- (Framework + Tests)
- Add integration test to check agent database version ([#3768](https://github.com/wazuh/wazuh-qa/pull/3768)) \- (Tests)
- Add new test to check if syslog message are parsed correctrly in the `archives.json` file ([#3609](https://github.com/wazuh/wazuh-qa/pull/3609)) \- (Framework + Tests)
- Add new logging tests for analysisd EPS limitation ([#3509](https://github.com/wazuh/wazuh-qa/pull/3509)) \- (Framework + Tests)
- New testing suite for checking analysisd EPS limitation ([#2947](https://github.com/wazuh/wazuh-qa/pull/3181)) \- (Framework + Tests)
- Add stress results comparator tool ([#3478](https://github.com/wazuh/wazuh-qa/pull/3478)) \- (Tools)
- Add E2E tests for demo cases ([#3293](https://github.com/wazuh/wazuh-qa/pull/3293)) \- (Framework + Tests)
- Add configuration files for Jenkins automation of system/E2E tests ([#3221](https://github.com/wazuh/wazuh-qa/pull/3221)) \- (Framework)
- New vulnerability Detector integration tests for Ubuntu 22.04 ([#2957](https://github.com/wazuh/wazuh-qa/pull/2957)) \- (Framework + Tests)
- New vulnerability Detector integration tests for Amazon Linux 2022 ([#2955](https://github.com/wazuh/wazuh-qa/pull/2955)) \- (Framework + Tests)
- New vulnerability detector tests for SUSE Linux Enterpise Support ([#2945](https://github.com/wazuh/wazuh-qa/pull/2945)) \- (Framework + Tests)
- New tests for checking API log formats ([#2635](https://github.com/wazuh/wazuh-qa/pull/2635)) \- (Framework + Tests)
- New tests for the migration of agent-group files ([#2815](https://github.com/wazuh/wazuh-qa/pull/2815)) \- (Framework + Tests)
- Add `qa-docs` `v0.1` ([#2649](https://github.com/wazuh/wazuh-qa/pull/2649)) \- (Framework + Tools + Documentation)
- Add test fim with file currently open ([#2300](https://github.com/wazuh/wazuh-qa/pull/2300)) \- (Framework + Tests)
- Test manager sends AR log format as expected ([#2347](https://github.com/wazuh/wazuh-qa/pull/2347)) \- (Framework + Tests)
- Syscollector deltas IT ([#2146](https://github.com/wazuh/wazuh-qa/pull/2146)) \- (Framework + Tests)
- CVEs alerts inventory for Vulnerability Detector - VDT and WDB Integration Tests implementation ([#1243](https://github.com/wazuh/wazuh-qa/pull/1243)) \- (Framework + Tests)
- Analysisd - add new test to check the pre-decoding stage of analysisd ([#2406](https://github.com/wazuh/wazuh-qa/pull/2406)) \- (Tests)
- Add test to check if files can be accessed while FIM has them opened ([#705](https://github.com/wazuh/wazuh-qa/pull/705)) \- (Framework + Tests)
- Analysisd - add a new test to check analysisd socket properties ([#2405](https://github.com/wazuh/wazuh-qa/pull/2405)) \- (Framework + Tests)
- Add system test to check synchronization between agent and manager when one of this was stopped. ([#2536](https://github.com/wazuh/wazuh-qa/pull/2536)) \- (Tests)
- API - Test the format of the logs (JSON logs support) ([#2635](https://github.com/wazuh/wazuh-qa/pull/2635/)) \- (Tests)
- Add a test to check the multigroups shared file content. ([#2746](https://github.com/wazuh/wazuh-qa/pull/2746)) \- (Framework + Tests)
- Add wpk test documentation ([#2409](https://github.com/wazuh/wazuh-qa/pull/2409)) \- (Documentation)

### Changed

- Improve `test_agent_groups_new_cluster_node` ([#3971](https://github.com/wazuh/wazuh-qa/pull/3971)) \- (Tests)
- Improve `test_assign_groups_guess` ([#3901](https://github.com/wazuh/wazuh-qa/pull/3901)) \- (Tests)
- Update `test_cluster_worker_logs_order` test ([#3896](https://github.com/wazuh/wazuh-qa/pull/3896)) \- (Tests)
- Increase NVE download feed test timeout([#3769](https://github.com/wazuh/wazuh-qa/pull/3769)) \- (Tests)
- Adapt wazuhdb integration tests for auto-vacuum ([#3613](https://github.com/wazuh/wazuh-qa/issues/3613)) \- (Tests)
- Update logcollector format test due to audit changes ([#3641](https://github.com/wazuh/wazuh-qa/pull/3641)) \- (Framework)
- Refactor `test_basic_usage_realtime_unsupported` FIM test to avoid using time travel ([#3623](https://github.com/wazuh/wazuh-qa/pull/3623)) \- (Tests)
- Add `monitord.rotate_log` to `local_internal_options` file for `test_macos_format_query` ([#3602](https://github.com/wazuh/wazuh-qa/pull/3602)) \- (Tests)
- Adapt analysisd integration tests for EPS ([#3559](https://github.com/wazuh/wazuh-qa/issues/3559)) \- (Tests)
- Improve `test_remove_audit` FIM test to retry install and remove command ([#3562](https://github.com/wazuh/wazuh-qa/pull/3562)) \- (Tests)
- Update pattern and expected condition for multi_groups tests ([#3565](https://github.com/wazuh/wazuh-qa/pull/3565)) \- (Tests)
- Skip unstable integration tests for gcloud ([#3531](https://github.com/wazuh/wazuh-qa/pull/3531)) \- (Tests)
- Skip unstable integration test for agentd ([#3538](https://github.com/wazuh/wazuh-qa/pull/3538))
- Update wazuhdb_getconfig and EPS limit integration tests ([#3146](https://github.com/wazuh/wazuh-qa/pull/3146)) \- (Tests)
- Refactor: logcollector `test_only_future_events` according to new standard. ([3484](https://github.com/wazuh/wazuh-qa/pull/3484)) \- (Framework + Tests)
- Update python packages scan test to use a file with known vulnerabilities to be skipped ([#3473](https://github.com/wazuh/wazuh-qa/pull/3473)) \- (Framework + Tests)
- Change required version of urllib3 and requests dependencies ([#3315](https://github.com/wazuh/wazuh-qa/pull/3315)) \- (Framework)
- Skip flaky Logcollector tests ([#3218](https://github.com/wazuh/wazuh-qa/pull/3217)) \- (Tests)
- Change how 'service_control' collects clusterd and apid pids ([#3140](https://github.com/wazuh/wazuh-qa/pull/3140)) \- (Framework)
- Change scan test module fixtures to allow use commit instead of branches ([#3134](https://github.com/wazuh/wazuh-qa/issues/3134)) \- (Tests)
- Update syscollector deltas integration tests ([#2921](https://github.com/wazuh/wazuh-qa/pull/2921)) \- (Tests)
- Update deprecated WDB commands ([#2966](https://github.com/wazuh/wazuh-qa/pull/2966)) \- (Tests)
- Move the 'get_datetime_diff' function to 'wazuh-testing' utils module ([#2782](https://github.com/wazuh/wazuh-qa/pull/2782)) \- (Framework + Tests)
- Change method from GET to POST in API login requests ([#2810](https://github.com/wazuh/wazuh-qa/pull/2810)) \- (Framework + Tests)
- Update failed test_basic_configuration_log_format ([#2924](https://github.com/wazuh/wazuh-qa/pull/2650)) \- (Framework + Tests)
- Refactor VDT integration tests: feeds and scan types ([#2650](https://github.com/wazuh/wazuh-qa/pull/2650)) \- (Framework + Tests)
- Refactor: FIM `test_synchronization` according to new standard. Phase 1. ([#2358](https://github.com/wazuh/wazuh-qa/pull/2358)) \- (Framework + Tests)
- Refactor: FIM `test_registry_file_limit` and `test_registry_report_changes`. ([#2478](https://github.com/wazuh/wazuh-qa/pull/2478)) \- (Framework + Tests)
- Refactor: FIM `test_files/test_file_limit` and updated imports to new standard. ([#2501](https://github.com/wazuh/wazuh-qa/pull/2501)) \- (Framework + Tests)
- Adapt ITs related to syscollector deltas ([#2146](https://github.com/wazuh/wazuh-qa/pull/2146)) \- (Framework + Tests)
- Migrate test_age, test_command_monitoring, and test_keep_running of test_logcollector documentation to qa-docs ([#2162](https://github.com/wazuh/wazuh-qa/pull/2162)) \- (Documentation)
- Migrate test_configuration (1/2) of test_logcollector documentation to qa-docs ([#2163](https://github.com/wazuh/wazuh-qa/pull/2163)) \- (Documentation)
- Migrate test_configuration (2/2) of test_logcollector documentation to qa-docs ([#2165](https://github.com/wazuh/wazuh-qa/pull/2165)) \- (Documentation)
- Migrate test_macos of test_logcollector documentation to qa-docs ([#2175](https://github.com/wazuh/wazuh-qa/pull/2175)) \- (Documentation)
- Migrate several test groups of test_logcollector documentation to qa-docs ([#2180](https://github.com/wazuh/wazuh-qa/pull/2180)) \- (Documentation)
- Migrate test_remoted documentation to schema 2.0 ([#2426](https://github.com/wazuh/wazuh-qa/pull/2426)) \- (Documentation)
- Replace callback_generator function to generate_monitoring_callback ([#2535](https://github.com/wazuh/wazuh-qa/pull/2535)) \- (Framework + Tests)
- Analysisd: Reduce execution time of tests with tier 0 ([#2546](https://github.com/wazuh/wazuh-qa/pull/2546)) \- (Tests)
- Adapt logtest ITs given the rules skipping ([#2200](https://github.com/wazuh/wazuh-qa/pull/2200)) \- (Tests)
- Updated the Authd response when a multigroup is too long ([#3746](https://github.com/wazuh/wazuh-qa/pull/3746)) \- (Tests)
- Refactor ITs related to syscollector deltas alerts ([#3579](https://github.com/wazuh/wazuh-qa/pull/3579)) \- (Tests)

### Fixed

- Fix `test_assign_agent_group_with_enrollment` ([#3956](https://github.com/wazuh/wazuh-qa/pull/3956)) \- (Tests)
- Fix `test_file_limit_delete_full` module ([#3990](https://github.com/wazuh/wazuh-qa/pull/3990)) \- (Tests)
- Fix test_agent_groups system test ([#3955](https://github.com/wazuh/wazuh-qa/pull/3964)) \- (Tests)
- Fix Solaris agent provision schema ([#3750](https://github.com/wazuh/wazuh-qa/issues/3744)) \- (Framework)
- Fix wazuh-db integration tests for agent-groups ([#3926](https://github.com/wazuh/wazuh-qa/pull/3926)) \- (Tests + Framework)
- Fix `test_set_agent_groups` ([#3920](https://github.com/wazuh/wazuh-qa/pull/3920)) \- (Tests)
- Fix test_sync_agent_groups_get, replace hardcoded hash to a dinamically calculated one ([#3895](https://github.com/wazuh/wazuh-qa/pull/3895)) \- (Framework + Tests)
- Fix `test_agent_groups` ([#3889](https://github.com/wazuh/wazuh-qa/pull/3889)) \- (Tests + Framework)
- Fix test_db_backup for Ubuntu OS ([#3802](https://github.com/wazuh/wazuh-qa/pull/3802)) \- (Tests)
- Fix Yara and VirusTotal E2E basic usage tests ([#3660](https://github.com/wazuh/wazuh-qa/pull/3660)) \- (Tests)
- Fix commit option of the scan module for master case ([#3157](https://github.com/wazuh/wazuh-qa/pull/3157)) \- (Tests)
- Fix Vulnerability Detector IT: test_validate_feed_content yaml cases had wrong extension. ([#3299](https://github.com/wazuh/wazuh-qa/pull/3299)) \- (Tests)
- Fix Analysisd IT: test_syscollector_events failure on wait_for_analysisd_startup. ([#3110](https://github.com/wazuh/wazuh-qa/pull/3110)) \- (Tests)
- Fix GCloud IT: test_max_messages error not received expected messages - ([#3083](https://github.com/wazuh/wazuh-qa/pull/3083)) \- (Tests)
- Fix Solaris and Macos FIM integration tests failures ([#2976](https://github.com/wazuh/wazuh-qa/pull/2976)) \- (Framework + Tests)
- Fix the unstable FIM tests that need refactoring ([#2458](https://github.com/wazuh/wazuh-qa/pull/2458)) \- (Framework + Tests)
- Fix version validation in qa-ctl config generator ([#2454](https://github.com/wazuh/wazuh-qa/pull/2454)) \- (Framework)
- Fix invalid reference for test_api_endpoints_performance.py xfail items ([#3378](https://github.com/wazuh/wazuh-qa/pull/3378)) \- (Tests)
- Fix undeclared API token variable in multigroups system tests ([#3674](https://github.com/wazuh/wazuh-qa/pull/3674)) \- (Framework + Tests)
- Fix error in requirements.txt ([#3689](https://github.com/wazuh/wazuh-qa/pull/3689)) \- (Framework)
- Fix sleep time in `test_agent_default_group_added`. ([#3692](https://github.com/wazuh/wazuh-qa/pull/3692)) \- (Tests)
- Fix syscollector deltas integration tests. ([#3695](https://github.com/wazuh/wazuh-qa/pull/3695)) \- (Tests)
- Fix test_response_postprocessing: duplicated slash in API endpoints ([#4048](https://github.com/wazuh/wazuh-qa/pull/4048)) \- (Tests)

### Removed

- Remove all FIM Integration skipped tests ([#2927](https://github.com/wazuh/wazuh-qa/issues/2927)) \- (Framework + Tests)
- VDT ITs: Remove Debian Stretch test support. ([#3172](https://github.com/wazuh/wazuh-qa/pull/3172)) \- (Tests)

## [4.3.11] - 20-04-2023

Wazuh commit: https://github.com/wazuh/wazuh/commit/776fda906581a1e4ee170c3e7e73a58d69e41f95 \
Release report: https://github.com/wazuh/wazuh/issues/16758

## [4.3.10] - 16-11-2022

Wazuh commit: https://github.com/wazuh/wazuh/commit/89530f11c9e592cd2e551432209b0080f08ff8e5 \
Release report: https://github.com/wazuh/wazuh/issues/15372

## [4.3.9] - 13-10-2022

Wazuh commit: https://github.com/wazuh/wazuh-qa/commit/8af0a5083bd69765f4d7878df9d3b785bb239723 \
Release report: https://github.com/wazuh/wazuh/issues/15090

### Added

- Add a test to check the analysisd socket properties ([#3365](https://github.com/wazuh/wazuh-qa/pull/3365))

## [4.3.8] - 19-09-2022

Wazuh commit: https://github.com/wazuh/wazuh/commit/88bf15d2cbb2040e197e34a94dda0f71f607afad \
Release report: https://github.com/wazuh/wazuh/issues/14827

### Changed

- Update wazuh-logtest messages for integration tests \- (Tests)

## [4.3.7] - 24-08-2022

Wazuh commit: https://github.com/wazuh/wazuh/commit/e2b514bef3d148acd4bcae1a1c7fa8783b82ca3a \
Release report: https://github.com/wazuh/wazuh/issues/14562

### Added
- Added IT test to verify Active Response works with overwritten rules. ([#2984](https://github.com/wazuh/wazuh-qa/pull/2984)) \- (Framework + Tests)
- Add Integratord IT - new test_integratord suite ([#3125](https://github.com/wazuh/wazuh-qa/pull/3125)) \- (Framework + Tests)
- Add system test to check synchronization status in the cluster ([#3180](https://github.com/wazuh/wazuh-qa/pull/3180)) \- (Framework + Tests)
- Add system test to check big files synchronization in the cluster ([#3202](https://github.com/wazuh/wazuh-qa/pull/3202)) \- (Framework + Tests)

### Changed

- Increase framework version of jq and pytest in the requirements file to support python3.10 ([#3107](https://github.com/wazuh/wazuh-qa/pull/3108)) \- (Framework)

## [4.3.6] - 20-07-2022

Wazuh commit: https://github.com/wazuh/wazuh/commit/be15851b8ead7512d9cd4ef1ee18b3b953173211 \
Release report: https://github.com/wazuh/wazuh/issues/14188

### Added

- Add Remoted IT - test_multi_groups ([#3060](https://github.com/wazuh/wazuh-qa/pull/3060)) \- (Framework + Tests)

### Fixed

- Fix GCloud IT - test_max_messages error ([#3006](https://github.com/wazuh/wazuh-qa/pull/3006)) \- (Framework + Tests)
- Fix Remoted IT - test_agent_communication ([#3088](https://github.com/wazuh/wazuh-qa/pull/3088)) \- (Framework)


## [4.3.5] - 29-06-2022

Wazuh commit: https://github.com/wazuh/wazuh/commit/2a2b88bfb2ea30903728372471b33540a3b3d976 \
Release report: https://github.com/wazuh/wazuh/issues/13966

### Fixed

- Fix Solaris and Macos FIM integration failures ([#2977](https://github.com/wazuh/wazuh-qa/pull/2977)) \- (Framework + Tests)


## [4.3.4] - 09-06-2022

Wazuh commit: https://github.com/wazuh/wazuh/commit/ccbc9490bc38718717233c50e3d6daeff102e388 \
Release report: https://github.com/wazuh/wazuh/issues/13669


## [4.3.3] - 01-06-2022

Wazuh commit: https://github.com/wazuh/wazuh/commit/ccbc9490bc38718717233c50e3d6daeff102e388 \
Release report: -


## [4.3.2] - 30-05-2022

Wazuh commit: https://github.com/wazuh/wazuh/commit/5b3d501f5a10c5134b53771f13c48dc94c54beb2 \
Release report: https://github.com/wazuh/wazuh/issues/13629


## [4.3.1] - 18-05-2022

Wazuh commit: https://github.com/wazuh/wazuh/commit/8ee2a5646a12d22bf662b2f59a19c12b4b8d0a4e \
Release report: https://github.com/wazuh/wazuh/issues/13448


## [4.3.0] - 05-05-2022

Wazuh commit: https://github.com/wazuh/wazuh/commit/5bae1c1830dbf11acc8a06e01f7a5a134b767760 \
Release report: https://github.com/wazuh/wazuh/issues/13321

### Added

- Add specific version of libcst to install in python lower than 3.7. ([#2459](https://github.com/wazuh/wazuh-qa/pull/2459))
- Add system test to check synchronization between agent and manager. ([#2443](https://github.com/wazuh/wazuh-qa/pull/2443))
- Make `simulate-api-load` CLI run tasks simultaneously. ([#2392](https://github.com/wazuh/wazuh-qa/pull/2392))
- Add `qa-ctl` `v0.3`. ([#2307](https://github.com/wazuh/wazuh-qa/pull/2307))
- Add `qa-ctl` `v0.2`. ([#2299](https://github.com/wazuh/wazuh-qa/pull/2299))
- Improve the `agent_files_deletion` test . ([#2296](https://github.com/wazuh/wazuh-qa/pull/2296))
- Add scripts to add agents to client.keys, create agent-groups and unsynchronize agents. ([#2295](https://github.com/wazuh/wazuh-qa/pull/2295))
- Add cluster performance test. ([#2130](https://github.com/wazuh/wazuh-qa/pull/2130))
- IT Wazuh-logtest: Ruleset reloading at runtime. ([#2077](https://github.com/wazuh/wazuh-qa/pull/2077))
- Add script to parse and obtain stats from cluster CSVs. ([#2032](https://github.com/wazuh/wazuh-qa/pull/2032))
- Add `qa-ctl` tool v0.1. ([#1895](https://github.com/wazuh/wazuh-qa/pull/1895))
- Enable WPK tests for macOS agents. ([#1853](https://github.com/wazuh/wazuh-qa/pull/1853))
- Create local_internal_options configuration handler fixture. ([#1835](https://github.com/wazuh/wazuh-qa/pull/1835))
- Create file monitoring fixture handler. ([#1833](https://github.com/wazuh/wazuh-qa/pull/1833))
- Create daemon handler fixture for integration test. ([#1826](https://github.com/wazuh/wazuh-qa/pull/1826))
- Add test to check new possible flaws in wodles, framework and API code. ([#1659](https://github.com/wazuh/wazuh-qa/pull/1659))
- Add test to scan all python packages. ([#1652](https://github.com/wazuh/wazuh-qa/pull/1652))
- ITs for logtest verbose mode added. ([#1587](https://github.com/wazuh/wazuh-qa/pull/1587))
- Integration and system tests to ensure removed agent files are deleted. ([#1527](https://github.com/wazuh/wazuh-qa/pull/1527))
- Add wdb checksum range test case. ([#1502](https://github.com/wazuh/wazuh-qa/pull/1502))
- Add integration tests for max_upload_size API option. ([#1494](https://github.com/wazuh/wazuh-qa/pull/1494))
- Add support for Amazon Linux in vulnerability detector. ([#1473](https://github.com/wazuh/wazuh-qa/pull/1473))
- Add tests for invalid config of github and office365 modules. ([#1460](https://github.com/wazuh/wazuh-qa/pull/1460))
- Add test to check the behavior of test_max_fd_win_rt option.. ([#1387](https://github.com/wazuh/wazuh-qa/pull/1387))
- Add FIM Windows 4659 events tests. ([#648](https://github.com/wazuh/wazuh-qa/pull/648))

### Changed

- Migrate `test_rids` documentation to `qa-docs`. ([#2422](https://github.com/wazuh/wazuh-qa/pull/2422))
- Google Cloud. IT Tests: Fixing and rework for 4.3.0-RC2. ([#2420](https://github.com/wazuh/wazuh-qa/pull/2420))
- Refactor: FIM `test_report_changes` according to new standard.  Phase 1. ([#2417](https://github.com/wazuh/wazuh-qa/pull/2417))
- Fix `wazuh-metrics` CLI bug when child processes restart. ([#2416](https://github.com/wazuh/wazuh-qa/pull/2416))
- IT Solaris Jenkins: Fix requirements. ([#2415](https://github.com/wazuh/wazuh-qa/pull/2415))
- Fix the `agent_info_sync` test according to new changes. ([#2411](https://github.com/wazuh/wazuh-qa/pull/2411))
- Migrate test_cpe_indexing documentation to qa-docs. ([#2407](https://github.com/wazuh/wazuh-qa/pull/2407))
- WazuhDB IT: Fix for 4.3. ([#2400](https://github.com/wazuh/wazuh-qa/pull/2400))
- Migrate test_scan_results documentation to qa-docs. ([#2398](https://github.com/wazuh/wazuh-qa/pull/2398))
- Migrate test_general_setting documentation to qa-docs. ([#2387](https://github.com/wazuh/wazuh-qa/pull/2387))
- Migrate test_providers documentation to qa-docs. ([#2377](https://github.com/wazuh/wazuh-qa/pull/2377))
- Update API configuration integration tests. ([#2370](https://github.com/wazuh/wazuh-qa/pull/2370))
- Refactor FIM `test_synchronization` according to new standard (1). ([#2358](https://github.com/wazuh/wazuh-qa/pull/2358))
- Migrate test_feeds documentation to qa-docs. ([#2357](https://github.com/wazuh/wazuh-qa/pull/2357))
- Fix autoconfigure `test_add_old_resource`. ([#2356](https://github.com/wazuh/wazuh-qa/pull/2356))
- Migrate test_wazuh_db documentation to qa-docs. ([#2346](https://github.com/wazuh/wazuh-qa/pull/2346))
- Adapt `wazuh-metrics` and `data-visualizer` CLIs to handle multiprocessing. ([#2278](https://github.com/wazuh/wazuh-qa/pull/2278))
- Change `time_to_sync`  variable. ([#2275](https://github.com/wazuh/wazuh-qa/pull/2275))
- Bump pytest-html dependency. ([#2205](https://github.com/wazuh/wazuh-qa/pull/2205))
- Update remoted CSV headers in visualization tool. ([#2202](https://github.com/wazuh/wazuh-qa/pull/2202))
- Migrate `test_rootcheck` documentation to qa-docs. ([#2194](https://github.com/wazuh/wazuh-qa/pull/2194))
- Migrate `test_logtest` documentation to `qa-docs`. ([#2191](https://github.com/wazuh/wazuh-qa/pull/2191))
- Migrate test_office365 documentation to `qa-docs`. ([#2181](https://github.com/wazuh/wazuh-qa/pull/2181))
- fix: Change logtest custom rules ids. ([#2177](https://github.com/wazuh/wazuh-qa/pull/2177))
- Authd replacement configurations QA. ([#2171](https://github.com/wazuh/wazuh-qa/pull/2171))
- Migrate `test_github` documentation to `qa-docs`. ([#2144](https://github.com/wazuh/wazuh-qa/pull/2144))
- Migrate `test_glcoud` documentation to `qa-docs`. ([#2141](https://github.com/wazuh/wazuh-qa/pull/2141))
- Merge 4.2 into master branch . ([#2132](https://github.com/wazuh/wazuh-qa/pull/2132))
- Migrate `test_auth` documentation to `qa-docs`. ([#2129](https://github.com/wazuh/wazuh-qa/pull/2129))
- Migrate `test_registry_restrict` and `test_registry_tags` of `test_fim/test_registry`, and `test_fim/test_synchronization` documentation to `qa-docs`. ([#2128](https://github.com/wazuh/wazuh-qa/pull/2128))
- Migrate `test_registry_report_changes` of `test_fim/test_registry` documentation to `qa-docs`. ([#2127](https://github.com/wazuh/wazuh-qa/pull/2127))
- Migrate `test_registry_file_limit`, `test_registry_multiple_registries`, and `test_registry_recursion_level` of `test_fim/test_registry` documentation to `qa-docs`. ([#2126](https://github.com/wazuh/wazuh-qa/pull/2126))
- Migrate `test_registry_checks`, `test_registry_ignore`, and `test_registry_nodiff` of `test_fim/test_registry` documentation to `qa-docs`. ([#2125](https://github.com/wazuh/wazuh-qa/pull/2125))
- Migrate `test_registry_basic_usage` of `test_fim/test_registry` documentation to `qa-docs`. ([#2124](https://github.com/wazuh/wazuh-qa/pull/2124))
- Migrate `test_registry_ambiguous_confs` of `test_fim/test_registry` documentation to `qa-docs`. ([#2123](https://github.com/wazuh/wazuh-qa/pull/2123))
- Migrate `test_tags`, `test_timezone_changes`, `test_wildcards_complex`, and `test_windows_audit_interval` of `test_fim/test_files` documentation to `qa-docs`. ([#2122](https://github.com/wazuh/wazuh-qa/pull/2122))
- Migrate `test_scan`, `test_skip`, and `test_stats_integrity_sync` of `test_fim/test_files` documentation to `qa-docs`. ([#2121](https://github.com/wazuh/wazuh-qa/pull/2121))
- Migrate `test_fim/test_files/test_report_changes` documentation to `qa-docs`. ([#2120](https://github.com/wazuh/wazuh-qa/pull/2120))
- Migrate `test_process_priority`, `test_recursion_level`, and `test_restrict` of `test_fim/test_files` documentation to `qa-docs`. ([#2118](https://github.com/wazuh/wazuh-qa/pull/2118))
- Migrate `test_multiple_dirs`, `test_nodiff`, and `test_prefilter_cmd` of `test_fim/test_files` documentation to `qa-docs`. ([#2117](https://github.com/wazuh/wazuh-qa/pull/2117))
- Migrate `test_max_eps`, `test_max_files_per_second`, and `test_moving_files` of `test_fim/test_files` documentation to `qa-docs`. ([#2115](https://github.com/wazuh/wazuh-qa/pull/2115))
- Migrate `test_ignore`, `test_inotify`, and `test_invalid` of `test_fim/test_files` documentation to `qa-docs`. ([#2114](https://github.com/wazuh/wazuh-qa/pull/2114))
- Migrate `test_fim/test_files/test_follow_symbolic_link` documentation to `qa-docs`. ([#2112](https://github.com/wazuh/wazuh-qa/pull/2112))
- Migrate `test_env_variables` and `test_file_limit` of `test_fim/test_files` documentation to `qa-docs`. ([#2111](https://github.com/wazuh/wazuh-qa/pull/2111))
- Migrate `test_benchmark` and `test_checks` of `test_fim/test_files` documentation to `qa-docs`. ([#2110](https://github.com/wazuh/wazuh-qa/pull/2110))
- Migrate `test_basic_usage` of `test_fim/test_files` documentation to `qa-docs`. ([#2109](https://github.com/wazuh/wazuh-qa/pull/2109))
- Migrate `test_ambiguous_confs` and `test_audit` of `test_fim/test_files` documentation to qa-docs. ([#2108](https://github.com/wazuh/wazuh-qa/pull/2108))
- Migrate `test_api` documentation to `qa-docs`. ([#2107](https://github.com/wazuh/wazuh-qa/pull/2107))
- Migrate `test_analysisd` documentation to `qa-docs`. ([#2047](https://github.com/wazuh/wazuh-qa/pull/2047))
- Migrate `test_agentd` documentation to `qa-docs`. ([#2006](https://github.com/wazuh/wazuh-qa/pull/2006))
- Migrate `test_active_response` documentation to `qa-docs`. ([#1960](https://github.com/wazuh/wazuh-qa/pull/1960))
- Fix requirements in master. ([#2063](https://github.com/wazuh/wazuh-qa/pull/2063))
- Update system tests for agent key polling. ([#2119](https://github.com/wazuh/wazuh-qa/pull/2119))
- macOS logcollector - Fixes and new tests. ([#2043](https://github.com/wazuh/wazuh-qa/pull/2043))
- Update API performance tests. ([#1881](https://github.com/wazuh/wazuh-qa/pull/1881))
- Integrate qa-docs into wazuh-qa framework. ([#1854](https://github.com/wazuh/wazuh-qa/pull/1854))
- Update user used by `Kibana` in the cluster performance tests. ([#1822](https://github.com/wazuh/wazuh-qa/pull/1822))
- Fix cached dependencies, typos and debian repos. ([#1732](https://github.com/wazuh/wazuh-qa/pull/1732))
- Adapt the JSON event schema to parse WIN perms in JSON. ([#1541](https://github.com/wazuh/wazuh-qa/pull/1541))
- Update API performance tests. ([#1519](https://github.com/wazuh/wazuh-qa/pull/1519))
- Rework of simulate agents script. Add new balance mode to distribute EPS between agents. ([#1491](https://github.com/wazuh/wazuh-qa/pull/1491))
- Fix missing argument in test_macos_format_basic IT. ([#1478](https://github.com/wazuh/wazuh-qa/pull/1478))
- Check if scheduled mode is set when realtime is not available. ([#1474](https://github.com/wazuh/wazuh-qa/pull/1474))

### Removed
- Remove unnecessary `CLIENT_KEYS_PATH`. ([#2419](https://github.com/wazuh/wazuh-qa/pull/2419))
- Remove deprecated configurations. ([#2380](https://github.com/wazuh/wazuh-qa/pull/2380))
- Remove deprecated test_use_only_authd. ([#2294](https://github.com/wazuh/wazuh-qa/pull/2294))
- Remove expected `force` option from the received request in the `agent_enrollment` system tests. ([#2289](https://github.com/wazuh/wazuh-qa/pull/2289))
- Remove old check. ([#2281](https://github.com/wazuh/wazuh-qa/pull/2281))
- Remove the disk i/o % usage calculation from the performance tools. ([#1897](https://github.com/wazuh/wazuh-qa/pull/1897))
- Remove FIM hard link tests. ([#1485](https://github.com/wazuh/wazuh-qa/pull/1485))


## [v4.2.0]
### Added
- Add agent labels to agent simulator tool [#1153](https://github.com/wazuh/wazuh-qa/pull/1153)
- Add the capability to know which CVE’s affect an agent [#7479](https://github.com/wazuh/wazuh/issues/7479)
- Add new tests for Wazuh-DB insert commands in agents' CVEs table [#1092](https://github.com/wazuh/wazuh-qa/pull/1092)
- Add integration tests for syslog [#1086](https://github.com/wazuh/wazuh-qa/pull/1086)
- Add remoted integration tests: basic configuration tests [#1073](https://github.com/wazuh/wazuh-qa/pull/1073)
- Add the tier 0 integration tests for wazuh-remoted [#1024](https://github.com/wazuh/wazuh-qa/issues/1024)
- Add new features to the Agent simulator [#1106](https://github.com/wazuh/wazuh-qa/pull/1106)
- Add new integration tests to cover the stats of wazuh-agentd [#1039](https://github.com/wazuh/wazuh-qa/pull/1039)
- Add the documentation of Wazuh-QA repository [#1066](https://github.com/wazuh/wazuh-qa/pull/1066)
- Add new functionality for mocking agents [#1054](https://github.com/wazuh/wazuh-qa/pull/1054)
- Add support to `wodle` sections for ossec.conf generator tool [#1048](https://github.com/wazuh/wazuh-qa/pull/1048)
- Add new tests for Active Response [#1029](https://github.com/wazuh/wazuh-qa/pull/1029)
- Add focal feed and improve vulnerability scan tests [#1025](https://github.com/wazuh/wazuh-qa/pull/1025)
- Add new cases to test_env_variables to check some possible errors [#1014](https://github.com/wazuh/wazuh-qa/pull/1014)
- Add a test to verify no duplicate entries for vulnerability detector [#1010](https://github.com/wazuh/wazuh-qa/pull/1010)
- Add new case to test_basic_usage_changes to check wildcards [#1009](https://github.com/wazuh/wazuh-qa/pull/1009)
- Add some cases in test_ignore_valid, to check entire disk ignore [#1000](https://github.com/wazuh/wazuh-qa/pull/1000)
- Add new test case for duplicate registry entries [#998](https://github.com/wazuh/wazuh-qa/pull/998)
### Changed
- Rename sockets directory according to the product [#1090](https://github.com/wazuh/wazuh-qa/pull/1090)
- Improve the stop/start behavior of DB's related functions [#1068](https://github.com/wazuh/wazuh-qa/pull/1068)
- Update mock_vulnerability_scan fixture from vulnerability scan tests [#1058](https://github.com/wazuh/wazuh-qa/pull/1058)
- Update insert_vulnerability to meet new constrains [#1059](https://github.com/wazuh/wazuh-qa/pull/1059)
- Refactor the code to be PEP8 compliance [#1043](https://github.com/wazuh/wazuh-qa/pull/1043)
- Deprecate the ossec-init.conf [#1013](https://github.com/wazuh/wazuh-qa/pull/1013)
- Rename ossec-control in framework tests [#983](https://github.com/wazuh/wazuh-qa/pull/983)
- Change names of daemons in integration tests [#973](https://github.com/wazuh/wazuh-qa/pull/973)
- Rename all ossec-control references [#965](https://github.com/wazuh/wazuh-qa/pull/965)
### Fixed
- Fix an error in the Active Response tests related to the configuration file [#1080](https://github.com/wazuh/wazuh-qa/pull/1080)
- Fix an error in the Agent simulator while parsing the messages received from the manager [#1084](https://github.com/wazuh/wazuh-qa/pull/1084).
- Fix msu tests for Windows 10 [#1075](https://github.com/wazuh/wazuh-qa/pull/1075)
- Fix sqlite3.OperationalError: no such table: VULNERABILITIES error [#1067](https://github.com/wazuh/wazuh-qa/pull/1067)
- Fix test_general_settings_ignore_time test [#1056](https://github.com/wazuh/wazuh-qa/pull/1056)
- Avoid problematic race-condition on VD integration tests for Windows [#1047](https://github.com/wazuh/wazuh-qa/pull/1047)
- QA Integration tests stabilization [#1002](https://github.com/wazuh/wazuh-qa/pull/1002)
### Deleted
- Deleted `behind_proxy_server` API config test. ([#1065](https://github.com/wazuh/wazuh-qa/pull/1065))<|MERGE_RESOLUTION|>--- conflicted
+++ resolved
@@ -6,11 +6,8 @@
 
 ### Added
 
-<<<<<<< HEAD
 - Add  IT tests FIM registry monitoring using wildcards. ([#3856](https://github.com/wazuh/wazuh-qa/pull/3856)) \- (Framework + Tests)
-=======
 - New 'SCA' test suite and framework. ([#3566](https://github.com/wazuh/wazuh-qa/pull/3566)) \- (Framework + Tests)
->>>>>>> 91068142
 - Add integration tests for AWS module. ([#3911](https://github.com/wazuh/wazuh-qa/pull/3911)) \- (Framework + Tests + Documentation)
 - Add tests for msu patches with no associated CVE . ([#4009](https://github.com/wazuh/wazuh-qa/pull/4009)) \- (Framework + Tests)
 - Add tests with new options to avoid FIM synchronization overlapping. ([#3318](https://github.com/wazuh/wazuh-qa/pull/3318)) \- (Framework + tests)
