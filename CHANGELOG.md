--- conflicted
+++ resolved
@@ -2,8 +2,7 @@
 
 All notable changes to this project will be documented in this file.
 
-<<<<<<< HEAD
-## [4.6.0] - Development (unreleased)
+## [4.6.0] - TBD
 
 Wazuh commit: TBD \
 Release report: TBD
@@ -11,13 +10,10 @@
 ### Changed
 - Update schema database version([#3879](https://github.com/wazuh/wazuh-qa/pull/3879)) \- (Tests)
 
-## [4.5.0] - Development (unreleased)
+## [4.5.0] - TBD
 
 Wazuh commit: TBD \
 Release report: TBD
-=======
-## [4.5.0] - TBD
->>>>>>> e47d6364
 
 ### Added
 
@@ -34,10 +30,7 @@
 
 ### Changed
 
-<<<<<<< HEAD
-=======
 - Update `test_logcollector` invalid configs log level ([#4094](https://github.com/wazuh/wazuh-qa/pull/4094)) \- (Tests)
->>>>>>> e47d6364
 - Update `test_office365` to support the new tag `API_TYPE` ([#4065](https://github.com/wazuh/wazuh-qa/pull/4065)) \- (Framework + Tests)
 - Update `test_wazuh_db` & `test_enrollment` to support new column `status_code` and new value on the enrollment `payload`. ([#4021](https://github.com/wazuh/wazuh-qa/pull/4021)) \- (Tests)
 - Update FIM `test_audit` tests to new framework ([#3939](https://github.com/wazuh/wazuh-qa/pull/3939)) \- (Framework + Tests)
@@ -57,22 +50,6 @@
 - Fix a regex error in the FIM integration tests ([#3061](https://github.com/wazuh/wazuh-qa/issues/3061)) \- (Framework + Tests)
 - Fix an error in the cluster performance tests related to CSV parser ([#2999](https://github.com/wazuh/wazuh-qa/pull/2999)) \- (Framework + Tests)
 - Fix bug in the framework on migration tool ([#2999](https://github.com/wazuh/wazuh-qa/pull/4027)) \- (Framework)
-<<<<<<< HEAD
-
-## [4.4.2] - Development (unreleased)
-
-### Added
-
-- Add system tests for groups deletion ([#4057](https://github.com/wazuh/wazuh-qa/pull/4057)) \- (Tests)
-
-### Fixed
-
-- Fix agentd IT for python3.10 AMI ([#3973](https://github.com/wazuh/wazuh-qa/pull/3973)) \- (Tests)
-- Fix unstable system tests ([#4080](https://github.com/wazuh/wazuh-qa/pull/4080)) \- (Tests)
-
-## [4.4.1] - 12-04-2023
-
-=======
 
 ## [4.4.2] - TBD
 
@@ -90,7 +67,6 @@
 
 ## [4.4.1] - 12-04-2023
 
->>>>>>> e47d6364
 Wazuh commit: https://github.com/wazuh/wazuh/commit/63a0580562007c4ba9c117f4a232ce90160481ff \
 Release report: https://github.com/wazuh/wazuh/issues/16620
 
@@ -213,14 +189,11 @@
 - Remove all FIM Integration skipped tests ([#2927](https://github.com/wazuh/wazuh-qa/issues/2927)) \- (Framework + Tests)
 - VDT ITs: Remove Debian Stretch test support. ([#3172](https://github.com/wazuh/wazuh-qa/pull/3172)) \- (Tests)
 
-<<<<<<< HEAD
-=======
 ## [4.3.11] - 20-04-2023
 
 Wazuh commit: https://github.com/wazuh/wazuh/commit/776fda906581a1e4ee170c3e7e73a58d69e41f95 \
 Release report: https://github.com/wazuh/wazuh/issues/16758
 
->>>>>>> e47d6364
 ## [4.3.10] - 16-11-2022
 
 Wazuh commit: https://github.com/wazuh/wazuh/commit/89530f11c9e592cd2e551432209b0080f08ff8e5 \
