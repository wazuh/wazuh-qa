# Changelog

All notable changes to this project will be documented in this file.

## [4.5.0] - Development (unreleased)

Wazuh commit: TBD \
Release report: TBD

### Added

<<<<<<< HEAD
- Add Windows System folders FIM monitoring tests ([#3720](https://github.com/wazuh/wazuh-qa/pull/3720)) \- (Tests)
=======
- Add new tests for logcollector 'ignore' and 'restrict' options ([#3582](https://github.com/wazuh/wazuh-qa/pull/3582)) \- (Tests)
>>>>>>> 68863812
- Add 'Force reconnect' feature to agent_simulator tool. ([#3111](https://github.com/wazuh/wazuh-qa/pull/3111)) \- (Tools)

### Changed

- Update report_changes tests ([#3405](https://github.com/wazuh/wazuh-qa/pull/3405)) \- (Tests)
- Update Authd force_insert tests ([#3379](https://github.com/wazuh/wazuh-qa/pull/3379)) \- (Tests)
- Update cluster logs in reliability tests ([#2772](https://github.com/wazuh/wazuh-qa/pull/2772)) \- (Tests)
- Use correct version format in agent_simulator tool ([#3198](https://github.com/wazuh/wazuh-qa/pull/3198)) \- (Tools)

### Fixed

- Fix a regex error in the FIM integration tests ([#3061](https://github.com/wazuh/wazuh-qa/issues/3061)) \- (Framework + Tests) 
- Fix an error in the cluster performance tests related to CSV parser ([#2999](https://github.com/wazuh/wazuh-qa/pull/2999)) \- (Framework + Tests)


## [4.4.0] - Development (unreleased)

Wazuh commit: TBD \
Release report: TBD

### Added

- Add new test to check if syslog message are parsed correctrly in the `archives.json` file ([#3609](https://github.com/wazuh/wazuh-qa/pull/3609)) \- (Framework + Tests)
- Add new logging tests for analysisd EPS limitation ([#3509](https://github.com/wazuh/wazuh-qa/pull/3509)) \- (Framework + Tests)
- New testing suite for checking analysisd EPS limitation ([#2947](https://github.com/wazuh/wazuh-qa/pull/3181)) \- (Framework + Tests)
- Add stress results comparator tool ([#3478](https://github.com/wazuh/wazuh-qa/pull/3478)) \- (Tools)
- Add E2E tests for demo cases ([#3293](https://github.com/wazuh/wazuh-qa/pull/3293)) \- (Framework + Tests)
- Add configuration files for Jenkins automation of system/E2E tests ([#3221](https://github.com/wazuh/wazuh-qa/pull/3221)) \- (Framework)
- New vulnerability Detector integration tests for Ubuntu 22.04 ([#2957](https://github.com/wazuh/wazuh-qa/pull/2957)) \- (Framework + Tests)
- New vulnerability Detector integration tests for Amazon Linux 2022 ([#2955](https://github.com/wazuh/wazuh-qa/pull/2955)) \- (Framework + Tests)
- New vulnerability detector tests for SUSE Linux Enterpise Support ([#2945](https://github.com/wazuh/wazuh-qa/pull/2945)) \- (Framework + Tests)
- New tests for checking API log formats ([#2635](https://github.com/wazuh/wazuh-qa/pull/2635)) \- (Framework + Tests)
- New tests for the migration of agent-group files ([#2815](https://github.com/wazuh/wazuh-qa/pull/2815)) \- (Framework + Tests)
- Add `qa-docs` `v0.1` ([#2649](https://github.com/wazuh/wazuh-qa/pull/2649)) \- (Framework + Tools + Documentation)
- Add test fim with file currently open ([#2300](https://github.com/wazuh/wazuh-qa/pull/2300)) \- (Framework + Tests)
- Test manager sends AR log format as expected ([#2347](https://github.com/wazuh/wazuh-qa/pull/2347)) \- (Framework + Tests)
- Syscollector deltas IT ([#2146](https://github.com/wazuh/wazuh-qa/pull/2146)) \- (Framework + Tests)
- CVEs alerts inventory for Vulnerability Detector - VDT and WDB Integration Tests implementation ([#1243](https://github.com/wazuh/wazuh-qa/pull/1243)) \- (Framework + Tests)
- Analysisd - add new test to check the pre-decoding stage of analysisd ([#2406](https://github.com/wazuh/wazuh-qa/pull/2406)) \- (Tests)
- Add test to check if files can be accessed while FIM has them opened ([#705](https://github.com/wazuh/wazuh-qa/pull/705)) \- (Framework + Tests)
- Analysisd - add a new test to check analysisd socket properties ([#2405](https://github.com/wazuh/wazuh-qa/pull/2405)) \- (Framework + Tests)
- Add system test to check synchronization between agent and manager when one of this was stopped. ([#2536](https://github.com/wazuh/wazuh-qa/pull/2536)) \- (Tests)
- API - Test the format of the logs (JSON logs support) ([#2635](https://github.com/wazuh/wazuh-qa/pull/2635/)) \- (Tests)
- Add a test to check the multigroups shared file content. ([#2746](https://github.com/wazuh/wazuh-qa/pull/2746)) \- (Framework + Tests)
- Add wpk test documentation ([#2409](https://github.com/wazuh/wazuh-qa/pull/2409)) \- (Documentation)

### Changed

- Adapt wazuhdb integration tests for auto-vacuum ([#3613](https://github.com/wazuh/wazuh-qa/issues/3613)) \- (Tests)
- Update logcollector format test due to audit changes ([#3641](https://github.com/wazuh/wazuh-qa/pull/3641)) \- (Framework)
- Refactor `test_basic_usage_realtime_unsupported` FIM test to avoid using time travel ([#3623](https://github.com/wazuh/wazuh-qa/pull/3623)) \- (Tests)
- Add `monitord.rotate_log` to `local_internal_options` file for `test_macos_format_query` ([#3602](https://github.com/wazuh/wazuh-qa/pull/3602)) \- (Tests)
- Adapt analysisd integration tests for EPS ([#3559](https://github.com/wazuh/wazuh-qa/issues/3559)) \- (Tests)
- Improve `test_remove_audit` FIM test to retry install and remove command ([#3562](https://github.com/wazuh/wazuh-qa/pull/3562)) \- (Tests)
- Skip unstable integration tests for gcloud ([#3531](https://github.com/wazuh/wazuh-qa/pull/3531)) \- (Tests)
- Skip unstable integration test for agentd ([#3538](https://github.com/wazuh/wazuh-qa/pull/3538))
- Update wazuhdb_getconfig and EPS limit integration tests ([#3146](https://github.com/wazuh/wazuh-qa/pull/3146)) \- (Tests)
- Refactor: logcollector `test_only_future_events` according to new standard. ([3484](https://github.com/wazuh/wazuh-qa/pull/3484)) \- (Framework + Tests)
- Update python packages scan test to use a file with known vulnerabilities to be skipped ([#3473](https://github.com/wazuh/wazuh-qa/pull/3473)) \- (Framework + Tests)
- Change required version of urllib3 and requests dependencies ([#3315](https://github.com/wazuh/wazuh-qa/pull/3315)) \- (Framework)
- Skip flaky Logcollector tests ([#3218](https://github.com/wazuh/wazuh-qa/pull/3217)) \- (Tests)
- Change how 'service_control' collects clusterd and apid pids ([#3140](https://github.com/wazuh/wazuh-qa/pull/3140)) \- (Framework)
- Change scan test module fixtures to allow use commit instead of branches ([#3134](https://github.com/wazuh/wazuh-qa/issues/3134)) \- (Tests)
- Update syscollector deltas integration tests ([#2921](https://github.com/wazuh/wazuh-qa/pull/2921)) \- (Tests)
- Update deprecated WDB commands ([#2966](https://github.com/wazuh/wazuh-qa/pull/2966)) \- (Tests)
- Move the 'get_datetime_diff' function to 'wazuh-testing' utils module ([#2782](https://github.com/wazuh/wazuh-qa/pull/2782)) \- (Framework + Tests)
- Change method from GET to POST in API login requests ([#2810](https://github.com/wazuh/wazuh-qa/pull/2810)) \- (Framework + Tests)
- Update failed test_basic_configuration_log_format ([#2924](https://github.com/wazuh/wazuh-qa/pull/2650)) \- (Framework + Tests)
- Refactor VDT integration tests: feeds and scan types ([#2650](https://github.com/wazuh/wazuh-qa/pull/2650)) \- (Framework + Tests)
- Refactor: FIM `test_synchronization` according to new standard. Phase 1. ([#2358](https://github.com/wazuh/wazuh-qa/pull/2358)) \- (Framework + Tests)
- Refactor: FIM `test_registry_file_limit` and `test_registry_report_changes`. ([#2478](https://github.com/wazuh/wazuh-qa/pull/2478)) \- (Framework + Tests)
- Refactor: FIM `test_files/test_file_limit` and updated imports to new standard. ([#2501](https://github.com/wazuh/wazuh-qa/pull/2501)) \- (Framework + Tests)
- Adapt ITs related to syscollector deltas ([#2146](https://github.com/wazuh/wazuh-qa/pull/2146)) \- (Framework + Tests)
- Migrate test_age, test_command_monitoring, and test_keep_running of test_logcollector documentation to qa-docs ([#2162](https://github.com/wazuh/wazuh-qa/pull/2162)) \- (Documentation)
- Migrate test_configuration (1/2) of test_logcollector documentation to qa-docs ([#2163](https://github.com/wazuh/wazuh-qa/pull/2163)) \- (Documentation)
- Migrate test_configuration (2/2) of test_logcollector documentation to qa-docs ([#2165](https://github.com/wazuh/wazuh-qa/pull/2165)) \- (Documentation)
- Migrate test_macos of test_logcollector documentation to qa-docs ([#2175](https://github.com/wazuh/wazuh-qa/pull/2175)) \- (Documentation)
- Migrate several test groups of test_logcollector documentation to qa-docs ([#2180](https://github.com/wazuh/wazuh-qa/pull/2180)) \- (Documentation)
- Migrate test_remoted documentation to schema 2.0 ([#2426](https://github.com/wazuh/wazuh-qa/pull/2426)) \- (Documentation)
- Replace callback_generator function to generate_monitoring_callback ([#2535](https://github.com/wazuh/wazuh-qa/pull/2535)) \- (Framework + Tests)
- Analysisd: Reduce execution time of tests with tier 0 ([#2546](https://github.com/wazuh/wazuh-qa/pull/2546)) \- (Tests)
- Adapt logtest ITs given the rules skipping ([#2200](https://github.com/wazuh/wazuh-qa/pull/2200)) \- (Tests)

### Fixed

- Fix commit option of the scan module for master case ([#3157](https://github.com/wazuh/wazuh-qa/pull/3157)) \- (Tests)
- Fix Vulnerability Detector IT: test_validate_feed_content yaml cases had wrong extension. ([#3299](https://github.com/wazuh/wazuh-qa/pull/3299)) \- (Tests)
- Fix Analysisd IT: test_syscollector_events failure on wait_for_analysisd_startup. ([#3110](https://github.com/wazuh/wazuh-qa/pull/3110)) \- (Tests)
- Fix GCloud IT: test_max_messages error not received expected messages - ([#3083](https://github.com/wazuh/wazuh-qa/pull/3083)) \- (Tests)
- Fix Solaris and Macos FIM integration tests failures ([#2976](https://github.com/wazuh/wazuh-qa/pull/2976)) \- (Framework + Tests)
- Fix the unstable FIM tests that need refactoring ([#2458](https://github.com/wazuh/wazuh-qa/pull/2458)) \- (Framework + Tests)
- Fix version validation in qa-ctl config generator ([#2454](https://github.com/wazuh/wazuh-qa/pull/2454)) \- (Framework)
- Fix invalid reference for test_api_endpoints_performance.py xfail items ([#3378](https://github.com/wazuh/wazuh-qa/pull/3378)) \- (Tests)
- Fix syscollector deltas integration tests. ([#3695](https://github.com/wazuh/wazuh-qa/pull/3695)) \- (Tests)

### Removed

- Remove all FIM Integration skipped tests ([#2927](https://github.com/wazuh/wazuh-qa/issues/2927)) \- (Framework + Tests)
- VDT ITs: Remove Debian Stretch test support. ([#3172](https://github.com/wazuh/wazuh-qa/pull/3172)) \- (Tests)

## [4.3.9] - 13-10-2022

Wazuh commit: https://github.com/wazuh/wazuh-qa/commit/8af0a5083bd69765f4d7878df9d3b785bb239723 \
Release report: https://github.com/wazuh/wazuh/issues/15090

### Added

- Add a test to check the analysisd socket properties ([#3365](https://github.com/wazuh/wazuh-qa/pull/3365))

## [4.3.8] - 19-09-2022

Wazuh commit: https://github.com/wazuh/wazuh/commit/88bf15d2cbb2040e197e34a94dda0f71f607afad \
Release report: https://github.com/wazuh/wazuh/issues/14827

### Changed

- Update wazuh-logtest messages for integration tests \- (Tests)

## [4.3.7] - 24-08-2022

Wazuh commit: https://github.com/wazuh/wazuh/commit/e2b514bef3d148acd4bcae1a1c7fa8783b82ca3a \
Release report: https://github.com/wazuh/wazuh/issues/14562

## Added
- Added IT test to verify Active Response works with overwritten rules. ([#2984](https://github.com/wazuh/wazuh-qa/pull/2984)) \- (Framework + Tests)
- Add Integratord IT - new test_integratord suite ([#3125](https://github.com/wazuh/wazuh-qa/pull/3125)) \- (Framework + Tests)
- Add system test to check synchronization status in the cluster ([#3180](https://github.com/wazuh/wazuh-qa/pull/3180)) \- (Framework + Tests)
- Add system test to check big files synchronization in the cluster ([#3202](https://github.com/wazuh/wazuh-qa/pull/3202)) \- (Framework + Tests)

### Changed

- Increase framework version of jq and pytest in the requirements file to support python3.10 ([#3107](https://github.com/wazuh/wazuh-qa/pull/3108)) \- (Framework)

## [4.3.6] - 20-07-2022

Wazuh commit: https://github.com/wazuh/wazuh/commit/be15851b8ead7512d9cd4ef1ee18b3b953173211 \
Release report: https://github.com/wazuh/wazuh/issues/14188

### Added

- Add Remoted IT - test_multi_groups ([#3060](https://github.com/wazuh/wazuh-qa/pull/3060)) \- (Framework + Tests)

### Fixed

- Fix GCloud IT - test_max_messages error ([#3006](https://github.com/wazuh/wazuh-qa/pull/3006)) \- (Framework + Tests)
- Fix Remoted IT - test_agent_communication ([#3088](https://github.com/wazuh/wazuh-qa/pull/3088)) \- (Framework)


## [4.3.5] - 29-06-2022

Wazuh commit: https://github.com/wazuh/wazuh/commit/2a2b88bfb2ea30903728372471b33540a3b3d976 \
Release report: https://github.com/wazuh/wazuh/issues/13966

### Fixed

- Fix Solaris and Macos FIM integration failures ([#2977](https://github.com/wazuh/wazuh-qa/pull/2977)) \- (Framework + Tests)


## [4.3.4] - 09-06-2022

Wazuh commit: https://github.com/wazuh/wazuh/commit/ccbc9490bc38718717233c50e3d6daeff102e388 \
Release report: https://github.com/wazuh/wazuh/issues/13669


## [4.3.3] - 01-06-2022

Wazuh commit: https://github.com/wazuh/wazuh/commit/ccbc9490bc38718717233c50e3d6daeff102e388 \
Release report: -


## [4.3.2] - 30-05-2022

Wazuh commit: https://github.com/wazuh/wazuh/commit/5b3d501f5a10c5134b53771f13c48dc94c54beb2 \
Release report: https://github.com/wazuh/wazuh/issues/13629


## [4.3.1] - 18-05-2022

Wazuh commit: https://github.com/wazuh/wazuh/commit/8ee2a5646a12d22bf662b2f59a19c12b4b8d0a4e \
Release report: https://github.com/wazuh/wazuh/issues/13448


## [4.3.0] - 05-05-2022

Wazuh commit: https://github.com/wazuh/wazuh/commit/5bae1c1830dbf11acc8a06e01f7a5a134b767760 \
Release report: https://github.com/wazuh/wazuh/issues/13321

### Added

- Add specific version of libcst to install in python lower than 3.7. ([#2459](https://github.com/wazuh/wazuh-qa/pull/2459))
- Add system test to check synchronization between agent and manager. ([#2443](https://github.com/wazuh/wazuh-qa/pull/2443))
- Make `simulate-api-load` CLI run tasks simultaneously. ([#2392](https://github.com/wazuh/wazuh-qa/pull/2392))
- Add `qa-ctl` `v0.3`. ([#2307](https://github.com/wazuh/wazuh-qa/pull/2307))
- Add `qa-ctl` `v0.2`. ([#2299](https://github.com/wazuh/wazuh-qa/pull/2299))
- Improve the `agent_files_deletion` test . ([#2296](https://github.com/wazuh/wazuh-qa/pull/2296))
- Add scripts to add agents to client.keys, create agent-groups and unsynchronize agents. ([#2295](https://github.com/wazuh/wazuh-qa/pull/2295))
- Add cluster performance test. ([#2130](https://github.com/wazuh/wazuh-qa/pull/2130))
- IT Wazuh-logtest: Ruleset reloading at runtime. ([#2077](https://github.com/wazuh/wazuh-qa/pull/2077))
- Add script to parse and obtain stats from cluster CSVs. ([#2032](https://github.com/wazuh/wazuh-qa/pull/2032))
- Add `qa-ctl` tool v0.1. ([#1895](https://github.com/wazuh/wazuh-qa/pull/1895))
- Enable WPK tests for macOS agents. ([#1853](https://github.com/wazuh/wazuh-qa/pull/1853))
- Create local_internal_options configuration handler fixture. ([#1835](https://github.com/wazuh/wazuh-qa/pull/1835))
- Create file monitoring fixture handler. ([#1833](https://github.com/wazuh/wazuh-qa/pull/1833))
- Create daemon handler fixture for integration test. ([#1826](https://github.com/wazuh/wazuh-qa/pull/1826))
- Add test to check new possible flaws in wodles, framework and API code. ([#1659](https://github.com/wazuh/wazuh-qa/pull/1659))
- Add test to scan all python packages. ([#1652](https://github.com/wazuh/wazuh-qa/pull/1652))
- ITs for logtest verbose mode added. ([#1587](https://github.com/wazuh/wazuh-qa/pull/1587))
- Integration and system tests to ensure removed agent files are deleted. ([#1527](https://github.com/wazuh/wazuh-qa/pull/1527))
- Add wdb checksum range test case. ([#1502](https://github.com/wazuh/wazuh-qa/pull/1502))
- Add integration tests for max_upload_size API option. ([#1494](https://github.com/wazuh/wazuh-qa/pull/1494))
- Add support for Amazon Linux in vulnerability detector. ([#1473](https://github.com/wazuh/wazuh-qa/pull/1473))
- Add tests for invalid config of github and office365 modules. ([#1460](https://github.com/wazuh/wazuh-qa/pull/1460))
- Add test to check the behavior of test_max_fd_win_rt option.. ([#1387](https://github.com/wazuh/wazuh-qa/pull/1387))
- Add FIM Windows 4659 events tests. ([#648](https://github.com/wazuh/wazuh-qa/pull/648))

### Changed

- Migrate `test_rids` documentation to `qa-docs`. ([#2422](https://github.com/wazuh/wazuh-qa/pull/2422))
- Google Cloud. IT Tests: Fixing and rework for 4.3.0-RC2. ([#2420](https://github.com/wazuh/wazuh-qa/pull/2420))
- Refactor: FIM `test_report_changes` according to new standard.  Phase 1. ([#2417](https://github.com/wazuh/wazuh-qa/pull/2417))
- Fix `wazuh-metrics` CLI bug when child processes restart. ([#2416](https://github.com/wazuh/wazuh-qa/pull/2416))
- IT Solaris Jenkins: Fix requirements. ([#2415](https://github.com/wazuh/wazuh-qa/pull/2415))
- Fix the `agent_info_sync` test according to new changes. ([#2411](https://github.com/wazuh/wazuh-qa/pull/2411))
- Migrate test_cpe_indexing documentation to qa-docs. ([#2407](https://github.com/wazuh/wazuh-qa/pull/2407))
- WazuhDB IT: Fix for 4.3. ([#2400](https://github.com/wazuh/wazuh-qa/pull/2400))
- Migrate test_scan_results documentation to qa-docs. ([#2398](https://github.com/wazuh/wazuh-qa/pull/2398))
- Migrate test_general_setting documentation to qa-docs. ([#2387](https://github.com/wazuh/wazuh-qa/pull/2387))
- Migrate test_providers documentation to qa-docs. ([#2377](https://github.com/wazuh/wazuh-qa/pull/2377))
- Update API configuration integration tests. ([#2370](https://github.com/wazuh/wazuh-qa/pull/2370))
- Refactor FIM `test_synchronization` according to new standard (1). ([#2358](https://github.com/wazuh/wazuh-qa/pull/2358))
- Migrate test_feeds documentation to qa-docs. ([#2357](https://github.com/wazuh/wazuh-qa/pull/2357))
- Fix autoconfigure `test_add_old_resource`. ([#2356](https://github.com/wazuh/wazuh-qa/pull/2356))
- Migrate test_wazuh_db documentation to qa-docs. ([#2346](https://github.com/wazuh/wazuh-qa/pull/2346))
- Adapt `wazuh-metrics` and `data-visualizer` CLIs to handle multiprocessing. ([#2278](https://github.com/wazuh/wazuh-qa/pull/2278))
- Change `time_to_sync`  variable. ([#2275](https://github.com/wazuh/wazuh-qa/pull/2275))
- Bump pytest-html dependency. ([#2205](https://github.com/wazuh/wazuh-qa/pull/2205))
- Update remoted CSV headers in visualization tool. ([#2202](https://github.com/wazuh/wazuh-qa/pull/2202))
- Migrate `test_rootcheck` documentation to qa-docs. ([#2194](https://github.com/wazuh/wazuh-qa/pull/2194))
- Migrate `test_logtest` documentation to `qa-docs`. ([#2191](https://github.com/wazuh/wazuh-qa/pull/2191))
- Migrate test_office365 documentation to `qa-docs`. ([#2181](https://github.com/wazuh/wazuh-qa/pull/2181))
- fix: Change logtest custom rules ids. ([#2177](https://github.com/wazuh/wazuh-qa/pull/2177))
- Authd replacement configurations QA. ([#2171](https://github.com/wazuh/wazuh-qa/pull/2171))
- Migrate `test_github` documentation to `qa-docs`. ([#2144](https://github.com/wazuh/wazuh-qa/pull/2144))
- Migrate `test_glcoud` documentation to `qa-docs`. ([#2141](https://github.com/wazuh/wazuh-qa/pull/2141))
- Merge 4.2 into master branch . ([#2132](https://github.com/wazuh/wazuh-qa/pull/2132))
- Migrate `test_auth` documentation to `qa-docs`. ([#2129](https://github.com/wazuh/wazuh-qa/pull/2129))
- Migrate `test_registry_restrict` and `test_registry_tags` of `test_fim/test_registry`, and `test_fim/test_synchronization` documentation to `qa-docs`. ([#2128](https://github.com/wazuh/wazuh-qa/pull/2128))
- Migrate `test_registry_report_changes` of `test_fim/test_registry` documentation to `qa-docs`. ([#2127](https://github.com/wazuh/wazuh-qa/pull/2127))
- Migrate `test_registry_file_limit`, `test_registry_multiple_registries`, and `test_registry_recursion_level` of `test_fim/test_registry` documentation to `qa-docs`. ([#2126](https://github.com/wazuh/wazuh-qa/pull/2126))
- Migrate `test_registry_checks`, `test_registry_ignore`, and `test_registry_nodiff` of `test_fim/test_registry` documentation to `qa-docs`. ([#2125](https://github.com/wazuh/wazuh-qa/pull/2125))
- Migrate `test_registry_basic_usage` of `test_fim/test_registry` documentation to `qa-docs`. ([#2124](https://github.com/wazuh/wazuh-qa/pull/2124))
- Migrate `test_registry_ambiguous_confs` of `test_fim/test_registry` documentation to `qa-docs`. ([#2123](https://github.com/wazuh/wazuh-qa/pull/2123))
- Migrate `test_tags`, `test_timezone_changes`, `test_wildcards_complex`, and `test_windows_audit_interval` of `test_fim/test_files` documentation to `qa-docs`. ([#2122](https://github.com/wazuh/wazuh-qa/pull/2122))
- Migrate `test_scan`, `test_skip`, and `test_stats_integrity_sync` of `test_fim/test_files` documentation to `qa-docs`. ([#2121](https://github.com/wazuh/wazuh-qa/pull/2121))
- Migrate `test_fim/test_files/test_report_changes` documentation to `qa-docs`. ([#2120](https://github.com/wazuh/wazuh-qa/pull/2120))
- Migrate `test_process_priority`, `test_recursion_level`, and `test_restrict` of `test_fim/test_files` documentation to `qa-docs`. ([#2118](https://github.com/wazuh/wazuh-qa/pull/2118))
- Migrate `test_multiple_dirs`, `test_nodiff`, and `test_prefilter_cmd` of `test_fim/test_files` documentation to `qa-docs`. ([#2117](https://github.com/wazuh/wazuh-qa/pull/2117))
- Migrate `test_max_eps`, `test_max_files_per_second`, and `test_moving_files` of `test_fim/test_files` documentation to `qa-docs`. ([#2115](https://github.com/wazuh/wazuh-qa/pull/2115))
- Migrate `test_ignore`, `test_inotify`, and `test_invalid` of `test_fim/test_files` documentation to `qa-docs`. ([#2114](https://github.com/wazuh/wazuh-qa/pull/2114))
- Migrate `test_fim/test_files/test_follow_symbolic_link` documentation to `qa-docs`. ([#2112](https://github.com/wazuh/wazuh-qa/pull/2112))
- Migrate `test_env_variables` and `test_file_limit` of `test_fim/test_files` documentation to `qa-docs`. ([#2111](https://github.com/wazuh/wazuh-qa/pull/2111))
- Migrate `test_benchmark` and `test_checks` of `test_fim/test_files` documentation to `qa-docs`. ([#2110](https://github.com/wazuh/wazuh-qa/pull/2110))
- Migrate `test_basic_usage` of `test_fim/test_files` documentation to `qa-docs`. ([#2109](https://github.com/wazuh/wazuh-qa/pull/2109))
- Migrate `test_ambiguous_confs` and `test_audit` of `test_fim/test_files` documentation to qa-docs. ([#2108](https://github.com/wazuh/wazuh-qa/pull/2108))
- Migrate `test_api` documentation to `qa-docs`. ([#2107](https://github.com/wazuh/wazuh-qa/pull/2107))
- Migrate `test_analysisd` documentation to `qa-docs`. ([#2047](https://github.com/wazuh/wazuh-qa/pull/2047))
- Migrate `test_agentd` documentation to `qa-docs`. ([#2006](https://github.com/wazuh/wazuh-qa/pull/2006))
- Migrate `test_active_response` documentation to `qa-docs`. ([#1960](https://github.com/wazuh/wazuh-qa/pull/1960))
- Fix requirements in master. ([#2063](https://github.com/wazuh/wazuh-qa/pull/2063))
- Update system tests for agent key polling. ([#2119](https://github.com/wazuh/wazuh-qa/pull/2119))
- macOS logcollector - Fixes and new tests. ([#2043](https://github.com/wazuh/wazuh-qa/pull/2043))
- Update API performance tests. ([#1881](https://github.com/wazuh/wazuh-qa/pull/1881))
- Integrate qa-docs into wazuh-qa framework. ([#1854](https://github.com/wazuh/wazuh-qa/pull/1854))
- Update user used by `Kibana` in the cluster performance tests. ([#1822](https://github.com/wazuh/wazuh-qa/pull/1822))
- Fix cached dependencies, typos and debian repos. ([#1732](https://github.com/wazuh/wazuh-qa/pull/1732))
- Adapt the JSON event schema to parse WIN perms in JSON. ([#1541](https://github.com/wazuh/wazuh-qa/pull/1541))
- Update API performance tests. ([#1519](https://github.com/wazuh/wazuh-qa/pull/1519))
- Rework of simulate agents script. Add new balance mode to distribute EPS between agents. ([#1491](https://github.com/wazuh/wazuh-qa/pull/1491))
- Fix missing argument in test_macos_format_basic IT. ([#1478](https://github.com/wazuh/wazuh-qa/pull/1478))
- Check if scheduled mode is set when realtime is not available. ([#1474](https://github.com/wazuh/wazuh-qa/pull/1474))

### Removed
- Remove unnecessary `CLIENT_KEYS_PATH`. ([#2419](https://github.com/wazuh/wazuh-qa/pull/2419))
- Remove deprecated configurations. ([#2380](https://github.com/wazuh/wazuh-qa/pull/2380))
- Remove deprecated test_use_only_authd. ([#2294](https://github.com/wazuh/wazuh-qa/pull/2294))
- Remove expected `force` option from the received request in the `agent_enrollment` system tests. ([#2289](https://github.com/wazuh/wazuh-qa/pull/2289))
- Remove old check. ([#2281](https://github.com/wazuh/wazuh-qa/pull/2281))
- Remove the disk i/o % usage calculation from the performance tools. ([#1897](https://github.com/wazuh/wazuh-qa/pull/1897))
- Remove FIM hard link tests. ([#1485](https://github.com/wazuh/wazuh-qa/pull/1485))


## [v4.2.0]
### Added
- Add agent labels to agent simulator tool [#1153](https://github.com/wazuh/wazuh-qa/pull/1153)
- Add the capability to know which CVE’s affect an agent [#7479](https://github.com/wazuh/wazuh/issues/7479)
- Add new tests for Wazuh-DB insert commands in agents' CVEs table [#1092](https://github.com/wazuh/wazuh-qa/pull/1092)
- Add integration tests for syslog [#1086](https://github.com/wazuh/wazuh-qa/pull/1086)
- Add remoted integration tests: basic configuration tests [#1073](https://github.com/wazuh/wazuh-qa/pull/1073)
- Add the tier 0 integration tests for wazuh-remoted [#1024](https://github.com/wazuh/wazuh-qa/issues/1024)
- Add new features to the Agent simulator [#1106](https://github.com/wazuh/wazuh-qa/pull/1106)
- Add new integration tests to cover the stats of wazuh-agentd [#1039](https://github.com/wazuh/wazuh-qa/pull/1039)
- Add the documentation of Wazuh-QA repository [#1066](https://github.com/wazuh/wazuh-qa/pull/1066)
- Add new functionality for mocking agents [#1054](https://github.com/wazuh/wazuh-qa/pull/1054)
- Add support to `wodle` sections for ossec.conf generator tool [#1048](https://github.com/wazuh/wazuh-qa/pull/1048)
- Add new tests for Active Response [#1029](https://github.com/wazuh/wazuh-qa/pull/1029)
- Add focal feed and improve vulnerability scan tests [#1025](https://github.com/wazuh/wazuh-qa/pull/1025)
- Add new cases to test_env_variables to check some possible errors [#1014](https://github.com/wazuh/wazuh-qa/pull/1014)
- Add a test to verify no duplicate entries for vulnerability detector [#1010](https://github.com/wazuh/wazuh-qa/pull/1010)
- Add new case to test_basic_usage_changes to check wildcards [#1009](https://github.com/wazuh/wazuh-qa/pull/1009)
- Add some cases in test_ignore_valid, to check entire disk ignore [#1000](https://github.com/wazuh/wazuh-qa/pull/1000)
- Add new test case for duplicate registry entries [#998](https://github.com/wazuh/wazuh-qa/pull/998)
### Changed
- Rename sockets directory according to the product [#1090](https://github.com/wazuh/wazuh-qa/pull/1090)
- Improve the stop/start behavior of DB's related functions [#1068](https://github.com/wazuh/wazuh-qa/pull/1068)
- Update mock_vulnerability_scan fixture from vulnerability scan tests [#1058](https://github.com/wazuh/wazuh-qa/pull/1058)
- Update insert_vulnerability to meet new constrains [#1059](https://github.com/wazuh/wazuh-qa/pull/1059)
- Refactor the code to be PEP8 compliance [#1043](https://github.com/wazuh/wazuh-qa/pull/1043)
- Deprecate the ossec-init.conf [#1013](https://github.com/wazuh/wazuh-qa/pull/1013)
- Rename ossec-control in framework tests [#983](https://github.com/wazuh/wazuh-qa/pull/983)
- Change names of daemons in integration tests [#973](https://github.com/wazuh/wazuh-qa/pull/973)
- Rename all ossec-control references [#965](https://github.com/wazuh/wazuh-qa/pull/965)
### Fixed
- Fix an error in the Active Response tests related to the configuration file [#1080](https://github.com/wazuh/wazuh-qa/pull/1080)
- Fix an error in the Agent simulator while parsing the messages received from the manager [#1084](https://github.com/wazuh/wazuh-qa/pull/1084).
- Fix msu tests for Windows 10 [#1075](https://github.com/wazuh/wazuh-qa/pull/1075)
- Fix sqlite3.OperationalError: no such table: VULNERABILITIES error [#1067](https://github.com/wazuh/wazuh-qa/pull/1067)
- Fix test_general_settings_ignore_time test [#1056](https://github.com/wazuh/wazuh-qa/pull/1056)
- Avoid problematic race-condition on VD integration tests for Windows [#1047](https://github.com/wazuh/wazuh-qa/pull/1047)
- QA Integration tests stabilization [#1002](https://github.com/wazuh/wazuh-qa/pull/1002)
### Deleted
- Deleted `behind_proxy_server` API config test. ([#1065](https://github.com/wazuh/wazuh-qa/pull/1065))<|MERGE_RESOLUTION|>--- conflicted
+++ resolved
@@ -9,11 +9,8 @@
 
 ### Added
 
-<<<<<<< HEAD
 - Add Windows System folders FIM monitoring tests ([#3720](https://github.com/wazuh/wazuh-qa/pull/3720)) \- (Tests)
-=======
 - Add new tests for logcollector 'ignore' and 'restrict' options ([#3582](https://github.com/wazuh/wazuh-qa/pull/3582)) \- (Tests)
->>>>>>> 68863812
 - Add 'Force reconnect' feature to agent_simulator tool. ([#3111](https://github.com/wazuh/wazuh-qa/pull/3111)) \- (Tools)
 
 ### Changed
