# Changelog

All notable changes to this project will be documented in this file.

## [4.8.1] - TBD

<<<<<<< HEAD
### Added

- Add functionality to unify data of the binary processes with their subprocesses to plot ([#5500](https://github.com/wazuh/wazuh-qa/pull/5500)) \- (Framework)
=======
### Changed

- Fix test_consistency_initial_scans by adding a 30-minute wait before collecting vulnerabilities. ([#5507](https://github.com/wazuh/wazuh-qa/pull/5507)) \- (Tests)
>>>>>>> 0ed03881

## [4.8.0] - 12/06/2024

### Added

- Add functionality to obtain metrics from the dashboard ([#5432](https://github.com/wazuh/wazuh-qa/pull/5432)) \- (Framework)
- Add `Timestamp` field to the indexer statistics ([#5357](https://github.com/wazuh/wazuh-qa/pull/5357)) \- (Framework)
- Add `GeneratorVulnerabilityEvents` in agent simulator ([#5265](https://github.com/wazuh/wazuh-qa/pull/5265)) \- (Framework)
- Add functionality to obtain statistics and metrics from the indexer ([#5090](https://github.com/wazuh/wazuh-qa/pull/5090)) \- (Framework)
- Add support for the installation/uninstallation of npm packages ([#5092](https://github.com/wazuh/wazuh-qa/pull/5092)) \- (Tests)
- Add alert.json file to Vulnerability Detector E2E test report ([#5147](https://github.com/wazuh/wazuh-qa/pull/5147)) \- (Framework)
- Add documentation about markers for system tests ([#5080](https://github.com/wazuh/wazuh-qa/pull/5080)) \- (Documentation)
- Add AWS Custom Buckets Integration tests ([#4675](https://github.com/wazuh/wazuh-qa/pull/4675)) \- (Framework + Tests)
- Add Vulnerability Detector end to end tests ([#4878](https://github.com/wazuh/wazuh-qa/pull/4878)) \- (Framework + Tests)
- Agent Simulator: Syscollector message generation refactoring ([#4868](https://github.com/wazuh/wazuh-qa/pull/4868)) \- (Framework)
- Migrate Wazuh Ansibles Roles. ([#4642](https://github.com/wazuh/wazuh-qa/pull/4642)) \- (Framework)
- Add scans environment setup documentation. ([#4444](https://github.com/wazuh/wazuh-qa/pull/4444)) \- (Tests)
- Add system test for global group hash ([#4015](https://github.com/wazuh/wazuh-qa/pull/4015)) \- (Tests)
- Add tests for new FIM audit buffer option. ([#4485](https://githubhttps://github.com/wazuh/wazuh-qa/pull/4497#pullrequestreview-1654748331.com/wazuh/wazuh-qa/pull/4485)) \- (Framework + tests)
- Add tests for merged.mg file generation. ([#4129](https://github.com/wazuh/wazuh-qa/pull/4129)) \- (Tests)
- Added tests for checking agent status upon ungraceful closure.([#4146](https://github.com/wazuh/wazuh-qa/pull/4146)) \- (Tests)
- Agent syncronization testing after group deleting ([#4143](https://github.com/wazuh/wazuh-qa/pull/4143)) \- (Tests)
- Add test for AWS Custom Logs. ([#4675](https://github.com/wazuh/wazuh-qa/pull/4675)) \- (Tests)

### Changed

- Fix workload benchmark plots ([#5364](https://github.com/wazuh/wazuh-qa/pull/5364)) \- (Framework)
- Increase feed update time in Vulnerability Detection E2E tests to 10h ([#5424](https://github.com/wazuh/wazuh-qa/pull/5424)) \- (Tests)
- Migrate E2E Vulnerability Detector test packages to S3 repository ([#5376](https://github.com/wazuh/wazuh-qa/pull/5376)) \- (Framework)
- Include "Agent key already in use" in the E2E Vulnerability Detection expected error list. ([#5409](https://github.com/wazuh/wazuh-qa/pull/5409)) \- (Tests)
- Update vulnerability state index name ([#5402](https://github.com/wazuh/wazuh-qa/pull/5402)) \- (Framework)
- Include new package information from wdb ([#5350](https://github.com/wazuh/wazuh-qa/pull/5350)) \- (Tests)
- Disable debug evidences for Vulnerability Detector E2E tests by default ([#5331](https://github.com/wazuh/wazuh-qa/pull/5331)) \- (Tests)
- Include CVE-2023-4822 vulnerability to grafana packages ([#5332](https://github.com/wazuh/wazuh-qa/pull/5332)) \- (Framework)
- Remove sslverify from host manager install package method ([#5339](https://github.com/wazuh/wazuh-qa/pull/5339)) \- (Framework)
- Include additional Vulnerability Detector E2E tests ([#5287](https://github.com/wazuh/wazuh-qa/pull/5287)) \- (Framework + Tests)
- Change Vulnerability Detection feed updated waiter ([#5227](https://github.com/wazuh/wazuh-qa/pull/5227)) \- (Tests)
- Replace timestamp filter with vulnerabilities detected_at field.([#5266](https://github.com/wazuh/wazuh-qa/pull/5266)) \- (Framework + Tests)
- Changes macOS packages with new ones that generate vulnerabilities ([#5174](https://github.com/wazuh/wazuh-qa/pull/5174)) \- (Tests)
- Refactor initial scan Vulnerability E2E tests ([#5081](https://github.com/wazuh/wazuh-qa/pull/5081)) \- (Framework + Tests)
- Update Packages in TestScanSyscollectorCases ([#4997](https://github.com/wazuh/wazuh-qa/pull/4997)) \- (Framework + Tests)
- Reduced test_shutdown_message runtime ([#4986](https://github.com/wazuh/wazuh-qa/pull/4986)) \- (Tests)
- Change e2e vd configuration keystore ([#4952](https://github.com/wazuh/wazuh-qa/pull/4952)) \- (Framework)
- Updating tests after removing references to the legacy vulnerability detector module ([#4872](https://github.com/wazuh/wazuh-qa/pull/4872)) \- (Tests)
- Fix test cluster performance ([#4780](https://github.com/wazuh/wazuh-qa/pull/4780)) \- (Tests)
- Fixed IT control_service Windows loop ([#4765](https://github.com/wazuh/wazuh-qa/pull/4765)) \- (Framework)
- Fix wazuhdb API statistics parsing ([#5007](https://github.com/wazuh/wazuh-qa/pull/5007)) \- (Framework)
- Enhance StatisticMonitor with API support ([#4970](https://github.com/wazuh/wazuh-qa/pull/4970)) \- (Framework)
- Deactivate tests and update vulnerability-detector configuration ([#4784](https://github.com/wazuh/wazuh-qa/pull/4784)) \- (Framework + Tests)
- Fix body format for get_api_token ([#4797](https://github.com/wazuh/wazuh-qa/pull/4797)) \- (Framework)
- Fix one_manager_agent_env pytest marker for System Tests ([#4782](https://github.com/wazuh/wazuh-qa/pull/4782)) \- (Tests)
- Updated Filebeat module to 0.4 ([#4775](https://github.com/wazuh/wazuh-qa/pull/4775)) \- (Framework)
- Include APT repository update before the installation of Ubuntu E2E agent installation ([#4761](https://github.com/wazuh/wazuh-qa/pull/4761)) \- (Framework)
- Enhance macOS deployment ansible taks ([#4685](https://github.com/wazuh/wazuh-qa/pull/4685)) \- (Framework)
- Updated Filebeat module to 0.3 ([#4700](https://github.com/wazuh/wazuh-qa/pull/4700)) \- (Framework)
- Change database v13 to v12. ([#4677](https://github.com/wazuh/wazuh-qa/pull/4677)) \- (Tests)
- Enable Windows Vulnerability Detector E2E. ([#4251](https://github.com/wazuh/wazuh-qa/pull/4251)) \- (Tests)
- Update certifi library due to a vulnerability. ([#4486](https://github.com/wazuh/wazuh-qa/pull/4486)) \- (Tests)
- Enable Ubuntu Vulnerability Detector E2E. ([#4252](https://github.com/wazuh/wazuh-qa/pull/4252)) \- (Tests)
- Update _wazuh_db_ schema database version ([#4353](https://github.com/wazuh/wazuh-qa/pull/4353)) \- (Tests)
- Update the JSON schema with the required fields for the output content of the migration tool ([#4375](https://github.com/wazuh/wazuh-qa/pull/4375)) \- (Tests)
- Update framework known flaws file ([#4443](https://github.com/wazuh/wazuh-qa/pull/4443)) \- (Tests)
- Align migration tool system tests to the tool's new output directory structure ([#4561](https://github.com/wazuh/wazuh-qa/pull/4561)) \- (Tests)
- Update file descriptors threshold values used in cluster performance tests ([#5073](https://github.com/wazuh/wazuh-qa/pull/5073)) \- (Tests)

### Fixed

- Set a stable `requets` version ([#5476](https://github.com/wazuh/wazuh-qa/pull/5476)) \- (Framework)
- Include logic to retry package installation if the lock file is currently in use ([#5421](https://github.com/wazuh/wazuh-qa/pull/5421)) \- (Framework)
- Increase E2E Vulnerability detection change manager test timeout ([#5414](https://github.com/wazuh/wazuh-qa/pull/5414)) \- (Tests)
- Fix filter vulnerabilities function in case of multiple packages are used ([#5419](https://github.com/wazuh/wazuh-qa/pull/5419)) \- (Framework)
- Remove false positive from E2E Vulnerability Detection tests ([#5369](https://github.com/wazuh/wazuh-qa/pull/5369)) \- (Framework)
- Fix multigroups guess system test ([#5396](https://github.com/wazuh/wazuh-qa/pull/5396)) \- (Tests)
- Fix hotfixes syscollector agent simulator messages ([#5379](https://github.com/wazuh/wazuh-qa/pull/5379)) \- (Framework)
- Fix restart agent in change manager Vulnerability Detector E2E test case ([#5355](https://github.com/wazuh/wazuh-qa/pull/5355)) \- (Tests)
- Fix E2E Vulnerability Detection Windows package installation error ([#5363](https://github.com/wazuh/wazuh-qa/pull/5363)) \- (Framework)
- Fix shutdown messages system test ([#5298](https://github.com/wazuh/wazuh-qa/pull/5298)) \- (Framework + Tests)
- Fix upgrade macOS package cases for vulnerability scanner E2E ([#5334](https://github.com/wazuh/wazuh-qa/pull/5334)) \- (Tests)
- Fix test cases in Vulnerability Detection E2E test by adding new packages ([#5349](https://github.com/wazuh/wazuh-qa/pull/5349)) \- (Tests)
- Fix macOS alert collection for E2E Vulnerability Detection tests ([#5337](https://github.com/wazuh/wazuh-qa/pull/5337)) \- (Framework)
- Fix packages in Windows and macOS upgrade cases ([#5223](https://github.com/wazuh/wazuh-qa/pull/5223)) \- (Framework + Tests)
- Fix vulnerabilities and add new packages to Vulnerability Detector E2E tests ([#5234](https://github.com/wazuh/wazuh-qa/pull/5234)) \- (Tests)
- Fix provision macOS endpoints with npm ([#5128](https://github.com/wazuh/wazuh-qa/pull/5158)) \- (Tests)
- Fix timestamps alerts and logs filter ([#5157](https://github.com/wazuh/wazuh-qa/pull/5157)) \- (Framework + Tests)
- Fix macOS and Windows agents timezone ([#5178](https://github.com/wazuh/wazuh-qa/pull/5178)) \- (Framework)
- Fix Vulnerability Detector E2E tests by adding description to all tests ([#5151](https://github.com/wazuh/wazuh-qa/pull/5151)) \- (Tests)
- Fix parser for non package vulnerabilities ([#5146](https://github.com/wazuh/wazuh-qa/pull/5146)) \- (Framework)
- Fix remote_operations_handler functions to Vulnerability Detector E2E tests ([#5155](https://github.com/wazuh/wazuh-qa/pull/5155)) \- (Framework)
- Fix enrollment cluster system tests ([#5134](https://github.com/wazuh/wazuh-qa/pull/5134)) \- (Tests)
- Fix `test_synchronization` system test ([#5089](https://github.com/wazuh/wazuh-qa/pull/5089)) \- (Framework + Tests)
- Fix number of files and their size for `test_zip_size_limit` ([#5133](https://github.com/wazuh/wazuh-qa/pull/5133)) \- (Tests)
- Fix test_shutdown_message system test ([#5087](https://github.com/wazuh/wazuh-qa/pull/5087)) \- (Tests)
- Include timeout to test_authd system tests ([#5083](https://github.com/wazuh/wazuh-qa/pull/5083)) \- (Tests)
- Fix Vulnerability Detection mismatch in scans ([#5053](https://github.com/wazuh/wazuh-qa/pull/5053)) \- (Tests)
- Fix agent groups tests for enrollment_cluster environment ([#5086](https://github.com/wazuh/wazuh-qa/pull/5086)) \- (Framework + Tests)
- Fix initial scans tests ([5032](https://github.com/wazuh/wazuh-qa/pull/5032)) \- (Framework + Tests)
- Handle VDT data missing in wazuh-db API ([5014](https://github.com/wazuh/wazuh-qa/pull/5014)) \- (Framework + Tests)
- Fixed x-axis labels in data-visualizer script ([#4987 ](https://github.com/wazuh/wazuh-qa/pull/4987)) \- (Framework)
- Fix monitoring module for e2e tests ([#4959](https://github.com/wazuh/wazuh-qa/pull/4959)) \- (Framework)
- Fix get_host_variables for system tests ([#4958](https://github.com/wazuh/wazuh-qa/pull/4958)) \- (Framework)
- Fix install package HostManager method ([#4954](https://github.com/wazuh/wazuh-qa/pull/4954)) \- (Framework)
- Fix Modify file method in system module ([#4953](https://github.com/wazuh/wazuh-qa/pull/4953)) \- (Framework)
- Fix timeout and performance issues in E2E Vulnerability Detector tests ([#5003](https://github.com/wazuh/wazuh-qa/pull/5003)) \- (Framework)
- Fix E2E Vulnerability Detection monitoring function ([#4959](https://github.com/wazuh/wazuh-qa/pull/4959)) \- (Framework)
- Fixed Filebeat provisioning role with pre-release and staging URLs ([#4950](https://github.com/wazuh/wazuh-qa/pull/4950)) \- (Framework)
- Fix macOS Vulnerability Detection handler provision in E2E tests ([#4948](https://github.com/wazuh/wazuh-qa/pull/4948)) \- (Framework)
- Migrate Vulnerability Detection timeouts variables to the waiters module ([#4949](https://github.com/wazuh/wazuh-qa/pull/4949)) \- (Framework)
- Migrate HostMonitor to system_monitoring to avoid Windows import of ansible module ([#4917](https://github.com/wazuh/wazuh-qa/pull/4917/)) \- (Framework)
- Fixed ansible_runner import conditional to avoid errors on Windows and python 3.6 ([#4916](https://github.com/wazuh/wazuh-qa/pull/4916)) \- (Framework)
- Fixed IT control_service Windows loop ([#4765](https://github.com/wazuh/wazuh-qa/pull/4765)) \- (Framework)
- Fix macOS agents provision to enable registration and connection with managers. ([#4770](https://github.com/wazuh/wazuh-qa/pull/4770/)) \- (Framework)
- Fix hardcoded python interpreter in qa_framework role. ([#4658](https://github.com/wazuh/wazuh-qa/pull/4658)) \- (Framework)
- Fix duplicated jq dependency ([#4678](https://github.com/wazuh/wazuh-qa/pull/4678)) \- (Framework)
- Fix test_file_checker in check_mtime case ([#4873](https://github.com/wazuh/wazuh-qa/pull/4873)) \- (Tests)
- Fix test cluster performance. ([#4780](https://github.com/wazuh/wazuh-qa/pull/4780)) \- (Framework)
- Fixed the graphic generation for the logcollectord statistics files. ([#5021](https://github.com/wazuh/wazuh-qa/pull/5021)) \- (Framework)

## [4.7.5] - 31/05/2024

- No changes

## [4.7.4] - 29/04/2024

- No changes

## [4.7.3] - 04/03/2024

### Changed

- Upgrade wazuh-db agent database version. ([#4992](https://github.com/wazuh/wazuh-qa/pull/4992)) \- (Tests)

## [4.7.2] - 10/01/2024

### Fixed

- Fix the generation of syscollector events in the agent simulator class. ([#4773](https://github.com/wazuh/wazuh-qa/pull/4773)) \- (Framework)

## [4.7.1] - 20/12/2023

### Changed

- Remove deprecated message from cluster System Tests. ([#4740](https://github.com/wazuh/wazuh-qa/pull/4740)) \- (Tests)
- Enhance control_service error handling on windows agents. ([#4741](https://github.com/wazuh/wazuh-qa/pull/4741)) \- (Framework)
- Add XFAIL mark to Cluster reliability logs test. ([#4706](https://github.com/wazuh/wazuh-qa/pull/4706)) \- (Tests)

## [4.7.0] - 27/11/2023

### Added

- Add callbacks and IT tests for Integratord options tag. ([#4166](https://github.com/wazuh/wazuh-qa/pull/4166)) \- (Framework + tests)
- Add vulnerability Detector integration tests for Amazon Linux 2023 ([#4482](https://github.com/wazuh/wazuh-qa/pull/4482)) \- (Core)

### Changed

- Revert a pattern log in analysisd test ([#4688](https://github.com/wazuh/wazuh-qa/pull/4688)) \- (Framework)
- Clean environment between basic_cluster tests ([#4656](https://github.com/wazuh/wazuh-qa/pull/4656)) \- (Tests)
- Upgrade gcc version in system tests image ([#4655](https://github.com/wazuh/wazuh-qa/pull/4655)) \- (Framework)
- Add option to run some logcollector tests isolated (without a manager) ([#4226](https://github.com/wazuh/wazuh-qa/pull/4226)) \- (Tests + Framework)
- Update code analysis and dependencies known flaws. ([#4083](https://github.com/wazuh/wazuh-qa/pull/4083)) \- (Tests)
- Update _wazuh_db_ schema database version([#4405](https://github.com/wazuh/wazuh-qa/pull/4405)) \- (Tests)
- Update framework known flaws file ([#4313](https://github.com/wazuh/wazuh-qa/pull/4313)) \- (Tests)

### Fixed

- Deprecate source installation in System Tests ([#4686](https://github.com/wazuh/wazuh-qa/pull/4686)) \- (Framework)
- Update default vacuum settings in IT ([#4671](https://github.com/wazuh/wazuh-qa/pull/4671)) \- (Tests)
- Fix registry wildcards path ([#4400](https://github.com/wazuh/wazuh-qa/pull/4400)) \- (Tests)
- Fix warnings in the rids tests([#4151](https://github.com/wazuh/wazuh-qa/pull/4151)) \- (Framework + Tests)

## [4.6.0] - 31/10/2023

### Added

- Add EC2 information for system tests. ([#4536](https://github.com/wazuh/wazuh-qa/pull/4536)) \- (Documentation)
- Add Debian Bookworm VDT IT support. ([#4463](https://github.com/wazuh/wazuh-qa/pull/4463)) \- (Tests)
- Add new test cases for the `discard_regex` functionality of `CloudWatchLogs` and `Inspector` services. ([#4278](https://github.com/wazuh/wazuh-qa/pull/4278)) \- (Tests)
- Add Windows location wildcards tests ([#4263](https://github.com/wazuh/wazuh-qa/pull/4263)) \- (Tests + Framework)
- New 'SCA' test suite and framework. ([#3566](https://github.com/wazuh/wazuh-qa/pull/3566)) \- (Framework + Tests)
- Add integration tests for AWS module. ([#3911](https://github.com/wazuh/wazuh-qa/pull/3911)) \- (Framework + Tests + Documentation)
- Add tests for msu patches with no associated CVE . ([#4009](https://github.com/wazuh/wazuh-qa/pull/4009)) \- (Framework + Tests)
- Add tests with new options to avoid FIM synchronization overlapping. ([#3318](https://github.com/wazuh/wazuh-qa/pull/3318)) \- (Framework + tests)
- Add Logcollector millisecond granularity support test case ([#3910](https://github.com/wazuh/wazuh-qa/pull/3910)) \- (Tests)
- Add Windows System folders FIM monitoring tests ([#3720](https://github.com/wazuh/wazuh-qa/pull/3720)) \- (Tests)
- Add 'test_whodata_policy_changes' tests ([#3627](https://github.com/wazuh/wazuh-qa/pull/3627)) \- (Framework + Tests)
- Add test to check if active-response netsh generates alerts when firewall is disabled. ([#3787](https://github.com/wazuh/wazuh-qa/pull/3787)) \- (Framework + Tests)
- Add new tests for logcollector 'ignore' and 'restrict' options ([#3582](https://github.com/wazuh/wazuh-qa/pull/3582)) \- (Tests)
- Add 'Force reconnect' feature to agent_simulator tool. ([#3111](https://github.com/wazuh/wazuh-qa/pull/3111)) \- (Tools)
- Add new module to support migration tool. ([#3837](https://github.com/wazuh/wazuh-qa/pull/3837))
- Add IT tests FIM registry monitoring using wildcards. ([#4270](https://github.com/wazuh/wazuh-qa/pull/4270)) \- (Framework + Tests)
- Update schema database version ([#4128](https://github.com/wazuh/wazuh-qa/pull/4128)) \- (Tests)
- Update framework known flaws files ([#4380](https://github.com/wazuh/wazuh-qa/pull/4380)) \- (Tests)
- Add tests for Vulnerability Detector: Red Hat 9 support ([#4497](https://github.com/wazuh/wazuh-qa/pull/4497)) \- (Tests)
- Add AlmaLinux VDT IT support ([#4376](https://github.com/wazuh/wazuh-qa/pull/4376)) \- (Tests)
- Add new FIM test to verify checks in configuration ([#4373](https://github.com/wazuh/wazuh-qa/pull/4373)) \- (Tests)

### Changed

- Change expected database version ([#5111](https://github.com/wazuh/wazuh-qa/pull/5111)) \- (Tests)
- `Agentless_cluster` system tests timeout changed in order to reduce EC2 requirements ([#4534](https://github.com/wazuh/wazuh-qa/pull/4534)) \- (Tests)
- Skip `test_authd_ssl_options` cases that use TLS 1.1 causing errors on several OpenSSL versions. ([#4229](https://github.com/wazuh/wazuh-qa/pull/4229)) \- (Tests)
- Update database version ([#4467](https://github.com/wazuh/wazuh-qa/pull/4467)) \- (Tests)
- Remove versionStartIncluding from NVD custom feed ([#4441](https://github.com/wazuh/wazuh-qa/pull/4441)) \- (Tests)
- Updated syscollector wmodules prefix ([#4384](https://github.com/wazuh/wazuh-qa/pull/4384)) \- (Framework)
- Replace embedded python invocations with generic `python3`. ([#4186](https://github.com/wazuh/wazuh-qa/pull/4186)) - (Tests)
- Fix FIM test_large_changes test suite ([#3948](https://github.com/wazuh/wazuh-qa/pull/3948)) \- (Tests)
- Update `get_test_cases_data` function so it handles fim_mode parameter ([#4185](https://github.com/wazuh/wazuh-qa/pull/4185)) \- (Framework)
- Change FIM `regular_file_cud` and `EventChecker` file modification steps ([#4183](https://github.com/wazuh/wazuh-qa/pull/4183)) \- (Framework + Tests)
- Refactor library to change the environment ([#4145](https://github.com/wazuh/wazuh-qa/pull/4145)) \- (Framework)
- Improve the way that environment data is managed ([#4059](https://github.com/wazuh/wazuh-qa/pull/4059)) \- (Framework)
- Update FIM test_ambiguous_confs IT to new framework ([#4121](https://github.com/wazuh/wazuh-qa/pull/4121)) \- (Tests + Framework)
- Update `test_logcollector` invalid configs log level ([#4094](https://github.com/wazuh/wazuh-qa/pull/4094)) \- (Tests)
- Update `test_office365` to support the new tag `API_TYPE` ([#4065](https://github.com/wazuh/wazuh-qa/pull/4065)) \- (Framework + Tests)
- Update `test_wazuh_db` & `test_enrollment` to support new column `status_code` and new value on the enrollment `payload`. ([#4021](https://github.com/wazuh/wazuh-qa/pull/4021)) \- (Tests)
- Update FIM `test_audit` tests to new framework ([#3939](https://github.com/wazuh/wazuh-qa/pull/3939)) \- (Framework + Tests)
- Update FIM test to new FIM DBSync process  ([#2728](https://github.com/wazuh/wazuh-qa/pull/2728)) \- (Framework + Tests)
- Update file_limit and registry_limit tests ([#3280](https://github.com/wazuh/wazuh-qa/pull/3280)) \- (Tests)
- Change expected timestamp for proftpd analysisd test predecoder test case ([#3900](https://github.com/wazuh/wazuh-qa/pull/3900)) \- (Tests)
- Skip test_large_changes test module ([#3783](https://github.com/wazuh/wazuh-qa/pull/3783)) \- (Tests)
- Update report_changes tests ([#3405](https://github.com/wazuh/wazuh-qa/pull/3405)) \- (Tests)
- Update Authd force_insert tests ([#3379](https://github.com/wazuh/wazuh-qa/pull/3379)) \- (Tests)
- Update cluster logs in reliability tests ([#2772](https://github.com/wazuh/wazuh-qa/pull/2772)) \- (Tests)
- Use correct version format in agent_simulator tool ([#3198](https://github.com/wazuh/wazuh-qa/pull/3198)) \- (Tools)
- Upgrade PyYAML to 6.0.1. ([#4326](https://github.com/wazuh/wazuh-qa/pull/4326)) \- (Framework)
- Update schema database version ([#4128](https://github.com/wazuh/wazuh-qa/pull/4128)) \- (Tests)
- Update framework known flaws files ([#4380](https://github.com/wazuh/wazuh-qa/pull/4380)) \- (Tests)

### Fixed

- Fix Integration Test FIM tests skip marks changed ([#4569] (https://github.com/wazuh/wazuh-qa/pull/4569)) \- (Tests)
- Fix invalid AR conf in integration tests ([#4521](https://github.com/wazuh/wazuh-qa/pull/4521)) \- (Tests)
- Fix an error in AR library and test ([#4511](https://github.com/wazuh/wazuh-qa/pull/4511)) \- (Framework + Tests)
- Fix provisioned pytest failure fixed ([#4520](https://github.com/wazuh/wazuh-qa/pull/4520)) \- (Framework)
- Fix FIM framework to validate path in event correctly ([#4390](https://github.com/wazuh/wazuh-qa/pull/4390)) \- (Framework)
- Fix an error related to logs format in reliability test ([#4387](https://github.com/wazuh/wazuh-qa/pull/4387)) \- (Tests)
- Fix boto3 version requirement for legacy OS ([#4150](https://github.com/wazuh/wazuh-qa/pull/4150)) \- (Framework)
- Fix cases yaml of the analysisd windows registry IT ([#4149](https://github.com/wazuh/wazuh-qa/pull/4149)) \- (Tests)
- Fix a bug in on Migration tool's library ([#4106](https://github.com/wazuh/wazuh-qa/pull/4106)) \- (Framework)
- Fix imports and add windows support for test_report_changes_and_diff IT ([#3548](https://github.com/wazuh/wazuh-qa/issues/3548)) \- (Framework + Tests)
- Fix a regex error in the FIM integration tests ([#3061](https://github.com/wazuh/wazuh-qa/issues/3061)) \- (Framework + Tests)
- Fix an error in the cluster performance tests related to CSV parser ([#2999](https://github.com/wazuh/wazuh-qa/pull/2999)) \- (Framework + Tests)
- Fix bug in the framework on migration tool ([#4027](https://github.com/wazuh/wazuh-qa/pull/4027)) \- (Framework)
- Fix test cluster / integrity sync system test and configuration to avoid flaky behavior ([#4406](https://github.com/wazuh/wazuh-qa/pull/4406)) \- (Tests)
- Fix misspelling regex and error in test_cluster_connection ([#4392](https://github.com/wazuh/wazuh-qa/pull/4392)) \- (Tests)
- Fix test validate feed content - Canonical ([#4381](https://github.com/wazuh/wazuh-qa/pull/4381)) \- (Tests)
- Fix flaky test in AR suite (excecd) ([#4360](https://github.com/wazuh/wazuh-qa/pull/4360)) \- (Tests)
- Fix registry wildcards path ([#4357](https://github.com/wazuh/wazuh-qa/pull/4357)) \- (Tests)

## [4.5.4] - 24/10/2023

Wazuh commit: https://github.com/wazuh/wazuh/commit/48870c11207b1f0ba20ae29688d75564bfc04489 \
Release report: https://github.com/wazuh/wazuh/issues/19764

## [4.5.3] - 10/10/2023

Wazuh commit: https://github.com/wazuh/wazuh/commit/388ce54b704d7b6aa2dda1b30258ad1642b26a2d \
Release report: https://github.com/wazuh/wazuh/issues/19446

### Changed

- Update the cluster master logs reliability test to run with python 3.7 [#4445](https://github.com/wazuh/wazuh-qa/pull/4478) \- (Tests)
- Update ITs URL for SUSE OVAL ([#4496](https://github.com/wazuh/wazuh-qa/pull/4496/))

### Fixed

- Fix enrollment system tests ([#4562](https://github.com/wazuh/wazuh-qa/pull/4562/)) \- (Tests)
- Update the request method used to call the login API endpoint. ([#4492](https://github.com/wazuh/wazuh-qa/pull/4492)) \- (Tests)
- Enhancing the handling of authd and remoted simulators in case of restart failures ([#Wazuh-jenkins#3487](https://github.com/wazuh/wazuh-qa/pull/4205)) \- (Tests)
- Fix py dependency version to install for Windows after the change to Python 3.11([#4523](https://github.com/wazuh/wazuh-qa/pull/4523)) \- (Framework)

## [4.5.2] - 06-08-2023

Wazuh commit: https://github.com/wazuh/wazuh/commit/2efea7428ad34bce8ea0bd32d56b5faccad114a6 \
Release report: https://github.com/wazuh/wazuh/issues/18794

### Changed

- Update ITs URL for Debian OVAL ([#4491](https://github.com/wazuh/wazuh-qa/pull/4491)) \- (Tests)
- Syscollector package inventory deltas fix ([#4483](https://github.com/wazuh/wazuh-qa/pull/4483)) \- (Tests)
- Update schema sys_programs table ([#4451](https://github.com/wazuh/wazuh-qa/pull/4451)) \- (Tests)
- Update enrollment logs in system test ([#4442](https://github.com/wazuh/wazuh-qa/pull/4442)) \- (Tests)
- Fix one_manager_agent environment provisioning by packages for system tests ([#4438](https://github.com/wazuh/wazuh-qa/pull/4438)) \- (Framework)
- Update framework known flaws files ([#4379](https://github.com/wazuh/wazuh-qa/pull/4379)) \- (Tests)

### Fixed

- Minor fixes in the `tests_python_flaws.py` scan ([#4439](https://github.com/wazuh/wazuh-qa/pull/4439)) \- (Tests)

## [4.5.1] - 24-08-2023

Wazuh commit: https://github.com/wazuh/wazuh/commit/731cdf39a430d2fb6fa02f3721624e07f887b02f
Release report: https://github.com/wazuh/wazuh/issues/18475

### Added

- Add an integration test to check the wazuh-analysisd's decoder parser ([#4286](https://github.com/wazuh/wazuh-qa/pull/4286)) \- (Tests)

### Changed

- Update python integration test dependencies in the README ([#4427](https://github.com/wazuh/wazuh-qa/pull/4427)) \- (Documentation)
- Update vulnerability detector IT outdated URLs ([#4428](https://github.com/wazuh/wazuh-qa/pull/4428)) \- (Tests)

## [4.5.0] - 11-08-2023

Wazuh commit: https://github.com/wazuh/wazuh/commit/f6aba151d08ef065dfc1bdc9b8885c3d4f618fca
Release report: https://github.com/wazuh/wazuh/issues/18235

### Changed

- Delete `update_from_year` from system and E2E tests configuration ([#4372](https://github.com/wazuh/wazuh-qa/pull/4372)) \- (Tests)
- Upgrade PyYAML to 6.0.1. ([#4326](https://github.com/wazuh/wazuh-qa/pull/4326)) \- (Framework)
- Change Vulnerability Detector ITs to support the development of the NVD 2.0 refactor. ([#4327](https://github.com/wazuh/wazuh-qa/pull/4327)) \- (Tests)

## [4.4.5] - 10-07-2023

Wazuh commit: https://github.com/wazuh/wazuh/commit/8d17d2c9c11bc10be9a31c83bc7c17dfbac0d2a0 \
Release report: https://github.com/wazuh/wazuh/issues/17844

## [4.4.4] - 13-06-2023

Wazuh commit: https://github.com/wazuh/wazuh/commit/32b9b4684efb7c21ce71f80d845096549a5b4ed5  \
Release report: https://github.com/wazuh/wazuh/issues/17520

### Added

- Change test_python_flaws.py to accept branch or commit in the same argument. ([#4209](https://github.com/wazuh/wazuh-qa/pull/4209)) \- (Tests)
- Fix test_dependencies.py for the changes in the feature. ([#4210](https://github.com/wazuh/wazuh-qa/pull/4210)) \- (Tests)

### Fixed

- Fix syscollector tests failure (get_configuration fixture has different scope) ([#4154](https://github.com/wazuh/wazuh-qa/pull/4154)) \- (Framework + Tests)

## [4.4.3] - 25-06-2023

Wazuh commit: https://github.com/wazuh/wazuh/commit/f7080df56081adaeaad94529522233e2f0bbd577 \
Release report: https://github.com/wazuh/wazuh/issues/17198

### Fixed

- Fix missing comma in setup.py. ([#4180](https://github.com/wazuh/wazuh-qa/pull/4180)) (Framework)
- Changed the last uses of 4.4.2 in setup.py and schema.yaml. ([#4172](https://github.com/wazuh/wazuh-qa/pull/4172)) \- (Framework)

## [4.4.2] - 18-05-2023

Wazuh commit: https://github.com/wazuh/wazuh/commit/b2901d5086e7a073d89f4f72827e070ce3abd8e8 \
Release report: https://github.com/wazuh/wazuh/issues/17004

### Added

- Add package support for system tests ([#3965](https://github.com/wazuh/wazuh-qa/pull/3966)) \- (Framework)
- Add test to check the Syscollector configuration. ([#3584](https://github.com/wazuh/wazuh-qa/pull/3584)) \- (Framework + Tests)
- Add system tests for groups deletion ([#4057](https://github.com/wazuh/wazuh-qa/pull/4057)) \- (Tests)

### Changed

- Change integratord test to use slack instead of virustotal ([#3540](https://github.com/wazuh/wazuh-qa/pull/3540)) \- (Framework + Tests)

### Fixed

- Stabilize multiple wday tests (GCloud integration) ([#4176](https://github.com/wazuh/wazuh-qa/pull/4176)) \- (Tests)
- Remove old XFail marker (API suite) ([#4177](https://github.com/wazuh/wazuh-qa/pull/4177)) \- (Tests)
- Mark VD download feeds test as xfail ([#4197](https://github.com/wazuh/wazuh-qa/pull/4197)) \- (Tests)
- Skip test_age_datetime_changed ([#4182](https://github.com/wazuh/wazuh-qa/pull/4182)) \- (Tests)
- Limit urllib3 major required version ([#4162](https://github.com/wazuh/wazuh-qa/pull/4162)) \- (Framework)
- Fix daemons_handler fixture (fix GCP IT) ([#4134](https://github.com/wazuh/wazuh-qa/pull/4134)) \- (Tests)
- Fix wazuhdb IT. ([#3584](https://github.com/wazuh/wazuh-qa/pull/3584)) \- (Framework + Tests)
- Fix agentd IT for python3.10 AMI ([#3973](https://github.com/wazuh/wazuh-qa/pull/3973)) \- (Tests)
- Fix unstable system tests ([#4080](https://github.com/wazuh/wazuh-qa/pull/4080)) \- (Tests)

### Changed

- Modify authd ITs test_authd_valid_name_ip to avoid flackyness. ([#4164](https://github.com/wazuh/wazuh-qa/pull/4164)) \- (Tests)

## [4.4.1] - 12-04-2023

Wazuh commit: https://github.com/wazuh/wazuh/commit/63a0580562007c4ba9c117f4a232ce90160481ff \
Release report: https://github.com/wazuh/wazuh/issues/16620

## [4.4.0] - 28-03-2023

Wazuh commit: https://github.com/wazuh/wazuh/commit/2477e9fa50bc1424e834ac8401ce2450a5978e75 \
Release report: https://github.com/wazuh/wazuh/issues/15504

### Added

- Add new integration test for `authd` to validate error when `authd.pass` is empty ([#3721](https://github.com/wazuh/wazuh-qa/pull/3721)) \- (Framework + Tests)
- Add new test to check missing fields in `cpe_helper.json` file ([#3766](https://github.com/wazuh/wazuh-qa/pull/3766)) \- (Framework + Tests)
- Add multigroups tests cases for `test_assign_groups_guess` ([#3979](https://github.com/wazuh/wazuh-qa/pull/3979)) \- (Tests)
- Add new group_hash case and update the `without condition` case output in `wazuh_db/sync_agent_groups_get` ([#3959](https://github.com/wazuh/wazuh-qa/pull/3959)) \- (Tests)
- Add markers for each system test environment ([#3961](https://github.com/wazuh/wazuh-qa/pull/3961)) \- (Framework + Tests)
- Adapt binary performance module to wazuh-cluster script renaming ([#3944](https://github.com/wazuh/wazuh-qa/pull/3944)) \- (Framework)
- Add an option to store logs in system tests ([#2445](https://github.com/wazuh/wazuh-qa/pull/2445)) \- (Framework + Tests)
- Add new test to check cpe_helper.json file ([#3731](https://github.com/wazuh/wazuh-qa/pull/3731))
- Add integration test to check statistics format ([#3813](https://github.com/wazuh/wazuh-qa/pull/3813)) \- (Framework + Tests)
- Add new test to check vulnerable packages with triaged null([#3587](https://github.com/wazuh/wazuh-qa/pull/3587)) \- (Framework + Tests)
- Add new tests analysid handling of invalid/empty rule signature IDs ([#3649](https://github.com/wazuh/wazuh-qa/pull/3649)) \- (Framework + Tests)
- Add integration test to check agent database version ([#3768](https://github.com/wazuh/wazuh-qa/pull/3768)) \- (Tests)
- Add new test to check if syslog message are parsed correctrly in the `archives.json` file ([#3609](https://github.com/wazuh/wazuh-qa/pull/3609)) \- (Framework + Tests)
- Add new logging tests for analysisd EPS limitation ([#3509](https://github.com/wazuh/wazuh-qa/pull/3509)) \- (Framework + Tests)
- New testing suite for checking analysisd EPS limitation ([#2947](https://github.com/wazuh/wazuh-qa/pull/3181)) \- (Framework + Tests)
- Add stress results comparator tool ([#3478](https://github.com/wazuh/wazuh-qa/pull/3478)) \- (Tools)
- Add E2E tests for demo cases ([#3293](https://github.com/wazuh/wazuh-qa/pull/3293)) \- (Framework + Tests)
- Add configuration files for Jenkins automation of system/E2E tests ([#3221](https://github.com/wazuh/wazuh-qa/pull/3221)) \- (Framework)
- New vulnerability Detector integration tests for Ubuntu 22.04 ([#2957](https://github.com/wazuh/wazuh-qa/pull/2957)) \- (Framework + Tests)
- New vulnerability Detector integration tests for Amazon Linux 2022 ([#2955](https://github.com/wazuh/wazuh-qa/pull/2955)) \- (Framework + Tests)
- New vulnerability detector tests for SUSE Linux Enterpise Support ([#2945](https://github.com/wazuh/wazuh-qa/pull/2945)) \- (Framework + Tests)
- New tests for checking API log formats ([#2635](https://github.com/wazuh/wazuh-qa/pull/2635)) \- (Framework + Tests)
- New tests for the migration of agent-group files ([#2815](https://github.com/wazuh/wazuh-qa/pull/2815)) \- (Framework + Tests)
- Add `qa-docs` `v0.1` ([#2649](https://github.com/wazuh/wazuh-qa/pull/2649)) \- (Framework + Tools + Documentation)
- Add test fim with file currently open ([#2300](https://github.com/wazuh/wazuh-qa/pull/2300)) \- (Framework + Tests)
- Test manager sends AR log format as expected ([#2347](https://github.com/wazuh/wazuh-qa/pull/2347)) \- (Framework + Tests)
- Syscollector deltas IT ([#2146](https://github.com/wazuh/wazuh-qa/pull/2146)) \- (Framework + Tests)
- CVEs alerts inventory for Vulnerability Detector - VDT and WDB Integration Tests implementation ([#1243](https://github.com/wazuh/wazuh-qa/pull/1243)) \- (Framework + Tests)
- Analysisd - add new test to check the pre-decoding stage of analysisd ([#2406](https://github.com/wazuh/wazuh-qa/pull/2406)) \- (Tests)
- Add test to check if files can be accessed while FIM has them opened ([#705](https://github.com/wazuh/wazuh-qa/pull/705)) \- (Framework + Tests)
- Analysisd - add a new test to check analysisd socket properties ([#2405](https://github.com/wazuh/wazuh-qa/pull/2405)) \- (Framework + Tests)
- Add system test to check synchronization between agent and manager when one of this was stopped. ([#2536](https://github.com/wazuh/wazuh-qa/pull/2536)) \- (Tests)
- API - Test the format of the logs (JSON logs support) ([#2635](https://github.com/wazuh/wazuh-qa/pull/2635/)) \- (Tests)
- Add a test to check the multigroups shared file content. ([#2746](https://github.com/wazuh/wazuh-qa/pull/2746)) \- (Framework + Tests)
- Add wpk test documentation ([#2409](https://github.com/wazuh/wazuh-qa/pull/2409)) \- (Documentation)

### Changed

- Improve `test_agent_groups_new_cluster_node` ([#3971](https://github.com/wazuh/wazuh-qa/pull/3971)) \- (Tests)
- Improve `test_assign_groups_guess` ([#3901](https://github.com/wazuh/wazuh-qa/pull/3901)) \- (Tests)
- Update `test_cluster_worker_logs_order` test ([#3896](https://github.com/wazuh/wazuh-qa/pull/3896)) \- (Tests)
- Increase NVE download feed test timeout([#3769](https://github.com/wazuh/wazuh-qa/pull/3769)) \- (Tests)
- Adapt wazuhdb integration tests for auto-vacuum ([#3613](https://github.com/wazuh/wazuh-qa/issues/3613)) \- (Tests)
- Update logcollector format test due to audit changes ([#3641](https://github.com/wazuh/wazuh-qa/pull/3641)) \- (Framework)
- Refactor `test_basic_usage_realtime_unsupported` FIM test to avoid using time travel ([#3623](https://github.com/wazuh/wazuh-qa/pull/3623)) \- (Tests)
- Add `monitord.rotate_log` to `local_internal_options` file for `test_macos_format_query` ([#3602](https://github.com/wazuh/wazuh-qa/pull/3602)) \- (Tests)
- Adapt analysisd integration tests for EPS ([#3559](https://github.com/wazuh/wazuh-qa/issues/3559)) \- (Tests)
- Improve `test_remove_audit` FIM test to retry install and remove command ([#3562](https://github.com/wazuh/wazuh-qa/pull/3562)) \- (Tests)
- Update pattern and expected condition for multi_groups tests ([#3565](https://github.com/wazuh/wazuh-qa/pull/3565)) \- (Tests)
- Skip unstable integration tests for gcloud ([#3531](https://github.com/wazuh/wazuh-qa/pull/3531)) \- (Tests)
- Skip unstable integration test for agentd ([#3538](https://github.com/wazuh/wazuh-qa/pull/3538))
- Update wazuhdb_getconfig and EPS limit integration tests ([#3146](https://github.com/wazuh/wazuh-qa/pull/3146)) \- (Tests)
- Refactor: logcollector `test_only_future_events` according to new standard. ([3484](https://github.com/wazuh/wazuh-qa/pull/3484)) \- (Framework + Tests)
- Update python packages scan test to use a file with known vulnerabilities to be skipped ([#3473](https://github.com/wazuh/wazuh-qa/pull/3473)) \- (Framework + Tests)
- Change required version of urllib3 and requests dependencies ([#3315](https://github.com/wazuh/wazuh-qa/pull/3315)) \- (Framework)
- Skip flaky Logcollector tests ([#3218](https://github.com/wazuh/wazuh-qa/pull/3217)) \- (Tests)
- Change how 'service_control' collects clusterd and apid pids ([#3140](https://github.com/wazuh/wazuh-qa/pull/3140)) \- (Framework)
- Change scan test module fixtures to allow use commit instead of branches ([#3134](https://github.com/wazuh/wazuh-qa/issues/3134)) \- (Tests)
- Update syscollector deltas integration tests ([#2921](https://github.com/wazuh/wazuh-qa/pull/2921)) \- (Tests)
- Update deprecated WDB commands ([#2966](https://github.com/wazuh/wazuh-qa/pull/2966)) \- (Tests)
- Move the 'get_datetime_diff' function to 'wazuh-testing' utils module ([#2782](https://github.com/wazuh/wazuh-qa/pull/2782)) \- (Framework + Tests)
- Change method from GET to POST in API login requests ([#2810](https://github.com/wazuh/wazuh-qa/pull/2810)) \- (Framework + Tests)
- Update failed test_basic_configuration_log_format ([#2924](https://github.com/wazuh/wazuh-qa/pull/2650)) \- (Framework + Tests)
- Refactor VDT integration tests: feeds and scan types ([#2650](https://github.com/wazuh/wazuh-qa/pull/2650)) \- (Framework + Tests)
- Refactor: FIM `test_synchronization` according to new standard. Phase 1. ([#2358](https://github.com/wazuh/wazuh-qa/pull/2358)) \- (Framework + Tests)
- Refactor: FIM `test_registry_file_limit` and `test_registry_report_changes`. ([#2478](https://github.com/wazuh/wazuh-qa/pull/2478)) \- (Framework + Tests)
- Refactor: FIM `test_files/test_file_limit` and updated imports to new standard. ([#2501](https://github.com/wazuh/wazuh-qa/pull/2501)) \- (Framework + Tests)
- Adapt ITs related to syscollector deltas ([#2146](https://github.com/wazuh/wazuh-qa/pull/2146)) \- (Framework + Tests)
- Migrate test_age, test_command_monitoring, and test_keep_running of test_logcollector documentation to qa-docs ([#2162](https://github.com/wazuh/wazuh-qa/pull/2162)) \- (Documentation)
- Migrate test_configuration (1/2) of test_logcollector documentation to qa-docs ([#2163](https://github.com/wazuh/wazuh-qa/pull/2163)) \- (Documentation)
- Migrate test_configuration (2/2) of test_logcollector documentation to qa-docs ([#2165](https://github.com/wazuh/wazuh-qa/pull/2165)) \- (Documentation)
- Migrate test_macos of test_logcollector documentation to qa-docs ([#2175](https://github.com/wazuh/wazuh-qa/pull/2175)) \- (Documentation)
- Migrate several test groups of test_logcollector documentation to qa-docs ([#2180](https://github.com/wazuh/wazuh-qa/pull/2180)) \- (Documentation)
- Migrate test_remoted documentation to schema 2.0 ([#2426](https://github.com/wazuh/wazuh-qa/pull/2426)) \- (Documentation)
- Replace callback_generator function to generate_monitoring_callback ([#2535](https://github.com/wazuh/wazuh-qa/pull/2535)) \- (Framework + Tests)
- Analysisd: Reduce execution time of tests with tier 0 ([#2546](https://github.com/wazuh/wazuh-qa/pull/2546)) \- (Tests)
- Adapt logtest ITs given the rules skipping ([#2200](https://github.com/wazuh/wazuh-qa/pull/2200)) \- (Tests)
- Updated the Authd response when a multigroup is too long ([#3746](https://github.com/wazuh/wazuh-qa/pull/3746)) \- (Tests)
- Refactor ITs related to syscollector deltas alerts ([#3579](https://github.com/wazuh/wazuh-qa/pull/3579)) \- (Tests)

### Fixed

- Fix `test_assign_agent_group_with_enrollment` ([#3956](https://github.com/wazuh/wazuh-qa/pull/3956)) \- (Tests)
- Fix `test_file_limit_delete_full` module ([#3990](https://github.com/wazuh/wazuh-qa/pull/3990)) \- (Tests)
- Fix test_agent_groups system test ([#3955](https://github.com/wazuh/wazuh-qa/pull/3964)) \- (Tests)
- Fix Solaris agent provision schema ([#3750](https://github.com/wazuh/wazuh-qa/issues/3744)) \- (Framework)
- Fix wazuh-db integration tests for agent-groups ([#3926](https://github.com/wazuh/wazuh-qa/pull/3926)) \- (Tests + Framework)
- Fix `test_set_agent_groups` ([#3920](https://github.com/wazuh/wazuh-qa/pull/3920)) \- (Tests)
- Fix test_sync_agent_groups_get, replace hardcoded hash to a dinamically calculated one ([#3895](https://github.com/wazuh/wazuh-qa/pull/3895)) \- (Framework + Tests)
- Fix `test_agent_groups` ([#3889](https://github.com/wazuh/wazuh-qa/pull/3889)) \- (Tests + Framework)
- Fix test_db_backup for Ubuntu OS ([#3802](https://github.com/wazuh/wazuh-qa/pull/3802)) \- (Tests)
- Fix Yara and VirusTotal E2E basic usage tests ([#3660](https://github.com/wazuh/wazuh-qa/pull/3660)) \- (Tests)
- Fix commit option of the scan module for master case ([#3157](https://github.com/wazuh/wazuh-qa/pull/3157)) \- (Tests)
- Fix Vulnerability Detector IT: test_validate_feed_content yaml cases had wrong extension. ([#3299](https://github.com/wazuh/wazuh-qa/pull/3299)) \- (Tests)
- Fix Analysisd IT: test_syscollector_events failure on wait_for_analysisd_startup. ([#3110](https://github.com/wazuh/wazuh-qa/pull/3110)) \- (Tests)
- Fix GCloud IT: test_max_messages error not received expected messages - ([#3083](https://github.com/wazuh/wazuh-qa/pull/3083)) \- (Tests)
- Fix Solaris and Macos FIM integration tests failures ([#2976](https://github.com/wazuh/wazuh-qa/pull/2976)) \- (Framework + Tests)
- Fix the unstable FIM tests that need refactoring ([#2458](https://github.com/wazuh/wazuh-qa/pull/2458)) \- (Framework + Tests)
- Fix version validation in qa-ctl config generator ([#2454](https://github.com/wazuh/wazuh-qa/pull/2454)) \- (Framework)
- Fix invalid reference for test_api_endpoints_performance.py xfail items ([#3378](https://github.com/wazuh/wazuh-qa/pull/3378)) \- (Tests)
- Fix undeclared API token variable in multigroups system tests ([#3674](https://github.com/wazuh/wazuh-qa/pull/3674)) \- (Framework + Tests)
- Fix error in requirements.txt ([#3689](https://github.com/wazuh/wazuh-qa/pull/3689)) \- (Framework)
- Fix sleep time in `test_agent_default_group_added`. ([#3692](https://github.com/wazuh/wazuh-qa/pull/3692)) \- (Tests)
- Fix syscollector deltas integration tests. ([#3695](https://github.com/wazuh/wazuh-qa/pull/3695)) \- (Tests)
- Fix test_response_postprocessing: duplicated slash in API endpoints ([#4048](https://github.com/wazuh/wazuh-qa/pull/4048)) \- (Tests)

### Removed

- Remove all FIM Integration skipped tests ([#2927](https://github.com/wazuh/wazuh-qa/issues/2927)) \- (Framework + Tests)
- VDT ITs: Remove Debian Stretch test support. ([#3172](https://github.com/wazuh/wazuh-qa/pull/3172)) \- (Tests)

## [4.3.11] - 20-04-2023

Wazuh commit: https://github.com/wazuh/wazuh/commit/776fda906581a1e4ee170c3e7e73a58d69e41f95 \
Release report: https://github.com/wazuh/wazuh/issues/16758

## [4.3.10] - 16-11-2022

Wazuh commit: https://github.com/wazuh/wazuh/commit/89530f11c9e592cd2e551432209b0080f08ff8e5 \
Release report: https://github.com/wazuh/wazuh/issues/15372

## [4.3.9] - 13-10-2022

Wazuh commit: https://github.com/wazuh/wazuh-qa/commit/8af0a5083bd69765f4d7878df9d3b785bb239723 \
Release report: https://github.com/wazuh/wazuh/issues/15090

### Added

- Add a test to check the analysisd socket properties ([#3365](https://github.com/wazuh/wazuh-qa/pull/3365))

## [4.3.8] - 19-09-2022

Wazuh commit: https://github.com/wazuh/wazuh/commit/88bf15d2cbb2040e197e34a94dda0f71f607afad \
Release report: https://github.com/wazuh/wazuh/issues/14827

### Changed

- Update wazuh-logtest messages for integration tests \- (Tests)

## [4.3.7] - 24-08-2022

Wazuh commit: https://github.com/wazuh/wazuh/commit/e2b514bef3d148acd4bcae1a1c7fa8783b82ca3a \
Release report: https://github.com/wazuh/wazuh/issues/14562

### Added
- Added IT test to verify Active Response works with overwritten rules. ([#2984](https://github.com/wazuh/wazuh-qa/pull/2984)) \- (Framework + Tests)
- Add Integratord IT - new test_integratord suite ([#3125](https://github.com/wazuh/wazuh-qa/pull/3125)) \- (Framework + Tests)
- Add system test to check synchronization status in the cluster ([#3180](https://github.com/wazuh/wazuh-qa/pull/3180)) \- (Framework + Tests)
- Add system test to check big files synchronization in the cluster ([#3202](https://github.com/wazuh/wazuh-qa/pull/3202)) \- (Framework + Tests)

### Changed

- Increase framework version of jq and pytest in the requirements file to support python3.10 ([#3107](https://github.com/wazuh/wazuh-qa/pull/3108)) \- (Framework)

## [4.3.6] - 20-07-2022

Wazuh commit: https://github.com/wazuh/wazuh/commit/be15851b8ead7512d9cd4ef1ee18b3b953173211 \
Release report: https://github.com/wazuh/wazuh/issues/14188

### Added

- Add Remoted IT - test_multi_groups ([#3060](https://github.com/wazuh/wazuh-qa/pull/3060)) \- (Framework + Tests)

### Fixed

- Fix GCloud IT - test_max_messages error ([#3006](https://github.com/wazuh/wazuh-qa/pull/3006)) \- (Framework + Tests)
- Fix Remoted IT - test_agent_communication ([#3088](https://github.com/wazuh/wazuh-qa/pull/3088)) \- (Framework)


## [4.3.5] - 29-06-2022

Wazuh commit: https://github.com/wazuh/wazuh/commit/2a2b88bfb2ea30903728372471b33540a3b3d976 \
Release report: https://github.com/wazuh/wazuh/issues/13966

### Fixed

- Fix Solaris and Macos FIM integration failures ([#2977](https://github.com/wazuh/wazuh-qa/pull/2977)) \- (Framework + Tests)


## [4.3.4] - 09-06-2022

Wazuh commit: https://github.com/wazuh/wazuh/commit/ccbc9490bc38718717233c50e3d6daeff102e388 \
Release report: https://github.com/wazuh/wazuh/issues/13669


## [4.3.3] - 01-06-2022

Wazuh commit: https://github.com/wazuh/wazuh/commit/ccbc9490bc38718717233c50e3d6daeff102e388 \
Release report: -


## [4.3.2] - 30-05-2022

Wazuh commit: https://github.com/wazuh/wazuh/commit/5b3d501f5a10c5134b53771f13c48dc94c54beb2 \
Release report: https://github.com/wazuh/wazuh/issues/13629


## [4.3.1] - 18-05-2022

Wazuh commit: https://github.com/wazuh/wazuh/commit/8ee2a5646a12d22bf662b2f59a19c12b4b8d0a4e \
Release report: https://github.com/wazuh/wazuh/issues/13448


## [4.3.0] - 05-05-2022

Wazuh commit: https://github.com/wazuh/wazuh/commit/5bae1c1830dbf11acc8a06e01f7a5a134b767760 \
Release report: https://github.com/wazuh/wazuh/issues/13321

### Added

- Add specific version of libcst to install in python lower than 3.7. ([#2459](https://github.com/wazuh/wazuh-qa/pull/2459))
- Add system test to check synchronization between agent and manager. ([#2443](https://github.com/wazuh/wazuh-qa/pull/2443))
- Make `simulate-api-load` CLI run tasks simultaneously. ([#2392](https://github.com/wazuh/wazuh-qa/pull/2392))
- Add `qa-ctl` `v0.3`. ([#2307](https://github.com/wazuh/wazuh-qa/pull/2307))
- Add `qa-ctl` `v0.2`. ([#2299](https://github.com/wazuh/wazuh-qa/pull/2299))
- Improve the `agent_files_deletion` test . ([#2296](https://github.com/wazuh/wazuh-qa/pull/2296))
- Add scripts to add agents to client.keys, create agent-groups and unsynchronize agents. ([#2295](https://github.com/wazuh/wazuh-qa/pull/2295))
- Add cluster performance test. ([#2130](https://github.com/wazuh/wazuh-qa/pull/2130))
- IT Wazuh-logtest: Ruleset reloading at runtime. ([#2077](https://github.com/wazuh/wazuh-qa/pull/2077))
- Add script to parse and obtain stats from cluster CSVs. ([#2032](https://github.com/wazuh/wazuh-qa/pull/2032))
- Add `qa-ctl` tool v0.1. ([#1895](https://github.com/wazuh/wazuh-qa/pull/1895))
- Enable WPK tests for macOS agents. ([#1853](https://github.com/wazuh/wazuh-qa/pull/1853))
- Create local_internal_options configuration handler fixture. ([#1835](https://github.com/wazuh/wazuh-qa/pull/1835))
- Create file monitoring fixture handler. ([#1833](https://github.com/wazuh/wazuh-qa/pull/1833))
- Create daemon handler fixture for integration test. ([#1826](https://github.com/wazuh/wazuh-qa/pull/1826))
- Add test to check new possible flaws in wodles, framework and API code. ([#1659](https://github.com/wazuh/wazuh-qa/pull/1659))
- Add test to scan all python packages. ([#1652](https://github.com/wazuh/wazuh-qa/pull/1652))
- ITs for logtest verbose mode added. ([#1587](https://github.com/wazuh/wazuh-qa/pull/1587))
- Integration and system tests to ensure removed agent files are deleted. ([#1527](https://github.com/wazuh/wazuh-qa/pull/1527))
- Add wdb checksum range test case. ([#1502](https://github.com/wazuh/wazuh-qa/pull/1502))
- Add integration tests for max_upload_size API option. ([#1494](https://github.com/wazuh/wazuh-qa/pull/1494))
- Add support for Amazon Linux in vulnerability detector. ([#1473](https://github.com/wazuh/wazuh-qa/pull/1473))
- Add tests for invalid config of github and office365 modules. ([#1460](https://github.com/wazuh/wazuh-qa/pull/1460))
- Add test to check the behavior of test_max_fd_win_rt option.. ([#1387](https://github.com/wazuh/wazuh-qa/pull/1387))
- Add FIM Windows 4659 events tests. ([#648](https://github.com/wazuh/wazuh-qa/pull/648))

### Changed

- Migrate `test_rids` documentation to `qa-docs`. ([#2422](https://github.com/wazuh/wazuh-qa/pull/2422))
- Google Cloud. IT Tests: Fixing and rework for 4.3.0-RC2. ([#2420](https://github.com/wazuh/wazuh-qa/pull/2420))
- Refactor: FIM `test_report_changes` according to new standard.  Phase 1. ([#2417](https://github.com/wazuh/wazuh-qa/pull/2417))
- Fix `wazuh-metrics` CLI bug when child processes restart. ([#2416](https://github.com/wazuh/wazuh-qa/pull/2416))
- IT Solaris Jenkins: Fix requirements. ([#2415](https://github.com/wazuh/wazuh-qa/pull/2415))
- Fix the `agent_info_sync` test according to new changes. ([#2411](https://github.com/wazuh/wazuh-qa/pull/2411))
- Migrate test_cpe_indexing documentation to qa-docs. ([#2407](https://github.com/wazuh/wazuh-qa/pull/2407))
- WazuhDB IT: Fix for 4.3. ([#2400](https://github.com/wazuh/wazuh-qa/pull/2400))
- Migrate test_scan_results documentation to qa-docs. ([#2398](https://github.com/wazuh/wazuh-qa/pull/2398))
- Migrate test_general_setting documentation to qa-docs. ([#2387](https://github.com/wazuh/wazuh-qa/pull/2387))
- Migrate test_providers documentation to qa-docs. ([#2377](https://github.com/wazuh/wazuh-qa/pull/2377))
- Update API configuration integration tests. ([#2370](https://github.com/wazuh/wazuh-qa/pull/2370))
- Refactor FIM `test_synchronization` according to new standard (1). ([#2358](https://github.com/wazuh/wazuh-qa/pull/2358))
- Migrate test_feeds documentation to qa-docs. ([#2357](https://github.com/wazuh/wazuh-qa/pull/2357))
- Fix autoconfigure `test_add_old_resource`. ([#2356](https://github.com/wazuh/wazuh-qa/pull/2356))
- Migrate test_wazuh_db documentation to qa-docs. ([#2346](https://github.com/wazuh/wazuh-qa/pull/2346))
- Adapt `wazuh-metrics` and `data-visualizer` CLIs to handle multiprocessing. ([#2278](https://github.com/wazuh/wazuh-qa/pull/2278))
- Change `time_to_sync`  variable. ([#2275](https://github.com/wazuh/wazuh-qa/pull/2275))
- Bump pytest-html dependency. ([#2205](https://github.com/wazuh/wazuh-qa/pull/2205))
- Update remoted CSV headers in visualization tool. ([#2202](https://github.com/wazuh/wazuh-qa/pull/2202))
- Migrate `test_rootcheck` documentation to qa-docs. ([#2194](https://github.com/wazuh/wazuh-qa/pull/2194))
- Migrate `test_logtest` documentation to `qa-docs`. ([#2191](https://github.com/wazuh/wazuh-qa/pull/2191))
- Migrate test_office365 documentation to `qa-docs`. ([#2181](https://github.com/wazuh/wazuh-qa/pull/2181))
- fix: Change logtest custom rules ids. ([#2177](https://github.com/wazuh/wazuh-qa/pull/2177))
- Authd replacement configurations QA. ([#2171](https://github.com/wazuh/wazuh-qa/pull/2171))
- Migrate `test_github` documentation to `qa-docs`. ([#2144](https://github.com/wazuh/wazuh-qa/pull/2144))
- Migrate `test_glcoud` documentation to `qa-docs`. ([#2141](https://github.com/wazuh/wazuh-qa/pull/2141))
- Merge 4.2 into master branch . ([#2132](https://github.com/wazuh/wazuh-qa/pull/2132))
- Migrate `test_auth` documentation to `qa-docs`. ([#2129](https://github.com/wazuh/wazuh-qa/pull/2129))
- Migrate `test_registry_restrict` and `test_registry_tags` of `test_fim/test_registry`, and `test_fim/test_synchronization` documentation to `qa-docs`. ([#2128](https://github.com/wazuh/wazuh-qa/pull/2128))
- Migrate `test_registry_report_changes` of `test_fim/test_registry` documentation to `qa-docs`. ([#2127](https://github.com/wazuh/wazuh-qa/pull/2127))
- Migrate `test_registry_file_limit`, `test_registry_multiple_registries`, and `test_registry_recursion_level` of `test_fim/test_registry` documentation to `qa-docs`. ([#2126](https://github.com/wazuh/wazuh-qa/pull/2126))
- Migrate `test_registry_checks`, `test_registry_ignore`, and `test_registry_nodiff` of `test_fim/test_registry` documentation to `qa-docs`. ([#2125](https://github.com/wazuh/wazuh-qa/pull/2125))
- Migrate `test_registry_basic_usage` of `test_fim/test_registry` documentation to `qa-docs`. ([#2124](https://github.com/wazuh/wazuh-qa/pull/2124))
- Migrate `test_registry_ambiguous_confs` of `test_fim/test_registry` documentation to `qa-docs`. ([#2123](https://github.com/wazuh/wazuh-qa/pull/2123))
- Migrate `test_tags`, `test_timezone_changes`, `test_wildcards_complex`, and `test_windows_audit_interval` of `test_fim/test_files` documentation to `qa-docs`. ([#2122](https://github.com/wazuh/wazuh-qa/pull/2122))
- Migrate `test_scan`, `test_skip`, and `test_stats_integrity_sync` of `test_fim/test_files` documentation to `qa-docs`. ([#2121](https://github.com/wazuh/wazuh-qa/pull/2121))
- Migrate `test_fim/test_files/test_report_changes` documentation to `qa-docs`. ([#2120](https://github.com/wazuh/wazuh-qa/pull/2120))
- Migrate `test_process_priority`, `test_recursion_level`, and `test_restrict` of `test_fim/test_files` documentation to `qa-docs`. ([#2118](https://github.com/wazuh/wazuh-qa/pull/2118))
- Migrate `test_multiple_dirs`, `test_nodiff`, and `test_prefilter_cmd` of `test_fim/test_files` documentation to `qa-docs`. ([#2117](https://github.com/wazuh/wazuh-qa/pull/2117))
- Migrate `test_max_eps`, `test_max_files_per_second`, and `test_moving_files` of `test_fim/test_files` documentation to `qa-docs`. ([#2115](https://github.com/wazuh/wazuh-qa/pull/2115))
- Migrate `test_ignore`, `test_inotify`, and `test_invalid` of `test_fim/test_files` documentation to `qa-docs`. ([#2114](https://github.com/wazuh/wazuh-qa/pull/2114))
- Migrate `test_fim/test_files/test_follow_symbolic_link` documentation to `qa-docs`. ([#2112](https://github.com/wazuh/wazuh-qa/pull/2112))
- Migrate `test_env_variables` and `test_file_limit` of `test_fim/test_files` documentation to `qa-docs`. ([#2111](https://github.com/wazuh/wazuh-qa/pull/2111))
- Migrate `test_benchmark` and `test_checks` of `test_fim/test_files` documentation to `qa-docs`. ([#2110](https://github.com/wazuh/wazuh-qa/pull/2110))
- Migrate `test_basic_usage` of `test_fim/test_files` documentation to `qa-docs`. ([#2109](https://github.com/wazuh/wazuh-qa/pull/2109))
- Migrate `test_ambiguous_confs` and `test_audit` of `test_fim/test_files` documentation to qa-docs. ([#2108](https://github.com/wazuh/wazuh-qa/pull/2108))
- Migrate `test_api` documentation to `qa-docs`. ([#2107](https://github.com/wazuh/wazuh-qa/pull/2107))
- Migrate `test_analysisd` documentation to `qa-docs`. ([#2047](https://github.com/wazuh/wazuh-qa/pull/2047))
- Migrate `test_agentd` documentation to `qa-docs`. ([#2006](https://github.com/wazuh/wazuh-qa/pull/2006))
- Migrate `test_active_response` documentation to `qa-docs`. ([#1960](https://github.com/wazuh/wazuh-qa/pull/1960))
- Fix requirements in master. ([#2063](https://github.com/wazuh/wazuh-qa/pull/2063))
- Update system tests for agent key polling. ([#2119](https://github.com/wazuh/wazuh-qa/pull/2119))
- macOS logcollector - Fixes and new tests. ([#2043](https://github.com/wazuh/wazuh-qa/pull/2043))
- Update API performance tests. ([#1881](https://github.com/wazuh/wazuh-qa/pull/1881))
- Integrate qa-docs into wazuh-qa framework. ([#1854](https://github.com/wazuh/wazuh-qa/pull/1854))
- Update user used by `Kibana` in the cluster performance tests. ([#1822](https://github.com/wazuh/wazuh-qa/pull/1822))
- Fix cached dependencies, typos and debian repos. ([#1732](https://github.com/wazuh/wazuh-qa/pull/1732))
- Adapt the JSON event schema to parse WIN perms in JSON. ([#1541](https://github.com/wazuh/wazuh-qa/pull/1541))
- Update API performance tests. ([#1519](https://github.com/wazuh/wazuh-qa/pull/1519))
- Rework of simulate agents script. Add new balance mode to distribute EPS between agents. ([#1491](https://github.com/wazuh/wazuh-qa/pull/1491))
- Fix missing argument in test_macos_format_basic IT. ([#1478](https://github.com/wazuh/wazuh-qa/pull/1478))
- Check if scheduled mode is set when realtime is not available. ([#1474](https://github.com/wazuh/wazuh-qa/pull/1474))

### Removed
- Remove unnecessary `CLIENT_KEYS_PATH`. ([#2419](https://github.com/wazuh/wazuh-qa/pull/2419))
- Remove deprecated configurations. ([#2380](https://github.com/wazuh/wazuh-qa/pull/2380))
- Remove deprecated test_use_only_authd. ([#2294](https://github.com/wazuh/wazuh-qa/pull/2294))
- Remove expected `force` option from the received request in the `agent_enrollment` system tests. ([#2289](https://github.com/wazuh/wazuh-qa/pull/2289))
- Remove old check. ([#2281](https://github.com/wazuh/wazuh-qa/pull/2281))
- Remove the disk i/o % usage calculation from the performance tools. ([#1897](https://github.com/wazuh/wazuh-qa/pull/1897))
- Remove FIM hard link tests. ([#1485](https://github.com/wazuh/wazuh-qa/pull/1485))


## [v4.2.0]
### Added
- Add agent labels to agent simulator tool [#1153](https://github.com/wazuh/wazuh-qa/pull/1153)
- Add the capability to know which CVE’s affect an agent [#7479](https://github.com/wazuh/wazuh/issues/7479)
- Add new tests for Wazuh-DB insert commands in agents' CVEs table [#1092](https://github.com/wazuh/wazuh-qa/pull/1092)
- Add integration tests for syslog [#1086](https://github.com/wazuh/wazuh-qa/pull/1086)
- Add remoted integration tests: basic configuration tests [#1073](https://github.com/wazuh/wazuh-qa/pull/1073)
- Add the tier 0 integration tests for wazuh-remoted [#1024](https://github.com/wazuh/wazuh-qa/issues/1024)
- Add new features to the Agent simulator [#1106](https://github.com/wazuh/wazuh-qa/pull/1106)
- Add new integration tests to cover the stats of wazuh-agentd [#1039](https://github.com/wazuh/wazuh-qa/pull/1039)
- Add the documentation of Wazuh-QA repository [#1066](https://github.com/wazuh/wazuh-qa/pull/1066)
- Add new functionality for mocking agents [#1054](https://github.com/wazuh/wazuh-qa/pull/1054)
- Add support to `wodle` sections for ossec.conf generator tool [#1048](https://github.com/wazuh/wazuh-qa/pull/1048)
- Add new tests for Active Response [#1029](https://github.com/wazuh/wazuh-qa/pull/1029)
- Add focal feed and improve vulnerability scan tests [#1025](https://github.com/wazuh/wazuh-qa/pull/1025)
- Add new cases to test_env_variables to check some possible errors [#1014](https://github.com/wazuh/wazuh-qa/pull/1014)
- Add a test to verify no duplicate entries for vulnerability detector [#1010](https://github.com/wazuh/wazuh-qa/pull/1010)
- Add new case to test_basic_usage_changes to check wildcards [#1009](https://github.com/wazuh/wazuh-qa/pull/1009)
- Add some cases in test_ignore_valid, to check entire disk ignore [#1000](https://github.com/wazuh/wazuh-qa/pull/1000)
- Add new test case for duplicate registry entries [#998](https://github.com/wazuh/wazuh-qa/pull/998)
### Changed
- Rename sockets directory according to the product [#1090](https://github.com/wazuh/wazuh-qa/pull/1090)
- Improve the stop/start behavior of DB's related functions [#1068](https://github.com/wazuh/wazuh-qa/pull/1068)
- Update mock_vulnerability_scan fixture from vulnerability scan tests [#1058](https://github.com/wazuh/wazuh-qa/pull/1058)
- Update insert_vulnerability to meet new constrains [#1059](https://github.com/wazuh/wazuh-qa/pull/1059)
- Refactor the code to be PEP8 compliance [#1043](https://github.com/wazuh/wazuh-qa/pull/1043)
- Deprecate the ossec-init.conf [#1013](https://github.com/wazuh/wazuh-qa/pull/1013)
- Rename ossec-control in framework tests [#983](https://github.com/wazuh/wazuh-qa/pull/983)
- Change names of daemons in integration tests [#973](https://github.com/wazuh/wazuh-qa/pull/973)
- Rename all ossec-control references [#965](https://github.com/wazuh/wazuh-qa/pull/965)
### Fixed
- Fix an error in the Active Response tests related to the configuration file [#1080](https://github.com/wazuh/wazuh-qa/pull/1080)
- Fix an error in the Agent simulator while parsing the messages received from the manager [#1084](https://github.com/wazuh/wazuh-qa/pull/1084).
- Fix msu tests for Windows 10 [#1075](https://github.com/wazuh/wazuh-qa/pull/1075)
- Fix sqlite3.OperationalError: no such table: VULNERABILITIES error [#1067](https://github.com/wazuh/wazuh-qa/pull/1067)
- Fix test_general_settings_ignore_time test [#1056](https://github.com/wazuh/wazuh-qa/pull/1056)
- Avoid problematic race-condition on VD integration tests for Windows [#1047](https://github.com/wazuh/wazuh-qa/pull/1047)
- QA Integration tests stabilization [#1002](https://github.com/wazuh/wazuh-qa/pull/1002)
### Deleted
- Deleted `behind_proxy_server` API config test. ([#1065](https://github.com/wazuh/wazuh-qa/pull/1065))<|MERGE_RESOLUTION|>--- conflicted
+++ resolved
@@ -4,15 +4,13 @@
 
 ## [4.8.1] - TBD
 
-<<<<<<< HEAD
 ### Added
 
 - Add functionality to unify data of the binary processes with their subprocesses to plot ([#5500](https://github.com/wazuh/wazuh-qa/pull/5500)) \- (Framework)
-=======
+
 ### Changed
 
 - Fix test_consistency_initial_scans by adding a 30-minute wait before collecting vulnerabilities. ([#5507](https://github.com/wazuh/wazuh-qa/pull/5507)) \- (Tests)
->>>>>>> 0ed03881
 
 ## [4.8.0] - 12/06/2024
 
