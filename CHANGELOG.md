# Changelog

All notable changes to this project will be documented in this file.

<<<<<<< HEAD
## [4.5.0] - TBD

### Added

- New 'SCA' test suite and framework. ([#3566](https://github.com/wazuh/wazuh-qa/pull/3566)) \- (Framework + Tests)
- Add integration tests for AWS module. ([#3911](https://github.com/wazuh/wazuh-qa/pull/3911)) \- (Framework + Tests + Documentation)
- Add tests for msu patches with no associated CVE . ([#4009](https://github.com/wazuh/wazuh-qa/pull/4009)) \- (Framework + Tests)
- Add tests with new options to avoid FIM synchronization overlapping. ([#3318](https://github.com/wazuh/wazuh-qa/pull/3318)) \- (Framework + tests)
- Add Logcollector millisecond granularity support test case ([#3910](https://github.com/wazuh/wazuh-qa/pull/3910)) \- (Tests)
- Add Windows System folders FIM monitoring tests ([#3720](https://github.com/wazuh/wazuh-qa/pull/3720)) \- (Tests)
- Add 'test_whodata_policy_changes' tests ([#3627](https://github.com/wazuh/wazuh-qa/pull/3627)) \- (Framework + Tests)
- Add test to check if active-response netsh generates alerts when firewall is disabled. ([#3787](https://github.com/wazuh/wazuh-qa/pull/3787)) \- (Framework + Tests)
- Add new tests for logcollector 'ignore' and 'restrict' options ([#3582](https://github.com/wazuh/wazuh-qa/pull/3582)) \- (Tests)
- Add 'Force reconnect' feature to agent_simulator tool. ([#3111](https://github.com/wazuh/wazuh-qa/pull/3111)) \- (Tools)
- Add new module to support migration tool. ([#3837](https://github.com/wazuh/wazuh-qa/pull/3837))

### Changed

- Fix FIM test_large_changes test suite ([#3948](https://github.com/wazuh/wazuh-qa/pull/3948)) \- (Tests)
- Update `get_test_cases_data` function so it handles fim_mode parameter ([#4185](https://github.com/wazuh/wazuh-qa/pull/4185)) \- (Framework)
- Change FIM `regular_file_cud` and `EventChecker` file modification steps ([#4183](https://github.com/wazuh/wazuh-qa/pull/4183)) \- (Framework + Tests)
- Refactor library to change the environment ([#4145](https://github.com/wazuh/wazuh-qa/pull/4145)) \- (Framework)
- Improve the way that environment data is managed ([#4059](https://github.com/wazuh/wazuh-qa/pull/4059)) \- (Framework)
- Update FIM test_ambiguous_confs IT to new framework ([#4121](https://github.com/wazuh/wazuh-qa/pull/4121)) \- (Tests + Framework)
- Update `test_logcollector` invalid configs log level ([#4094](https://github.com/wazuh/wazuh-qa/pull/4094)) \- (Tests)
- Update `test_office365` to support the new tag `API_TYPE` ([#4065](https://github.com/wazuh/wazuh-qa/pull/4065)) \- (Framework + Tests)
- Update `test_wazuh_db` & `test_enrollment` to support new column `status_code` and new value on the enrollment `payload`. ([#4021](https://github.com/wazuh/wazuh-qa/pull/4021)) \- (Tests)
- Update FIM `test_audit` tests to new framework ([#3939](https://github.com/wazuh/wazuh-qa/pull/3939)) \- (Framework + Tests)
- Update FIM test to new FIM DBSync process  ([#2728](https://github.com/wazuh/wazuh-qa/pull/2728)) \- (Framework + Tests)
- Update file_limit and registry_limit tests ([#3280](https://github.com/wazuh/wazuh-qa/pull/3280)) \- (Tests)
- Change expected timestamp for proftpd analysisd test predecoder test case ([#3900](https://github.com/wazuh/wazuh-qa/pull/3900)) \- (Tests)
- Skip test_large_changes test module ([#3783](https://github.com/wazuh/wazuh-qa/pull/3783)) \- (Tests)
- Update report_changes tests ([#3405](https://github.com/wazuh/wazuh-qa/pull/3405)) \- (Tests)
- Update Authd force_insert tests ([#3379](https://github.com/wazuh/wazuh-qa/pull/3379)) \- (Tests)
- Update cluster logs in reliability tests ([#2772](https://github.com/wazuh/wazuh-qa/pull/2772)) \- (Tests)
- Use correct version format in agent_simulator tool ([#3198](https://github.com/wazuh/wazuh-qa/pull/3198)) \- (Tools)

### Fixed

- Fix boto3 version requirement for legacy OS ([#4150](https://github.com/wazuh/wazuh-qa/pull/4150)) \- (Framework)
- Fix cases yaml of the analysisd windows registry IT ([#4149](https://github.com/wazuh/wazuh-qa/pull/4149)) \- (Tests)
- Fix a bug in on Migration tool's library ([#4106](https://github.com/wazuh/wazuh-qa/pull/4106)) \- (Framework)
- Fix imports and add windows support for test_report_changes_and_diff IT ([#3548](https://github.com/wazuh/wazuh-qa/issues/3548)) \- (Framework + Tests)
- Fix a regex error in the FIM integration tests ([#3061](https://github.com/wazuh/wazuh-qa/issues/3061)) \- (Framework + Tests)
- Fix an error in the cluster performance tests related to CSV parser ([#2999](https://github.com/wazuh/wazuh-qa/pull/2999)) \- (Framework + Tests)
- Fix bug in the framework on migration tool ([#2999](https://github.com/wazuh/wazuh-qa/pull/4027)) \- (Framework)

## [4.4.3] - 25-06-2023

Wazuh commit: https://github.com/wazuh/wazuh/commit/f7080df56081adaeaad94529522233e2f0bbd577
Release report: https://github.com/wazuh/wazuh/issues/17198

## [4.4.2] - 18-05-2023

Wazuh commit: https://github.com/wazuh/wazuh/commit/b2901d5086e7a073d89f4f72827e070ce3abd8e8
Release report: https://github.com/wazuh/wazuh/issues/17004


### Added

=======
## [4.4.5] - TBD

Wazuh commit: TBD
Release report: TBD

## [4.4.4] - TBD

Wazuh commit: TBD
Release report: TBD

## Added

- Change test_python_flaws.py to accept branch or commit in the same argument. ([#4209](https://github.com/wazuh/wazuh-qa/pull/4209)) (Tests)
- Fix test_dependencies.py for the changes in the feature. ([#4210](https://github.com/wazuh/wazuh-qa/pull/4210)) (Tests)

### Fixed

- Fix syscollector tests failure (get_configuration fixture has different scope) ([#4154](https://github.com/wazuh/wazuh-qa/pull/4154)) \- (Framework + Tests)

## [4.4.3] - 25-06-2023

Wazuh commit: https://github.com/wazuh/wazuh/commit/f7080df56081adaeaad94529522233e2f0bbd577
Release report: https://github.com/wazuh/wazuh/issues/17198

### Fixed

- Fix missing comma in setup.py. ([#4180](https://github.com/wazuh/wazuh-qa/pull/4180)) (Framework)
- Changed the last uses of 4.4.2 in setup.py and schema.yaml. ([#4172](https://github.com/wazuh/wazuh-qa/pull/4172)) \- (Framework)

## [4.4.2] - 18-05-2023

Wazuh commit: https://github.com/wazuh/wazuh/commit/b2901d5086e7a073d89f4f72827e070ce3abd8e8
Release report: https://github.com/wazuh/wazuh/issues/17004

### Added

>>>>>>> 7e79dfdb
- Add package support for system tests ([#3965](https://github.com/wazuh/wazuh-qa/pull/3966)) \- (Framework)
- Add test to check the Syscollector configuration. ([#3584](https://github.com/wazuh/wazuh-qa/pull/3584)) \- (Framework + Tests)
- Add system tests for groups deletion ([#4057](https://github.com/wazuh/wazuh-qa/pull/4057)) \- (Tests)

### Changed

- Change integratord test to use slack instead of virustotal ([#3540](https://github.com/wazuh/wazuh-qa/pull/3540)) \- (Framework + Tests)

### Fixed

<<<<<<< HEAD
=======
- Stabilize multiple wday tests (GCloud integration) ([#4176](https://github.com/wazuh/wazuh-qa/pull/4176)) \- (Tests)
- Remove old XFail marker (API suite) ([#4177](https://github.com/wazuh/wazuh-qa/pull/4177)) \- (Tests)
- Mark VD download feeds test as xfail ([#4197](https://github.com/wazuh/wazuh-qa/pull/4197)) \- (Tests)
>>>>>>> 7e79dfdb
- Skip test_age_datetime_changed ([#4182](https://github.com/wazuh/wazuh-qa/pull/4182)) \- (Tests)
- Limit urllib3 major required version ([#4162](https://github.com/wazuh/wazuh-qa/pull/4162)) \- (Framework)
- Fix daemons_handler fixture (fix GCP IT) ([#4134](https://github.com/wazuh/wazuh-qa/pull/4134)) \- (Tests)
- Fix wazuhdb IT. ([#3584](https://github.com/wazuh/wazuh-qa/pull/3584)) \- (Framework + Tests)
- Fix agentd IT for python3.10 AMI ([#3973](https://github.com/wazuh/wazuh-qa/pull/3973)) \- (Tests)
- Fix unstable system tests ([#4080](https://github.com/wazuh/wazuh-qa/pull/4080)) \- (Tests)

### Changed

- Modify authd ITs test_authd_valid_name_ip to avoid flackyness. ([#4164](https://github.com/wazuh/wazuh-qa/pull/4164)) \- (Tests)

## [4.4.1] - 12-04-2023

Wazuh commit: https://github.com/wazuh/wazuh/commit/63a0580562007c4ba9c117f4a232ce90160481ff \
Release report: https://github.com/wazuh/wazuh/issues/16620

## [4.4.0] - 28-03-2023

Wazuh commit: https://github.com/wazuh/wazuh/commit/2477e9fa50bc1424e834ac8401ce2450a5978e75 \
Release report: https://github.com/wazuh/wazuh/issues/15504

### Added

- Add new integration test for `authd` to validate error when `authd.pass` is empty ([#3721](https://github.com/wazuh/wazuh-qa/pull/3721)) \- (Framework + Tests)
- Add new test to check missing fields in `cpe_helper.json` file ([#3766](https://github.com/wazuh/wazuh-qa/pull/3766)) \- (Framework + Tests)
- Add multigroups tests cases for `test_assign_groups_guess` ([#3979](https://github.com/wazuh/wazuh-qa/pull/3979)) \- (Tests)
- Add new group_hash case and update the `without condition` case output in `wazuh_db/sync_agent_groups_get` ([#3959](https://github.com/wazuh/wazuh-qa/pull/3959)) \- (Tests)
- Add markers for each system test environment ([#3961](https://github.com/wazuh/wazuh-qa/pull/3961)) \- (Framework + Tests)
- Adapt binary performance module to wazuh-cluster script renaming ([#3944](https://github.com/wazuh/wazuh-qa/pull/3944)) \- (Framework)
- Add an option to store logs in system tests ([#2445](https://github.com/wazuh/wazuh-qa/pull/2445)) \- (Framework + Tests)
- Add new test to check cpe_helper.json file ([#3731](https://github.com/wazuh/wazuh-qa/pull/3731))
- Add new tests analysid handling of invalid/empty rule signature IDs ([#3649]
(https://github.com/wazuh/wazuh-qa/pull/3649)) \- (Framework + Tests)
- Add integration test to check statistics format ([#3813](https://github.com/wazuh/wazuh-qa/pull/3813)) \- (Framework + Tests)
- Add new test to check vulnerable packages with triaged null([#3587](https://github.com/wazuh/wazuh-qa/pull/3587)) \- (Framework + Tests)
- Add new tests analysid handling of invalid/empty rule signature IDs ([#3649](https://github.com/wazuh/wazuh-qa/pull/3649)) \- (Framework + Tests)
- Add integration test to check agent database version ([#3768](https://github.com/wazuh/wazuh-qa/pull/3768)) \- (Tests)
- Add new test to check if syslog message are parsed correctrly in the `archives.json` file ([#3609](https://github.com/wazuh/wazuh-qa/pull/3609)) \- (Framework + Tests)
- Add new logging tests for analysisd EPS limitation ([#3509](https://github.com/wazuh/wazuh-qa/pull/3509)) \- (Framework + Tests)
- New testing suite for checking analysisd EPS limitation ([#2947](https://github.com/wazuh/wazuh-qa/pull/3181)) \- (Framework + Tests)
- Add stress results comparator tool ([#3478](https://github.com/wazuh/wazuh-qa/pull/3478)) \- (Tools)
- Add E2E tests for demo cases ([#3293](https://github.com/wazuh/wazuh-qa/pull/3293)) \- (Framework + Tests)
- Add configuration files for Jenkins automation of system/E2E tests ([#3221](https://github.com/wazuh/wazuh-qa/pull/3221)) \- (Framework)
- New vulnerability Detector integration tests for Ubuntu 22.04 ([#2957](https://github.com/wazuh/wazuh-qa/pull/2957)) \- (Framework + Tests)
- New vulnerability Detector integration tests for Amazon Linux 2022 ([#2955](https://github.com/wazuh/wazuh-qa/pull/2955)) \- (Framework + Tests)
- New vulnerability detector tests for SUSE Linux Enterpise Support ([#2945](https://github.com/wazuh/wazuh-qa/pull/2945)) \- (Framework + Tests)
- New tests for checking API log formats ([#2635](https://github.com/wazuh/wazuh-qa/pull/2635)) \- (Framework + Tests)
- New tests for the migration of agent-group files ([#2815](https://github.com/wazuh/wazuh-qa/pull/2815)) \- (Framework + Tests)
- Add `qa-docs` `v0.1` ([#2649](https://github.com/wazuh/wazuh-qa/pull/2649)) \- (Framework + Tools + Documentation)
- Add test fim with file currently open ([#2300](https://github.com/wazuh/wazuh-qa/pull/2300)) \- (Framework + Tests)
- Test manager sends AR log format as expected ([#2347](https://github.com/wazuh/wazuh-qa/pull/2347)) \- (Framework + Tests)
- Syscollector deltas IT ([#2146](https://github.com/wazuh/wazuh-qa/pull/2146)) \- (Framework + Tests)
- CVEs alerts inventory for Vulnerability Detector - VDT and WDB Integration Tests implementation ([#1243](https://github.com/wazuh/wazuh-qa/pull/1243)) \- (Framework + Tests)
- Analysisd - add new test to check the pre-decoding stage of analysisd ([#2406](https://github.com/wazuh/wazuh-qa/pull/2406)) \- (Tests)
- Add test to check if files can be accessed while FIM has them opened ([#705](https://github.com/wazuh/wazuh-qa/pull/705)) \- (Framework + Tests)
- Analysisd - add a new test to check analysisd socket properties ([#2405](https://github.com/wazuh/wazuh-qa/pull/2405)) \- (Framework + Tests)
- Add system test to check synchronization between agent and manager when one of this was stopped. ([#2536](https://github.com/wazuh/wazuh-qa/pull/2536)) \- (Tests)
- API - Test the format of the logs (JSON logs support) ([#2635](https://github.com/wazuh/wazuh-qa/pull/2635/)) \- (Tests)
- Add a test to check the multigroups shared file content. ([#2746](https://github.com/wazuh/wazuh-qa/pull/2746)) \- (Framework + Tests)
- Add wpk test documentation ([#2409](https://github.com/wazuh/wazuh-qa/pull/2409)) \- (Documentation)

### Changed

- Improve `test_agent_groups_new_cluster_node` ([#3971](https://github.com/wazuh/wazuh-qa/pull/3971)) \- (Tests)
- Improve `test_assign_groups_guess` ([#3901](https://github.com/wazuh/wazuh-qa/pull/3901)) \- (Tests)
- Update `test_cluster_worker_logs_order` test ([#3896](https://github.com/wazuh/wazuh-qa/pull/3896)) \- (Tests)
- Increase NVE download feed test timeout([#3769](https://github.com/wazuh/wazuh-qa/pull/3769)) \- (Tests)
- Adapt wazuhdb integration tests for auto-vacuum ([#3613](https://github.com/wazuh/wazuh-qa/issues/3613)) \- (Tests)
- Update logcollector format test due to audit changes ([#3641](https://github.com/wazuh/wazuh-qa/pull/3641)) \- (Framework)
- Refactor `test_basic_usage_realtime_unsupported` FIM test to avoid using time travel ([#3623](https://github.com/wazuh/wazuh-qa/pull/3623)) \- (Tests)
- Add `monitord.rotate_log` to `local_internal_options` file for `test_macos_format_query` ([#3602](https://github.com/wazuh/wazuh-qa/pull/3602)) \- (Tests)
- Adapt analysisd integration tests for EPS ([#3559](https://github.com/wazuh/wazuh-qa/issues/3559)) \- (Tests)
- Improve `test_remove_audit` FIM test to retry install and remove command ([#3562](https://github.com/wazuh/wazuh-qa/pull/3562)) \- (Tests)
- Update pattern and expected condition for multi_groups tests ([#3565](https://github.com/wazuh/wazuh-qa/pull/3565)) \- (Tests)
- Skip unstable integration tests for gcloud ([#3531](https://github.com/wazuh/wazuh-qa/pull/3531)) \- (Tests)
- Skip unstable integration test for agentd ([#3538](https://github.com/wazuh/wazuh-qa/pull/3538))
- Update wazuhdb_getconfig and EPS limit integration tests ([#3146](https://github.com/wazuh/wazuh-qa/pull/3146)) \- (Tests)
- Refactor: logcollector `test_only_future_events` according to new standard. ([3484](https://github.com/wazuh/wazuh-qa/pull/3484)) \- (Framework + Tests)
- Update python packages scan test to use a file with known vulnerabilities to be skipped ([#3473](https://github.com/wazuh/wazuh-qa/pull/3473)) \- (Framework + Tests)
- Change required version of urllib3 and requests dependencies ([#3315](https://github.com/wazuh/wazuh-qa/pull/3315)) \- (Framework)
- Skip flaky Logcollector tests ([#3218](https://github.com/wazuh/wazuh-qa/pull/3217)) \- (Tests)
- Change how 'service_control' collects clusterd and apid pids ([#3140](https://github.com/wazuh/wazuh-qa/pull/3140)) \- (Framework)
- Change scan test module fixtures to allow use commit instead of branches ([#3134](https://github.com/wazuh/wazuh-qa/issues/3134)) \- (Tests)
- Update syscollector deltas integration tests ([#2921](https://github.com/wazuh/wazuh-qa/pull/2921)) \- (Tests)
- Update deprecated WDB commands ([#2966](https://github.com/wazuh/wazuh-qa/pull/2966)) \- (Tests)
- Move the 'get_datetime_diff' function to 'wazuh-testing' utils module ([#2782](https://github.com/wazuh/wazuh-qa/pull/2782)) \- (Framework + Tests)
- Change method from GET to POST in API login requests ([#2810](https://github.com/wazuh/wazuh-qa/pull/2810)) \- (Framework + Tests)
- Update failed test_basic_configuration_log_format ([#2924](https://github.com/wazuh/wazuh-qa/pull/2650)) \- (Framework + Tests)
- Refactor VDT integration tests: feeds and scan types ([#2650](https://github.com/wazuh/wazuh-qa/pull/2650)) \- (Framework + Tests)
- Refactor: FIM `test_synchronization` according to new standard. Phase 1. ([#2358](https://github.com/wazuh/wazuh-qa/pull/2358)) \- (Framework + Tests)
- Refactor: FIM `test_registry_file_limit` and `test_registry_report_changes`. ([#2478](https://github.com/wazuh/wazuh-qa/pull/2478)) \- (Framework + Tests)
- Refactor: FIM `test_files/test_file_limit` and updated imports to new standard. ([#2501](https://github.com/wazuh/wazuh-qa/pull/2501)) \- (Framework + Tests)
- Adapt ITs related to syscollector deltas ([#2146](https://github.com/wazuh/wazuh-qa/pull/2146)) \- (Framework + Tests)
- Migrate test_age, test_command_monitoring, and test_keep_running of test_logcollector documentation to qa-docs ([#2162](https://github.com/wazuh/wazuh-qa/pull/2162)) \- (Documentation)
- Migrate test_configuration (1/2) of test_logcollector documentation to qa-docs ([#2163](https://github.com/wazuh/wazuh-qa/pull/2163)) \- (Documentation)
- Migrate test_configuration (2/2) of test_logcollector documentation to qa-docs ([#2165](https://github.com/wazuh/wazuh-qa/pull/2165)) \- (Documentation)
- Migrate test_macos of test_logcollector documentation to qa-docs ([#2175](https://github.com/wazuh/wazuh-qa/pull/2175)) \- (Documentation)
- Migrate several test groups of test_logcollector documentation to qa-docs ([#2180](https://github.com/wazuh/wazuh-qa/pull/2180)) \- (Documentation)
- Migrate test_remoted documentation to schema 2.0 ([#2426](https://github.com/wazuh/wazuh-qa/pull/2426)) \- (Documentation)
- Replace callback_generator function to generate_monitoring_callback ([#2535](https://github.com/wazuh/wazuh-qa/pull/2535)) \- (Framework + Tests)
- Analysisd: Reduce execution time of tests with tier 0 ([#2546](https://github.com/wazuh/wazuh-qa/pull/2546)) \- (Tests)
- Adapt logtest ITs given the rules skipping ([#2200](https://github.com/wazuh/wazuh-qa/pull/2200)) \- (Tests)
- Updated the Authd response when a multigroup is too long ([#3746](https://github.com/wazuh/wazuh-qa/pull/3746)) \- (Tests)
- Refactor ITs related to syscollector deltas alerts ([#3579](https://github.com/wazuh/wazuh-qa/pull/3579)) \- (Tests)

### Fixed

- Fix `test_assign_agent_group_with_enrollment` ([#3956](https://github.com/wazuh/wazuh-qa/pull/3956)) \- (Tests)
- Fix `test_file_limit_delete_full` module ([#3990](https://github.com/wazuh/wazuh-qa/pull/3990)) \- (Tests)
- Fix test_agent_groups system test ([#3955](https://github.com/wazuh/wazuh-qa/pull/3964)) \- (Tests)
- Fix Solaris agent provision schema ([#3750](https://github.com/wazuh/wazuh-qa/issues/3744)) \- (Framework)
- Fix wazuh-db integration tests for agent-groups ([#3926](https://github.com/wazuh/wazuh-qa/pull/3926)) \- (Tests + Framework)
- Fix `test_set_agent_groups` ([#3920](https://github.com/wazuh/wazuh-qa/pull/3920)) \- (Tests)
- Fix test_sync_agent_groups_get, replace hardcoded hash to a dinamically calculated one ([#3895](https://github.com/wazuh/wazuh-qa/pull/3895)) \- (Framework + Tests)
- Fix `test_agent_groups` ([#3889](https://github.com/wazuh/wazuh-qa/pull/3889)) \- (Tests + Framework)
- Fix test_db_backup for Ubuntu OS ([#3802](https://github.com/wazuh/wazuh-qa/pull/3802)) \- (Tests)
- Fix Yara and VirusTotal E2E basic usage tests ([#3660](https://github.com/wazuh/wazuh-qa/pull/3660)) \- (Tests)
- Fix commit option of the scan module for master case ([#3157](https://github.com/wazuh/wazuh-qa/pull/3157)) \- (Tests)
- Fix Vulnerability Detector IT: test_validate_feed_content yaml cases had wrong extension. ([#3299](https://github.com/wazuh/wazuh-qa/pull/3299)) \- (Tests)
- Fix Analysisd IT: test_syscollector_events failure on wait_for_analysisd_startup. ([#3110](https://github.com/wazuh/wazuh-qa/pull/3110)) \- (Tests)
- Fix GCloud IT: test_max_messages error not received expected messages - ([#3083](https://github.com/wazuh/wazuh-qa/pull/3083)) \- (Tests)
- Fix Solaris and Macos FIM integration tests failures ([#2976](https://github.com/wazuh/wazuh-qa/pull/2976)) \- (Framework + Tests)
- Fix the unstable FIM tests that need refactoring ([#2458](https://github.com/wazuh/wazuh-qa/pull/2458)) \- (Framework + Tests)
- Fix version validation in qa-ctl config generator ([#2454](https://github.com/wazuh/wazuh-qa/pull/2454)) \- (Framework)
- Fix invalid reference for test_api_endpoints_performance.py xfail items ([#3378](https://github.com/wazuh/wazuh-qa/pull/3378)) \- (Tests)
- Fix undeclared API token variable in multigroups system tests ([#3674](https://github.com/wazuh/wazuh-qa/pull/3674)) \- (Framework + Tests)
- Fix error in requirements.txt ([#3689](https://github.com/wazuh/wazuh-qa/pull/3689)) \- (Framework)
- Fix sleep time in `test_agent_default_group_added`. ([#3692](https://github.com/wazuh/wazuh-qa/pull/3692)) \- (Tests)
- Fix syscollector deltas integration tests. ([#3695](https://github.com/wazuh/wazuh-qa/pull/3695)) \- (Tests)
- Fix test_response_postprocessing: duplicated slash in API endpoints ([#4048](https://github.com/wazuh/wazuh-qa/pull/4048)) \- (Tests)

### Removed

- Remove all FIM Integration skipped tests ([#2927](https://github.com/wazuh/wazuh-qa/issues/2927)) \- (Framework + Tests)
- VDT ITs: Remove Debian Stretch test support. ([#3172](https://github.com/wazuh/wazuh-qa/pull/3172)) \- (Tests)

## [4.3.11] - 20-04-2023

Wazuh commit: https://github.com/wazuh/wazuh/commit/776fda906581a1e4ee170c3e7e73a58d69e41f95 \
Release report: https://github.com/wazuh/wazuh/issues/16758

## [4.3.10] - 16-11-2022

Wazuh commit: https://github.com/wazuh/wazuh/commit/89530f11c9e592cd2e551432209b0080f08ff8e5 \
Release report: https://github.com/wazuh/wazuh/issues/15372

## [4.3.9] - 13-10-2022

Wazuh commit: https://github.com/wazuh/wazuh-qa/commit/8af0a5083bd69765f4d7878df9d3b785bb239723 \
Release report: https://github.com/wazuh/wazuh/issues/15090

### Added

- Add a test to check the analysisd socket properties ([#3365](https://github.com/wazuh/wazuh-qa/pull/3365))

## [4.3.8] - 19-09-2022

Wazuh commit: https://github.com/wazuh/wazuh/commit/88bf15d2cbb2040e197e34a94dda0f71f607afad \
Release report: https://github.com/wazuh/wazuh/issues/14827

### Changed

- Update wazuh-logtest messages for integration tests \- (Tests)

## [4.3.7] - 24-08-2022

Wazuh commit: https://github.com/wazuh/wazuh/commit/e2b514bef3d148acd4bcae1a1c7fa8783b82ca3a \
Release report: https://github.com/wazuh/wazuh/issues/14562

### Added
- Added IT test to verify Active Response works with overwritten rules. ([#2984](https://github.com/wazuh/wazuh-qa/pull/2984)) \- (Framework + Tests)
- Add Integratord IT - new test_integratord suite ([#3125](https://github.com/wazuh/wazuh-qa/pull/3125)) \- (Framework + Tests)
- Add system test to check synchronization status in the cluster ([#3180](https://github.com/wazuh/wazuh-qa/pull/3180)) \- (Framework + Tests)
- Add system test to check big files synchronization in the cluster ([#3202](https://github.com/wazuh/wazuh-qa/pull/3202)) \- (Framework + Tests)

### Changed

- Increase framework version of jq and pytest in the requirements file to support python3.10 ([#3107](https://github.com/wazuh/wazuh-qa/pull/3108)) \- (Framework)

## [4.3.6] - 20-07-2022

Wazuh commit: https://github.com/wazuh/wazuh/commit/be15851b8ead7512d9cd4ef1ee18b3b953173211 \
Release report: https://github.com/wazuh/wazuh/issues/14188

### Added

- Add Remoted IT - test_multi_groups ([#3060](https://github.com/wazuh/wazuh-qa/pull/3060)) \- (Framework + Tests)

### Fixed

- Fix GCloud IT - test_max_messages error ([#3006](https://github.com/wazuh/wazuh-qa/pull/3006)) \- (Framework + Tests)
- Fix Remoted IT - test_agent_communication ([#3088](https://github.com/wazuh/wazuh-qa/pull/3088)) \- (Framework)


## [4.3.5] - 29-06-2022

Wazuh commit: https://github.com/wazuh/wazuh/commit/2a2b88bfb2ea30903728372471b33540a3b3d976 \
Release report: https://github.com/wazuh/wazuh/issues/13966

### Fixed

- Fix Solaris and Macos FIM integration failures ([#2977](https://github.com/wazuh/wazuh-qa/pull/2977)) \- (Framework + Tests)


## [4.3.4] - 09-06-2022

Wazuh commit: https://github.com/wazuh/wazuh/commit/ccbc9490bc38718717233c50e3d6daeff102e388 \
Release report: https://github.com/wazuh/wazuh/issues/13669


## [4.3.3] - 01-06-2022

Wazuh commit: https://github.com/wazuh/wazuh/commit/ccbc9490bc38718717233c50e3d6daeff102e388 \
Release report: -


## [4.3.2] - 30-05-2022

Wazuh commit: https://github.com/wazuh/wazuh/commit/5b3d501f5a10c5134b53771f13c48dc94c54beb2 \
Release report: https://github.com/wazuh/wazuh/issues/13629


## [4.3.1] - 18-05-2022

Wazuh commit: https://github.com/wazuh/wazuh/commit/8ee2a5646a12d22bf662b2f59a19c12b4b8d0a4e \
Release report: https://github.com/wazuh/wazuh/issues/13448


## [4.3.0] - 05-05-2022

Wazuh commit: https://github.com/wazuh/wazuh/commit/5bae1c1830dbf11acc8a06e01f7a5a134b767760 \
Release report: https://github.com/wazuh/wazuh/issues/13321

### Added

- Add specific version of libcst to install in python lower than 3.7. ([#2459](https://github.com/wazuh/wazuh-qa/pull/2459))
- Add system test to check synchronization between agent and manager. ([#2443](https://github.com/wazuh/wazuh-qa/pull/2443))
- Make `simulate-api-load` CLI run tasks simultaneously. ([#2392](https://github.com/wazuh/wazuh-qa/pull/2392))
- Add `qa-ctl` `v0.3`. ([#2307](https://github.com/wazuh/wazuh-qa/pull/2307))
- Add `qa-ctl` `v0.2`. ([#2299](https://github.com/wazuh/wazuh-qa/pull/2299))
- Improve the `agent_files_deletion` test . ([#2296](https://github.com/wazuh/wazuh-qa/pull/2296))
- Add scripts to add agents to client.keys, create agent-groups and unsynchronize agents. ([#2295](https://github.com/wazuh/wazuh-qa/pull/2295))
- Add cluster performance test. ([#2130](https://github.com/wazuh/wazuh-qa/pull/2130))
- IT Wazuh-logtest: Ruleset reloading at runtime. ([#2077](https://github.com/wazuh/wazuh-qa/pull/2077))
- Add script to parse and obtain stats from cluster CSVs. ([#2032](https://github.com/wazuh/wazuh-qa/pull/2032))
- Add `qa-ctl` tool v0.1. ([#1895](https://github.com/wazuh/wazuh-qa/pull/1895))
- Enable WPK tests for macOS agents. ([#1853](https://github.com/wazuh/wazuh-qa/pull/1853))
- Create local_internal_options configuration handler fixture. ([#1835](https://github.com/wazuh/wazuh-qa/pull/1835))
- Create file monitoring fixture handler. ([#1833](https://github.com/wazuh/wazuh-qa/pull/1833))
- Create daemon handler fixture for integration test. ([#1826](https://github.com/wazuh/wazuh-qa/pull/1826))
- Add test to check new possible flaws in wodles, framework and API code. ([#1659](https://github.com/wazuh/wazuh-qa/pull/1659))
- Add test to scan all python packages. ([#1652](https://github.com/wazuh/wazuh-qa/pull/1652))
- ITs for logtest verbose mode added. ([#1587](https://github.com/wazuh/wazuh-qa/pull/1587))
- Integration and system tests to ensure removed agent files are deleted. ([#1527](https://github.com/wazuh/wazuh-qa/pull/1527))
- Add wdb checksum range test case. ([#1502](https://github.com/wazuh/wazuh-qa/pull/1502))
- Add integration tests for max_upload_size API option. ([#1494](https://github.com/wazuh/wazuh-qa/pull/1494))
- Add support for Amazon Linux in vulnerability detector. ([#1473](https://github.com/wazuh/wazuh-qa/pull/1473))
- Add tests for invalid config of github and office365 modules. ([#1460](https://github.com/wazuh/wazuh-qa/pull/1460))
- Add test to check the behavior of test_max_fd_win_rt option.. ([#1387](https://github.com/wazuh/wazuh-qa/pull/1387))
- Add FIM Windows 4659 events tests. ([#648](https://github.com/wazuh/wazuh-qa/pull/648))

### Changed

- Migrate `test_rids` documentation to `qa-docs`. ([#2422](https://github.com/wazuh/wazuh-qa/pull/2422))
- Google Cloud. IT Tests: Fixing and rework for 4.3.0-RC2. ([#2420](https://github.com/wazuh/wazuh-qa/pull/2420))
- Refactor: FIM `test_report_changes` according to new standard.  Phase 1. ([#2417](https://github.com/wazuh/wazuh-qa/pull/2417))
- Fix `wazuh-metrics` CLI bug when child processes restart. ([#2416](https://github.com/wazuh/wazuh-qa/pull/2416))
- IT Solaris Jenkins: Fix requirements. ([#2415](https://github.com/wazuh/wazuh-qa/pull/2415))
- Fix the `agent_info_sync` test according to new changes. ([#2411](https://github.com/wazuh/wazuh-qa/pull/2411))
- Migrate test_cpe_indexing documentation to qa-docs. ([#2407](https://github.com/wazuh/wazuh-qa/pull/2407))
- WazuhDB IT: Fix for 4.3. ([#2400](https://github.com/wazuh/wazuh-qa/pull/2400))
- Migrate test_scan_results documentation to qa-docs. ([#2398](https://github.com/wazuh/wazuh-qa/pull/2398))
- Migrate test_general_setting documentation to qa-docs. ([#2387](https://github.com/wazuh/wazuh-qa/pull/2387))
- Migrate test_providers documentation to qa-docs. ([#2377](https://github.com/wazuh/wazuh-qa/pull/2377))
- Update API configuration integration tests. ([#2370](https://github.com/wazuh/wazuh-qa/pull/2370))
- Refactor FIM `test_synchronization` according to new standard (1). ([#2358](https://github.com/wazuh/wazuh-qa/pull/2358))
- Migrate test_feeds documentation to qa-docs. ([#2357](https://github.com/wazuh/wazuh-qa/pull/2357))
- Fix autoconfigure `test_add_old_resource`. ([#2356](https://github.com/wazuh/wazuh-qa/pull/2356))
- Migrate test_wazuh_db documentation to qa-docs. ([#2346](https://github.com/wazuh/wazuh-qa/pull/2346))
- Adapt `wazuh-metrics` and `data-visualizer` CLIs to handle multiprocessing. ([#2278](https://github.com/wazuh/wazuh-qa/pull/2278))
- Change `time_to_sync`  variable. ([#2275](https://github.com/wazuh/wazuh-qa/pull/2275))
- Bump pytest-html dependency. ([#2205](https://github.com/wazuh/wazuh-qa/pull/2205))
- Update remoted CSV headers in visualization tool. ([#2202](https://github.com/wazuh/wazuh-qa/pull/2202))
- Migrate `test_rootcheck` documentation to qa-docs. ([#2194](https://github.com/wazuh/wazuh-qa/pull/2194))
- Migrate `test_logtest` documentation to `qa-docs`. ([#2191](https://github.com/wazuh/wazuh-qa/pull/2191))
- Migrate test_office365 documentation to `qa-docs`. ([#2181](https://github.com/wazuh/wazuh-qa/pull/2181))
- fix: Change logtest custom rules ids. ([#2177](https://github.com/wazuh/wazuh-qa/pull/2177))
- Authd replacement configurations QA. ([#2171](https://github.com/wazuh/wazuh-qa/pull/2171))
- Migrate `test_github` documentation to `qa-docs`. ([#2144](https://github.com/wazuh/wazuh-qa/pull/2144))
- Migrate `test_glcoud` documentation to `qa-docs`. ([#2141](https://github.com/wazuh/wazuh-qa/pull/2141))
- Merge 4.2 into master branch . ([#2132](https://github.com/wazuh/wazuh-qa/pull/2132))
- Migrate `test_auth` documentation to `qa-docs`. ([#2129](https://github.com/wazuh/wazuh-qa/pull/2129))
- Migrate `test_registry_restrict` and `test_registry_tags` of `test_fim/test_registry`, and `test_fim/test_synchronization` documentation to `qa-docs`. ([#2128](https://github.com/wazuh/wazuh-qa/pull/2128))
- Migrate `test_registry_report_changes` of `test_fim/test_registry` documentation to `qa-docs`. ([#2127](https://github.com/wazuh/wazuh-qa/pull/2127))
- Migrate `test_registry_file_limit`, `test_registry_multiple_registries`, and `test_registry_recursion_level` of `test_fim/test_registry` documentation to `qa-docs`. ([#2126](https://github.com/wazuh/wazuh-qa/pull/2126))
- Migrate `test_registry_checks`, `test_registry_ignore`, and `test_registry_nodiff` of `test_fim/test_registry` documentation to `qa-docs`. ([#2125](https://github.com/wazuh/wazuh-qa/pull/2125))
- Migrate `test_registry_basic_usage` of `test_fim/test_registry` documentation to `qa-docs`. ([#2124](https://github.com/wazuh/wazuh-qa/pull/2124))
- Migrate `test_registry_ambiguous_confs` of `test_fim/test_registry` documentation to `qa-docs`. ([#2123](https://github.com/wazuh/wazuh-qa/pull/2123))
- Migrate `test_tags`, `test_timezone_changes`, `test_wildcards_complex`, and `test_windows_audit_interval` of `test_fim/test_files` documentation to `qa-docs`. ([#2122](https://github.com/wazuh/wazuh-qa/pull/2122))
- Migrate `test_scan`, `test_skip`, and `test_stats_integrity_sync` of `test_fim/test_files` documentation to `qa-docs`. ([#2121](https://github.com/wazuh/wazuh-qa/pull/2121))
- Migrate `test_fim/test_files/test_report_changes` documentation to `qa-docs`. ([#2120](https://github.com/wazuh/wazuh-qa/pull/2120))
- Migrate `test_process_priority`, `test_recursion_level`, and `test_restrict` of `test_fim/test_files` documentation to `qa-docs`. ([#2118](https://github.com/wazuh/wazuh-qa/pull/2118))
- Migrate `test_multiple_dirs`, `test_nodiff`, and `test_prefilter_cmd` of `test_fim/test_files` documentation to `qa-docs`. ([#2117](https://github.com/wazuh/wazuh-qa/pull/2117))
- Migrate `test_max_eps`, `test_max_files_per_second`, and `test_moving_files` of `test_fim/test_files` documentation to `qa-docs`. ([#2115](https://github.com/wazuh/wazuh-qa/pull/2115))
- Migrate `test_ignore`, `test_inotify`, and `test_invalid` of `test_fim/test_files` documentation to `qa-docs`. ([#2114](https://github.com/wazuh/wazuh-qa/pull/2114))
- Migrate `test_fim/test_files/test_follow_symbolic_link` documentation to `qa-docs`. ([#2112](https://github.com/wazuh/wazuh-qa/pull/2112))
- Migrate `test_env_variables` and `test_file_limit` of `test_fim/test_files` documentation to `qa-docs`. ([#2111](https://github.com/wazuh/wazuh-qa/pull/2111))
- Migrate `test_benchmark` and `test_checks` of `test_fim/test_files` documentation to `qa-docs`. ([#2110](https://github.com/wazuh/wazuh-qa/pull/2110))
- Migrate `test_basic_usage` of `test_fim/test_files` documentation to `qa-docs`. ([#2109](https://github.com/wazuh/wazuh-qa/pull/2109))
- Migrate `test_ambiguous_confs` and `test_audit` of `test_fim/test_files` documentation to qa-docs. ([#2108](https://github.com/wazuh/wazuh-qa/pull/2108))
- Migrate `test_api` documentation to `qa-docs`. ([#2107](https://github.com/wazuh/wazuh-qa/pull/2107))
- Migrate `test_analysisd` documentation to `qa-docs`. ([#2047](https://github.com/wazuh/wazuh-qa/pull/2047))
- Migrate `test_agentd` documentation to `qa-docs`. ([#2006](https://github.com/wazuh/wazuh-qa/pull/2006))
- Migrate `test_active_response` documentation to `qa-docs`. ([#1960](https://github.com/wazuh/wazuh-qa/pull/1960))
- Fix requirements in master. ([#2063](https://github.com/wazuh/wazuh-qa/pull/2063))
- Update system tests for agent key polling. ([#2119](https://github.com/wazuh/wazuh-qa/pull/2119))
- macOS logcollector - Fixes and new tests. ([#2043](https://github.com/wazuh/wazuh-qa/pull/2043))
- Update API performance tests. ([#1881](https://github.com/wazuh/wazuh-qa/pull/1881))
- Integrate qa-docs into wazuh-qa framework. ([#1854](https://github.com/wazuh/wazuh-qa/pull/1854))
- Update user used by `Kibana` in the cluster performance tests. ([#1822](https://github.com/wazuh/wazuh-qa/pull/1822))
- Fix cached dependencies, typos and debian repos. ([#1732](https://github.com/wazuh/wazuh-qa/pull/1732))
- Adapt the JSON event schema to parse WIN perms in JSON. ([#1541](https://github.com/wazuh/wazuh-qa/pull/1541))
- Update API performance tests. ([#1519](https://github.com/wazuh/wazuh-qa/pull/1519))
- Rework of simulate agents script. Add new balance mode to distribute EPS between agents. ([#1491](https://github.com/wazuh/wazuh-qa/pull/1491))
- Fix missing argument in test_macos_format_basic IT. ([#1478](https://github.com/wazuh/wazuh-qa/pull/1478))
- Check if scheduled mode is set when realtime is not available. ([#1474](https://github.com/wazuh/wazuh-qa/pull/1474))

### Removed
- Remove unnecessary `CLIENT_KEYS_PATH`. ([#2419](https://github.com/wazuh/wazuh-qa/pull/2419))
- Remove deprecated configurations. ([#2380](https://github.com/wazuh/wazuh-qa/pull/2380))
- Remove deprecated test_use_only_authd. ([#2294](https://github.com/wazuh/wazuh-qa/pull/2294))
- Remove expected `force` option from the received request in the `agent_enrollment` system tests. ([#2289](https://github.com/wazuh/wazuh-qa/pull/2289))
- Remove old check. ([#2281](https://github.com/wazuh/wazuh-qa/pull/2281))
- Remove the disk i/o % usage calculation from the performance tools. ([#1897](https://github.com/wazuh/wazuh-qa/pull/1897))
- Remove FIM hard link tests. ([#1485](https://github.com/wazuh/wazuh-qa/pull/1485))


## [v4.2.0]
### Added
- Add agent labels to agent simulator tool [#1153](https://github.com/wazuh/wazuh-qa/pull/1153)
- Add the capability to know which CVE’s affect an agent [#7479](https://github.com/wazuh/wazuh/issues/7479)
- Add new tests for Wazuh-DB insert commands in agents' CVEs table [#1092](https://github.com/wazuh/wazuh-qa/pull/1092)
- Add integration tests for syslog [#1086](https://github.com/wazuh/wazuh-qa/pull/1086)
- Add remoted integration tests: basic configuration tests [#1073](https://github.com/wazuh/wazuh-qa/pull/1073)
- Add the tier 0 integration tests for wazuh-remoted [#1024](https://github.com/wazuh/wazuh-qa/issues/1024)
- Add new features to the Agent simulator [#1106](https://github.com/wazuh/wazuh-qa/pull/1106)
- Add new integration tests to cover the stats of wazuh-agentd [#1039](https://github.com/wazuh/wazuh-qa/pull/1039)
- Add the documentation of Wazuh-QA repository [#1066](https://github.com/wazuh/wazuh-qa/pull/1066)
- Add new functionality for mocking agents [#1054](https://github.com/wazuh/wazuh-qa/pull/1054)
- Add support to `wodle` sections for ossec.conf generator tool [#1048](https://github.com/wazuh/wazuh-qa/pull/1048)
- Add new tests for Active Response [#1029](https://github.com/wazuh/wazuh-qa/pull/1029)
- Add focal feed and improve vulnerability scan tests [#1025](https://github.com/wazuh/wazuh-qa/pull/1025)
- Add new cases to test_env_variables to check some possible errors [#1014](https://github.com/wazuh/wazuh-qa/pull/1014)
- Add a test to verify no duplicate entries for vulnerability detector [#1010](https://github.com/wazuh/wazuh-qa/pull/1010)
- Add new case to test_basic_usage_changes to check wildcards [#1009](https://github.com/wazuh/wazuh-qa/pull/1009)
- Add some cases in test_ignore_valid, to check entire disk ignore [#1000](https://github.com/wazuh/wazuh-qa/pull/1000)
- Add new test case for duplicate registry entries [#998](https://github.com/wazuh/wazuh-qa/pull/998)
### Changed
- Rename sockets directory according to the product [#1090](https://github.com/wazuh/wazuh-qa/pull/1090)
- Improve the stop/start behavior of DB's related functions [#1068](https://github.com/wazuh/wazuh-qa/pull/1068)
- Update mock_vulnerability_scan fixture from vulnerability scan tests [#1058](https://github.com/wazuh/wazuh-qa/pull/1058)
- Update insert_vulnerability to meet new constrains [#1059](https://github.com/wazuh/wazuh-qa/pull/1059)
- Refactor the code to be PEP8 compliance [#1043](https://github.com/wazuh/wazuh-qa/pull/1043)
- Deprecate the ossec-init.conf [#1013](https://github.com/wazuh/wazuh-qa/pull/1013)
- Rename ossec-control in framework tests [#983](https://github.com/wazuh/wazuh-qa/pull/983)
- Change names of daemons in integration tests [#973](https://github.com/wazuh/wazuh-qa/pull/973)
- Rename all ossec-control references [#965](https://github.com/wazuh/wazuh-qa/pull/965)
### Fixed
- Fix an error in the Active Response tests related to the configuration file [#1080](https://github.com/wazuh/wazuh-qa/pull/1080)
- Fix an error in the Agent simulator while parsing the messages received from the manager [#1084](https://github.com/wazuh/wazuh-qa/pull/1084).
- Fix msu tests for Windows 10 [#1075](https://github.com/wazuh/wazuh-qa/pull/1075)
- Fix sqlite3.OperationalError: no such table: VULNERABILITIES error [#1067](https://github.com/wazuh/wazuh-qa/pull/1067)
- Fix test_general_settings_ignore_time test [#1056](https://github.com/wazuh/wazuh-qa/pull/1056)
- Avoid problematic race-condition on VD integration tests for Windows [#1047](https://github.com/wazuh/wazuh-qa/pull/1047)
- QA Integration tests stabilization [#1002](https://github.com/wazuh/wazuh-qa/pull/1002)
### Deleted
- Deleted `behind_proxy_server` API config test. ([#1065](https://github.com/wazuh/wazuh-qa/pull/1065))<|MERGE_RESOLUTION|>--- conflicted
+++ resolved
@@ -2,10 +2,10 @@
 
 All notable changes to this project will be documented in this file.
 
-<<<<<<< HEAD
 ## [4.5.0] - TBD
 
-### Added
+Wazuh commit: TBD \
+Release report: TBD
 
 - New 'SCA' test suite and framework. ([#3566](https://github.com/wazuh/wazuh-qa/pull/3566)) \- (Framework + Tests)
 - Add integration tests for AWS module. ([#3911](https://github.com/wazuh/wazuh-qa/pull/3911)) \- (Framework + Tests + Documentation)
@@ -48,30 +48,16 @@
 - Fix imports and add windows support for test_report_changes_and_diff IT ([#3548](https://github.com/wazuh/wazuh-qa/issues/3548)) \- (Framework + Tests)
 - Fix a regex error in the FIM integration tests ([#3061](https://github.com/wazuh/wazuh-qa/issues/3061)) \- (Framework + Tests)
 - Fix an error in the cluster performance tests related to CSV parser ([#2999](https://github.com/wazuh/wazuh-qa/pull/2999)) \- (Framework + Tests)
-- Fix bug in the framework on migration tool ([#2999](https://github.com/wazuh/wazuh-qa/pull/4027)) \- (Framework)
-
-## [4.4.3] - 25-06-2023
-
-Wazuh commit: https://github.com/wazuh/wazuh/commit/f7080df56081adaeaad94529522233e2f0bbd577
-Release report: https://github.com/wazuh/wazuh/issues/17198
-
-## [4.4.2] - 18-05-2023
-
-Wazuh commit: https://github.com/wazuh/wazuh/commit/b2901d5086e7a073d89f4f72827e070ce3abd8e8
-Release report: https://github.com/wazuh/wazuh/issues/17004
-
-
-### Added
-
-=======
+- Fix bug in the framework on migration tool ([#4027](https://github.com/wazuh/wazuh-qa/pull/4027)) \- (Framework)
+
 ## [4.4.5] - TBD
 
-Wazuh commit: TBD
+Wazuh commit: TBD \
 Release report: TBD
 
 ## [4.4.4] - TBD
 
-Wazuh commit: TBD
+Wazuh commit: TBD \
 Release report: TBD
 
 ## Added
@@ -85,7 +71,7 @@
 
 ## [4.4.3] - 25-06-2023
 
-Wazuh commit: https://github.com/wazuh/wazuh/commit/f7080df56081adaeaad94529522233e2f0bbd577
+Wazuh commit: https://github.com/wazuh/wazuh/commit/f7080df56081adaeaad94529522233e2f0bbd577 \
 Release report: https://github.com/wazuh/wazuh/issues/17198
 
 ### Fixed
@@ -95,12 +81,11 @@
 
 ## [4.4.2] - 18-05-2023
 
-Wazuh commit: https://github.com/wazuh/wazuh/commit/b2901d5086e7a073d89f4f72827e070ce3abd8e8
+Wazuh commit: https://github.com/wazuh/wazuh/commit/b2901d5086e7a073d89f4f72827e070ce3abd8e8 \
 Release report: https://github.com/wazuh/wazuh/issues/17004
 
 ### Added
 
->>>>>>> 7e79dfdb
 - Add package support for system tests ([#3965](https://github.com/wazuh/wazuh-qa/pull/3966)) \- (Framework)
 - Add test to check the Syscollector configuration. ([#3584](https://github.com/wazuh/wazuh-qa/pull/3584)) \- (Framework + Tests)
 - Add system tests for groups deletion ([#4057](https://github.com/wazuh/wazuh-qa/pull/4057)) \- (Tests)
@@ -111,12 +96,9 @@
 
 ### Fixed
 
-<<<<<<< HEAD
-=======
 - Stabilize multiple wday tests (GCloud integration) ([#4176](https://github.com/wazuh/wazuh-qa/pull/4176)) \- (Tests)
 - Remove old XFail marker (API suite) ([#4177](https://github.com/wazuh/wazuh-qa/pull/4177)) \- (Tests)
 - Mark VD download feeds test as xfail ([#4197](https://github.com/wazuh/wazuh-qa/pull/4197)) \- (Tests)
->>>>>>> 7e79dfdb
 - Skip test_age_datetime_changed ([#4182](https://github.com/wazuh/wazuh-qa/pull/4182)) \- (Tests)
 - Limit urllib3 major required version ([#4162](https://github.com/wazuh/wazuh-qa/pull/4162)) \- (Framework)
 - Fix daemons_handler fixture (fix GCP IT) ([#4134](https://github.com/wazuh/wazuh-qa/pull/4134)) \- (Tests)
