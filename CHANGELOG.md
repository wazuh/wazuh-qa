# Changelog

All notable changes to this project will be documented in this file.

## [4.5.0] - TBD

### Added

<<<<<<< HEAD

- Add tests for new FIM audit buffer option. ([#3990](https://github.com/wazuh/wazuh-qa/pull/3990)) \- (Framework + tests)
=======
- New 'SCA' test suite and framework. ([#3566](https://github.com/wazuh/wazuh-qa/pull/3566)) \- (Framework + Tests)
>>>>>>> 91068142
- Add integration tests for AWS module. ([#3911](https://github.com/wazuh/wazuh-qa/pull/3911)) \- (Framework + Tests + Documentation)
- Add tests for msu patches with no associated CVE . ([#4009](https://github.com/wazuh/wazuh-qa/pull/4009)) \- (Framework + Tests)
- Add tests with new options to avoid FIM synchronization overlapping. ([#3318](https://github.com/wazuh/wazuh-qa/pull/3318)) \- (Framework + tests)
- Add Logcollector millisecond granularity support test case ([#3910](https://github.com/wazuh/wazuh-qa/pull/3910)) \- (Tests)
- Add Windows System folders FIM monitoring tests ([#3720](https://github.com/wazuh/wazuh-qa/pull/3720)) \- (Tests)
- Add 'test_whodata_policy_changes' tests ([#3627](https://github.com/wazuh/wazuh-qa/pull/3627)) \- (Framework + Tests)
- Add test to check if active-response netsh generates alerts when firewall is disabled. ([#3787](https://github.com/wazuh/wazuh-qa/pull/3787)) \- (Framework + Tests)
- Add new tests for logcollector 'ignore' and 'restrict' options ([#3582](https://github.com/wazuh/wazuh-qa/pull/3582)) \- (Tests)
- Add 'Force reconnect' feature to agent_simulator tool. ([#3111](https://github.com/wazuh/wazuh-qa/pull/3111)) \- (Tools)
- Add new module to support migration tool. ([#3837](https://github.com/wazuh/wazuh-qa/pull/3837))

### Changed

- Fix FIM test_large_changes test suite ([#3948](https://github.com/wazuh/wazuh-qa/pull/3948)) \- (Tests)
- Update `get_test_cases_data` function so it handles fim_mode parameter ([#4185](https://github.com/wazuh/wazuh-qa/pull/4185)) \- (Framework)
- Change FIM `regular_file_cud` and `EventChecker` file modification steps ([#4183](https://github.com/wazuh/wazuh-qa/pull/4183)) \- (Framework + Tests)
- Refactor library to change the environment ([#4145](https://github.com/wazuh/wazuh-qa/pull/4145)) \- (Framework)
- Improve the way that environment data is managed ([#4059](https://github.com/wazuh/wazuh-qa/pull/4059)) \- (Framework)
- Update FIM test_ambiguous_confs IT to new framework ([#4121](https://github.com/wazuh/wazuh-qa/pull/4121)) \- (Tests + Framework)
- Update `test_logcollector` invalid configs log level ([#4094](https://github.com/wazuh/wazuh-qa/pull/4094)) \- (Tests)
- Update `test_office365` to support the new tag `API_TYPE` ([#4065](https://github.com/wazuh/wazuh-qa/pull/4065)) \- (Framework + Tests)
- Update `test_wazuh_db` & `test_enrollment` to support new column `status_code` and new value on the enrollment `payload`. ([#4021](https://github.com/wazuh/wazuh-qa/pull/4021)) \- (Tests)
- Update FIM `test_audit` tests to new framework ([#3939](https://github.com/wazuh/wazuh-qa/pull/3939)) \- (Framework + Tests)
- Update FIM test to new FIM DBSync process  ([#2728](https://github.com/wazuh/wazuh-qa/pull/2728)) \- (Framework + Tests)
- Update file_limit and registry_limit tests ([#3280](https://github.com/wazuh/wazuh-qa/pull/3280)) \- (Tests)
- Change expected timestamp for proftpd analysisd test predecoder test case ([#3900](https://github.com/wazuh/wazuh-qa/pull/3900)) \- (Tests)
- Skip test_large_changes test module ([#3783](https://github.com/wazuh/wazuh-qa/pull/3783)) \- (Tests)
- Update report_changes tests ([#3405](https://github.com/wazuh/wazuh-qa/pull/3405)) \- (Tests)
- Update Authd force_insert tests ([#3379](https://github.com/wazuh/wazuh-qa/pull/3379)) \- (Tests)
- Update cluster logs in reliability tests ([#2772](https://github.com/wazuh/wazuh-qa/pull/2772)) \- (Tests)
- Use correct version format in agent_simulator tool ([#3198](https://github.com/wazuh/wazuh-qa/pull/3198)) \- (Tools)

### Fixed

- Fix boto3 version requirement for legacy OS ([#4150](https://github.com/wazuh/wazuh-qa/pull/4150)) \- (Framework)
- Fix cases yaml of the analysisd windows registry IT ([#4149](https://github.com/wazuh/wazuh-qa/pull/4149)) \- (Tests)
- Fix a bug in on Migration tool's library ([#4106](https://github.com/wazuh/wazuh-qa/pull/4106)) \- (Framework)
- Fix imports and add windows support for test_report_changes_and_diff IT ([#3548](https://github.com/wazuh/wazuh-qa/issues/3548)) \- (Framework + Tests)
- Fix a regex error in the FIM integration tests ([#3061](https://github.com/wazuh/wazuh-qa/issues/3061)) \- (Framework + Tests)
- Fix an error in the cluster performance tests related to CSV parser ([#2999](https://github.com/wazuh/wazuh-qa/pull/2999)) \- (Framework + Tests)
- Fix bug in the framework on migration tool ([#2999](https://github.com/wazuh/wazuh-qa/pull/4027)) \- (Framework)

## [4.4.3] - 25-06-2023

Wazuh commit: https://github.com/wazuh/wazuh/commit/f7080df56081adaeaad94529522233e2f0bbd577
Release report: https://github.com/wazuh/wazuh/issues/17198

## [4.4.2] - 18-05-2023

Wazuh commit: https://github.com/wazuh/wazuh/commit/b2901d5086e7a073d89f4f72827e070ce3abd8e8
Release report: https://github.com/wazuh/wazuh/issues/17004


### Added

- Add package support for system tests ([#3965](https://github.com/wazuh/wazuh-qa/pull/3966)) \- (Framework)
- Add test to check the Syscollector configuration. ([#3584](https://github.com/wazuh/wazuh-qa/pull/3584)) \- (Framework + Tests)
- Add system tests for groups deletion ([#4057](https://github.com/wazuh/wazuh-qa/pull/4057)) \- (Tests)

### Fixed

- Skip test_age_datetime_changed ([#4182](https://github.com/wazuh/wazuh-qa/pull/4182)) \- (Tests)
- Limit urllib3 major required version ([#4162](https://github.com/wazuh/wazuh-qa/pull/4162)) \- (Framework)
- Fix daemons_handler fixture (fix GCP IT) ([#4134](https://github.com/wazuh/wazuh-qa/pull/4134)) \- (Tests)
- Fix wazuhdb IT. ([#3584](https://github.com/wazuh/wazuh-qa/pull/3584)) \- (Framework + Tests)
- Fix agentd IT for python3.10 AMI ([#3973](https://github.com/wazuh/wazuh-qa/pull/3973)) \- (Tests)
- Fix unstable system tests ([#4080](https://github.com/wazuh/wazuh-qa/pull/4080)) \- (Tests)

### Changed

- Modify authd ITs test_authd_valid_name_ip to avoid flackyness. ([#4164](https://github.com/wazuh/wazuh-qa/pull/4164)) \- (Tests)

## [4.4.1] - 12-04-2023

Wazuh commit: https://github.com/wazuh/wazuh/commit/63a0580562007c4ba9c117f4a232ce90160481ff \
Release report: https://github.com/wazuh/wazuh/issues/16620

## [4.4.0] - 28-03-2023

Wazuh commit: https://github.com/wazuh/wazuh/commit/2477e9fa50bc1424e834ac8401ce2450a5978e75 \
Release report: https://github.com/wazuh/wazuh/issues/15504

### Added

- Add new integration test for `authd` to validate error when `authd.pass` is empty ([#3721](https://github.com/wazuh/wazuh-qa/pull/3721)) \- (Framework + Tests)
- Add new test to check missing fields in `cpe_helper.json` file ([#3766](https://github.com/wazuh/wazuh-qa/pull/3766)) \- (Framework + Tests)
- Add multigroups tests cases for `test_assign_groups_guess` ([#3979](https://github.com/wazuh/wazuh-qa/pull/3979)) \- (Tests)
- Add new group_hash case and update the `without condition` case output in `wazuh_db/sync_agent_groups_get` ([#3959](https://github.com/wazuh/wazuh-qa/pull/3959)) \- (Tests)
- Add markers for each system test environment ([#3961](https://github.com/wazuh/wazuh-qa/pull/3961)) \- (Framework + Tests)
- Adapt binary performance module to wazuh-cluster script renaming ([#3944](https://github.com/wazuh/wazuh-qa/pull/3944)) \- (Framework)
- Add an option to store logs in system tests ([#2445](https://github.com/wazuh/wazuh-qa/pull/2445)) \- (Framework + Tests)
- Add new test to check cpe_helper.json file ([#3731](https://github.com/wazuh/wazuh-qa/pull/3731))
- Add new tests analysid handling of invalid/empty rule signature IDs ([#3649]
(https://github.com/wazuh/wazuh-qa/pull/3649)) \- (Framework + Tests)
- Add integration test to check statistics format ([#3813](https://github.com/wazuh/wazuh-qa/pull/3813)) \- (Framework + Tests)
- Add new test to check vulnerable packages with triaged null([#3587](https://github.com/wazuh/wazuh-qa/pull/3587)) \- (Framework + Tests)
- Add new tests analysid handling of invalid/empty rule signature IDs ([#3649](https://github.com/wazuh/wazuh-qa/pull/3649)) \- (Framework + Tests)
- Add integration test to check agent database version ([#3768](https://github.com/wazuh/wazuh-qa/pull/3768)) \- (Tests)
- Add new test to check if syslog message are parsed correctrly in the `archives.json` file ([#3609](https://github.com/wazuh/wazuh-qa/pull/3609)) \- (Framework + Tests)
- Add new logging tests for analysisd EPS limitation ([#3509](https://github.com/wazuh/wazuh-qa/pull/3509)) \- (Framework + Tests)
- New testing suite for checking analysisd EPS limitation ([#2947](https://github.com/wazuh/wazuh-qa/pull/3181)) \- (Framework + Tests)
- Add stress results comparator tool ([#3478](https://github.com/wazuh/wazuh-qa/pull/3478)) \- (Tools)
- Add E2E tests for demo cases ([#3293](https://github.com/wazuh/wazuh-qa/pull/3293)) \- (Framework + Tests)
- Add configuration files for Jenkins automation of system/E2E tests ([#3221](https://github.com/wazuh/wazuh-qa/pull/3221)) \- (Framework)
- New vulnerability Detector integration tests for Ubuntu 22.04 ([#2957](https://github.com/wazuh/wazuh-qa/pull/2957)) \- (Framework + Tests)
- New vulnerability Detector integration tests for Amazon Linux 2022 ([#2955](https://github.com/wazuh/wazuh-qa/pull/2955)) \- (Framework + Tests)
- New vulnerability detector tests for SUSE Linux Enterpise Support ([#2945](https://github.com/wazuh/wazuh-qa/pull/2945)) \- (Framework + Tests)
- New tests for checking API log formats ([#2635](https://github.com/wazuh/wazuh-qa/pull/2635)) \- (Framework + Tests)
- New tests for the migration of agent-group files ([#2815](https://github.com/wazuh/wazuh-qa/pull/2815)) \- (Framework + Tests)
- Add `qa-docs` `v0.1` ([#2649](https://github.com/wazuh/wazuh-qa/pull/2649)) \- (Framework + Tools + Documentation)
- Add test fim with file currently open ([#2300](https://github.com/wazuh/wazuh-qa/pull/2300)) \- (Framework + Tests)
- Test manager sends AR log format as expected ([#2347](https://github.com/wazuh/wazuh-qa/pull/2347)) \- (Framework + Tests)
- Syscollector deltas IT ([#2146](https://github.com/wazuh/wazuh-qa/pull/2146)) \- (Framework + Tests)
- CVEs alerts inventory for Vulnerability Detector - VDT and WDB Integration Tests implementation ([#1243](https://github.com/wazuh/wazuh-qa/pull/1243)) \- (Framework + Tests)
- Analysisd - add new test to check the pre-decoding stage of analysisd ([#2406](https://github.com/wazuh/wazuh-qa/pull/2406)) \- (Tests)
- Add test to check if files can be accessed while FIM has them opened ([#705](https://github.com/wazuh/wazuh-qa/pull/705)) \- (Framework + Tests)
- Analysisd - add a new test to check analysisd socket properties ([#2405](https://github.com/wazuh/wazuh-qa/pull/2405)) \- (Framework + Tests)
- Add system test to check synchronization between agent and manager when one of this was stopped. ([#2536](https://github.com/wazuh/wazuh-qa/pull/2536)) \- (Tests)
- API - Test the format of the logs (JSON logs support) ([#2635](https://github.com/wazuh/wazuh-qa/pull/2635/)) \- (Tests)
- Add a test to check the multigroups shared file content. ([#2746](https://github.com/wazuh/wazuh-qa/pull/2746)) \- (Framework + Tests)
- Add wpk test documentation ([#2409](https://github.com/wazuh/wazuh-qa/pull/2409)) \- (Documentation)

### Changed

- Improve `test_agent_groups_new_cluster_node` ([#3971](https://github.com/wazuh/wazuh-qa/pull/3971)) \- (Tests)
- Improve `test_assign_groups_guess` ([#3901](https://github.com/wazuh/wazuh-qa/pull/3901)) \- (Tests)
- Update `test_cluster_worker_logs_order` test ([#3896](https://github.com/wazuh/wazuh-qa/pull/3896)) \- (Tests)
- Increase NVE download feed test timeout([#3769](https://github.com/wazuh/wazuh-qa/pull/3769)) \- (Tests)
- Adapt wazuhdb integration tests for auto-vacuum ([#3613](https://github.com/wazuh/wazuh-qa/issues/3613)) \- (Tests)
- Update logcollector format test due to audit changes ([#3641](https://github.com/wazuh/wazuh-qa/pull/3641)) \- (Framework)
- Refactor `test_basic_usage_realtime_unsupported` FIM test to avoid using time travel ([#3623](https://github.com/wazuh/wazuh-qa/pull/3623)) \- (Tests)
- Add `monitord.rotate_log` to `local_internal_options` file for `test_macos_format_query` ([#3602](https://github.com/wazuh/wazuh-qa/pull/3602)) \- (Tests)
- Adapt analysisd integration tests for EPS ([#3559](https://github.com/wazuh/wazuh-qa/issues/3559)) \- (Tests)
- Improve `test_remove_audit` FIM test to retry install and remove command ([#3562](https://github.com/wazuh/wazuh-qa/pull/3562)) \- (Tests)
- Update pattern and expected condition for multi_groups tests ([#3565](https://github.com/wazuh/wazuh-qa/pull/3565)) \- (Tests)
- Skip unstable integration tests for gcloud ([#3531](https://github.com/wazuh/wazuh-qa/pull/3531)) \- (Tests)
- Skip unstable integration test for agentd ([#3538](https://github.com/wazuh/wazuh-qa/pull/3538))
- Update wazuhdb_getconfig and EPS limit integration tests ([#3146](https://github.com/wazuh/wazuh-qa/pull/3146)) \- (Tests)
- Refactor: logcollector `test_only_future_events` according to new standard. ([3484](https://github.com/wazuh/wazuh-qa/pull/3484)) \- (Framework + Tests)
- Update python packages scan test to use a file with known vulnerabilities to be skipped ([#3473](https://github.com/wazuh/wazuh-qa/pull/3473)) \- (Framework + Tests)
- Change required version of urllib3 and requests dependencies ([#3315](https://github.com/wazuh/wazuh-qa/pull/3315)) \- (Framework)
- Skip flaky Logcollector tests ([#3218](https://github.com/wazuh/wazuh-qa/pull/3217)) \- (Tests)
- Change how 'service_control' collects clusterd and apid pids ([#3140](https://github.com/wazuh/wazuh-qa/pull/3140)) \- (Framework)
- Change scan test module fixtures to allow use commit instead of branches ([#3134](https://github.com/wazuh/wazuh-qa/issues/3134)) \- (Tests)
- Update syscollector deltas integration tests ([#2921](https://github.com/wazuh/wazuh-qa/pull/2921)) \- (Tests)
- Update deprecated WDB commands ([#2966](https://github.com/wazuh/wazuh-qa/pull/2966)) \- (Tests)
- Move the 'get_datetime_diff' function to 'wazuh-testing' utils module ([#2782](https://github.com/wazuh/wazuh-qa/pull/2782)) \- (Framework + Tests)
- Change method from GET to POST in API login requests ([#2810](https://github.com/wazuh/wazuh-qa/pull/2810)) \- (Framework + Tests)
- Update failed test_basic_configuration_log_format ([#2924](https://github.com/wazuh/wazuh-qa/pull/2650)) \- (Framework + Tests)
- Refactor VDT integration tests: feeds and scan types ([#2650](https://github.com/wazuh/wazuh-qa/pull/2650)) \- (Framework + Tests)
- Refactor: FIM `test_synchronization` according to new standard. Phase 1. ([#2358](https://github.com/wazuh/wazuh-qa/pull/2358)) \- (Framework + Tests)
- Refactor: FIM `test_registry_file_limit` and `test_registry_report_changes`. ([#2478](https://github.com/wazuh/wazuh-qa/pull/2478)) \- (Framework + Tests)
- Refactor: FIM `test_files/test_file_limit` and updated imports to new standard. ([#2501](https://github.com/wazuh/wazuh-qa/pull/2501)) \- (Framework + Tests)
- Adapt ITs related to syscollector deltas ([#2146](https://github.com/wazuh/wazuh-qa/pull/2146)) \- (Framework + Tests)
- Migrate test_age, test_command_monitoring, and test_keep_running of test_logcollector documentation to qa-docs ([#2162](https://github.com/wazuh/wazuh-qa/pull/2162)) \- (Documentation)
- Migrate test_configuration (1/2) of test_logcollector documentation to qa-docs ([#2163](https://github.com/wazuh/wazuh-qa/pull/2163)) \- (Documentation)
- Migrate test_configuration (2/2) of test_logcollector documentation to qa-docs ([#2165](https://github.com/wazuh/wazuh-qa/pull/2165)) \- (Documentation)
- Migrate test_macos of test_logcollector documentation to qa-docs ([#2175](https://github.com/wazuh/wazuh-qa/pull/2175)) \- (Documentation)
- Migrate several test groups of test_logcollector documentation to qa-docs ([#2180](https://github.com/wazuh/wazuh-qa/pull/2180)) \- (Documentation)
- Migrate test_remoted documentation to schema 2.0 ([#2426](https://github.com/wazuh/wazuh-qa/pull/2426)) \- (Documentation)
- Replace callback_generator function to generate_monitoring_callback ([#2535](https://github.com/wazuh/wazuh-qa/pull/2535)) \- (Framework + Tests)
- Analysisd: Reduce execution time of tests with tier 0 ([#2546](https://github.com/wazuh/wazuh-qa/pull/2546)) \- (Tests)
- Adapt logtest ITs given the rules skipping ([#2200](https://github.com/wazuh/wazuh-qa/pull/2200)) \- (Tests)
- Updated the Authd response when a multigroup is too long ([#3746](https://github.com/wazuh/wazuh-qa/pull/3746)) \- (Tests)
- Refactor ITs related to syscollector deltas alerts ([#3579](https://github.com/wazuh/wazuh-qa/pull/3579)) \- (Tests)

### Fixed

- Fix `test_assign_agent_group_with_enrollment` ([#3956](https://github.com/wazuh/wazuh-qa/pull/3956)) \- (Tests)
- Fix `test_file_limit_delete_full` module ([#3990](https://github.com/wazuh/wazuh-qa/pull/3990)) \- (Tests)
- Fix test_agent_groups system test ([#3955](https://github.com/wazuh/wazuh-qa/pull/3964)) \- (Tests)
- Fix Solaris agent provision schema ([#3750](https://github.com/wazuh/wazuh-qa/issues/3744)) \- (Framework)
- Fix wazuh-db integration tests for agent-groups ([#3926](https://github.com/wazuh/wazuh-qa/pull/3926)) \- (Tests + Framework)
- Fix `test_set_agent_groups` ([#3920](https://github.com/wazuh/wazuh-qa/pull/3920)) \- (Tests)
- Fix test_sync_agent_groups_get, replace hardcoded hash to a dinamically calculated one ([#3895](https://github.com/wazuh/wazuh-qa/pull/3895)) \- (Framework + Tests)
- Fix `test_agent_groups` ([#3889](https://github.com/wazuh/wazuh-qa/pull/3889)) \- (Tests + Framework)
- Fix test_db_backup for Ubuntu OS ([#3802](https://github.com/wazuh/wazuh-qa/pull/3802)) \- (Tests)
- Fix Yara and VirusTotal E2E basic usage tests ([#3660](https://github.com/wazuh/wazuh-qa/pull/3660)) \- (Tests)
- Fix commit option of the scan module for master case ([#3157](https://github.com/wazuh/wazuh-qa/pull/3157)) \- (Tests)
- Fix Vulnerability Detector IT: test_validate_feed_content yaml cases had wrong extension. ([#3299](https://github.com/wazuh/wazuh-qa/pull/3299)) \- (Tests)
- Fix Analysisd IT: test_syscollector_events failure on wait_for_analysisd_startup. ([#3110](https://github.com/wazuh/wazuh-qa/pull/3110)) \- (Tests)
- Fix GCloud IT: test_max_messages error not received expected messages - ([#3083](https://github.com/wazuh/wazuh-qa/pull/3083)) \- (Tests)
- Fix Solaris and Macos FIM integration tests failures ([#2976](https://github.com/wazuh/wazuh-qa/pull/2976)) \- (Framework + Tests)
- Fix the unstable FIM tests that need refactoring ([#2458](https://github.com/wazuh/wazuh-qa/pull/2458)) \- (Framework + Tests)
- Fix version validation in qa-ctl config generator ([#2454](https://github.com/wazuh/wazuh-qa/pull/2454)) \- (Framework)
- Fix invalid reference for test_api_endpoints_performance.py xfail items ([#3378](https://github.com/wazuh/wazuh-qa/pull/3378)) \- (Tests)
- Fix undeclared API token variable in multigroups system tests ([#3674](https://github.com/wazuh/wazuh-qa/pull/3674)) \- (Framework + Tests)
- Fix error in requirements.txt ([#3689](https://github.com/wazuh/wazuh-qa/pull/3689)) \- (Framework)
- Fix sleep time in `test_agent_default_group_added`. ([#3692](https://github.com/wazuh/wazuh-qa/pull/3692)) \- (Tests)
- Fix syscollector deltas integration tests. ([#3695](https://github.com/wazuh/wazuh-qa/pull/3695)) \- (Tests)
- Fix test_response_postprocessing: duplicated slash in API endpoints ([#4048](https://github.com/wazuh/wazuh-qa/pull/4048)) \- (Tests)

### Removed

- Remove all FIM Integration skipped tests ([#2927](https://github.com/wazuh/wazuh-qa/issues/2927)) \- (Framework + Tests)
- VDT ITs: Remove Debian Stretch test support. ([#3172](https://github.com/wazuh/wazuh-qa/pull/3172)) \- (Tests)

## [4.3.11] - 20-04-2023

Wazuh commit: https://github.com/wazuh/wazuh/commit/776fda906581a1e4ee170c3e7e73a58d69e41f95 \
Release report: https://github.com/wazuh/wazuh/issues/16758

## [4.3.10] - 16-11-2022

Wazuh commit: https://github.com/wazuh/wazuh/commit/89530f11c9e592cd2e551432209b0080f08ff8e5 \
Release report: https://github.com/wazuh/wazuh/issues/15372

## [4.3.9] - 13-10-2022

Wazuh commit: https://github.com/wazuh/wazuh-qa/commit/8af0a5083bd69765f4d7878df9d3b785bb239723 \
Release report: https://github.com/wazuh/wazuh/issues/15090

### Added

- Add a test to check the analysisd socket properties ([#3365](https://github.com/wazuh/wazuh-qa/pull/3365))

## [4.3.8] - 19-09-2022

Wazuh commit: https://github.com/wazuh/wazuh/commit/88bf15d2cbb2040e197e34a94dda0f71f607afad \
Release report: https://github.com/wazuh/wazuh/issues/14827

### Changed

- Update wazuh-logtest messages for integration tests \- (Tests)

## [4.3.7] - 24-08-2022

Wazuh commit: https://github.com/wazuh/wazuh/commit/e2b514bef3d148acd4bcae1a1c7fa8783b82ca3a \
Release report: https://github.com/wazuh/wazuh/issues/14562

### Added
- Added IT test to verify Active Response works with overwritten rules. ([#2984](https://github.com/wazuh/wazuh-qa/pull/2984)) \- (Framework + Tests)
- Add Integratord IT - new test_integratord suite ([#3125](https://github.com/wazuh/wazuh-qa/pull/3125)) \- (Framework + Tests)
- Add system test to check synchronization status in the cluster ([#3180](https://github.com/wazuh/wazuh-qa/pull/3180)) \- (Framework + Tests)
- Add system test to check big files synchronization in the cluster ([#3202](https://github.com/wazuh/wazuh-qa/pull/3202)) \- (Framework + Tests)

### Changed

- Increase framework version of jq and pytest in the requirements file to support python3.10 ([#3107](https://github.com/wazuh/wazuh-qa/pull/3108)) \- (Framework)

## [4.3.6] - 20-07-2022

Wazuh commit: https://github.com/wazuh/wazuh/commit/be15851b8ead7512d9cd4ef1ee18b3b953173211 \
Release report: https://github.com/wazuh/wazuh/issues/14188

### Added

- Add Remoted IT - test_multi_groups ([#3060](https://github.com/wazuh/wazuh-qa/pull/3060)) \- (Framework + Tests)

### Fixed

- Fix GCloud IT - test_max_messages error ([#3006](https://github.com/wazuh/wazuh-qa/pull/3006)) \- (Framework + Tests)
- Fix Remoted IT - test_agent_communication ([#3088](https://github.com/wazuh/wazuh-qa/pull/3088)) \- (Framework)


## [4.3.5] - 29-06-2022

Wazuh commit: https://github.com/wazuh/wazuh/commit/2a2b88bfb2ea30903728372471b33540a3b3d976 \
Release report: https://github.com/wazuh/wazuh/issues/13966

### Fixed

- Fix Solaris and Macos FIM integration failures ([#2977](https://github.com/wazuh/wazuh-qa/pull/2977)) \- (Framework + Tests)


## [4.3.4] - 09-06-2022

Wazuh commit: https://github.com/wazuh/wazuh/commit/ccbc9490bc38718717233c50e3d6daeff102e388 \
Release report: https://github.com/wazuh/wazuh/issues/13669


## [4.3.3] - 01-06-2022

Wazuh commit: https://github.com/wazuh/wazuh/commit/ccbc9490bc38718717233c50e3d6daeff102e388 \
Release report: -


## [4.3.2] - 30-05-2022

Wazuh commit: https://github.com/wazuh/wazuh/commit/5b3d501f5a10c5134b53771f13c48dc94c54beb2 \
Release report: https://github.com/wazuh/wazuh/issues/13629


## [4.3.1] - 18-05-2022

Wazuh commit: https://github.com/wazuh/wazuh/commit/8ee2a5646a12d22bf662b2f59a19c12b4b8d0a4e \
Release report: https://github.com/wazuh/wazuh/issues/13448


## [4.3.0] - 05-05-2022

Wazuh commit: https://github.com/wazuh/wazuh/commit/5bae1c1830dbf11acc8a06e01f7a5a134b767760 \
Release report: https://github.com/wazuh/wazuh/issues/13321

### Added

- Add specific version of libcst to install in python lower than 3.7. ([#2459](https://github.com/wazuh/wazuh-qa/pull/2459))
- Add system test to check synchronization between agent and manager. ([#2443](https://github.com/wazuh/wazuh-qa/pull/2443))
- Make `simulate-api-load` CLI run tasks simultaneously. ([#2392](https://github.com/wazuh/wazuh-qa/pull/2392))
- Add `qa-ctl` `v0.3`. ([#2307](https://github.com/wazuh/wazuh-qa/pull/2307))
- Add `qa-ctl` `v0.2`. ([#2299](https://github.com/wazuh/wazuh-qa/pull/2299))
- Improve the `agent_files_deletion` test . ([#2296](https://github.com/wazuh/wazuh-qa/pull/2296))
- Add scripts to add agents to client.keys, create agent-groups and unsynchronize agents. ([#2295](https://github.com/wazuh/wazuh-qa/pull/2295))
- Add cluster performance test. ([#2130](https://github.com/wazuh/wazuh-qa/pull/2130))
- IT Wazuh-logtest: Ruleset reloading at runtime. ([#2077](https://github.com/wazuh/wazuh-qa/pull/2077))
- Add script to parse and obtain stats from cluster CSVs. ([#2032](https://github.com/wazuh/wazuh-qa/pull/2032))
- Add `qa-ctl` tool v0.1. ([#1895](https://github.com/wazuh/wazuh-qa/pull/1895))
- Enable WPK tests for macOS agents. ([#1853](https://github.com/wazuh/wazuh-qa/pull/1853))
- Create local_internal_options configuration handler fixture. ([#1835](https://github.com/wazuh/wazuh-qa/pull/1835))
- Create file monitoring fixture handler. ([#1833](https://github.com/wazuh/wazuh-qa/pull/1833))
- Create daemon handler fixture for integration test. ([#1826](https://github.com/wazuh/wazuh-qa/pull/1826))
- Add test to check new possible flaws in wodles, framework and API code. ([#1659](https://github.com/wazuh/wazuh-qa/pull/1659))
- Add test to scan all python packages. ([#1652](https://github.com/wazuh/wazuh-qa/pull/1652))
- ITs for logtest verbose mode added. ([#1587](https://github.com/wazuh/wazuh-qa/pull/1587))
- Integration and system tests to ensure removed agent files are deleted. ([#1527](https://github.com/wazuh/wazuh-qa/pull/1527))
- Add wdb checksum range test case. ([#1502](https://github.com/wazuh/wazuh-qa/pull/1502))
- Add integration tests for max_upload_size API option. ([#1494](https://github.com/wazuh/wazuh-qa/pull/1494))
- Add support for Amazon Linux in vulnerability detector. ([#1473](https://github.com/wazuh/wazuh-qa/pull/1473))
- Add tests for invalid config of github and office365 modules. ([#1460](https://github.com/wazuh/wazuh-qa/pull/1460))
- Add test to check the behavior of test_max_fd_win_rt option.. ([#1387](https://github.com/wazuh/wazuh-qa/pull/1387))
- Add FIM Windows 4659 events tests. ([#648](https://github.com/wazuh/wazuh-qa/pull/648))

### Changed

- Migrate `test_rids` documentation to `qa-docs`. ([#2422](https://github.com/wazuh/wazuh-qa/pull/2422))
- Google Cloud. IT Tests: Fixing and rework for 4.3.0-RC2. ([#2420](https://github.com/wazuh/wazuh-qa/pull/2420))
- Refactor: FIM `test_report_changes` according to new standard.  Phase 1. ([#2417](https://github.com/wazuh/wazuh-qa/pull/2417))
- Fix `wazuh-metrics` CLI bug when child processes restart. ([#2416](https://github.com/wazuh/wazuh-qa/pull/2416))
- IT Solaris Jenkins: Fix requirements. ([#2415](https://github.com/wazuh/wazuh-qa/pull/2415))
- Fix the `agent_info_sync` test according to new changes. ([#2411](https://github.com/wazuh/wazuh-qa/pull/2411))
- Migrate test_cpe_indexing documentation to qa-docs. ([#2407](https://github.com/wazuh/wazuh-qa/pull/2407))
- WazuhDB IT: Fix for 4.3. ([#2400](https://github.com/wazuh/wazuh-qa/pull/2400))
- Migrate test_scan_results documentation to qa-docs. ([#2398](https://github.com/wazuh/wazuh-qa/pull/2398))
- Migrate test_general_setting documentation to qa-docs. ([#2387](https://github.com/wazuh/wazuh-qa/pull/2387))
- Migrate test_providers documentation to qa-docs. ([#2377](https://github.com/wazuh/wazuh-qa/pull/2377))
- Update API configuration integration tests. ([#2370](https://github.com/wazuh/wazuh-qa/pull/2370))
- Refactor FIM `test_synchronization` according to new standard (1). ([#2358](https://github.com/wazuh/wazuh-qa/pull/2358))
- Migrate test_feeds documentation to qa-docs. ([#2357](https://github.com/wazuh/wazuh-qa/pull/2357))
- Fix autoconfigure `test_add_old_resource`. ([#2356](https://github.com/wazuh/wazuh-qa/pull/2356))
- Migrate test_wazuh_db documentation to qa-docs. ([#2346](https://github.com/wazuh/wazuh-qa/pull/2346))
- Adapt `wazuh-metrics` and `data-visualizer` CLIs to handle multiprocessing. ([#2278](https://github.com/wazuh/wazuh-qa/pull/2278))
- Change `time_to_sync`  variable. ([#2275](https://github.com/wazuh/wazuh-qa/pull/2275))
- Bump pytest-html dependency. ([#2205](https://github.com/wazuh/wazuh-qa/pull/2205))
- Update remoted CSV headers in visualization tool. ([#2202](https://github.com/wazuh/wazuh-qa/pull/2202))
- Migrate `test_rootcheck` documentation to qa-docs. ([#2194](https://github.com/wazuh/wazuh-qa/pull/2194))
- Migrate `test_logtest` documentation to `qa-docs`. ([#2191](https://github.com/wazuh/wazuh-qa/pull/2191))
- Migrate test_office365 documentation to `qa-docs`. ([#2181](https://github.com/wazuh/wazuh-qa/pull/2181))
- fix: Change logtest custom rules ids. ([#2177](https://github.com/wazuh/wazuh-qa/pull/2177))
- Authd replacement configurations QA. ([#2171](https://github.com/wazuh/wazuh-qa/pull/2171))
- Migrate `test_github` documentation to `qa-docs`. ([#2144](https://github.com/wazuh/wazuh-qa/pull/2144))
- Migrate `test_glcoud` documentation to `qa-docs`. ([#2141](https://github.com/wazuh/wazuh-qa/pull/2141))
- Merge 4.2 into master branch . ([#2132](https://github.com/wazuh/wazuh-qa/pull/2132))
- Migrate `test_auth` documentation to `qa-docs`. ([#2129](https://github.com/wazuh/wazuh-qa/pull/2129))
- Migrate `test_registry_restrict` and `test_registry_tags` of `test_fim/test_registry`, and `test_fim/test_synchronization` documentation to `qa-docs`. ([#2128](https://github.com/wazuh/wazuh-qa/pull/2128))
- Migrate `test_registry_report_changes` of `test_fim/test_registry` documentation to `qa-docs`. ([#2127](https://github.com/wazuh/wazuh-qa/pull/2127))
- Migrate `test_registry_file_limit`, `test_registry_multiple_registries`, and `test_registry_recursion_level` of `test_fim/test_registry` documentation to `qa-docs`. ([#2126](https://github.com/wazuh/wazuh-qa/pull/2126))
- Migrate `test_registry_checks`, `test_registry_ignore`, and `test_registry_nodiff` of `test_fim/test_registry` documentation to `qa-docs`. ([#2125](https://github.com/wazuh/wazuh-qa/pull/2125))
- Migrate `test_registry_basic_usage` of `test_fim/test_registry` documentation to `qa-docs`. ([#2124](https://github.com/wazuh/wazuh-qa/pull/2124))
- Migrate `test_registry_ambiguous_confs` of `test_fim/test_registry` documentation to `qa-docs`. ([#2123](https://github.com/wazuh/wazuh-qa/pull/2123))
- Migrate `test_tags`, `test_timezone_changes`, `test_wildcards_complex`, and `test_windows_audit_interval` of `test_fim/test_files` documentation to `qa-docs`. ([#2122](https://github.com/wazuh/wazuh-qa/pull/2122))
- Migrate `test_scan`, `test_skip`, and `test_stats_integrity_sync` of `test_fim/test_files` documentation to `qa-docs`. ([#2121](https://github.com/wazuh/wazuh-qa/pull/2121))
- Migrate `test_fim/test_files/test_report_changes` documentation to `qa-docs`. ([#2120](https://github.com/wazuh/wazuh-qa/pull/2120))
- Migrate `test_process_priority`, `test_recursion_level`, and `test_restrict` of `test_fim/test_files` documentation to `qa-docs`. ([#2118](https://github.com/wazuh/wazuh-qa/pull/2118))
- Migrate `test_multiple_dirs`, `test_nodiff`, and `test_prefilter_cmd` of `test_fim/test_files` documentation to `qa-docs`. ([#2117](https://github.com/wazuh/wazuh-qa/pull/2117))
- Migrate `test_max_eps`, `test_max_files_per_second`, and `test_moving_files` of `test_fim/test_files` documentation to `qa-docs`. ([#2115](https://github.com/wazuh/wazuh-qa/pull/2115))
- Migrate `test_ignore`, `test_inotify`, and `test_invalid` of `test_fim/test_files` documentation to `qa-docs`. ([#2114](https://github.com/wazuh/wazuh-qa/pull/2114))
- Migrate `test_fim/test_files/test_follow_symbolic_link` documentation to `qa-docs`. ([#2112](https://github.com/wazuh/wazuh-qa/pull/2112))
- Migrate `test_env_variables` and `test_file_limit` of `test_fim/test_files` documentation to `qa-docs`. ([#2111](https://github.com/wazuh/wazuh-qa/pull/2111))
- Migrate `test_benchmark` and `test_checks` of `test_fim/test_files` documentation to `qa-docs`. ([#2110](https://github.com/wazuh/wazuh-qa/pull/2110))
- Migrate `test_basic_usage` of `test_fim/test_files` documentation to `qa-docs`. ([#2109](https://github.com/wazuh/wazuh-qa/pull/2109))
- Migrate `test_ambiguous_confs` and `test_audit` of `test_fim/test_files` documentation to qa-docs. ([#2108](https://github.com/wazuh/wazuh-qa/pull/2108))
- Migrate `test_api` documentation to `qa-docs`. ([#2107](https://github.com/wazuh/wazuh-qa/pull/2107))
- Migrate `test_analysisd` documentation to `qa-docs`. ([#2047](https://github.com/wazuh/wazuh-qa/pull/2047))
- Migrate `test_agentd` documentation to `qa-docs`. ([#2006](https://github.com/wazuh/wazuh-qa/pull/2006))
- Migrate `test_active_response` documentation to `qa-docs`. ([#1960](https://github.com/wazuh/wazuh-qa/pull/1960))
- Fix requirements in master. ([#2063](https://github.com/wazuh/wazuh-qa/pull/2063))
- Update system tests for agent key polling. ([#2119](https://github.com/wazuh/wazuh-qa/pull/2119))
- macOS logcollector - Fixes and new tests. ([#2043](https://github.com/wazuh/wazuh-qa/pull/2043))
- Update API performance tests. ([#1881](https://github.com/wazuh/wazuh-qa/pull/1881))
- Integrate qa-docs into wazuh-qa framework. ([#1854](https://github.com/wazuh/wazuh-qa/pull/1854))
- Update user used by `Kibana` in the cluster performance tests. ([#1822](https://github.com/wazuh/wazuh-qa/pull/1822))
- Fix cached dependencies, typos and debian repos. ([#1732](https://github.com/wazuh/wazuh-qa/pull/1732))
- Adapt the JSON event schema to parse WIN perms in JSON. ([#1541](https://github.com/wazuh/wazuh-qa/pull/1541))
- Update API performance tests. ([#1519](https://github.com/wazuh/wazuh-qa/pull/1519))
- Rework of simulate agents script. Add new balance mode to distribute EPS between agents. ([#1491](https://github.com/wazuh/wazuh-qa/pull/1491))
- Fix missing argument in test_macos_format_basic IT. ([#1478](https://github.com/wazuh/wazuh-qa/pull/1478))
- Check if scheduled mode is set when realtime is not available. ([#1474](https://github.com/wazuh/wazuh-qa/pull/1474))

### Removed
- Remove unnecessary `CLIENT_KEYS_PATH`. ([#2419](https://github.com/wazuh/wazuh-qa/pull/2419))
- Remove deprecated configurations. ([#2380](https://github.com/wazuh/wazuh-qa/pull/2380))
- Remove deprecated test_use_only_authd. ([#2294](https://github.com/wazuh/wazuh-qa/pull/2294))
- Remove expected `force` option from the received request in the `agent_enrollment` system tests. ([#2289](https://github.com/wazuh/wazuh-qa/pull/2289))
- Remove old check. ([#2281](https://github.com/wazuh/wazuh-qa/pull/2281))
- Remove the disk i/o % usage calculation from the performance tools. ([#1897](https://github.com/wazuh/wazuh-qa/pull/1897))
- Remove FIM hard link tests. ([#1485](https://github.com/wazuh/wazuh-qa/pull/1485))


## [v4.2.0]
### Added
- Add agent labels to agent simulator tool [#1153](https://github.com/wazuh/wazuh-qa/pull/1153)
- Add the capability to know which CVE’s affect an agent [#7479](https://github.com/wazuh/wazuh/issues/7479)
- Add new tests for Wazuh-DB insert commands in agents' CVEs table [#1092](https://github.com/wazuh/wazuh-qa/pull/1092)
- Add integration tests for syslog [#1086](https://github.com/wazuh/wazuh-qa/pull/1086)
- Add remoted integration tests: basic configuration tests [#1073](https://github.com/wazuh/wazuh-qa/pull/1073)
- Add the tier 0 integration tests for wazuh-remoted [#1024](https://github.com/wazuh/wazuh-qa/issues/1024)
- Add new features to the Agent simulator [#1106](https://github.com/wazuh/wazuh-qa/pull/1106)
- Add new integration tests to cover the stats of wazuh-agentd [#1039](https://github.com/wazuh/wazuh-qa/pull/1039)
- Add the documentation of Wazuh-QA repository [#1066](https://github.com/wazuh/wazuh-qa/pull/1066)
- Add new functionality for mocking agents [#1054](https://github.com/wazuh/wazuh-qa/pull/1054)
- Add support to `wodle` sections for ossec.conf generator tool [#1048](https://github.com/wazuh/wazuh-qa/pull/1048)
- Add new tests for Active Response [#1029](https://github.com/wazuh/wazuh-qa/pull/1029)
- Add focal feed and improve vulnerability scan tests [#1025](https://github.com/wazuh/wazuh-qa/pull/1025)
- Add new cases to test_env_variables to check some possible errors [#1014](https://github.com/wazuh/wazuh-qa/pull/1014)
- Add a test to verify no duplicate entries for vulnerability detector [#1010](https://github.com/wazuh/wazuh-qa/pull/1010)
- Add new case to test_basic_usage_changes to check wildcards [#1009](https://github.com/wazuh/wazuh-qa/pull/1009)
- Add some cases in test_ignore_valid, to check entire disk ignore [#1000](https://github.com/wazuh/wazuh-qa/pull/1000)
- Add new test case for duplicate registry entries [#998](https://github.com/wazuh/wazuh-qa/pull/998)
### Changed
- Rename sockets directory according to the product [#1090](https://github.com/wazuh/wazuh-qa/pull/1090)
- Improve the stop/start behavior of DB's related functions [#1068](https://github.com/wazuh/wazuh-qa/pull/1068)
- Update mock_vulnerability_scan fixture from vulnerability scan tests [#1058](https://github.com/wazuh/wazuh-qa/pull/1058)
- Update insert_vulnerability to meet new constrains [#1059](https://github.com/wazuh/wazuh-qa/pull/1059)
- Refactor the code to be PEP8 compliance [#1043](https://github.com/wazuh/wazuh-qa/pull/1043)
- Deprecate the ossec-init.conf [#1013](https://github.com/wazuh/wazuh-qa/pull/1013)
- Rename ossec-control in framework tests [#983](https://github.com/wazuh/wazuh-qa/pull/983)
- Change names of daemons in integration tests [#973](https://github.com/wazuh/wazuh-qa/pull/973)
- Rename all ossec-control references [#965](https://github.com/wazuh/wazuh-qa/pull/965)
### Fixed
- Fix an error in the Active Response tests related to the configuration file [#1080](https://github.com/wazuh/wazuh-qa/pull/1080)
- Fix an error in the Agent simulator while parsing the messages received from the manager [#1084](https://github.com/wazuh/wazuh-qa/pull/1084).
- Fix msu tests for Windows 10 [#1075](https://github.com/wazuh/wazuh-qa/pull/1075)
- Fix sqlite3.OperationalError: no such table: VULNERABILITIES error [#1067](https://github.com/wazuh/wazuh-qa/pull/1067)
- Fix test_general_settings_ignore_time test [#1056](https://github.com/wazuh/wazuh-qa/pull/1056)
- Avoid problematic race-condition on VD integration tests for Windows [#1047](https://github.com/wazuh/wazuh-qa/pull/1047)
- QA Integration tests stabilization [#1002](https://github.com/wazuh/wazuh-qa/pull/1002)
### Deleted
- Deleted `behind_proxy_server` API config test. ([#1065](https://github.com/wazuh/wazuh-qa/pull/1065))<|MERGE_RESOLUTION|>--- conflicted
+++ resolved
@@ -6,12 +6,8 @@
 
 ### Added
 
-<<<<<<< HEAD
-
 - Add tests for new FIM audit buffer option. ([#3990](https://github.com/wazuh/wazuh-qa/pull/3990)) \- (Framework + tests)
-=======
 - New 'SCA' test suite and framework. ([#3566](https://github.com/wazuh/wazuh-qa/pull/3566)) \- (Framework + Tests)
->>>>>>> 91068142
 - Add integration tests for AWS module. ([#3911](https://github.com/wazuh/wazuh-qa/pull/3911)) \- (Framework + Tests + Documentation)
 - Add tests for msu patches with no associated CVE . ([#4009](https://github.com/wazuh/wazuh-qa/pull/4009)) \- (Framework + Tests)
 - Add tests with new options to avoid FIM synchronization overlapping. ([#3318](https://github.com/wazuh/wazuh-qa/pull/3318)) \- (Framework + tests)
