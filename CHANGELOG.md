--- conflicted
+++ resolved
@@ -7,11 +7,9 @@
 Wazuh commit: TBD \
 Release report: TBD
 
-<<<<<<< HEAD
 ### Fixed
 
 - Fix pytest test collection errors ([#3969](https://github.com/wazuh/wazuh-qa/pull/3969)) \- (Framework + Tests)
-=======
 ### Changed
 
 - Updated the cluster master logs reliability test to run with python 3.7 [#4445](https://github.com/wazuh/wazuh-qa/pull/4478) \- (Tests)
@@ -19,7 +17,6 @@
 ### Fixed
 
 - Enhancing the handling of authd and remoted simulators in case of restart failures ([#Wazuh-jenkins#3487](https://github.com/wazuh/wazuh-qa/pull/4205)) \- (Tests)
->>>>>>> 480d357e
 
 ## [4.5.2] - TBD
 
