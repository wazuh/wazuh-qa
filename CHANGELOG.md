# Changelog

All notable changes to this project will be documented in this file.

<<<<<<< HEAD
## [5.0.0] - TBD
=======
## [4.10.0] - TBD
>>>>>>> f1402eae

## [4.9.0] - TBD

### Added

- Add RockyLinux 8.10 to Allocator module ([#5524](https://github.com/wazuh/wazuh-qa/pull/5524)) \- (Framework)
- Add Deployability testing tier 1 ([#5190](https://github.com/wazuh/wazuh-qa/pull/5190)) \- (Framework + Documentation + Tests)
- Add Workflow module to Wazuh-qa repository ([#4990](https://github.com/wazuh/wazuh-qa/pull/4990)) \- (Tests)
- Add an IT to check that the agent erases its wazuh-agent.state file ([#4716](https://github.com/wazuh/wazuh-qa/pull/4716)) \- (Tests)
- Add integration tests for Update field to CPE_Helper ([#4574](https://github.com/wazuh/wazuh-qa/pull/4574)) \- (Framework + Tests)

### Changed

- Update CentOS 7 Vagrant box ([#5546](https://github.com/wazuh/wazuh-qa/pull/5546)) \- (Framework)
- Update CentOS 7 AMIs ([#5545](https://github.com/wazuh/wazuh-qa/pull/5545)) \- (Framework)
- Update OpenSUSE 15 AMI ([#5536](https://github.com/wazuh/wazuh-qa/pull/5536)) \- (Framework)
- Update Debian 12 AMIs ([#5529](https://github.com/wazuh/wazuh-qa/pull/5529)) \- (Framework)
- Update AL2023 AMIs ([#5530](https://github.com/wazuh/wazuh-qa/pull/5530)) \- (Framework)
- Update Oracle Linux 9 AMI ([#5525](https://github.com/wazuh/wazuh-qa/pull/5525)) \- (Framework)
- Update the API script file name ([#5351](https://github.com/wazuh/wazuh-qa/pull/5351)) \- (Framework + Tests)
- Enhance the PR template ([#4881](https://github.com/wazuh/wazuh-qa/pull/4881)) \- (Framework)
- Update integration tests README ([#4742](https://github.com/wazuh/wazuh-qa/pull/4742)) \- (Documentation)

### Fixed

- Fix CentOS 9 AMI in Allocator module ([#5523](https://github.com/wazuh/wazuh-qa/pull/5523)) \- (Framework)
- Fix stability in cluster reliability tests ([#5477](https://github.com/wazuh/wazuh-qa/pull/5477)) \- (Tests)
- Fix agent_simulator response for active-response configuration commands ([#4895](https://github.com/wazuh/wazuh-qa/pull/4895)) \- (Framework + Tests)
- Fix manager_agent system tests environment ([#4808](https://github.com/wazuh/wazuh-qa/pull/4808)) \- (Framework)

### Deleted

- Remove configobj library from requirements.txt ([#4803](https://github.com/wazuh/wazuh-qa/pull/4803)) \- (Framework)

## [4.8.1] - 18/07/2024

### Added

- Added the capability to plot indexed alerts and vulnerabilities. ([#5518](https://github.com/wazuh/wazuh-qa/pull/5518)) \- (Framework)
- Add functionality to unify data of the binary processes with their subprocesses to plot ([#5500](https://github.com/wazuh/wazuh-qa/pull/5500)) \- (Framework)
s
### Changed

- Remove hardcoded references in provision playbook for E2E tests ([#5517](https://github.com/wazuh/wazuh-qa/pull/5517)) \- (Framework)
- Fix test_consistency_initial_scans by adding a 30-minute wait before collecting vulnerabilities. ([#5507](https://github.com/wazuh/wazuh-qa/pull/5507)) \- (Tests)
- Update `wazuh_template_branch` in filebeat provision template ([#5499]https://github.com/wazuh/wazuh-qa/pull/5499) \- (Test)


### Fixed

- Fix indexer data visualizaiton class generation ([#5520](https://github.com/wazuh/wazuh-qa/pull/5520)) and ([#5526]https://github.com/wazuh/wazuh-qa/pull/5526) \- (Framework)


## [4.8.0] - 12/06/2024

### Added

- Add functionality to obtain metrics from the dashboard ([#5432](https://github.com/wazuh/wazuh-qa/pull/5432)) \- (Framework)
- Add `Timestamp` field to the indexer statistics ([#5357](https://github.com/wazuh/wazuh-qa/pull/5357)) \- (Framework)
- Add `GeneratorVulnerabilityEvents` in agent simulator ([#5265](https://github.com/wazuh/wazuh-qa/pull/5265)) \- (Framework)
- Add functionality to obtain statistics and metrics from the indexer ([#5090](https://github.com/wazuh/wazuh-qa/pull/5090)) \- (Framework)
- Add support for the installation/uninstallation of npm packages ([#5092](https://github.com/wazuh/wazuh-qa/pull/5092)) \- (Tests)
- Add alert.json file to Vulnerability Detector E2E test report ([#5147](https://github.com/wazuh/wazuh-qa/pull/5147)) \- (Framework)
- Add documentation about markers for system tests ([#5080](https://github.com/wazuh/wazuh-qa/pull/5080)) \- (Documentation)
- Add AWS Custom Buckets Integration tests ([#4675](https://github.com/wazuh/wazuh-qa/pull/4675)) \- (Framework + Tests)
- Add Vulnerability Detector end to end tests ([#4878](https://github.com/wazuh/wazuh-qa/pull/4878)) \- (Framework + Tests)
- Agent Simulator: Syscollector message generation refactoring ([#4868](https://github.com/wazuh/wazuh-qa/pull/4868)) \- (Framework)
- Migrate Wazuh Ansibles Roles. ([#4642](https://github.com/wazuh/wazuh-qa/pull/4642)) \- (Framework)
- Add scans environment setup documentation. ([#4444](https://github.com/wazuh/wazuh-qa/pull/4444)) \- (Tests)
- Add system test for global group hash ([#4015](https://github.com/wazuh/wazuh-qa/pull/4015)) \- (Tests)
- Add tests for new FIM audit buffer option. ([#4485](https://githubhttps://github.com/wazuh/wazuh-qa/pull/4497#pullrequestreview-1654748331.com/wazuh/wazuh-qa/pull/4485)) \- (Framework + tests)
- Add tests for merged.mg file generation. ([#4129](https://github.com/wazuh/wazuh-qa/pull/4129)) \- (Tests)
- Added tests for checking agent status upon ungraceful closure.([#4146](https://github.com/wazuh/wazuh-qa/pull/4146)) \- (Tests)
- Agent syncronization testing after group deleting ([#4143](https://github.com/wazuh/wazuh-qa/pull/4143)) \- (Tests)
- Add test for AWS Custom Logs. ([#4675](https://github.com/wazuh/wazuh-qa/pull/4675)) \- (Tests)
- Add new behaviour for endpoints marked as xfail in api_endpoints_performance test ([#4657](https://github.com/wazuh/wazuh-qa/pull/4657)) \ (Tests)

### Changed

- Fix workload benchmark plots ([#5364](https://github.com/wazuh/wazuh-qa/pull/5364)) \- (Framework)
- Increase feed update time in Vulnerability Detection E2E tests to 10h ([#5424](https://github.com/wazuh/wazuh-qa/pull/5424)) \- (Tests)
- Migrate E2E Vulnerability Detector test packages to S3 repository ([#5376](https://github.com/wazuh/wazuh-qa/pull/5376)) \- (Framework)
- Include "Agent key already in use" in the E2E Vulnerability Detection expected error list. ([#5409](https://github.com/wazuh/wazuh-qa/pull/5409)) \- (Tests)
- Update vulnerability state index name ([#5402](https://github.com/wazuh/wazuh-qa/pull/5402)) \- (Framework)
- Include new package information from wdb ([#5350](https://github.com/wazuh/wazuh-qa/pull/5350)) \- (Tests)
- Disable debug evidences for Vulnerability Detector E2E tests by default ([#5331](https://github.com/wazuh/wazuh-qa/pull/5331)) \- (Tests)
- Include CVE-2023-4822 vulnerability to grafana packages ([#5332](https://github.com/wazuh/wazuh-qa/pull/5332)) \- (Framework)
- Remove sslverify from host manager install package method ([#5339](https://github.com/wazuh/wazuh-qa/pull/5339)) \- (Framework)
- Include additional Vulnerability Detector E2E tests ([#5287](https://github.com/wazuh/wazuh-qa/pull/5287)) \- (Framework + Tests)
- Change Vulnerability Detection feed updated waiter ([#5227](https://github.com/wazuh/wazuh-qa/pull/5227)) \- (Tests)
- Replace timestamp filter with vulnerabilities detected_at field.([#5266](https://github.com/wazuh/wazuh-qa/pull/5266)) \- (Framework + Tests)
- Changes macOS packages with new ones that generate vulnerabilities ([#5174](https://github.com/wazuh/wazuh-qa/pull/5174)) \- (Tests)
- Refactor initial scan Vulnerability E2E tests ([#5081](https://github.com/wazuh/wazuh-qa/pull/5081)) \- (Framework + Tests)
- Update Packages in TestScanSyscollectorCases ([#4997](https://github.com/wazuh/wazuh-qa/pull/4997)) \- (Framework + Tests)
- Reduced test_shutdown_message runtime ([#4986](https://github.com/wazuh/wazuh-qa/pull/4986)) \- (Tests)
- Change e2e vd configuration keystore ([#4952](https://github.com/wazuh/wazuh-qa/pull/4952)) \- (Framework)
- Updating tests after removing references to the legacy vulnerability detector module ([#4872](https://github.com/wazuh/wazuh-qa/pull/4872)) \- (Tests)
- Fix wazuhdb API statistics parsing ([#5007](https://github.com/wazuh/wazuh-qa/pull/5007)) \- (Framework)
- Enhance StatisticMonitor with API support ([#4970](https://github.com/wazuh/wazuh-qa/pull/4970)) \- (Framework)
- Deactivate tests and update vulnerability-detector configuration ([#4784](https://github.com/wazuh/wazuh-qa/pull/4784)) \- (Framework + Tests)
- Fix body format for get_api_token ([#4797](https://github.com/wazuh/wazuh-qa/pull/4797)) \- (Framework)
- Fix one_manager_agent_env pytest marker for System Tests ([#4782](https://github.com/wazuh/wazuh-qa/pull/4782)) \- (Tests)
- Updated Filebeat module to 0.4 ([#4775](https://github.com/wazuh/wazuh-qa/pull/4775)) \- (Framework)
- Include APT repository update before the installation of Ubuntu E2E agent installation ([#4761](https://github.com/wazuh/wazuh-qa/pull/4761)) \- (Framework)
- Enhance macOS deployment ansible taks ([#4685](https://github.com/wazuh/wazuh-qa/pull/4685)) \- (Framework)
- Updated Filebeat module to 0.3 ([#4700](https://github.com/wazuh/wazuh-qa/pull/4700)) \- (Framework)
- Change database v13 to v12. ([#4677](https://github.com/wazuh/wazuh-qa/pull/4677)) \- (Tests)
- Enable Windows Vulnerability Detector E2E. ([#4251](https://github.com/wazuh/wazuh-qa/pull/4251)) \- (Tests)
- Update certifi library due to a vulnerability. ([#4486](https://github.com/wazuh/wazuh-qa/pull/4486)) \- (Tests)
- Enable Ubuntu Vulnerability Detector E2E. ([#4252](https://github.com/wazuh/wazuh-qa/pull/4252)) \- (Tests)
- Update _wazuh_db_ schema database version ([#4353](https://github.com/wazuh/wazuh-qa/pull/4353)) \- (Tests)
- Update the JSON schema with the required fields for the output content of the migration tool ([#4375](https://github.com/wazuh/wazuh-qa/pull/4375)) \- (Tests)
- Update framework known flaws file ([#4443](https://github.com/wazuh/wazuh-qa/pull/4443)) \- (Tests)
- Align migration tool system tests to the tool's new output directory structure ([#4561](https://github.com/wazuh/wazuh-qa/pull/4561)) \- (Tests)
- Update the migration tool's system tests to match the new log file naming convention ([#4618](https://github.com/wazuh/wazuh-qa/pull/4618)) \- (Tests)
- Update file descriptors threshold values used in cluster performance tests ([#5073](https://github.com/wazuh/wazuh-qa/pull/5073)) \- (Tests)

### Fixed

- Set a stable `requets` version ([#5476](https://github.com/wazuh/wazuh-qa/pull/5476)) \- (Framework)
- Include logic to retry package installation if the lock file is currently in use ([#5421](https://github.com/wazuh/wazuh-qa/pull/5421)) \- (Framework)
- Increase E2E Vulnerability detection change manager test timeout ([#5414](https://github.com/wazuh/wazuh-qa/pull/5414)) \- (Tests)
- Fix filter vulnerabilities function in case of multiple packages are used ([#5419](https://github.com/wazuh/wazuh-qa/pull/5419)) \- (Framework)
- Remove false positive from E2E Vulnerability Detection tests ([#5369](https://github.com/wazuh/wazuh-qa/pull/5369)) \- (Framework)
- Fix multigroups guess system test ([#5396](https://github.com/wazuh/wazuh-qa/pull/5396)) \- (Tests)
- Fix hotfixes syscollector agent simulator messages ([#5379](https://github.com/wazuh/wazuh-qa/pull/5379)) \- (Framework)
- Fix restart agent in change manager Vulnerability Detector E2E test case ([#5355](https://github.com/wazuh/wazuh-qa/pull/5355)) \- (Tests)
- Fix E2E Vulnerability Detection Windows package installation error ([#5363](https://github.com/wazuh/wazuh-qa/pull/5363)) \- (Framework)
- Fix shutdown messages system test ([#5298](https://github.com/wazuh/wazuh-qa/pull/5298)) \- (Framework + Tests)
- Fix upgrade macOS package cases for vulnerability scanner E2E ([#5334](https://github.com/wazuh/wazuh-qa/pull/5334)) \- (Tests)
- Fix test cases in Vulnerability Detection E2E test by adding new packages ([#5349](https://github.com/wazuh/wazuh-qa/pull/5349)) \- (Tests)
- Fix macOS alert collection for E2E Vulnerability Detection tests ([#5337](https://github.com/wazuh/wazuh-qa/pull/5337)) \- (Framework)
- Fix packages in Windows and macOS upgrade cases ([#5223](https://github.com/wazuh/wazuh-qa/pull/5223)) \- (Framework + Tests)
- Fix vulnerabilities and add new packages to Vulnerability Detector E2E tests ([#5234](https://github.com/wazuh/wazuh-qa/pull/5234)) \- (Tests)
- Fix provision macOS endpoints with npm ([#5128](https://github.com/wazuh/wazuh-qa/pull/5158)) \- (Tests)
- Fix timestamps alerts and logs filter ([#5157](https://github.com/wazuh/wazuh-qa/pull/5157)) \- (Framework + Tests)
- Fix macOS and Windows agents timezone ([#5178](https://github.com/wazuh/wazuh-qa/pull/5178)) \- (Framework)
- Fix Vulnerability Detector E2E tests by adding description to all tests ([#5151](https://github.com/wazuh/wazuh-qa/pull/5151)) \- (Tests)
- Fix parser for non package vulnerabilities ([#5146](https://github.com/wazuh/wazuh-qa/pull/5146)) \- (Framework)
- Fix remote_operations_handler functions to Vulnerability Detector E2E tests ([#5155](https://github.com/wazuh/wazuh-qa/pull/5155)) \- (Framework)
- Fix enrollment cluster system tests ([#5134](https://github.com/wazuh/wazuh-qa/pull/5134)) \- (Tests)
- Fix `test_synchronization` system test ([#5089](https://github.com/wazuh/wazuh-qa/pull/5089)) \- (Framework + Tests)
- Fix number of files and their size for `test_zip_size_limit` ([#5133](https://github.com/wazuh/wazuh-qa/pull/5133)) \- (Tests)
- Fix test_shutdown_message system test ([#5087](https://github.com/wazuh/wazuh-qa/pull/5087)) \- (Tests)
- Include timeout to test_authd system tests ([#5083](https://github.com/wazuh/wazuh-qa/pull/5083)) \- (Tests)
- Fix Vulnerability Detection mismatch in scans ([#5053](https://github.com/wazuh/wazuh-qa/pull/5053)) \- (Tests)
- Fix agent groups tests for enrollment_cluster environment ([#5086](https://github.com/wazuh/wazuh-qa/pull/5086)) \- (Framework + Tests)
- Fix initial scans tests ([5032](https://github.com/wazuh/wazuh-qa/pull/5032)) \- (Framework + Tests)
- Handle VDT data missing in wazuh-db API ([5014](https://github.com/wazuh/wazuh-qa/pull/5014)) \- (Framework + Tests)
- Fixed x-axis labels in data-visualizer script ([#4987 ](https://github.com/wazuh/wazuh-qa/pull/4987)) \- (Framework)
- Fix monitoring module for e2e tests ([#4959](https://github.com/wazuh/wazuh-qa/pull/4959)) \- (Framework)
- Fix get_host_variables for system tests ([#4958](https://github.com/wazuh/wazuh-qa/pull/4958)) \- (Framework)
- Fix install package HostManager method ([#4954](https://github.com/wazuh/wazuh-qa/pull/4954)) \- (Framework)
- Fix Modify file method in system module ([#4953](https://github.com/wazuh/wazuh-qa/pull/4953)) \- (Framework)
- Fix timeout and performance issues in E2E Vulnerability Detector tests ([#5003](https://github.com/wazuh/wazuh-qa/pull/5003)) \- (Framework)
- Fixed Filebeat provisioning role with pre-release and staging URLs ([#4950](https://github.com/wazuh/wazuh-qa/pull/4950)) \- (Framework)
- Fix macOS Vulnerability Detection handler provision in E2E tests ([#4948](https://github.com/wazuh/wazuh-qa/pull/4948)) \- (Framework)
- Migrate Vulnerability Detection timeouts variables to the waiters module ([#4949](https://github.com/wazuh/wazuh-qa/pull/4949)) \- (Framework)
- Migrate HostMonitor to system_monitoring to avoid Windows import of ansible module ([#4917](https://github.com/wazuh/wazuh-qa/pull/4917/)) \- (Framework)
- Fixed ansible_runner import conditional to avoid errors on Windows and python 3.6 ([#4916](https://github.com/wazuh/wazuh-qa/pull/4916)) \- (Framework)
- Fixed IT control_service Windows loop ([#4765](https://github.com/wazuh/wazuh-qa/pull/4765)) \- (Framework)
- Fix macOS agents provision to enable registration and connection with managers. ([#4770](https://github.com/wazuh/wazuh-qa/pull/4770/)) \- (Framework)
- Fix hardcoded python interpreter in qa_framework role. ([#4658](https://github.com/wazuh/wazuh-qa/pull/4658)) \- (Framework)
- Fix duplicated jq dependency ([#4678](https://github.com/wazuh/wazuh-qa/pull/4678)) \- (Framework)
- Fix test_file_checker in check_mtime case ([#4873](https://github.com/wazuh/wazuh-qa/pull/4873)) \- (Tests)
- Fix test cluster performance. ([#4780](https://github.com/wazuh/wazuh-qa/pull/4780)) \- (Framework)
- Fixed the graphic generation for the logcollectord statistics files. ([#5021](https://github.com/wazuh/wazuh-qa/pull/5021)) \- (Framework)

## [4.7.5] - 31/05/2024

- No changes

## [4.7.4] - 29/04/2024

- No changes

## [4.7.3] - 04/03/2024

### Changed

- Upgrade wazuh-db agent database version. ([#4992](https://github.com/wazuh/wazuh-qa/pull/4992)) \- (Tests)

## [4.7.2] - 10/01/2024

### Fixed

- Fix the generation of syscollector events in the agent simulator class. ([#4773](https://github.com/wazuh/wazuh-qa/pull/4773)) \- (Framework)

## [4.7.1] - 20/12/2023

### Changed

- Remove deprecated message from cluster System Tests. ([#4740](https://github.com/wazuh/wazuh-qa/pull/4740)) \- (Tests)
- Enhance control_service error handling on windows agents. ([#4741](https://github.com/wazuh/wazuh-qa/pull/4741)) \- (Framework)
- Add XFAIL mark to Cluster reliability logs test. ([#4706](https://github.com/wazuh/wazuh-qa/pull/4706)) \- (Tests)

## [4.7.0] - 27/11/2023

### Added

- Add callbacks and IT tests for Integratord options tag. ([#4166](https://github.com/wazuh/wazuh-qa/pull/4166)) \- (Framework + tests)
- Add vulnerability Detector integration tests for Amazon Linux 2023 ([#4482](https://github.com/wazuh/wazuh-qa/pull/4482)) \- (Core)

### Changed

- Revert a pattern log in analysisd test ([#4688](https://github.com/wazuh/wazuh-qa/pull/4688)) \- (Framework)
- Clean environment between basic_cluster tests ([#4656](https://github.com/wazuh/wazuh-qa/pull/4656)) \- (Tests)
- Upgrade gcc version in system tests image ([#4655](https://github.com/wazuh/wazuh-qa/pull/4655)) \- (Framework)
- Add option to run some logcollector tests isolated (without a manager) ([#4226](https://github.com/wazuh/wazuh-qa/pull/4226)) \- (Tests + Framework)
- Update code analysis and dependencies known flaws. ([#4083](https://github.com/wazuh/wazuh-qa/pull/4083)) \- (Tests)
- Update _wazuh_db_ schema database version([#4405](https://github.com/wazuh/wazuh-qa/pull/4405)) \- (Tests)
- Update framework known flaws file ([#4313](https://github.com/wazuh/wazuh-qa/pull/4313)) \- (Tests)

### Fixed

- Deprecate source installation in System Tests ([#4686](https://github.com/wazuh/wazuh-qa/pull/4686)) \- (Framework)
- Update default vacuum settings in IT ([#4671](https://github.com/wazuh/wazuh-qa/pull/4671)) \- (Tests)
- Fix registry wildcards path ([#4400](https://github.com/wazuh/wazuh-qa/pull/4400)) \- (Tests)
- Fix warnings in the rids tests([#4151](https://github.com/wazuh/wazuh-qa/pull/4151)) \- (Framework + Tests)

## [4.6.0] - 31/10/2023

### Added

- Add EC2 information for system tests. ([#4536](https://github.com/wazuh/wazuh-qa/pull/4536)) \- (Documentation)
- Add Debian Bookworm VDT IT support. ([#4463](https://github.com/wazuh/wazuh-qa/pull/4463)) \- (Tests)
- Add new test cases for the `discard_regex` functionality of `CloudWatchLogs` and `Inspector` services. ([#4278](https://github.com/wazuh/wazuh-qa/pull/4278)) \- (Tests)
- Add Windows location wildcards tests ([#4263](https://github.com/wazuh/wazuh-qa/pull/4263)) \- (Tests + Framework)
- New 'SCA' test suite and framework. ([#3566](https://github.com/wazuh/wazuh-qa/pull/3566)) \- (Framework + Tests)
- Add integration tests for AWS module. ([#3911](https://github.com/wazuh/wazuh-qa/pull/3911)) \- (Framework + Tests + Documentation)
- Add tests for msu patches with no associated CVE . ([#4009](https://github.com/wazuh/wazuh-qa/pull/4009)) \- (Framework + Tests)
- Add tests with new options to avoid FIM synchronization overlapping. ([#3318](https://github.com/wazuh/wazuh-qa/pull/3318)) \- (Framework + tests)
- Add Logcollector millisecond granularity support test case ([#3910](https://github.com/wazuh/wazuh-qa/pull/3910)) \- (Tests)
- Add Windows System folders FIM monitoring tests ([#3720](https://github.com/wazuh/wazuh-qa/pull/3720)) \- (Tests)
- Add 'test_whodata_policy_changes' tests ([#3627](https://github.com/wazuh/wazuh-qa/pull/3627)) \- (Framework + Tests)
- Add test to check if active-response netsh generates alerts when firewall is disabled. ([#3787](https://github.com/wazuh/wazuh-qa/pull/3787)) \- (Framework + Tests)
- Add new tests for logcollector 'ignore' and 'restrict' options ([#3582](https://github.com/wazuh/wazuh-qa/pull/3582)) \- (Tests)
- Add 'Force reconnect' feature to agent_simulator tool. ([#3111](https://github.com/wazuh/wazuh-qa/pull/3111)) \- (Tools)
- Add new module to support migration tool. ([#3837](https://github.com/wazuh/wazuh-qa/pull/3837))
- Add IT tests FIM registry monitoring using wildcards. ([#4270](https://github.com/wazuh/wazuh-qa/pull/4270)) \- (Framework + Tests)
- Update schema database version ([#4128](https://github.com/wazuh/wazuh-qa/pull/4128)) \- (Tests)
- Update framework known flaws files ([#4380](https://github.com/wazuh/wazuh-qa/pull/4380)) \- (Tests)
- Add tests for Vulnerability Detector: Red Hat 9 support ([#4497](https://github.com/wazuh/wazuh-qa/pull/4497)) \- (Tests)
- Add AlmaLinux VDT IT support ([#4376](https://github.com/wazuh/wazuh-qa/pull/4376)) \- (Tests)
- Add new FIM test to verify checks in configuration ([#4373](https://github.com/wazuh/wazuh-qa/pull/4373)) \- (Tests)

### Changed

- Change expected database version ([#5111](https://github.com/wazuh/wazuh-qa/pull/5111)) \- (Tests)
- `Agentless_cluster` system tests timeout changed in order to reduce EC2 requirements ([#4534](https://github.com/wazuh/wazuh-qa/pull/4534)) \- (Tests)
- Skip `test_authd_ssl_options` cases that use TLS 1.1 causing errors on several OpenSSL versions. ([#4229](https://github.com/wazuh/wazuh-qa/pull/4229)) \- (Tests)
- Update database version ([#4467](https://github.com/wazuh/wazuh-qa/pull/4467)) \- (Tests)
- Remove versionStartIncluding from NVD custom feed ([#4441](https://github.com/wazuh/wazuh-qa/pull/4441)) \- (Tests)
- Updated syscollector wmodules prefix ([#4384](https://github.com/wazuh/wazuh-qa/pull/4384)) \- (Framework)
- Replace embedded python invocations with generic `python3`. ([#4186](https://github.com/wazuh/wazuh-qa/pull/4186)) - (Tests)
- Fix FIM test_large_changes test suite ([#3948](https://github.com/wazuh/wazuh-qa/pull/3948)) \- (Tests)
- Update `get_test_cases_data` function so it handles fim_mode parameter ([#4185](https://github.com/wazuh/wazuh-qa/pull/4185)) \- (Framework)
- Change FIM `regular_file_cud` and `EventChecker` file modification steps ([#4183](https://github.com/wazuh/wazuh-qa/pull/4183)) \- (Framework + Tests)
- Refactor library to change the environment ([#4145](https://github.com/wazuh/wazuh-qa/pull/4145)) \- (Framework)
- Improve the way that environment data is managed ([#4059](https://github.com/wazuh/wazuh-qa/pull/4059)) \- (Framework)
- Update FIM test_ambiguous_confs IT to new framework ([#4121](https://github.com/wazuh/wazuh-qa/pull/4121)) \- (Tests + Framework)
- Update `test_logcollector` invalid configs log level ([#4094](https://github.com/wazuh/wazuh-qa/pull/4094)) \- (Tests)
- Update `test_office365` to support the new tag `API_TYPE` ([#4065](https://github.com/wazuh/wazuh-qa/pull/4065)) \- (Framework + Tests)
- Update `test_wazuh_db` & `test_enrollment` to support new column `status_code` and new value on the enrollment `payload`. ([#4021](https://github.com/wazuh/wazuh-qa/pull/4021)) \- (Tests)
- Update FIM `test_audit` tests to new framework ([#3939](https://github.com/wazuh/wazuh-qa/pull/3939)) \- (Framework + Tests)
- Update FIM test to new FIM DBSync process  ([#2728](https://github.com/wazuh/wazuh-qa/pull/2728)) \- (Framework + Tests)
- Update file_limit and registry_limit tests ([#3280](https://github.com/wazuh/wazuh-qa/pull/3280)) \- (Tests)
- Change expected timestamp for proftpd analysisd test predecoder test case ([#3900](https://github.com/wazuh/wazuh-qa/pull/3900)) \- (Tests)
- Skip test_large_changes test module ([#3783](https://github.com/wazuh/wazuh-qa/pull/3783)) \- (Tests)
- Update report_changes tests ([#3405](https://github.com/wazuh/wazuh-qa/pull/3405)) \- (Tests)
- Update Authd force_insert tests ([#3379](https://github.com/wazuh/wazuh-qa/pull/3379)) \- (Tests)
- Update cluster logs in reliability tests ([#2772](https://github.com/wazuh/wazuh-qa/pull/2772)) \- (Tests)
- Use correct version format in agent_simulator tool ([#3198](https://github.com/wazuh/wazuh-qa/pull/3198)) \- (Tools)
- Upgrade PyYAML to 6.0.1. ([#4326](https://github.com/wazuh/wazuh-qa/pull/4326)) \- (Framework)
- Update schema database version ([#4128](https://github.com/wazuh/wazuh-qa/pull/4128)) \- (Tests)
- Update framework known flaws files ([#4380](https://github.com/wazuh/wazuh-qa/pull/4380)) \- (Tests)

### Fixed

- Fix Integration Test FIM tests skip marks changed ([#4569] (https://github.com/wazuh/wazuh-qa/pull/4569)) \- (Tests)
- Fix invalid AR conf in integration tests ([#4521](https://github.com/wazuh/wazuh-qa/pull/4521)) \- (Tests)
- Fix an error in AR library and test ([#4511](https://github.com/wazuh/wazuh-qa/pull/4511)) \- (Framework + Tests)
- Fix provisioned pytest failure fixed ([#4520](https://github.com/wazuh/wazuh-qa/pull/4520)) \- (Framework)
- Fix FIM framework to validate path in event correctly ([#4390](https://github.com/wazuh/wazuh-qa/pull/4390)) \- (Framework)
- Fix an error related to logs format in reliability test ([#4387](https://github.com/wazuh/wazuh-qa/pull/4387)) \- (Tests)
- Fix boto3 version requirement for legacy OS ([#4150](https://github.com/wazuh/wazuh-qa/pull/4150)) \- (Framework)
- Fix cases yaml of the analysisd windows registry IT ([#4149](https://github.com/wazuh/wazuh-qa/pull/4149)) \- (Tests)
- Fix a bug in on Migration tool's library ([#4106](https://github.com/wazuh/wazuh-qa/pull/4106)) \- (Framework)
- Fix imports and add windows support for test_report_changes_and_diff IT ([#3548](https://github.com/wazuh/wazuh-qa/issues/3548)) \- (Framework + Tests)
- Fix a regex error in the FIM integration tests ([#3061](https://github.com/wazuh/wazuh-qa/issues/3061)) \- (Framework + Tests)
- Fix an error in the cluster performance tests related to CSV parser ([#2999](https://github.com/wazuh/wazuh-qa/pull/2999)) \- (Framework + Tests)
- Fix bug in the framework on migration tool ([#4027](https://github.com/wazuh/wazuh-qa/pull/4027)) \- (Framework)
- Fix test cluster / integrity sync system test and configuration to avoid flaky behavior ([#4406](https://github.com/wazuh/wazuh-qa/pull/4406)) \- (Tests)
- Fix misspelling regex and error in test_cluster_connection ([#4392](https://github.com/wazuh/wazuh-qa/pull/4392)) \- (Tests)
- Fix test validate feed content - Canonical ([#4381](https://github.com/wazuh/wazuh-qa/pull/4381)) \- (Tests)
- Fix flaky test in AR suite (excecd) ([#4360](https://github.com/wazuh/wazuh-qa/pull/4360)) \- (Tests)
- Fix registry wildcards path ([#4357](https://github.com/wazuh/wazuh-qa/pull/4357)) \- (Tests)

## [4.5.4] - 24/10/2023

Wazuh commit: https://github.com/wazuh/wazuh/commit/48870c11207b1f0ba20ae29688d75564bfc04489 \
Release report: https://github.com/wazuh/wazuh/issues/19764

## [4.5.3] - 10/10/2023

Wazuh commit: https://github.com/wazuh/wazuh/commit/388ce54b704d7b6aa2dda1b30258ad1642b26a2d \
Release report: https://github.com/wazuh/wazuh/issues/19446

### Changed

- Update the cluster master logs reliability test to run with python 3.7 [#4445](https://github.com/wazuh/wazuh-qa/pull/4478) \- (Tests)
- Update ITs URL for SUSE OVAL ([#4496](https://github.com/wazuh/wazuh-qa/pull/4496/))

### Fixed

- Fix enrollment system tests ([#4562](https://github.com/wazuh/wazuh-qa/pull/4562/)) \- (Tests)
- Update the request method used to call the login API endpoint. ([#4492](https://github.com/wazuh/wazuh-qa/pull/4492)) \- (Tests)
- Enhancing the handling of authd and remoted simulators in case of restart failures ([#Wazuh-jenkins#3487](https://github.com/wazuh/wazuh-qa/pull/4205)) \- (Tests)
- Fix py dependency version to install for Windows after the change to Python 3.11([#4523](https://github.com/wazuh/wazuh-qa/pull/4523)) \- (Framework)

## [4.5.2] - 06-08-2023

Wazuh commit: https://github.com/wazuh/wazuh/commit/2efea7428ad34bce8ea0bd32d56b5faccad114a6 \
Release report: https://github.com/wazuh/wazuh/issues/18794

### Changed

- Update ITs URL for Debian OVAL ([#4491](https://github.com/wazuh/wazuh-qa/pull/4491)) \- (Tests)
- Syscollector package inventory deltas fix ([#4483](https://github.com/wazuh/wazuh-qa/pull/4483)) \- (Tests)
- Update schema sys_programs table ([#4451](https://github.com/wazuh/wazuh-qa/pull/4451)) \- (Tests)
- Update enrollment logs in system test ([#4442](https://github.com/wazuh/wazuh-qa/pull/4442)) \- (Tests)
- Fix one_manager_agent environment provisioning by packages for system tests ([#4438](https://github.com/wazuh/wazuh-qa/pull/4438)) \- (Framework)
- Update framework known flaws files ([#4379](https://github.com/wazuh/wazuh-qa/pull/4379)) \- (Tests)

### Fixed

- Minor fixes in the `tests_python_flaws.py` scan ([#4439](https://github.com/wazuh/wazuh-qa/pull/4439)) \- (Tests)

## [4.5.1] - 24-08-2023

Wazuh commit: https://github.com/wazuh/wazuh/commit/731cdf39a430d2fb6fa02f3721624e07f887b02f
Release report: https://github.com/wazuh/wazuh/issues/18475

### Added

- Add an integration test to check the wazuh-analysisd's decoder parser ([#4286](https://github.com/wazuh/wazuh-qa/pull/4286)) \- (Tests)

### Changed

- Update python integration test dependencies in the README ([#4427](https://github.com/wazuh/wazuh-qa/pull/4427)) \- (Documentation)
- Update vulnerability detector IT outdated URLs ([#4428](https://github.com/wazuh/wazuh-qa/pull/4428)) \- (Tests)

## [4.5.0] - 11-08-2023

Wazuh commit: https://github.com/wazuh/wazuh/commit/f6aba151d08ef065dfc1bdc9b8885c3d4f618fca
Release report: https://github.com/wazuh/wazuh/issues/18235

### Changed

- Delete `update_from_year` from system and E2E tests configuration ([#4372](https://github.com/wazuh/wazuh-qa/pull/4372)) \- (Tests)
- Upgrade PyYAML to 6.0.1. ([#4326](https://github.com/wazuh/wazuh-qa/pull/4326)) \- (Framework)
- Change Vulnerability Detector ITs to support the development of the NVD 2.0 refactor. ([#4327](https://github.com/wazuh/wazuh-qa/pull/4327)) \- (Tests)

## [4.4.5] - 10-07-2023

Wazuh commit: https://github.com/wazuh/wazuh/commit/8d17d2c9c11bc10be9a31c83bc7c17dfbac0d2a0 \
Release report: https://github.com/wazuh/wazuh/issues/17844

## [4.4.4] - 13-06-2023

Wazuh commit: https://github.com/wazuh/wazuh/commit/32b9b4684efb7c21ce71f80d845096549a5b4ed5  \
Release report: https://github.com/wazuh/wazuh/issues/17520

### Added

- Change test_python_flaws.py to accept branch or commit in the same argument. ([#4209](https://github.com/wazuh/wazuh-qa/pull/4209)) \- (Tests)
- Fix test_dependencies.py for the changes in the feature. ([#4210](https://github.com/wazuh/wazuh-qa/pull/4210)) \- (Tests)

### Fixed

- Fix syscollector tests failure (get_configuration fixture has different scope) ([#4154](https://github.com/wazuh/wazuh-qa/pull/4154)) \- (Framework + Tests)

## [4.4.3] - 25-06-2023

Wazuh commit: https://github.com/wazuh/wazuh/commit/f7080df56081adaeaad94529522233e2f0bbd577 \
Release report: https://github.com/wazuh/wazuh/issues/17198

### Fixed

- Fix missing comma in setup.py. ([#4180](https://github.com/wazuh/wazuh-qa/pull/4180)) (Framework)
- Changed the last uses of 4.4.2 in setup.py and schema.yaml. ([#4172](https://github.com/wazuh/wazuh-qa/pull/4172)) \- (Framework)

## [4.4.2] - 18-05-2023

Wazuh commit: https://github.com/wazuh/wazuh/commit/b2901d5086e7a073d89f4f72827e070ce3abd8e8 \
Release report: https://github.com/wazuh/wazuh/issues/17004

### Added

- Add package support for system tests ([#3965](https://github.com/wazuh/wazuh-qa/pull/3966)) \- (Framework)
- Add test to check the Syscollector configuration. ([#3584](https://github.com/wazuh/wazuh-qa/pull/3584)) \- (Framework + Tests)
- Add system tests for groups deletion ([#4057](https://github.com/wazuh/wazuh-qa/pull/4057)) \- (Tests)

### Changed

- Change integratord test to use slack instead of virustotal ([#3540](https://github.com/wazuh/wazuh-qa/pull/3540)) \- (Framework + Tests)

### Fixed

- Stabilize multiple wday tests (GCloud integration) ([#4176](https://github.com/wazuh/wazuh-qa/pull/4176)) \- (Tests)
- Remove old XFail marker (API suite) ([#4177](https://github.com/wazuh/wazuh-qa/pull/4177)) \- (Tests)
- Mark VD download feeds test as xfail ([#4197](https://github.com/wazuh/wazuh-qa/pull/4197)) \- (Tests)
- Skip test_age_datetime_changed ([#4182](https://github.com/wazuh/wazuh-qa/pull/4182)) \- (Tests)
- Limit urllib3 major required version ([#4162](https://github.com/wazuh/wazuh-qa/pull/4162)) \- (Framework)
- Fix daemons_handler fixture (fix GCP IT) ([#4134](https://github.com/wazuh/wazuh-qa/pull/4134)) \- (Tests)
- Fix wazuhdb IT. ([#3584](https://github.com/wazuh/wazuh-qa/pull/3584)) \- (Framework + Tests)
- Fix agentd IT for python3.10 AMI ([#3973](https://github.com/wazuh/wazuh-qa/pull/3973)) \- (Tests)
- Fix unstable system tests ([#4080](https://github.com/wazuh/wazuh-qa/pull/4080)) \- (Tests)

### Changed

- Modify authd ITs test_authd_valid_name_ip to avoid flackyness. ([#4164](https://github.com/wazuh/wazuh-qa/pull/4164)) \- (Tests)

## [4.4.1] - 12-04-2023

Wazuh commit: https://github.com/wazuh/wazuh/commit/63a0580562007c4ba9c117f4a232ce90160481ff \
Release report: https://github.com/wazuh/wazuh/issues/16620

## [4.4.0] - 28-03-2023

Wazuh commit: https://github.com/wazuh/wazuh/commit/2477e9fa50bc1424e834ac8401ce2450a5978e75 \
Release report: https://github.com/wazuh/wazuh/issues/15504

### Added

- Add new integration test for `authd` to validate error when `authd.pass` is empty ([#3721](https://github.com/wazuh/wazuh-qa/pull/3721)) \- (Framework + Tests)
- Add new test to check missing fields in `cpe_helper.json` file ([#3766](https://github.com/wazuh/wazuh-qa/pull/3766)) \- (Framework + Tests)
- Add multigroups tests cases for `test_assign_groups_guess` ([#3979](https://github.com/wazuh/wazuh-qa/pull/3979)) \- (Tests)
- Add new group_hash case and update the `without condition` case output in `wazuh_db/sync_agent_groups_get` ([#3959](https://github.com/wazuh/wazuh-qa/pull/3959)) \- (Tests)
- Add markers for each system test environment ([#3961](https://github.com/wazuh/wazuh-qa/pull/3961)) \- (Framework + Tests)
- Adapt binary performance module to wazuh-cluster script renaming ([#3944](https://github.com/wazuh/wazuh-qa/pull/3944)) \- (Framework)
- Add an option to store logs in system tests ([#2445](https://github.com/wazuh/wazuh-qa/pull/2445)) \- (Framework + Tests)
- Add new test to check cpe_helper.json file ([#3731](https://github.com/wazuh/wazuh-qa/pull/3731))
- Add integration test to check statistics format ([#3813](https://github.com/wazuh/wazuh-qa/pull/3813)) \- (Framework + Tests)
- Add new test to check vulnerable packages with triaged null([#3587](https://github.com/wazuh/wazuh-qa/pull/3587)) \- (Framework + Tests)
- Add new tests analysid handling of invalid/empty rule signature IDs ([#3649](https://github.com/wazuh/wazuh-qa/pull/3649)) \- (Framework + Tests)
- Add integration test to check agent database version ([#3768](https://github.com/wazuh/wazuh-qa/pull/3768)) \- (Tests)
- Add new test to check if syslog message are parsed correctrly in the `archives.json` file ([#3609](https://github.com/wazuh/wazuh-qa/pull/3609)) \- (Framework + Tests)
- Add new logging tests for analysisd EPS limitation ([#3509](https://github.com/wazuh/wazuh-qa/pull/3509)) \- (Framework + Tests)
- New testing suite for checking analysisd EPS limitation ([#2947](https://github.com/wazuh/wazuh-qa/pull/3181)) \- (Framework + Tests)
- Add stress results comparator tool ([#3478](https://github.com/wazuh/wazuh-qa/pull/3478)) \- (Tools)
- Add E2E tests for demo cases ([#3293](https://github.com/wazuh/wazuh-qa/pull/3293)) \- (Framework + Tests)
- Add configuration files for Jenkins automation of system/E2E tests ([#3221](https://github.com/wazuh/wazuh-qa/pull/3221)) \- (Framework)
- New vulnerability Detector integration tests for Ubuntu 22.04 ([#2957](https://github.com/wazuh/wazuh-qa/pull/2957)) \- (Framework + Tests)
- New vulnerability Detector integration tests for Amazon Linux 2022 ([#2955](https://github.com/wazuh/wazuh-qa/pull/2955)) \- (Framework + Tests)
- New vulnerability detector tests for SUSE Linux Enterpise Support ([#2945](https://github.com/wazuh/wazuh-qa/pull/2945)) \- (Framework + Tests)
- New tests for checking API log formats ([#2635](https://github.com/wazuh/wazuh-qa/pull/2635)) \- (Framework + Tests)
- New tests for the migration of agent-group files ([#2815](https://github.com/wazuh/wazuh-qa/pull/2815)) \- (Framework + Tests)
- Add `qa-docs` `v0.1` ([#2649](https://github.com/wazuh/wazuh-qa/pull/2649)) \- (Framework + Tools + Documentation)
- Add test fim with file currently open ([#2300](https://github.com/wazuh/wazuh-qa/pull/2300)) \- (Framework + Tests)
- Test manager sends AR log format as expected ([#2347](https://github.com/wazuh/wazuh-qa/pull/2347)) \- (Framework + Tests)
- Syscollector deltas IT ([#2146](https://github.com/wazuh/wazuh-qa/pull/2146)) \- (Framework + Tests)
- CVEs alerts inventory for Vulnerability Detector - VDT and WDB Integration Tests implementation ([#1243](https://github.com/wazuh/wazuh-qa/pull/1243)) \- (Framework + Tests)
- Analysisd - add new test to check the pre-decoding stage of analysisd ([#2406](https://github.com/wazuh/wazuh-qa/pull/2406)) \- (Tests)
- Add test to check if files can be accessed while FIM has them opened ([#705](https://github.com/wazuh/wazuh-qa/pull/705)) \- (Framework + Tests)
- Analysisd - add a new test to check analysisd socket properties ([#2405](https://github.com/wazuh/wazuh-qa/pull/2405)) \- (Framework + Tests)
- Add system test to check synchronization between agent and manager when one of this was stopped. ([#2536](https://github.com/wazuh/wazuh-qa/pull/2536)) \- (Tests)
- API - Test the format of the logs (JSON logs support) ([#2635](https://github.com/wazuh/wazuh-qa/pull/2635/)) \- (Tests)
- Add a test to check the multigroups shared file content. ([#2746](https://github.com/wazuh/wazuh-qa/pull/2746)) \- (Framework + Tests)
- Add wpk test documentation ([#2409](https://github.com/wazuh/wazuh-qa/pull/2409)) \- (Documentation)

### Changed

- Improve `test_agent_groups_new_cluster_node` ([#3971](https://github.com/wazuh/wazuh-qa/pull/3971)) \- (Tests)
- Improve `test_assign_groups_guess` ([#3901](https://github.com/wazuh/wazuh-qa/pull/3901)) \- (Tests)
- Update `test_cluster_worker_logs_order` test ([#3896](https://github.com/wazuh/wazuh-qa/pull/3896)) \- (Tests)
- Increase NVE download feed test timeout([#3769](https://github.com/wazuh/wazuh-qa/pull/3769)) \- (Tests)
- Adapt wazuhdb integration tests for auto-vacuum ([#3613](https://github.com/wazuh/wazuh-qa/issues/3613)) \- (Tests)
- Update logcollector format test due to audit changes ([#3641](https://github.com/wazuh/wazuh-qa/pull/3641)) \- (Framework)
- Refactor `test_basic_usage_realtime_unsupported` FIM test to avoid using time travel ([#3623](https://github.com/wazuh/wazuh-qa/pull/3623)) \- (Tests)
- Add `monitord.rotate_log` to `local_internal_options` file for `test_macos_format_query` ([#3602](https://github.com/wazuh/wazuh-qa/pull/3602)) \- (Tests)
- Adapt analysisd integration tests for EPS ([#3559](https://github.com/wazuh/wazuh-qa/issues/3559)) \- (Tests)
- Improve `test_remove_audit` FIM test to retry install and remove command ([#3562](https://github.com/wazuh/wazuh-qa/pull/3562)) \- (Tests)
- Update pattern and expected condition for multi_groups tests ([#3565](https://github.com/wazuh/wazuh-qa/pull/3565)) \- (Tests)
- Skip unstable integration tests for gcloud ([#3531](https://github.com/wazuh/wazuh-qa/pull/3531)) \- (Tests)
- Skip unstable integration test for agentd ([#3538](https://github.com/wazuh/wazuh-qa/pull/3538))
- Update wazuhdb_getconfig and EPS limit integration tests ([#3146](https://github.com/wazuh/wazuh-qa/pull/3146)) \- (Tests)
- Refactor: logcollector `test_only_future_events` according to new standard. ([3484](https://github.com/wazuh/wazuh-qa/pull/3484)) \- (Framework + Tests)
- Update python packages scan test to use a file with known vulnerabilities to be skipped ([#3473](https://github.com/wazuh/wazuh-qa/pull/3473)) \- (Framework + Tests)
- Change required version of urllib3 and requests dependencies ([#3315](https://github.com/wazuh/wazuh-qa/pull/3315)) \- (Framework)
- Skip flaky Logcollector tests ([#3218](https://github.com/wazuh/wazuh-qa/pull/3217)) \- (Tests)
- Change how 'service_control' collects clusterd and apid pids ([#3140](https://github.com/wazuh/wazuh-qa/pull/3140)) \- (Framework)
- Change scan test module fixtures to allow use commit instead of branches ([#3134](https://github.com/wazuh/wazuh-qa/issues/3134)) \- (Tests)
- Update syscollector deltas integration tests ([#2921](https://github.com/wazuh/wazuh-qa/pull/2921)) \- (Tests)
- Update deprecated WDB commands ([#2966](https://github.com/wazuh/wazuh-qa/pull/2966)) \- (Tests)
- Move the 'get_datetime_diff' function to 'wazuh-testing' utils module ([#2782](https://github.com/wazuh/wazuh-qa/pull/2782)) \- (Framework + Tests)
- Change method from GET to POST in API login requests ([#2810](https://github.com/wazuh/wazuh-qa/pull/2810)) \- (Framework + Tests)
- Update failed test_basic_configuration_log_format ([#2924](https://github.com/wazuh/wazuh-qa/pull/2650)) \- (Framework + Tests)
- Refactor VDT integration tests: feeds and scan types ([#2650](https://github.com/wazuh/wazuh-qa/pull/2650)) \- (Framework + Tests)
- Refactor: FIM `test_synchronization` according to new standard. Phase 1. ([#2358](https://github.com/wazuh/wazuh-qa/pull/2358)) \- (Framework + Tests)
- Refactor: FIM `test_registry_file_limit` and `test_registry_report_changes`. ([#2478](https://github.com/wazuh/wazuh-qa/pull/2478)) \- (Framework + Tests)
- Refactor: FIM `test_files/test_file_limit` and updated imports to new standard. ([#2501](https://github.com/wazuh/wazuh-qa/pull/2501)) \- (Framework + Tests)
- Adapt ITs related to syscollector deltas ([#2146](https://github.com/wazuh/wazuh-qa/pull/2146)) \- (Framework + Tests)
- Migrate test_age, test_command_monitoring, and test_keep_running of test_logcollector documentation to qa-docs ([#2162](https://github.com/wazuh/wazuh-qa/pull/2162)) \- (Documentation)
- Migrate test_configuration (1/2) of test_logcollector documentation to qa-docs ([#2163](https://github.com/wazuh/wazuh-qa/pull/2163)) \- (Documentation)
- Migrate test_configuration (2/2) of test_logcollector documentation to qa-docs ([#2165](https://github.com/wazuh/wazuh-qa/pull/2165)) \- (Documentation)
- Migrate test_macos of test_logcollector documentation to qa-docs ([#2175](https://github.com/wazuh/wazuh-qa/pull/2175)) \- (Documentation)
- Migrate several test groups of test_logcollector documentation to qa-docs ([#2180](https://github.com/wazuh/wazuh-qa/pull/2180)) \- (Documentation)
- Migrate test_remoted documentation to schema 2.0 ([#2426](https://github.com/wazuh/wazuh-qa/pull/2426)) \- (Documentation)
- Replace callback_generator function to generate_monitoring_callback ([#2535](https://github.com/wazuh/wazuh-qa/pull/2535)) \- (Framework + Tests)
- Analysisd: Reduce execution time of tests with tier 0 ([#2546](https://github.com/wazuh/wazuh-qa/pull/2546)) \- (Tests)
- Adapt logtest ITs given the rules skipping ([#2200](https://github.com/wazuh/wazuh-qa/pull/2200)) \- (Tests)
- Updated the Authd response when a multigroup is too long ([#3746](https://github.com/wazuh/wazuh-qa/pull/3746)) \- (Tests)
- Refactor ITs related to syscollector deltas alerts ([#3579](https://github.com/wazuh/wazuh-qa/pull/3579)) \- (Tests)

### Fixed

- Fix `test_assign_agent_group_with_enrollment` ([#3956](https://github.com/wazuh/wazuh-qa/pull/3956)) \- (Tests)
- Fix `test_file_limit_delete_full` module ([#3990](https://github.com/wazuh/wazuh-qa/pull/3990)) \- (Tests)
- Fix test_agent_groups system test ([#3955](https://github.com/wazuh/wazuh-qa/pull/3964)) \- (Tests)
- Fix Solaris agent provision schema ([#3750](https://github.com/wazuh/wazuh-qa/issues/3744)) \- (Framework)
- Fix wazuh-db integration tests for agent-groups ([#3926](https://github.com/wazuh/wazuh-qa/pull/3926)) \- (Tests + Framework)
- Fix `test_set_agent_groups` ([#3920](https://github.com/wazuh/wazuh-qa/pull/3920)) \- (Tests)
- Fix test_sync_agent_groups_get, replace hardcoded hash to a dinamically calculated one ([#3895](https://github.com/wazuh/wazuh-qa/pull/3895)) \- (Framework + Tests)
- Fix `test_agent_groups` ([#3889](https://github.com/wazuh/wazuh-qa/pull/3889)) \- (Tests + Framework)
- Fix test_db_backup for Ubuntu OS ([#3802](https://github.com/wazuh/wazuh-qa/pull/3802)) \- (Tests)
- Fix Yara and VirusTotal E2E basic usage tests ([#3660](https://github.com/wazuh/wazuh-qa/pull/3660)) \- (Tests)
- Fix commit option of the scan module for master case ([#3157](https://github.com/wazuh/wazuh-qa/pull/3157)) \- (Tests)
- Fix Vulnerability Detector IT: test_validate_feed_content yaml cases had wrong extension. ([#3299](https://github.com/wazuh/wazuh-qa/pull/3299)) \- (Tests)
- Fix Analysisd IT: test_syscollector_events failure on wait_for_analysisd_startup. ([#3110](https://github.com/wazuh/wazuh-qa/pull/3110)) \- (Tests)
- Fix GCloud IT: test_max_messages error not received expected messages - ([#3083](https://github.com/wazuh/wazuh-qa/pull/3083)) \- (Tests)
- Fix Solaris and Macos FIM integration tests failures ([#2976](https://github.com/wazuh/wazuh-qa/pull/2976)) \- (Framework + Tests)
- Fix the unstable FIM tests that need refactoring ([#2458](https://github.com/wazuh/wazuh-qa/pull/2458)) \- (Framework + Tests)
- Fix version validation in qa-ctl config generator ([#2454](https://github.com/wazuh/wazuh-qa/pull/2454)) \- (Framework)
- Fix invalid reference for test_api_endpoints_performance.py xfail items ([#3378](https://github.com/wazuh/wazuh-qa/pull/3378)) \- (Tests)
- Fix undeclared API token variable in multigroups system tests ([#3674](https://github.com/wazuh/wazuh-qa/pull/3674)) \- (Framework + Tests)
- Fix error in requirements.txt ([#3689](https://github.com/wazuh/wazuh-qa/pull/3689)) \- (Framework)
- Fix sleep time in `test_agent_default_group_added`. ([#3692](https://github.com/wazuh/wazuh-qa/pull/3692)) \- (Tests)
- Fix syscollector deltas integration tests. ([#3695](https://github.com/wazuh/wazuh-qa/pull/3695)) \- (Tests)
- Fix test_response_postprocessing: duplicated slash in API endpoints ([#4048](https://github.com/wazuh/wazuh-qa/pull/4048)) \- (Tests)

### Removed

- Remove all FIM Integration skipped tests ([#2927](https://github.com/wazuh/wazuh-qa/issues/2927)) \- (Framework + Tests)
- VDT ITs: Remove Debian Stretch test support. ([#3172](https://github.com/wazuh/wazuh-qa/pull/3172)) \- (Tests)

## [4.3.11] - 20-04-2023

Wazuh commit: https://github.com/wazuh/wazuh/commit/776fda906581a1e4ee170c3e7e73a58d69e41f95 \
Release report: https://github.com/wazuh/wazuh/issues/16758

## [4.3.10] - 16-11-2022

Wazuh commit: https://github.com/wazuh/wazuh/commit/89530f11c9e592cd2e551432209b0080f08ff8e5 \
Release report: https://github.com/wazuh/wazuh/issues/15372

## [4.3.9] - 13-10-2022

Wazuh commit: https://github.com/wazuh/wazuh-qa/commit/8af0a5083bd69765f4d7878df9d3b785bb239723 \
Release report: https://github.com/wazuh/wazuh/issues/15090

### Added

- Add a test to check the analysisd socket properties ([#3365](https://github.com/wazuh/wazuh-qa/pull/3365))

## [4.3.8] - 19-09-2022

Wazuh commit: https://github.com/wazuh/wazuh/commit/88bf15d2cbb2040e197e34a94dda0f71f607afad \
Release report: https://github.com/wazuh/wazuh/issues/14827

### Changed

- Update wazuh-logtest messages for integration tests \- (Tests)

## [4.3.7] - 24-08-2022

Wazuh commit: https://github.com/wazuh/wazuh/commit/e2b514bef3d148acd4bcae1a1c7fa8783b82ca3a \
Release report: https://github.com/wazuh/wazuh/issues/14562

### Added
- Added IT test to verify Active Response works with overwritten rules. ([#2984](https://github.com/wazuh/wazuh-qa/pull/2984)) \- (Framework + Tests)
- Add Integratord IT - new test_integratord suite ([#3125](https://github.com/wazuh/wazuh-qa/pull/3125)) \- (Framework + Tests)
- Add system test to check synchronization status in the cluster ([#3180](https://github.com/wazuh/wazuh-qa/pull/3180)) \- (Framework + Tests)
- Add system test to check big files synchronization in the cluster ([#3202](https://github.com/wazuh/wazuh-qa/pull/3202)) \- (Framework + Tests)

### Changed

- Increase framework version of jq and pytest in the requirements file to support python3.10 ([#3107](https://github.com/wazuh/wazuh-qa/pull/3108)) \- (Framework)

## [4.3.6] - 20-07-2022

Wazuh commit: https://github.com/wazuh/wazuh/commit/be15851b8ead7512d9cd4ef1ee18b3b953173211 \
Release report: https://github.com/wazuh/wazuh/issues/14188

### Added

- Add Remoted IT - test_multi_groups ([#3060](https://github.com/wazuh/wazuh-qa/pull/3060)) \- (Framework + Tests)

### Fixed

- Fix GCloud IT - test_max_messages error ([#3006](https://github.com/wazuh/wazuh-qa/pull/3006)) \- (Framework + Tests)
- Fix Remoted IT - test_agent_communication ([#3088](https://github.com/wazuh/wazuh-qa/pull/3088)) \- (Framework)


## [4.3.5] - 29-06-2022

Wazuh commit: https://github.com/wazuh/wazuh/commit/2a2b88bfb2ea30903728372471b33540a3b3d976 \
Release report: https://github.com/wazuh/wazuh/issues/13966

### Fixed

- Fix Solaris and Macos FIM integration failures ([#2977](https://github.com/wazuh/wazuh-qa/pull/2977)) \- (Framework + Tests)


## [4.3.4] - 09-06-2022

Wazuh commit: https://github.com/wazuh/wazuh/commit/ccbc9490bc38718717233c50e3d6daeff102e388 \
Release report: https://github.com/wazuh/wazuh/issues/13669


## [4.3.3] - 01-06-2022

Wazuh commit: https://github.com/wazuh/wazuh/commit/ccbc9490bc38718717233c50e3d6daeff102e388 \
Release report: -


## [4.3.2] - 30-05-2022

Wazuh commit: https://github.com/wazuh/wazuh/commit/5b3d501f5a10c5134b53771f13c48dc94c54beb2 \
Release report: https://github.com/wazuh/wazuh/issues/13629


## [4.3.1] - 18-05-2022

Wazuh commit: https://github.com/wazuh/wazuh/commit/8ee2a5646a12d22bf662b2f59a19c12b4b8d0a4e \
Release report: https://github.com/wazuh/wazuh/issues/13448


## [4.3.0] - 05-05-2022

Wazuh commit: https://github.com/wazuh/wazuh/commit/5bae1c1830dbf11acc8a06e01f7a5a134b767760 \
Release report: https://github.com/wazuh/wazuh/issues/13321

### Added

- Add specific version of libcst to install in python lower than 3.7. ([#2459](https://github.com/wazuh/wazuh-qa/pull/2459))
- Add system test to check synchronization between agent and manager. ([#2443](https://github.com/wazuh/wazuh-qa/pull/2443))
- Make `simulate-api-load` CLI run tasks simultaneously. ([#2392](https://github.com/wazuh/wazuh-qa/pull/2392))
- Add `qa-ctl` `v0.3`. ([#2307](https://github.com/wazuh/wazuh-qa/pull/2307))
- Add `qa-ctl` `v0.2`. ([#2299](https://github.com/wazuh/wazuh-qa/pull/2299))
- Improve the `agent_files_deletion` test . ([#2296](https://github.com/wazuh/wazuh-qa/pull/2296))
- Add scripts to add agents to client.keys, create agent-groups and unsynchronize agents. ([#2295](https://github.com/wazuh/wazuh-qa/pull/2295))
- Add cluster performance test. ([#2130](https://github.com/wazuh/wazuh-qa/pull/2130))
- IT Wazuh-logtest: Ruleset reloading at runtime. ([#2077](https://github.com/wazuh/wazuh-qa/pull/2077))
- Add script to parse and obtain stats from cluster CSVs. ([#2032](https://github.com/wazuh/wazuh-qa/pull/2032))
- Add `qa-ctl` tool v0.1. ([#1895](https://github.com/wazuh/wazuh-qa/pull/1895))
- Enable WPK tests for macOS agents. ([#1853](https://github.com/wazuh/wazuh-qa/pull/1853))
- Create local_internal_options configuration handler fixture. ([#1835](https://github.com/wazuh/wazuh-qa/pull/1835))
- Create file monitoring fixture handler. ([#1833](https://github.com/wazuh/wazuh-qa/pull/1833))
- Create daemon handler fixture for integration test. ([#1826](https://github.com/wazuh/wazuh-qa/pull/1826))
- Add test to check new possible flaws in wodles, framework and API code. ([#1659](https://github.com/wazuh/wazuh-qa/pull/1659))
- Add test to scan all python packages. ([#1652](https://github.com/wazuh/wazuh-qa/pull/1652))
- ITs for logtest verbose mode added. ([#1587](https://github.com/wazuh/wazuh-qa/pull/1587))
- Integration and system tests to ensure removed agent files are deleted. ([#1527](https://github.com/wazuh/wazuh-qa/pull/1527))
- Add wdb checksum range test case. ([#1502](https://github.com/wazuh/wazuh-qa/pull/1502))
- Add integration tests for max_upload_size API option. ([#1494](https://github.com/wazuh/wazuh-qa/pull/1494))
- Add support for Amazon Linux in vulnerability detector. ([#1473](https://github.com/wazuh/wazuh-qa/pull/1473))
- Add tests for invalid config of github and office365 modules. ([#1460](https://github.com/wazuh/wazuh-qa/pull/1460))
- Add test to check the behavior of test_max_fd_win_rt option.. ([#1387](https://github.com/wazuh/wazuh-qa/pull/1387))
- Add FIM Windows 4659 events tests. ([#648](https://github.com/wazuh/wazuh-qa/pull/648))

### Changed

- Migrate `test_rids` documentation to `qa-docs`. ([#2422](https://github.com/wazuh/wazuh-qa/pull/2422))
- Google Cloud. IT Tests: Fixing and rework for 4.3.0-RC2. ([#2420](https://github.com/wazuh/wazuh-qa/pull/2420))
- Refactor: FIM `test_report_changes` according to new standard.  Phase 1. ([#2417](https://github.com/wazuh/wazuh-qa/pull/2417))
- Fix `wazuh-metrics` CLI bug when child processes restart. ([#2416](https://github.com/wazuh/wazuh-qa/pull/2416))
- IT Solaris Jenkins: Fix requirements. ([#2415](https://github.com/wazuh/wazuh-qa/pull/2415))
- Fix the `agent_info_sync` test according to new changes. ([#2411](https://github.com/wazuh/wazuh-qa/pull/2411))
- Migrate test_cpe_indexing documentation to qa-docs. ([#2407](https://github.com/wazuh/wazuh-qa/pull/2407))
- WazuhDB IT: Fix for 4.3. ([#2400](https://github.com/wazuh/wazuh-qa/pull/2400))
- Migrate test_scan_results documentation to qa-docs. ([#2398](https://github.com/wazuh/wazuh-qa/pull/2398))
- Migrate test_general_setting documentation to qa-docs. ([#2387](https://github.com/wazuh/wazuh-qa/pull/2387))
- Migrate test_providers documentation to qa-docs. ([#2377](https://github.com/wazuh/wazuh-qa/pull/2377))
- Update API configuration integration tests. ([#2370](https://github.com/wazuh/wazuh-qa/pull/2370))
- Refactor FIM `test_synchronization` according to new standard (1). ([#2358](https://github.com/wazuh/wazuh-qa/pull/2358))
- Migrate test_feeds documentation to qa-docs. ([#2357](https://github.com/wazuh/wazuh-qa/pull/2357))
- Fix autoconfigure `test_add_old_resource`. ([#2356](https://github.com/wazuh/wazuh-qa/pull/2356))
- Migrate test_wazuh_db documentation to qa-docs. ([#2346](https://github.com/wazuh/wazuh-qa/pull/2346))
- Adapt `wazuh-metrics` and `data-visualizer` CLIs to handle multiprocessing. ([#2278](https://github.com/wazuh/wazuh-qa/pull/2278))
- Change `time_to_sync`  variable. ([#2275](https://github.com/wazuh/wazuh-qa/pull/2275))
- Bump pytest-html dependency. ([#2205](https://github.com/wazuh/wazuh-qa/pull/2205))
- Update remoted CSV headers in visualization tool. ([#2202](https://github.com/wazuh/wazuh-qa/pull/2202))
- Migrate `test_rootcheck` documentation to qa-docs. ([#2194](https://github.com/wazuh/wazuh-qa/pull/2194))
- Migrate `test_logtest` documentation to `qa-docs`. ([#2191](https://github.com/wazuh/wazuh-qa/pull/2191))
- Migrate test_office365 documentation to `qa-docs`. ([#2181](https://github.com/wazuh/wazuh-qa/pull/2181))
- fix: Change logtest custom rules ids. ([#2177](https://github.com/wazuh/wazuh-qa/pull/2177))
- Authd replacement configurations QA. ([#2171](https://github.com/wazuh/wazuh-qa/pull/2171))
- Migrate `test_github` documentation to `qa-docs`. ([#2144](https://github.com/wazuh/wazuh-qa/pull/2144))
- Migrate `test_glcoud` documentation to `qa-docs`. ([#2141](https://github.com/wazuh/wazuh-qa/pull/2141))
- Merge 4.2 into master branch . ([#2132](https://github.com/wazuh/wazuh-qa/pull/2132))
- Migrate `test_auth` documentation to `qa-docs`. ([#2129](https://github.com/wazuh/wazuh-qa/pull/2129))
- Migrate `test_registry_restrict` and `test_registry_tags` of `test_fim/test_registry`, and `test_fim/test_synchronization` documentation to `qa-docs`. ([#2128](https://github.com/wazuh/wazuh-qa/pull/2128))
- Migrate `test_registry_report_changes` of `test_fim/test_registry` documentation to `qa-docs`. ([#2127](https://github.com/wazuh/wazuh-qa/pull/2127))
- Migrate `test_registry_file_limit`, `test_registry_multiple_registries`, and `test_registry_recursion_level` of `test_fim/test_registry` documentation to `qa-docs`. ([#2126](https://github.com/wazuh/wazuh-qa/pull/2126))
- Migrate `test_registry_checks`, `test_registry_ignore`, and `test_registry_nodiff` of `test_fim/test_registry` documentation to `qa-docs`. ([#2125](https://github.com/wazuh/wazuh-qa/pull/2125))
- Migrate `test_registry_basic_usage` of `test_fim/test_registry` documentation to `qa-docs`. ([#2124](https://github.com/wazuh/wazuh-qa/pull/2124))
- Migrate `test_registry_ambiguous_confs` of `test_fim/test_registry` documentation to `qa-docs`. ([#2123](https://github.com/wazuh/wazuh-qa/pull/2123))
- Migrate `test_tags`, `test_timezone_changes`, `test_wildcards_complex`, and `test_windows_audit_interval` of `test_fim/test_files` documentation to `qa-docs`. ([#2122](https://github.com/wazuh/wazuh-qa/pull/2122))
- Migrate `test_scan`, `test_skip`, and `test_stats_integrity_sync` of `test_fim/test_files` documentation to `qa-docs`. ([#2121](https://github.com/wazuh/wazuh-qa/pull/2121))
- Migrate `test_fim/test_files/test_report_changes` documentation to `qa-docs`. ([#2120](https://github.com/wazuh/wazuh-qa/pull/2120))
- Migrate `test_process_priority`, `test_recursion_level`, and `test_restrict` of `test_fim/test_files` documentation to `qa-docs`. ([#2118](https://github.com/wazuh/wazuh-qa/pull/2118))
- Migrate `test_multiple_dirs`, `test_nodiff`, and `test_prefilter_cmd` of `test_fim/test_files` documentation to `qa-docs`. ([#2117](https://github.com/wazuh/wazuh-qa/pull/2117))
- Migrate `test_max_eps`, `test_max_files_per_second`, and `test_moving_files` of `test_fim/test_files` documentation to `qa-docs`. ([#2115](https://github.com/wazuh/wazuh-qa/pull/2115))
- Migrate `test_ignore`, `test_inotify`, and `test_invalid` of `test_fim/test_files` documentation to `qa-docs`. ([#2114](https://github.com/wazuh/wazuh-qa/pull/2114))
- Migrate `test_fim/test_files/test_follow_symbolic_link` documentation to `qa-docs`. ([#2112](https://github.com/wazuh/wazuh-qa/pull/2112))
- Migrate `test_env_variables` and `test_file_limit` of `test_fim/test_files` documentation to `qa-docs`. ([#2111](https://github.com/wazuh/wazuh-qa/pull/2111))
- Migrate `test_benchmark` and `test_checks` of `test_fim/test_files` documentation to `qa-docs`. ([#2110](https://github.com/wazuh/wazuh-qa/pull/2110))
- Migrate `test_basic_usage` of `test_fim/test_files` documentation to `qa-docs`. ([#2109](https://github.com/wazuh/wazuh-qa/pull/2109))
- Migrate `test_ambiguous_confs` and `test_audit` of `test_fim/test_files` documentation to qa-docs. ([#2108](https://github.com/wazuh/wazuh-qa/pull/2108))
- Migrate `test_api` documentation to `qa-docs`. ([#2107](https://github.com/wazuh/wazuh-qa/pull/2107))
- Migrate `test_analysisd` documentation to `qa-docs`. ([#2047](https://github.com/wazuh/wazuh-qa/pull/2047))
- Migrate `test_agentd` documentation to `qa-docs`. ([#2006](https://github.com/wazuh/wazuh-qa/pull/2006))
- Migrate `test_active_response` documentation to `qa-docs`. ([#1960](https://github.com/wazuh/wazuh-qa/pull/1960))
- Fix requirements in master. ([#2063](https://github.com/wazuh/wazuh-qa/pull/2063))
- Update system tests for agent key polling. ([#2119](https://github.com/wazuh/wazuh-qa/pull/2119))
- macOS logcollector - Fixes and new tests. ([#2043](https://github.com/wazuh/wazuh-qa/pull/2043))
- Update API performance tests. ([#1881](https://github.com/wazuh/wazuh-qa/pull/1881))
- Integrate qa-docs into wazuh-qa framework. ([#1854](https://github.com/wazuh/wazuh-qa/pull/1854))
- Update user used by `Kibana` in the cluster performance tests. ([#1822](https://github.com/wazuh/wazuh-qa/pull/1822))
- Fix cached dependencies, typos and debian repos. ([#1732](https://github.com/wazuh/wazuh-qa/pull/1732))
- Adapt the JSON event schema to parse WIN perms in JSON. ([#1541](https://github.com/wazuh/wazuh-qa/pull/1541))
- Update API performance tests. ([#1519](https://github.com/wazuh/wazuh-qa/pull/1519))
- Rework of simulate agents script. Add new balance mode to distribute EPS between agents. ([#1491](https://github.com/wazuh/wazuh-qa/pull/1491))
- Fix missing argument in test_macos_format_basic IT. ([#1478](https://github.com/wazuh/wazuh-qa/pull/1478))
- Check if scheduled mode is set when realtime is not available. ([#1474](https://github.com/wazuh/wazuh-qa/pull/1474))

### Removed
- Remove unnecessary `CLIENT_KEYS_PATH`. ([#2419](https://github.com/wazuh/wazuh-qa/pull/2419))
- Remove deprecated configurations. ([#2380](https://github.com/wazuh/wazuh-qa/pull/2380))
- Remove deprecated test_use_only_authd. ([#2294](https://github.com/wazuh/wazuh-qa/pull/2294))
- Remove expected `force` option from the received request in the `agent_enrollment` system tests. ([#2289](https://github.com/wazuh/wazuh-qa/pull/2289))
- Remove old check. ([#2281](https://github.com/wazuh/wazuh-qa/pull/2281))
- Remove the disk i/o % usage calculation from the performance tools. ([#1897](https://github.com/wazuh/wazuh-qa/pull/1897))
- Remove FIM hard link tests. ([#1485](https://github.com/wazuh/wazuh-qa/pull/1485))


## [v4.2.0]
### Added
- Add agent labels to agent simulator tool [#1153](https://github.com/wazuh/wazuh-qa/pull/1153)
- Add the capability to know which CVE’s affect an agent [#7479](https://github.com/wazuh/wazuh/issues/7479)
- Add new tests for Wazuh-DB insert commands in agents' CVEs table [#1092](https://github.com/wazuh/wazuh-qa/pull/1092)
- Add integration tests for syslog [#1086](https://github.com/wazuh/wazuh-qa/pull/1086)
- Add remoted integration tests: basic configuration tests [#1073](https://github.com/wazuh/wazuh-qa/pull/1073)
- Add the tier 0 integration tests for wazuh-remoted [#1024](https://github.com/wazuh/wazuh-qa/issues/1024)
- Add new features to the Agent simulator [#1106](https://github.com/wazuh/wazuh-qa/pull/1106)
- Add new integration tests to cover the stats of wazuh-agentd [#1039](https://github.com/wazuh/wazuh-qa/pull/1039)
- Add the documentation of Wazuh-QA repository [#1066](https://github.com/wazuh/wazuh-qa/pull/1066)
- Add new functionality for mocking agents [#1054](https://github.com/wazuh/wazuh-qa/pull/1054)
- Add support to `wodle` sections for ossec.conf generator tool [#1048](https://github.com/wazuh/wazuh-qa/pull/1048)
- Add new tests for Active Response [#1029](https://github.com/wazuh/wazuh-qa/pull/1029)
- Add focal feed and improve vulnerability scan tests [#1025](https://github.com/wazuh/wazuh-qa/pull/1025)
- Add new cases to test_env_variables to check some possible errors [#1014](https://github.com/wazuh/wazuh-qa/pull/1014)
- Add a test to verify no duplicate entries for vulnerability detector [#1010](https://github.com/wazuh/wazuh-qa/pull/1010)
- Add new case to test_basic_usage_changes to check wildcards [#1009](https://github.com/wazuh/wazuh-qa/pull/1009)
- Add some cases in test_ignore_valid, to check entire disk ignore [#1000](https://github.com/wazuh/wazuh-qa/pull/1000)
- Add new test case for duplicate registry entries [#998](https://github.com/wazuh/wazuh-qa/pull/998)
### Changed
- Rename sockets directory according to the product [#1090](https://github.com/wazuh/wazuh-qa/pull/1090)
- Improve the stop/start behavior of DB's related functions [#1068](https://github.com/wazuh/wazuh-qa/pull/1068)
- Update mock_vulnerability_scan fixture from vulnerability scan tests [#1058](https://github.com/wazuh/wazuh-qa/pull/1058)
- Update insert_vulnerability to meet new constrains [#1059](https://github.com/wazuh/wazuh-qa/pull/1059)
- Refactor the code to be PEP8 compliance [#1043](https://github.com/wazuh/wazuh-qa/pull/1043)
- Deprecate the ossec-init.conf [#1013](https://github.com/wazuh/wazuh-qa/pull/1013)
- Rename ossec-control in framework tests [#983](https://github.com/wazuh/wazuh-qa/pull/983)
- Change names of daemons in integration tests [#973](https://github.com/wazuh/wazuh-qa/pull/973)
- Rename all ossec-control references [#965](https://github.com/wazuh/wazuh-qa/pull/965)
### Fixed
- Fix an error in the Active Response tests related to the configuration file [#1080](https://github.com/wazuh/wazuh-qa/pull/1080)
- Fix an error in the Agent simulator while parsing the messages received from the manager [#1084](https://github.com/wazuh/wazuh-qa/pull/1084).
- Fix msu tests for Windows 10 [#1075](https://github.com/wazuh/wazuh-qa/pull/1075)
- Fix sqlite3.OperationalError: no such table: VULNERABILITIES error [#1067](https://github.com/wazuh/wazuh-qa/pull/1067)
- Fix test_general_settings_ignore_time test [#1056](https://github.com/wazuh/wazuh-qa/pull/1056)
- Avoid problematic race-condition on VD integration tests for Windows [#1047](https://github.com/wazuh/wazuh-qa/pull/1047)
- QA Integration tests stabilization [#1002](https://github.com/wazuh/wazuh-qa/pull/1002)
### Deleted
- Deleted `behind_proxy_server` API config test. ([#1065](https://github.com/wazuh/wazuh-qa/pull/1065))<|MERGE_RESOLUTION|>--- conflicted
+++ resolved
@@ -2,11 +2,9 @@
 
 All notable changes to this project will be documented in this file.
 
-<<<<<<< HEAD
 ## [5.0.0] - TBD
-=======
+
 ## [4.10.0] - TBD
->>>>>>> f1402eae
 
 ## [4.9.0] - TBD
 
