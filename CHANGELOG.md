# Changelog

All notable changes to this project will be documented in this file.

## [4.5.0] - TBD

### Added

<<<<<<< HEAD
- New 'SCA' test suite and framework. ([#3566](https://github.com/wazuh/wazuh-qa/pull/3566)) \- (Framework + Tests)
=======
- Add integration tests for AWS module. ([#3911](https://github.com/wazuh/wazuh-qa/pull/3911)) \- (Framework + Tests + Documentation)
- Add tests for msu patches with no associated CVE . ([#4009](https://github.com/wazuh/wazuh-qa/pull/4009)) \- (Framework + Tests)
>>>>>>> a474f439
- Add tests with new options to avoid FIM synchronization overlapping. ([#3318](https://github.com/wazuh/wazuh-qa/pull/3318)) \- (Framework + tests)
- Add Logcollector millisecond granularity support test case ([#3910](https://github.com/wazuh/wazuh-qa/pull/3910)) \- (Tests)
- Add Windows System folders FIM monitoring tests ([#3720](https://github.com/wazuh/wazuh-qa/pull/3720)) \- (Tests)
- Add 'test_whodata_policy_changes' tests ([#3627](https://github.com/wazuh/wazuh-qa/pull/3627)) \- (Framework + Tests)
- Add test to check if active-response netsh generates alerts when firewall is disabled. ([#3787](https://github.com/wazuh/wazuh-qa/pull/3787)) \- (Framework + Tests)
- Add new tests for logcollector 'ignore' and 'restrict' options ([#3582](https://github.com/wazuh/wazuh-qa/pull/3582)) \- (Tests)
- Add 'Force reconnect' feature to agent_simulator tool. ([#3111](https://github.com/wazuh/wazuh-qa/pull/3111)) \- (Tools)
- Add new module to support migration tool. ([#3837](https://github.com/wazuh/wazuh-qa/pull/3837))

### Changed

- Update `test_logcollector` invalid configs log level ([#4094](https://github.com/wazuh/wazuh-qa/pull/4094)) \- (Tests)
- Update `test_office365` to support the new tag `API_TYPE` ([#4065](https://github.com/wazuh/wazuh-qa/pull/4065)) \- (Framework + Tests)
- Update `test_wazuh_db` & `test_enrollment` to support new column `status_code` and new value on the enrollment `payload`. ([#4021](https://github.com/wazuh/wazuh-qa/pull/4021)) \- (Tests)
- Update FIM `test_audit` tests to new framework ([#3939](https://github.com/wazuh/wazuh-qa/pull/3939)) \- (Framework + Tests)
- Update FIM test to new FIM DBSync process  ([#2728](https://github.com/wazuh/wazuh-qa/pull/2728)) \- (Framework + Tests)
- Update file_limit and registry_limit tests ([#3280](https://github.com/wazuh/wazuh-qa/pull/3280)) \- (Tests)
- Change expected timestamp for proftpd analysisd test predecoder test case ([#3900](https://github.com/wazuh/wazuh-qa/pull/3900)) \- (Tests)
- Skip test_large_changes test module ([#3783](https://github.com/wazuh/wazuh-qa/pull/3783)) \- (Tests)
- Update report_changes tests ([#3405](https://github.com/wazuh/wazuh-qa/pull/3405)) \- (Tests)
- Update Authd force_insert tests ([#3379](https://github.com/wazuh/wazuh-qa/pull/3379)) \- (Tests)
- Update cluster logs in reliability tests ([#2772](https://github.com/wazuh/wazuh-qa/pull/2772)) \- (Tests)
- Use correct version format in agent_simulator tool ([#3198](https://github.com/wazuh/wazuh-qa/pull/3198)) \- (Tools)

### Fixed

- Fix cases yaml of the analysisd windows registry IT ([#4149](https://github.com/wazuh/wazuh-qa/pull/4149)) \- (Tests)
- Fix a bug in on Migration tool's library ([#4106](https://github.com/wazuh/wazuh-qa/pull/4106)) \- (Framework)
- Fix imports and add windows support for test_report_changes_and_diff IT ([#3548](https://github.com/wazuh/wazuh-qa/issues/3548)) \- (Framework + Tests)
- Fix a regex error in the FIM integration tests ([#3061](https://github.com/wazuh/wazuh-qa/issues/3061)) \- (Framework + Tests)
- Fix an error in the cluster performance tests related to CSV parser ([#2999](https://github.com/wazuh/wazuh-qa/pull/2999)) \- (Framework + Tests)
- Fix bug in the framework on migration tool ([#2999](https://github.com/wazuh/wazuh-qa/pull/4027)) \- (Framework)

## [4.4.2] - TBD

### Added

- Add test to check the Syscollector configuration. ([#3584](https://github.com/wazuh/wazuh-qa/pull/3584)) \- (Framework + Tests)
- Add system tests for groups deletion ([#4057](https://github.com/wazuh/wazuh-qa/pull/4057)) \- (Tests)

### Fixed

- Fix daemons_handler fixture (fix GCP IT) ([#4134](https://github.com/wazuh/wazuh-qa/pull/4134)) \- (Tests)
- Fix wazuhdb IT. ([#3584](https://github.com/wazuh/wazuh-qa/pull/3584)) \- (Framework + Tests)
- Fix agentd IT for python3.10 AMI ([#3973](https://github.com/wazuh/wazuh-qa/pull/3973)) \- (Tests)
- Fix unstable system tests ([#4080](https://github.com/wazuh/wazuh-qa/pull/4080)) \- (Tests)

## [4.4.1] - 12-04-2023

Wazuh commit: https://github.com/wazuh/wazuh/commit/63a0580562007c4ba9c117f4a232ce90160481ff \
Release report: https://github.com/wazuh/wazuh/issues/16620

## [4.4.0] - 28-03-2023

Wazuh commit: https://github.com/wazuh/wazuh/commit/2477e9fa50bc1424e834ac8401ce2450a5978e75 \
Release report: https://github.com/wazuh/wazuh/issues/15504

### Added

- Add new integration test for `authd` to validate error when `authd.pass` is empty ([#3721](https://github.com/wazuh/wazuh-qa/pull/3721)) \- (Framework + Tests)
- Add new test to check missing fields in `cpe_helper.json` file ([#3766](https://github.com/wazuh/wazuh-qa/pull/3766)) \- (Framework + Tests)
- Add multigroups tests cases for `test_assign_groups_guess` ([#3979](https://github.com/wazuh/wazuh-qa/pull/3979)) \- (Tests)
- Add new group_hash case and update the `without condition` case output in `wazuh_db/sync_agent_groups_get` ([#3959](https://github.com/wazuh/wazuh-qa/pull/3959)) \- (Tests)
- Add markers for each system test environment ([#3961](https://github.com/wazuh/wazuh-qa/pull/3961)) \- (Framework + Tests)
- Adapt binary performance module to wazuh-cluster script renaming ([#3944](https://github.com/wazuh/wazuh-qa/pull/3944)) \- (Framework)
- Add an option to store logs in system tests ([#2445](https://github.com/wazuh/wazuh-qa/pull/2445)) \- (Framework + Tests)
- Add new test to check cpe_helper.json file ([#3731](https://github.com/wazuh/wazuh-qa/pull/3731))
- Add new tests analysid handling of invalid/empty rule signature IDs ([#3649]
(https://github.com/wazuh/wazuh-qa/pull/3649)) \- (Framework + Tests)
- Add integration test to check statistics format ([#3813](https://github.com/wazuh/wazuh-qa/pull/3813)) \- (Framework + Tests)
- Add new test to check vulnerable packages with triaged null([#3587](https://github.com/wazuh/wazuh-qa/pull/3587)) \- (Framework + Tests)
- Add new tests analysid handling of invalid/empty rule signature IDs ([#3649](https://github.com/wazuh/wazuh-qa/pull/3649)) \- (Framework + Tests)
- Add integration test to check agent database version ([#3768](https://github.com/wazuh/wazuh-qa/pull/3768)) \- (Tests)
- Add new test to check if syslog message are parsed correctrly in the `archives.json` file ([#3609](https://github.com/wazuh/wazuh-qa/pull/3609)) \- (Framework + Tests)
- Add new logging tests for analysisd EPS limitation ([#3509](https://github.com/wazuh/wazuh-qa/pull/3509)) \- (Framework + Tests)
- New testing suite for checking analysisd EPS limitation ([#2947](https://github.com/wazuh/wazuh-qa/pull/3181)) \- (Framework + Tests)
- Add stress results comparator tool ([#3478](https://github.com/wazuh/wazuh-qa/pull/3478)) \- (Tools)
- Add E2E tests for demo cases ([#3293](https://github.com/wazuh/wazuh-qa/pull/3293)) \- (Framework + Tests)
- Add configuration files for Jenkins automation of system/E2E tests ([#3221](https://github.com/wazuh/wazuh-qa/pull/3221)) \- (Framework)
- New vulnerability Detector integration tests for Ubuntu 22.04 ([#2957](https://github.com/wazuh/wazuh-qa/pull/2957)) \- (Framework + Tests)
- New vulnerability Detector integration tests for Amazon Linux 2022 ([#2955](https://github.com/wazuh/wazuh-qa/pull/2955)) \- (Framework + Tests)
- New vulnerability detector tests for SUSE Linux Enterpise Support ([#2945](https://github.com/wazuh/wazuh-qa/pull/2945)) \- (Framework + Tests)
- New tests for checking API log formats ([#2635](https://github.com/wazuh/wazuh-qa/pull/2635)) \- (Framework + Tests)
- New tests for the migration of agent-group files ([#2815](https://github.com/wazuh/wazuh-qa/pull/2815)) \- (Framework + Tests)
- Add `qa-docs` `v0.1` ([#2649](https://github.com/wazuh/wazuh-qa/pull/2649)) \- (Framework + Tools + Documentation)
- Add test fim with file currently open ([#2300](https://github.com/wazuh/wazuh-qa/pull/2300)) \- (Framework + Tests)
- Test manager sends AR log format as expected ([#2347](https://github.com/wazuh/wazuh-qa/pull/2347)) \- (Framework + Tests)
- Syscollector deltas IT ([#2146](https://github.com/wazuh/wazuh-qa/pull/2146)) \- (Framework + Tests)
- CVEs alerts inventory for Vulnerability Detector - VDT and WDB Integration Tests implementation ([#1243](https://github.com/wazuh/wazuh-qa/pull/1243)) \- (Framework + Tests)
- Analysisd - add new test to check the pre-decoding stage of analysisd ([#2406](https://github.com/wazuh/wazuh-qa/pull/2406)) \- (Tests)
- Add test to check if files can be accessed while FIM has them opened ([#705](https://github.com/wazuh/wazuh-qa/pull/705)) \- (Framework + Tests)
- Analysisd - add a new test to check analysisd socket properties ([#2405](https://github.com/wazuh/wazuh-qa/pull/2405)) \- (Framework + Tests)
- Add system test to check synchronization between agent and manager when one of this was stopped. ([#2536](https://github.com/wazuh/wazuh-qa/pull/2536)) \- (Tests)
- API - Test the format of the logs (JSON logs support) ([#2635](https://github.com/wazuh/wazuh-qa/pull/2635/)) \- (Tests)
- Add a test to check the multigroups shared file content. ([#2746](https://github.com/wazuh/wazuh-qa/pull/2746)) \- (Framework + Tests)
- Add wpk test documentation ([#2409](https://github.com/wazuh/wazuh-qa/pull/2409)) \- (Documentation)

### Changed

- Improve `test_agent_groups_new_cluster_node` ([#3971](https://github.com/wazuh/wazuh-qa/pull/3971)) \- (Tests)
- Improve `test_assign_groups_guess` ([#3901](https://github.com/wazuh/wazuh-qa/pull/3901)) \- (Tests)
- Update `test_cluster_worker_logs_order` test ([#3896](https://github.com/wazuh/wazuh-qa/pull/3896)) \- (Tests)
- Increase NVE download feed test timeout([#3769](https://github.com/wazuh/wazuh-qa/pull/3769)) \- (Tests)
- Adapt wazuhdb integration tests for auto-vacuum ([#3613](https://github.com/wazuh/wazuh-qa/issues/3613)) \- (Tests)
- Update logcollector format test due to audit changes ([#3641](https://github.com/wazuh/wazuh-qa/pull/3641)) \- (Framework)
- Refactor `test_basic_usage_realtime_unsupported` FIM test to avoid using time travel ([#3623](https://github.com/wazuh/wazuh-qa/pull/3623)) \- (Tests)
- Add `monitord.rotate_log` to `local_internal_options` file for `test_macos_format_query` ([#3602](https://github.com/wazuh/wazuh-qa/pull/3602)) \- (Tests)
- Adapt analysisd integration tests for EPS ([#3559](https://github.com/wazuh/wazuh-qa/issues/3559)) \- (Tests)
- Improve `test_remove_audit` FIM test to retry install and remove command ([#3562](https://github.com/wazuh/wazuh-qa/pull/3562)) \- (Tests)
- Update pattern and expected condition for multi_groups tests ([#3565](https://github.com/wazuh/wazuh-qa/pull/3565)) \- (Tests)
- Skip unstable integration tests for gcloud ([#3531](https://github.com/wazuh/wazuh-qa/pull/3531)) \- (Tests)
- Skip unstable integration test for agentd ([#3538](https://github.com/wazuh/wazuh-qa/pull/3538))
- Update wazuhdb_getconfig and EPS limit integration tests ([#3146](https://github.com/wazuh/wazuh-qa/pull/3146)) \- (Tests)
- Refactor: logcollector `test_only_future_events` according to new standard. ([3484](https://github.com/wazuh/wazuh-qa/pull/3484)) \- (Framework + Tests)
- Update python packages scan test to use a file with known vulnerabilities to be skipped ([#3473](https://github.com/wazuh/wazuh-qa/pull/3473)) \- (Framework + Tests)
- Change required version of urllib3 and requests dependencies ([#3315](https://github.com/wazuh/wazuh-qa/pull/3315)) \- (Framework)
- Skip flaky Logcollector tests ([#3218](https://github.com/wazuh/wazuh-qa/pull/3217)) \- (Tests)
- Change how 'service_control' collects clusterd and apid pids ([#3140](https://github.com/wazuh/wazuh-qa/pull/3140)) \- (Framework)
- Change scan test module fixtures to allow use commit instead of branches ([#3134](https://github.com/wazuh/wazuh-qa/issues/3134)) \- (Tests)
- Update syscollector deltas integration tests ([#2921](https://github.com/wazuh/wazuh-qa/pull/2921)) \- (Tests)
- Update deprecated WDB commands ([#2966](https://github.com/wazuh/wazuh-qa/pull/2966)) \- (Tests)
- Move the 'get_datetime_diff' function to 'wazuh-testing' utils module ([#2782](https://github.com/wazuh/wazuh-qa/pull/2782)) \- (Framework + Tests)
- Change method from GET to POST in API login requests ([#2810](https://github.com/wazuh/wazuh-qa/pull/2810)) \- (Framework + Tests)
- Update failed test_basic_configuration_log_format ([#2924](https://github.com/wazuh/wazuh-qa/pull/2650)) \- (Framework + Tests)
- Refactor VDT integration tests: feeds and scan types ([#2650](https://github.com/wazuh/wazuh-qa/pull/2650)) \- (Framework + Tests)
- Refactor: FIM `test_synchronization` according to new standard. Phase 1. ([#2358](https://github.com/wazuh/wazuh-qa/pull/2358)) \- (Framework + Tests)
- Refactor: FIM `test_registry_file_limit` and `test_registry_report_changes`. ([#2478](https://github.com/wazuh/wazuh-qa/pull/2478)) \- (Framework + Tests)
- Refactor: FIM `test_files/test_file_limit` and updated imports to new standard. ([#2501](https://github.com/wazuh/wazuh-qa/pull/2501)) \- (Framework + Tests)
- Adapt ITs related to syscollector deltas ([#2146](https://github.com/wazuh/wazuh-qa/pull/2146)) \- (Framework + Tests)
- Migrate test_age, test_command_monitoring, and test_keep_running of test_logcollector documentation to qa-docs ([#2162](https://github.com/wazuh/wazuh-qa/pull/2162)) \- (Documentation)
- Migrate test_configuration (1/2) of test_logcollector documentation to qa-docs ([#2163](https://github.com/wazuh/wazuh-qa/pull/2163)) \- (Documentation)
- Migrate test_configuration (2/2) of test_logcollector documentation to qa-docs ([#2165](https://github.com/wazuh/wazuh-qa/pull/2165)) \- (Documentation)
- Migrate test_macos of test_logcollector documentation to qa-docs ([#2175](https://github.com/wazuh/wazuh-qa/pull/2175)) \- (Documentation)
- Migrate several test groups of test_logcollector documentation to qa-docs ([#2180](https://github.com/wazuh/wazuh-qa/pull/2180)) \- (Documentation)
- Migrate test_remoted documentation to schema 2.0 ([#2426](https://github.com/wazuh/wazuh-qa/pull/2426)) \- (Documentation)
- Replace callback_generator function to generate_monitoring_callback ([#2535](https://github.com/wazuh/wazuh-qa/pull/2535)) \- (Framework + Tests)
- Analysisd: Reduce execution time of tests with tier 0 ([#2546](https://github.com/wazuh/wazuh-qa/pull/2546)) \- (Tests)
- Adapt logtest ITs given the rules skipping ([#2200](https://github.com/wazuh/wazuh-qa/pull/2200)) \- (Tests)
- Updated the Authd response when a multigroup is too long ([#3746](https://github.com/wazuh/wazuh-qa/pull/3746)) \- (Tests)

### Fixed

- Fix `test_assign_agent_group_with_enrollment` ([#3956](https://github.com/wazuh/wazuh-qa/pull/3956)) \- (Tests)
- Fix `test_file_limit_delete_full` module ([#3990](https://github.com/wazuh/wazuh-qa/pull/3990)) \- (Tests)
- Fix test_agent_groups system test ([#3955](https://github.com/wazuh/wazuh-qa/pull/3964)) \- (Tests)
- Fix Solaris agent provision schema ([#3750](https://github.com/wazuh/wazuh-qa/issues/3744)) \- (Framework)
- Fix wazuh-db integration tests for agent-groups ([#3926](https://github.com/wazuh/wazuh-qa/pull/3926)) \- (Tests + Framework)
- Fix `test_set_agent_groups` ([#3920](https://github.com/wazuh/wazuh-qa/pull/3920)) \- (Tests)
- Fix test_sync_agent_groups_get, replace hardcoded hash to a dinamically calculated one ([#3895](https://github.com/wazuh/wazuh-qa/pull/3895)) \- (Framework + Tests)
- Fix `test_agent_groups` ([#3889](https://github.com/wazuh/wazuh-qa/pull/3889)) \- (Tests + Framework)
- Fix test_db_backup for Ubuntu OS ([#3802](https://github.com/wazuh/wazuh-qa/pull/3802)) \- (Tests)
- Fix Yara and VirusTotal E2E basic usage tests ([#3660](https://github.com/wazuh/wazuh-qa/pull/3660)) \- (Tests)
- Fix commit option of the scan module for master case ([#3157](https://github.com/wazuh/wazuh-qa/pull/3157)) \- (Tests)
- Fix Vulnerability Detector IT: test_validate_feed_content yaml cases had wrong extension. ([#3299](https://github.com/wazuh/wazuh-qa/pull/3299)) \- (Tests)
- Fix Analysisd IT: test_syscollector_events failure on wait_for_analysisd_startup. ([#3110](https://github.com/wazuh/wazuh-qa/pull/3110)) \- (Tests)
- Fix GCloud IT: test_max_messages error not received expected messages - ([#3083](https://github.com/wazuh/wazuh-qa/pull/3083)) \- (Tests)
- Fix Solaris and Macos FIM integration tests failures ([#2976](https://github.com/wazuh/wazuh-qa/pull/2976)) \- (Framework + Tests)
- Fix the unstable FIM tests that need refactoring ([#2458](https://github.com/wazuh/wazuh-qa/pull/2458)) \- (Framework + Tests)
- Fix version validation in qa-ctl config generator ([#2454](https://github.com/wazuh/wazuh-qa/pull/2454)) \- (Framework)
- Fix invalid reference for test_api_endpoints_performance.py xfail items ([#3378](https://github.com/wazuh/wazuh-qa/pull/3378)) \- (Tests)
- Fix undeclared API token variable in multigroups system tests ([#3674](https://github.com/wazuh/wazuh-qa/pull/3674)) \- (Framework + Tests)
- Fix error in requirements.txt ([#3689](https://github.com/wazuh/wazuh-qa/pull/3689)) \- (Framework)
- Fix sleep time in `test_agent_default_group_added`. ([#3692](https://github.com/wazuh/wazuh-qa/pull/3692)) \- (Tests)
- Fix syscollector deltas integration tests. ([#3695](https://github.com/wazuh/wazuh-qa/pull/3695)) \- (Tests)
- Fix test_response_postprocessing: duplicated slash in API endpoints ([#4048](https://github.com/wazuh/wazuh-qa/pull/4048)) \- (Tests)

### Removed

- Remove all FIM Integration skipped tests ([#2927](https://github.com/wazuh/wazuh-qa/issues/2927)) \- (Framework + Tests)
- VDT ITs: Remove Debian Stretch test support. ([#3172](https://github.com/wazuh/wazuh-qa/pull/3172)) \- (Tests)

## [4.3.11] - 20-04-2023

Wazuh commit: https://github.com/wazuh/wazuh/commit/776fda906581a1e4ee170c3e7e73a58d69e41f95 \
Release report: https://github.com/wazuh/wazuh/issues/16758

## [4.3.10] - 16-11-2022

Wazuh commit: https://github.com/wazuh/wazuh/commit/89530f11c9e592cd2e551432209b0080f08ff8e5 \
Release report: https://github.com/wazuh/wazuh/issues/15372

## [4.3.9] - 13-10-2022

Wazuh commit: https://github.com/wazuh/wazuh-qa/commit/8af0a5083bd69765f4d7878df9d3b785bb239723 \
Release report: https://github.com/wazuh/wazuh/issues/15090

### Added

- Add a test to check the analysisd socket properties ([#3365](https://github.com/wazuh/wazuh-qa/pull/3365))

## [4.3.8] - 19-09-2022

Wazuh commit: https://github.com/wazuh/wazuh/commit/88bf15d2cbb2040e197e34a94dda0f71f607afad \
Release report: https://github.com/wazuh/wazuh/issues/14827

### Changed

- Update wazuh-logtest messages for integration tests \- (Tests)

## [4.3.7] - 24-08-2022

Wazuh commit: https://github.com/wazuh/wazuh/commit/e2b514bef3d148acd4bcae1a1c7fa8783b82ca3a \
Release report: https://github.com/wazuh/wazuh/issues/14562

### Added
- Added IT test to verify Active Response works with overwritten rules. ([#2984](https://github.com/wazuh/wazuh-qa/pull/2984)) \- (Framework + Tests)
- Add Integratord IT - new test_integratord suite ([#3125](https://github.com/wazuh/wazuh-qa/pull/3125)) \- (Framework + Tests)
- Add system test to check synchronization status in the cluster ([#3180](https://github.com/wazuh/wazuh-qa/pull/3180)) \- (Framework + Tests)
- Add system test to check big files synchronization in the cluster ([#3202](https://github.com/wazuh/wazuh-qa/pull/3202)) \- (Framework + Tests)

### Changed

- Increase framework version of jq and pytest in the requirements file to support python3.10 ([#3107](https://github.com/wazuh/wazuh-qa/pull/3108)) \- (Framework)

## [4.3.6] - 20-07-2022

Wazuh commit: https://github.com/wazuh/wazuh/commit/be15851b8ead7512d9cd4ef1ee18b3b953173211 \
Release report: https://github.com/wazuh/wazuh/issues/14188

### Added

- Add Remoted IT - test_multi_groups ([#3060](https://github.com/wazuh/wazuh-qa/pull/3060)) \- (Framework + Tests)

### Fixed

- Fix GCloud IT - test_max_messages error ([#3006](https://github.com/wazuh/wazuh-qa/pull/3006)) \- (Framework + Tests)
- Fix Remoted IT - test_agent_communication ([#3088](https://github.com/wazuh/wazuh-qa/pull/3088)) \- (Framework)


## [4.3.5] - 29-06-2022

Wazuh commit: https://github.com/wazuh/wazuh/commit/2a2b88bfb2ea30903728372471b33540a3b3d976 \
Release report: https://github.com/wazuh/wazuh/issues/13966

### Fixed

- Fix Solaris and Macos FIM integration failures ([#2977](https://github.com/wazuh/wazuh-qa/pull/2977)) \- (Framework + Tests)


## [4.3.4] - 09-06-2022

Wazuh commit: https://github.com/wazuh/wazuh/commit/ccbc9490bc38718717233c50e3d6daeff102e388 \
Release report: https://github.com/wazuh/wazuh/issues/13669


## [4.3.3] - 01-06-2022

Wazuh commit: https://github.com/wazuh/wazuh/commit/ccbc9490bc38718717233c50e3d6daeff102e388 \
Release report: -


## [4.3.2] - 30-05-2022

Wazuh commit: https://github.com/wazuh/wazuh/commit/5b3d501f5a10c5134b53771f13c48dc94c54beb2 \
Release report: https://github.com/wazuh/wazuh/issues/13629


## [4.3.1] - 18-05-2022

Wazuh commit: https://github.com/wazuh/wazuh/commit/8ee2a5646a12d22bf662b2f59a19c12b4b8d0a4e \
Release report: https://github.com/wazuh/wazuh/issues/13448


## [4.3.0] - 05-05-2022

Wazuh commit: https://github.com/wazuh/wazuh/commit/5bae1c1830dbf11acc8a06e01f7a5a134b767760 \
Release report: https://github.com/wazuh/wazuh/issues/13321

### Added

- Add specific version of libcst to install in python lower than 3.7. ([#2459](https://github.com/wazuh/wazuh-qa/pull/2459))
- Add system test to check synchronization between agent and manager. ([#2443](https://github.com/wazuh/wazuh-qa/pull/2443))
- Make `simulate-api-load` CLI run tasks simultaneously. ([#2392](https://github.com/wazuh/wazuh-qa/pull/2392))
- Add `qa-ctl` `v0.3`. ([#2307](https://github.com/wazuh/wazuh-qa/pull/2307))
- Add `qa-ctl` `v0.2`. ([#2299](https://github.com/wazuh/wazuh-qa/pull/2299))
- Improve the `agent_files_deletion` test . ([#2296](https://github.com/wazuh/wazuh-qa/pull/2296))
- Add scripts to add agents to client.keys, create agent-groups and unsynchronize agents. ([#2295](https://github.com/wazuh/wazuh-qa/pull/2295))
- Add cluster performance test. ([#2130](https://github.com/wazuh/wazuh-qa/pull/2130))
- IT Wazuh-logtest: Ruleset reloading at runtime. ([#2077](https://github.com/wazuh/wazuh-qa/pull/2077))
- Add script to parse and obtain stats from cluster CSVs. ([#2032](https://github.com/wazuh/wazuh-qa/pull/2032))
- Add `qa-ctl` tool v0.1. ([#1895](https://github.com/wazuh/wazuh-qa/pull/1895))
- Enable WPK tests for macOS agents. ([#1853](https://github.com/wazuh/wazuh-qa/pull/1853))
- Create local_internal_options configuration handler fixture. ([#1835](https://github.com/wazuh/wazuh-qa/pull/1835))
- Create file monitoring fixture handler. ([#1833](https://github.com/wazuh/wazuh-qa/pull/1833))
- Create daemon handler fixture for integration test. ([#1826](https://github.com/wazuh/wazuh-qa/pull/1826))
- Add test to check new possible flaws in wodles, framework and API code. ([#1659](https://github.com/wazuh/wazuh-qa/pull/1659))
- Add test to scan all python packages. ([#1652](https://github.com/wazuh/wazuh-qa/pull/1652))
- ITs for logtest verbose mode added. ([#1587](https://github.com/wazuh/wazuh-qa/pull/1587))
- Integration and system tests to ensure removed agent files are deleted. ([#1527](https://github.com/wazuh/wazuh-qa/pull/1527))
- Add wdb checksum range test case. ([#1502](https://github.com/wazuh/wazuh-qa/pull/1502))
- Add integration tests for max_upload_size API option. ([#1494](https://github.com/wazuh/wazuh-qa/pull/1494))
- Add support for Amazon Linux in vulnerability detector. ([#1473](https://github.com/wazuh/wazuh-qa/pull/1473))
- Add tests for invalid config of github and office365 modules. ([#1460](https://github.com/wazuh/wazuh-qa/pull/1460))
- Add test to check the behavior of test_max_fd_win_rt option.. ([#1387](https://github.com/wazuh/wazuh-qa/pull/1387))
- Add FIM Windows 4659 events tests. ([#648](https://github.com/wazuh/wazuh-qa/pull/648))

### Changed

- Migrate `test_rids` documentation to `qa-docs`. ([#2422](https://github.com/wazuh/wazuh-qa/pull/2422))
- Google Cloud. IT Tests: Fixing and rework for 4.3.0-RC2. ([#2420](https://github.com/wazuh/wazuh-qa/pull/2420))
- Refactor: FIM `test_report_changes` according to new standard.  Phase 1. ([#2417](https://github.com/wazuh/wazuh-qa/pull/2417))
- Fix `wazuh-metrics` CLI bug when child processes restart. ([#2416](https://github.com/wazuh/wazuh-qa/pull/2416))
- IT Solaris Jenkins: Fix requirements. ([#2415](https://github.com/wazuh/wazuh-qa/pull/2415))
- Fix the `agent_info_sync` test according to new changes. ([#2411](https://github.com/wazuh/wazuh-qa/pull/2411))
- Migrate test_cpe_indexing documentation to qa-docs. ([#2407](https://github.com/wazuh/wazuh-qa/pull/2407))
- WazuhDB IT: Fix for 4.3. ([#2400](https://github.com/wazuh/wazuh-qa/pull/2400))
- Migrate test_scan_results documentation to qa-docs. ([#2398](https://github.com/wazuh/wazuh-qa/pull/2398))
- Migrate test_general_setting documentation to qa-docs. ([#2387](https://github.com/wazuh/wazuh-qa/pull/2387))
- Migrate test_providers documentation to qa-docs. ([#2377](https://github.com/wazuh/wazuh-qa/pull/2377))
- Update API configuration integration tests. ([#2370](https://github.com/wazuh/wazuh-qa/pull/2370))
- Refactor FIM `test_synchronization` according to new standard (1). ([#2358](https://github.com/wazuh/wazuh-qa/pull/2358))
- Migrate test_feeds documentation to qa-docs. ([#2357](https://github.com/wazuh/wazuh-qa/pull/2357))
- Fix autoconfigure `test_add_old_resource`. ([#2356](https://github.com/wazuh/wazuh-qa/pull/2356))
- Migrate test_wazuh_db documentation to qa-docs. ([#2346](https://github.com/wazuh/wazuh-qa/pull/2346))
- Adapt `wazuh-metrics` and `data-visualizer` CLIs to handle multiprocessing. ([#2278](https://github.com/wazuh/wazuh-qa/pull/2278))
- Change `time_to_sync`  variable. ([#2275](https://github.com/wazuh/wazuh-qa/pull/2275))
- Bump pytest-html dependency. ([#2205](https://github.com/wazuh/wazuh-qa/pull/2205))
- Update remoted CSV headers in visualization tool. ([#2202](https://github.com/wazuh/wazuh-qa/pull/2202))
- Migrate `test_rootcheck` documentation to qa-docs. ([#2194](https://github.com/wazuh/wazuh-qa/pull/2194))
- Migrate `test_logtest` documentation to `qa-docs`. ([#2191](https://github.com/wazuh/wazuh-qa/pull/2191))
- Migrate test_office365 documentation to `qa-docs`. ([#2181](https://github.com/wazuh/wazuh-qa/pull/2181))
- fix: Change logtest custom rules ids. ([#2177](https://github.com/wazuh/wazuh-qa/pull/2177))
- Authd replacement configurations QA. ([#2171](https://github.com/wazuh/wazuh-qa/pull/2171))
- Migrate `test_github` documentation to `qa-docs`. ([#2144](https://github.com/wazuh/wazuh-qa/pull/2144))
- Migrate `test_glcoud` documentation to `qa-docs`. ([#2141](https://github.com/wazuh/wazuh-qa/pull/2141))
- Merge 4.2 into master branch . ([#2132](https://github.com/wazuh/wazuh-qa/pull/2132))
- Migrate `test_auth` documentation to `qa-docs`. ([#2129](https://github.com/wazuh/wazuh-qa/pull/2129))
- Migrate `test_registry_restrict` and `test_registry_tags` of `test_fim/test_registry`, and `test_fim/test_synchronization` documentation to `qa-docs`. ([#2128](https://github.com/wazuh/wazuh-qa/pull/2128))
- Migrate `test_registry_report_changes` of `test_fim/test_registry` documentation to `qa-docs`. ([#2127](https://github.com/wazuh/wazuh-qa/pull/2127))
- Migrate `test_registry_file_limit`, `test_registry_multiple_registries`, and `test_registry_recursion_level` of `test_fim/test_registry` documentation to `qa-docs`. ([#2126](https://github.com/wazuh/wazuh-qa/pull/2126))
- Migrate `test_registry_checks`, `test_registry_ignore`, and `test_registry_nodiff` of `test_fim/test_registry` documentation to `qa-docs`. ([#2125](https://github.com/wazuh/wazuh-qa/pull/2125))
- Migrate `test_registry_basic_usage` of `test_fim/test_registry` documentation to `qa-docs`. ([#2124](https://github.com/wazuh/wazuh-qa/pull/2124))
- Migrate `test_registry_ambiguous_confs` of `test_fim/test_registry` documentation to `qa-docs`. ([#2123](https://github.com/wazuh/wazuh-qa/pull/2123))
- Migrate `test_tags`, `test_timezone_changes`, `test_wildcards_complex`, and `test_windows_audit_interval` of `test_fim/test_files` documentation to `qa-docs`. ([#2122](https://github.com/wazuh/wazuh-qa/pull/2122))
- Migrate `test_scan`, `test_skip`, and `test_stats_integrity_sync` of `test_fim/test_files` documentation to `qa-docs`. ([#2121](https://github.com/wazuh/wazuh-qa/pull/2121))
- Migrate `test_fim/test_files/test_report_changes` documentation to `qa-docs`. ([#2120](https://github.com/wazuh/wazuh-qa/pull/2120))
- Migrate `test_process_priority`, `test_recursion_level`, and `test_restrict` of `test_fim/test_files` documentation to `qa-docs`. ([#2118](https://github.com/wazuh/wazuh-qa/pull/2118))
- Migrate `test_multiple_dirs`, `test_nodiff`, and `test_prefilter_cmd` of `test_fim/test_files` documentation to `qa-docs`. ([#2117](https://github.com/wazuh/wazuh-qa/pull/2117))
- Migrate `test_max_eps`, `test_max_files_per_second`, and `test_moving_files` of `test_fim/test_files` documentation to `qa-docs`. ([#2115](https://github.com/wazuh/wazuh-qa/pull/2115))
- Migrate `test_ignore`, `test_inotify`, and `test_invalid` of `test_fim/test_files` documentation to `qa-docs`. ([#2114](https://github.com/wazuh/wazuh-qa/pull/2114))
- Migrate `test_fim/test_files/test_follow_symbolic_link` documentation to `qa-docs`. ([#2112](https://github.com/wazuh/wazuh-qa/pull/2112))
- Migrate `test_env_variables` and `test_file_limit` of `test_fim/test_files` documentation to `qa-docs`. ([#2111](https://github.com/wazuh/wazuh-qa/pull/2111))
- Migrate `test_benchmark` and `test_checks` of `test_fim/test_files` documentation to `qa-docs`. ([#2110](https://github.com/wazuh/wazuh-qa/pull/2110))
- Migrate `test_basic_usage` of `test_fim/test_files` documentation to `qa-docs`. ([#2109](https://github.com/wazuh/wazuh-qa/pull/2109))
- Migrate `test_ambiguous_confs` and `test_audit` of `test_fim/test_files` documentation to qa-docs. ([#2108](https://github.com/wazuh/wazuh-qa/pull/2108))
- Migrate `test_api` documentation to `qa-docs`. ([#2107](https://github.com/wazuh/wazuh-qa/pull/2107))
- Migrate `test_analysisd` documentation to `qa-docs`. ([#2047](https://github.com/wazuh/wazuh-qa/pull/2047))
- Migrate `test_agentd` documentation to `qa-docs`. ([#2006](https://github.com/wazuh/wazuh-qa/pull/2006))
- Migrate `test_active_response` documentation to `qa-docs`. ([#1960](https://github.com/wazuh/wazuh-qa/pull/1960))
- Fix requirements in master. ([#2063](https://github.com/wazuh/wazuh-qa/pull/2063))
- Update system tests for agent key polling. ([#2119](https://github.com/wazuh/wazuh-qa/pull/2119))
- macOS logcollector - Fixes and new tests. ([#2043](https://github.com/wazuh/wazuh-qa/pull/2043))
- Update API performance tests. ([#1881](https://github.com/wazuh/wazuh-qa/pull/1881))
- Integrate qa-docs into wazuh-qa framework. ([#1854](https://github.com/wazuh/wazuh-qa/pull/1854))
- Update user used by `Kibana` in the cluster performance tests. ([#1822](https://github.com/wazuh/wazuh-qa/pull/1822))
- Fix cached dependencies, typos and debian repos. ([#1732](https://github.com/wazuh/wazuh-qa/pull/1732))
- Adapt the JSON event schema to parse WIN perms in JSON. ([#1541](https://github.com/wazuh/wazuh-qa/pull/1541))
- Update API performance tests. ([#1519](https://github.com/wazuh/wazuh-qa/pull/1519))
- Rework of simulate agents script. Add new balance mode to distribute EPS between agents. ([#1491](https://github.com/wazuh/wazuh-qa/pull/1491))
- Fix missing argument in test_macos_format_basic IT. ([#1478](https://github.com/wazuh/wazuh-qa/pull/1478))
- Check if scheduled mode is set when realtime is not available. ([#1474](https://github.com/wazuh/wazuh-qa/pull/1474))

### Removed
- Remove unnecessary `CLIENT_KEYS_PATH`. ([#2419](https://github.com/wazuh/wazuh-qa/pull/2419))
- Remove deprecated configurations. ([#2380](https://github.com/wazuh/wazuh-qa/pull/2380))
- Remove deprecated test_use_only_authd. ([#2294](https://github.com/wazuh/wazuh-qa/pull/2294))
- Remove expected `force` option from the received request in the `agent_enrollment` system tests. ([#2289](https://github.com/wazuh/wazuh-qa/pull/2289))
- Remove old check. ([#2281](https://github.com/wazuh/wazuh-qa/pull/2281))
- Remove the disk i/o % usage calculation from the performance tools. ([#1897](https://github.com/wazuh/wazuh-qa/pull/1897))
- Remove FIM hard link tests. ([#1485](https://github.com/wazuh/wazuh-qa/pull/1485))


## [v4.2.0]
### Added
- Add agent labels to agent simulator tool [#1153](https://github.com/wazuh/wazuh-qa/pull/1153)
- Add the capability to know which CVE’s affect an agent [#7479](https://github.com/wazuh/wazuh/issues/7479)
- Add new tests for Wazuh-DB insert commands in agents' CVEs table [#1092](https://github.com/wazuh/wazuh-qa/pull/1092)
- Add integration tests for syslog [#1086](https://github.com/wazuh/wazuh-qa/pull/1086)
- Add remoted integration tests: basic configuration tests [#1073](https://github.com/wazuh/wazuh-qa/pull/1073)
- Add the tier 0 integration tests for wazuh-remoted [#1024](https://github.com/wazuh/wazuh-qa/issues/1024)
- Add new features to the Agent simulator [#1106](https://github.com/wazuh/wazuh-qa/pull/1106)
- Add new integration tests to cover the stats of wazuh-agentd [#1039](https://github.com/wazuh/wazuh-qa/pull/1039)
- Add the documentation of Wazuh-QA repository [#1066](https://github.com/wazuh/wazuh-qa/pull/1066)
- Add new functionality for mocking agents [#1054](https://github.com/wazuh/wazuh-qa/pull/1054)
- Add support to `wodle` sections for ossec.conf generator tool [#1048](https://github.com/wazuh/wazuh-qa/pull/1048)
- Add new tests for Active Response [#1029](https://github.com/wazuh/wazuh-qa/pull/1029)
- Add focal feed and improve vulnerability scan tests [#1025](https://github.com/wazuh/wazuh-qa/pull/1025)
- Add new cases to test_env_variables to check some possible errors [#1014](https://github.com/wazuh/wazuh-qa/pull/1014)
- Add a test to verify no duplicate entries for vulnerability detector [#1010](https://github.com/wazuh/wazuh-qa/pull/1010)
- Add new case to test_basic_usage_changes to check wildcards [#1009](https://github.com/wazuh/wazuh-qa/pull/1009)
- Add some cases in test_ignore_valid, to check entire disk ignore [#1000](https://github.com/wazuh/wazuh-qa/pull/1000)
- Add new test case for duplicate registry entries [#998](https://github.com/wazuh/wazuh-qa/pull/998)
### Changed
- Rename sockets directory according to the product [#1090](https://github.com/wazuh/wazuh-qa/pull/1090)
- Improve the stop/start behavior of DB's related functions [#1068](https://github.com/wazuh/wazuh-qa/pull/1068)
- Update mock_vulnerability_scan fixture from vulnerability scan tests [#1058](https://github.com/wazuh/wazuh-qa/pull/1058)
- Update insert_vulnerability to meet new constrains [#1059](https://github.com/wazuh/wazuh-qa/pull/1059)
- Refactor the code to be PEP8 compliance [#1043](https://github.com/wazuh/wazuh-qa/pull/1043)
- Deprecate the ossec-init.conf [#1013](https://github.com/wazuh/wazuh-qa/pull/1013)
- Rename ossec-control in framework tests [#983](https://github.com/wazuh/wazuh-qa/pull/983)
- Change names of daemons in integration tests [#973](https://github.com/wazuh/wazuh-qa/pull/973)
- Rename all ossec-control references [#965](https://github.com/wazuh/wazuh-qa/pull/965)
### Fixed
- Fix an error in the Active Response tests related to the configuration file [#1080](https://github.com/wazuh/wazuh-qa/pull/1080)
- Fix an error in the Agent simulator while parsing the messages received from the manager [#1084](https://github.com/wazuh/wazuh-qa/pull/1084).
- Fix msu tests for Windows 10 [#1075](https://github.com/wazuh/wazuh-qa/pull/1075)
- Fix sqlite3.OperationalError: no such table: VULNERABILITIES error [#1067](https://github.com/wazuh/wazuh-qa/pull/1067)
- Fix test_general_settings_ignore_time test [#1056](https://github.com/wazuh/wazuh-qa/pull/1056)
- Avoid problematic race-condition on VD integration tests for Windows [#1047](https://github.com/wazuh/wazuh-qa/pull/1047)
- QA Integration tests stabilization [#1002](https://github.com/wazuh/wazuh-qa/pull/1002)
### Deleted
- Deleted `behind_proxy_server` API config test. ([#1065](https://github.com/wazuh/wazuh-qa/pull/1065))<|MERGE_RESOLUTION|>--- conflicted
+++ resolved
@@ -6,12 +6,9 @@
 
 ### Added
 
-<<<<<<< HEAD
 - New 'SCA' test suite and framework. ([#3566](https://github.com/wazuh/wazuh-qa/pull/3566)) \- (Framework + Tests)
-=======
 - Add integration tests for AWS module. ([#3911](https://github.com/wazuh/wazuh-qa/pull/3911)) \- (Framework + Tests + Documentation)
 - Add tests for msu patches with no associated CVE . ([#4009](https://github.com/wazuh/wazuh-qa/pull/4009)) \- (Framework + Tests)
->>>>>>> a474f439
 - Add tests with new options to avoid FIM synchronization overlapping. ([#3318](https://github.com/wazuh/wazuh-qa/pull/3318)) \- (Framework + tests)
 - Add Logcollector millisecond granularity support test case ([#3910](https://github.com/wazuh/wazuh-qa/pull/3910)) \- (Tests)
 - Add Windows System folders FIM monitoring tests ([#3720](https://github.com/wazuh/wazuh-qa/pull/3720)) \- (Tests)
