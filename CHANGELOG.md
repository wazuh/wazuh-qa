# Changelog

All notable changes to this project will be documented in this file.

## [4.10.0] - TBD

### Fixed

<<<<<<< HEAD
- Changed wazuh-agent service start from install test to registration test ([#5762](https://github.com/wazuh/wazuh-qa/pull/5762)) \- (Tests)
=======
- Fix E2E VD tests not working if the Python version is different to 3.9 ([#5787](https://github.com/wazuh/wazuh-qa/pull/5787)) \- (Framework)
>>>>>>> 899f74ad
- Fix failed to disable wazuh-manager.service ([#5775])(https://github.com/wazuh/wazuh-qa/pull/5775) \- (Tests)


## [4.9.1] - TBD

### Added

- Added support for macOS 15 (Vagrant) to the Allocation module ([#5743](https://github.com/wazuh/wazuh-qa/pull/5743)) \- (Framework)
- Add Ubuntu 24.04 support to Deployability testing tier 1 ([#5689])(https://github.com/wazuh/wazuh-qa/pull/5689) \- (Tests)
- Added support for macOS 14.6 to the Allocation module (Vagrant) ([#5671](https://github.com/wazuh/wazuh-qa/pull/5671)) \- (Framework)

### Changed

- Update team labels and add 'agent' option ([#5725](https://github.com/wazuh/wazuh-qa/pull/5725)) \- (Framework)
- Change in VD E2E tests to use package feed instead of CTI feed ([#5739](https://github.com/wazuh/wazuh-qa/pull/5739)) \- (Tests)
- Improve VD plots title ([#5740](https://github.com/wazuh/wazuh-qa/pull/5740)) \- (Framework)
- Remove meaningless clean.yaml in DTT1 tests ([#5732])(https://github.com/wazuh/wazuh-qa/pull/5732/) \- (Framework)
- Updated Debian 12 AMIs and Box to 12.7 version ([#5735](https://github.com/wazuh/wazuh-qa/pull/5735)) \- (Framework)

### Fixed

- Fix unexpected warnings in E2E vulnerability detection tests ([#5711](https://github.com/wazuh/wazuh-qa/pull/5711)) \- (Framework + Tests)
- Grafana package used for `upgrade_package_nonvulnerable_to_vulnerable` case is vulnerable ([#5719](https://github.com/wazuh/wazuh-qa/pull/5719)) \- (Tests)
- Increase results windows in E2E Vulnerability detection ([#5712](https://github.com/wazuh/wazuh-qa/pull/5712/)) \- (Framework + Tests)

### Deleted

- Reverted an xfail behaviour change in the API performance test ([#5734](https://github.com/wazuh/wazuh-qa/pull/5734)) \- (Tests)

## [4.9.0] - TBD

### Added

- Adding jobflow templates ([#5680](https://github.com/wazuh/wazuh-qa/pull/5680/)) \- (Framework)
- Add RockyLinux 8.10 to Allocator module ([#5524](https://github.com/wazuh/wazuh-qa/pull/5524)) \- (Framework)
- Add Deployability testing tier 1 ([#5190](https://github.com/wazuh/wazuh-qa/pull/5190)) \- (Framework + Documentation + Tests)
- Add Workflow module to Wazuh-qa repository ([#4990](https://github.com/wazuh/wazuh-qa/pull/4990)) \- (Tests)
- Add an IT to check that the agent erases its wazuh-agent.state file ([#4716](https://github.com/wazuh/wazuh-qa/pull/4716)) \- (Tests)
- Add integration tests for Update field to CPE_Helper ([#4574](https://github.com/wazuh/wazuh-qa/pull/4574)) \- (Framework + Tests)

### Changed

- Increase Feed update timeout in waiters.py ([#5668](https://github.com/wazuh/wazuh-qa/pull/5668)) \- (Framework)
- Set `/active-response` as xfail ([#5660](https://github.com/wazuh/wazuh-qa/pull/5660)) \- (Tests)
- Modify the directory name for machines deployed in AWS ([#5635](https://github.com/wazuh/wazuh-qa/pull/5635)) \- (Framework)
- Add task information in the allocation logs when create or delete an instance ([#5623](https://github.com/wazuh/wazuh-qa/pull/5623)) \- (Framework)
- Changed _run_tests in testing.py ([#5621](https://github.com/wazuh/wazuh-qa/pull/5621)) \- (Framework)
- Deleted custom field from PUT /active-response performance test. ([#5612](https://github.com/wazuh/wazuh-qa/pull/5612)) \- (Tests)
- Update CentOS 7 Vagrant box ([#5546](https://github.com/wazuh/wazuh-qa/pull/5546)) \- (Framework)
- Update CentOS 7 AMIs ([#5545](https://github.com/wazuh/wazuh-qa/pull/5545)) \- (Framework)
- Update OpenSUSE 15 AMI ([#5536](https://github.com/wazuh/wazuh-qa/pull/5536)) \- (Framework)
- Update Debian 12 AMIs ([#5529](https://github.com/wazuh/wazuh-qa/pull/5529)) \- (Framework)
- Update AL2023 AMIs ([#5530](https://github.com/wazuh/wazuh-qa/pull/5530)) \- (Framework)
- Update Oracle Linux 9 AMI ([#5525](https://github.com/wazuh/wazuh-qa/pull/5525)) \- (Framework)
- Update the API script file name ([#5351](https://github.com/wazuh/wazuh-qa/pull/5351)) \- (Framework + Tests)
- Enhance the PR template ([#4881](https://github.com/wazuh/wazuh-qa/pull/4881)) \- (Framework)
- Update integration tests README ([#4742](https://github.com/wazuh/wazuh-qa/pull/4742)) \- (Documentation)

### Fixed

- Fix playbook cleanup.yaml ([#5672](https://github.com/wazuh/wazuh-qa/pull/5672)) \- (Tests)
- Fixed unnecesary reference to debian file in dashboard provisioning task ([#5643](https://github.com/wazuh/wazuh-qa/pull/5643)) \- (Framework)
- Changed 'Ensure that the manager version is' expected warning to an agnostic version of regex ([#5630](https://github.com/wazuh/wazuh-qa/pull/5630)) \- (Tests)
- Adding fixed and dynamic waits to port status checks ([#5627](https://github.com/wazuh/wazuh-qa/pull/5627)) (Framework)
- Fixed custom storage for AMIs ([#5625](https://github.com/wazuh/wazuh-qa/pull/5625)) \- (Framework)
- Vulnerability regex changed to match with 4.9.0 solved vulnerability alerts ([#5624](https://github.com/wazuh/wazuh-qa/pull/5624)) \- (Tests)
- Fix cluster reliability test internal error ([#5620](https://github.com/wazuh/wazuh-qa/pull/5620)) \- (Tests)
- Fix CentOS 9 AMI in Allocator module ([#5523](https://github.com/wazuh/wazuh-qa/pull/5523)) \- (Framework)
- Fix stability in cluster reliability tests ([#5477](https://github.com/wazuh/wazuh-qa/pull/5477)) \- (Tests)
- Fix agent_simulator response for active-response configuration commands ([#4895](https://github.com/wazuh/wazuh-qa/pull/4895)) \- (Framework + Tests)
- Fix manager_agent system tests environment ([#4808](https://github.com/wazuh/wazuh-qa/pull/4808)) \- (Framework)

### Deleted

- Remove configobj library from requirements.txt ([#4803](https://github.com/wazuh/wazuh-qa/pull/4803)) \- (Framework)

## [4.8.2] - 20/08/2024

## [4.8.1] - 18/07/2024

### Added

- Added the capability to plot indexed alerts and vulnerabilities. ([#5518](https://github.com/wazuh/wazuh-qa/pull/5518)) \- (Framework)
- Add functionality to unify data of the binary processes with their subprocesses to plot ([#5500](https://github.com/wazuh/wazuh-qa/pull/5500)) \- (Framework)
s
### Changed

- Remove hardcoded references in provision playbook for E2E tests ([#5517](https://github.com/wazuh/wazuh-qa/pull/5517)) \- (Framework)
- Fix test_consistency_initial_scans by adding a 30-minute wait before collecting vulnerabilities. ([#5507](https://github.com/wazuh/wazuh-qa/pull/5507)) \- (Tests)
- Update `wazuh_template_branch` in filebeat provision template ([#5499]https://github.com/wazuh/wazuh-qa/pull/5499) \- (Test)


### Fixed

- Fix indexer data visualizaiton class generation ([#5520](https://github.com/wazuh/wazuh-qa/pull/5520)) and ([#5526]https://github.com/wazuh/wazuh-qa/pull/5526) \- (Framework)


## [4.8.0] - 12/06/2024

### Added

- Add functionality to obtain metrics from the dashboard ([#5432](https://github.com/wazuh/wazuh-qa/pull/5432)) \- (Framework)
- Add `Timestamp` field to the indexer statistics ([#5357](https://github.com/wazuh/wazuh-qa/pull/5357)) \- (Framework)
- Add `GeneratorVulnerabilityEvents` in agent simulator ([#5265](https://github.com/wazuh/wazuh-qa/pull/5265)) \- (Framework)
- Add functionality to obtain statistics and metrics from the indexer ([#5090](https://github.com/wazuh/wazuh-qa/pull/5090)) \- (Framework)
- Add support for the installation/uninstallation of npm packages ([#5092](https://github.com/wazuh/wazuh-qa/pull/5092)) \- (Tests)
- Add alert.json file to Vulnerability Detector E2E test report ([#5147](https://github.com/wazuh/wazuh-qa/pull/5147)) \- (Framework)
- Add documentation about markers for system tests ([#5080](https://github.com/wazuh/wazuh-qa/pull/5080)) \- (Documentation)
- Add AWS Custom Buckets Integration tests ([#4675](https://github.com/wazuh/wazuh-qa/pull/4675)) \- (Framework + Tests)
- Add Vulnerability Detector end to end tests ([#4878](https://github.com/wazuh/wazuh-qa/pull/4878)) \- (Framework + Tests)
- Agent Simulator: Syscollector message generation refactoring ([#4868](https://github.com/wazuh/wazuh-qa/pull/4868)) \- (Framework)
- Migrate Wazuh Ansibles Roles. ([#4642](https://github.com/wazuh/wazuh-qa/pull/4642)) \- (Framework)
- Add scans environment setup documentation. ([#4444](https://github.com/wazuh/wazuh-qa/pull/4444)) \- (Tests)
- Add system test for global group hash ([#4015](https://github.com/wazuh/wazuh-qa/pull/4015)) \- (Tests)
- Add tests for new FIM audit buffer option. ([#4485](https://githubhttps://github.com/wazuh/wazuh-qa/pull/4497#pullrequestreview-1654748331.com/wazuh/wazuh-qa/pull/4485)) \- (Framework + tests)
- Add tests for merged.mg file generation. ([#4129](https://github.com/wazuh/wazuh-qa/pull/4129)) \- (Tests)
- Added tests for checking agent status upon ungraceful closure.([#4146](https://github.com/wazuh/wazuh-qa/pull/4146)) \- (Tests)
- Agent syncronization testing after group deleting ([#4143](https://github.com/wazuh/wazuh-qa/pull/4143)) \- (Tests)
- Add test for AWS Custom Logs. ([#4675](https://github.com/wazuh/wazuh-qa/pull/4675)) \- (Tests)
- Add new behaviour for endpoints marked as xfail in api_endpoints_performance test ([#4657](https://github.com/wazuh/wazuh-qa/pull/4657)) \ (Tests)

### Changed

- Fix workload benchmark plots ([#5364](https://github.com/wazuh/wazuh-qa/pull/5364)) \- (Framework)
- Increase feed update time in Vulnerability Detection E2E tests to 10h ([#5424](https://github.com/wazuh/wazuh-qa/pull/5424)) \- (Tests)
- Migrate E2E Vulnerability Detector test packages to S3 repository ([#5376](https://github.com/wazuh/wazuh-qa/pull/5376)) \- (Framework)
- Include "Agent key already in use" in the E2E Vulnerability Detection expected error list. ([#5409](https://github.com/wazuh/wazuh-qa/pull/5409)) \- (Tests)
- Update vulnerability state index name ([#5402](https://github.com/wazuh/wazuh-qa/pull/5402)) \- (Framework)
- Include new package information from wdb ([#5350](https://github.com/wazuh/wazuh-qa/pull/5350)) \- (Tests)
- Disable debug evidences for Vulnerability Detector E2E tests by default ([#5331](https://github.com/wazuh/wazuh-qa/pull/5331)) \- (Tests)
- Include CVE-2023-4822 vulnerability to grafana packages ([#5332](https://github.com/wazuh/wazuh-qa/pull/5332)) \- (Framework)
- Remove sslverify from host manager install package method ([#5339](https://github.com/wazuh/wazuh-qa/pull/5339)) \- (Framework)
- Include additional Vulnerability Detector E2E tests ([#5287](https://github.com/wazuh/wazuh-qa/pull/5287)) \- (Framework + Tests)
- Change Vulnerability Detection feed updated waiter ([#5227](https://github.com/wazuh/wazuh-qa/pull/5227)) \- (Tests)
- Replace timestamp filter with vulnerabilities detected_at field.([#5266](https://github.com/wazuh/wazuh-qa/pull/5266)) \- (Framework + Tests)
- Changes macOS packages with new ones that generate vulnerabilities ([#5174](https://github.com/wazuh/wazuh-qa/pull/5174)) \- (Tests)
- Refactor initial scan Vulnerability E2E tests ([#5081](https://github.com/wazuh/wazuh-qa/pull/5081)) \- (Framework + Tests)
- Update Packages in TestScanSyscollectorCases ([#4997](https://github.com/wazuh/wazuh-qa/pull/4997)) \- (Framework + Tests)
- Reduced test_shutdown_message runtime ([#4986](https://github.com/wazuh/wazuh-qa/pull/4986)) \- (Tests)
- Change e2e vd configuration keystore ([#4952](https://github.com/wazuh/wazuh-qa/pull/4952)) \- (Framework)
- Updating tests after removing references to the legacy vulnerability detector module ([#4872](https://github.com/wazuh/wazuh-qa/pull/4872)) \- (Tests)
- Fix wazuhdb API statistics parsing ([#5007](https://github.com/wazuh/wazuh-qa/pull/5007)) \- (Framework)
- Enhance StatisticMonitor with API support ([#4970](https://github.com/wazuh/wazuh-qa/pull/4970)) \- (Framework)
- Deactivate tests and update vulnerability-detector configuration ([#4784](https://github.com/wazuh/wazuh-qa/pull/4784)) \- (Framework + Tests)
- Fix body format for get_api_token ([#4797](https://github.com/wazuh/wazuh-qa/pull/4797)) \- (Framework)
- Fix one_manager_agent_env pytest marker for System Tests ([#4782](https://github.com/wazuh/wazuh-qa/pull/4782)) \- (Tests)
- Updated Filebeat module to 0.4 ([#4775](https://github.com/wazuh/wazuh-qa/pull/4775)) \- (Framework)
- Include APT repository update before the installation of Ubuntu E2E agent installation ([#4761](https://github.com/wazuh/wazuh-qa/pull/4761)) \- (Framework)
- Enhance macOS deployment ansible taks ([#4685](https://github.com/wazuh/wazuh-qa/pull/4685)) \- (Framework)
- Updated Filebeat module to 0.3 ([#4700](https://github.com/wazuh/wazuh-qa/pull/4700)) \- (Framework)
- Change database v13 to v12. ([#4677](https://github.com/wazuh/wazuh-qa/pull/4677)) \- (Tests)
- Enable Windows Vulnerability Detector E2E. ([#4251](https://github.com/wazuh/wazuh-qa/pull/4251)) \- (Tests)
- Update certifi library due to a vulnerability. ([#4486](https://github.com/wazuh/wazuh-qa/pull/4486)) \- (Tests)
- Enable Ubuntu Vulnerability Detector E2E. ([#4252](https://github.com/wazuh/wazuh-qa/pull/4252)) \- (Tests)
- Update _wazuh_db_ schema database version ([#4353](https://github.com/wazuh/wazuh-qa/pull/4353)) \- (Tests)
- Update the JSON schema with the required fields for the output content of the migration tool ([#4375](https://github.com/wazuh/wazuh-qa/pull/4375)) \- (Tests)
- Update framework known flaws file ([#4443](https://github.com/wazuh/wazuh-qa/pull/4443)) \- (Tests)
- Align migration tool system tests to the tool's new output directory structure ([#4561](https://github.com/wazuh/wazuh-qa/pull/4561)) \- (Tests)
- Update the migration tool's system tests to match the new log file naming convention ([#4618](https://github.com/wazuh/wazuh-qa/pull/4618)) \- (Tests)
- Update file descriptors threshold values used in cluster performance tests ([#5073](https://github.com/wazuh/wazuh-qa/pull/5073)) \- (Tests)

### Fixed

- Set a stable `requets` version ([#5476](https://github.com/wazuh/wazuh-qa/pull/5476)) \- (Framework)
- Include logic to retry package installation if the lock file is currently in use ([#5421](https://github.com/wazuh/wazuh-qa/pull/5421)) \- (Framework)
- Increase E2E Vulnerability detection change manager test timeout ([#5414](https://github.com/wazuh/wazuh-qa/pull/5414)) \- (Tests)
- Fix filter vulnerabilities function in case of multiple packages are used ([#5419](https://github.com/wazuh/wazuh-qa/pull/5419)) \- (Framework)
- Remove false positive from E2E Vulnerability Detection tests ([#5369](https://github.com/wazuh/wazuh-qa/pull/5369)) \- (Framework)
- Fix multigroups guess system test ([#5396](https://github.com/wazuh/wazuh-qa/pull/5396)) \- (Tests)
- Fix hotfixes syscollector agent simulator messages ([#5379](https://github.com/wazuh/wazuh-qa/pull/5379)) \- (Framework)
- Fix restart agent in change manager Vulnerability Detector E2E test case ([#5355](https://github.com/wazuh/wazuh-qa/pull/5355)) \- (Tests)
- Fix E2E Vulnerability Detection Windows package installation error ([#5363](https://github.com/wazuh/wazuh-qa/pull/5363)) \- (Framework)
- Fix shutdown messages system test ([#5298](https://github.com/wazuh/wazuh-qa/pull/5298)) \- (Framework + Tests)
- Fix upgrade macOS package cases for vulnerability scanner E2E ([#5334](https://github.com/wazuh/wazuh-qa/pull/5334)) \- (Tests)
- Fix test cases in Vulnerability Detection E2E test by adding new packages ([#5349](https://github.com/wazuh/wazuh-qa/pull/5349)) \- (Tests)
- Fix macOS alert collection for E2E Vulnerability Detection tests ([#5337](https://github.com/wazuh/wazuh-qa/pull/5337)) \- (Framework)
- Fix packages in Windows and macOS upgrade cases ([#5223](https://github.com/wazuh/wazuh-qa/pull/5223)) \- (Framework + Tests)
- Fix vulnerabilities and add new packages to Vulnerability Detector E2E tests ([#5234](https://github.com/wazuh/wazuh-qa/pull/5234)) \- (Tests)
- Fix provision macOS endpoints with npm ([#5128](https://github.com/wazuh/wazuh-qa/pull/5158)) \- (Tests)
- Fix timestamps alerts and logs filter ([#5157](https://github.com/wazuh/wazuh-qa/pull/5157)) \- (Framework + Tests)
- Fix macOS and Windows agents timezone ([#5178](https://github.com/wazuh/wazuh-qa/pull/5178)) \- (Framework)
- Fix Vulnerability Detector E2E tests by adding description to all tests ([#5151](https://github.com/wazuh/wazuh-qa/pull/5151)) \- (Tests)
- Fix parser for non package vulnerabilities ([#5146](https://github.com/wazuh/wazuh-qa/pull/5146)) \- (Framework)
- Fix remote_operations_handler functions to Vulnerability Detector E2E tests ([#5155](https://github.com/wazuh/wazuh-qa/pull/5155)) \- (Framework)
- Fix enrollment cluster system tests ([#5134](https://github.com/wazuh/wazuh-qa/pull/5134)) \- (Tests)
- Fix `test_synchronization` system test ([#5089](https://github.com/wazuh/wazuh-qa/pull/5089)) \- (Framework + Tests)
- Fix number of files and their size for `test_zip_size_limit` ([#5133](https://github.com/wazuh/wazuh-qa/pull/5133)) \- (Tests)
- Fix test_shutdown_message system test ([#5087](https://github.com/wazuh/wazuh-qa/pull/5087)) \- (Tests)
- Include timeout to test_authd system tests ([#5083](https://github.com/wazuh/wazuh-qa/pull/5083)) \- (Tests)
- Fix Vulnerability Detection mismatch in scans ([#5053](https://github.com/wazuh/wazuh-qa/pull/5053)) \- (Tests)
- Fix agent groups tests for enrollment_cluster environment ([#5086](https://github.com/wazuh/wazuh-qa/pull/5086)) \- (Framework + Tests)
- Fix initial scans tests ([5032](https://github.com/wazuh/wazuh-qa/pull/5032)) \- (Framework + Tests)
- Handle VDT data missing in wazuh-db API ([5014](https://github.com/wazuh/wazuh-qa/pull/5014)) \- (Framework + Tests)
- Fixed x-axis labels in data-visualizer script ([#4987 ](https://github.com/wazuh/wazuh-qa/pull/4987)) \- (Framework)
- Fix monitoring module for e2e tests ([#4959](https://github.com/wazuh/wazuh-qa/pull/4959)) \- (Framework)
- Fix get_host_variables for system tests ([#4958](https://github.com/wazuh/wazuh-qa/pull/4958)) \- (Framework)
- Fix install package HostManager method ([#4954](https://github.com/wazuh/wazuh-qa/pull/4954)) \- (Framework)
- Fix Modify file method in system module ([#4953](https://github.com/wazuh/wazuh-qa/pull/4953)) \- (Framework)
- Fix timeout and performance issues in E2E Vulnerability Detector tests ([#5003](https://github.com/wazuh/wazuh-qa/pull/5003)) \- (Framework)
- Fixed Filebeat provisioning role with pre-release and staging URLs ([#4950](https://github.com/wazuh/wazuh-qa/pull/4950)) \- (Framework)
- Fix macOS Vulnerability Detection handler provision in E2E tests ([#4948](https://github.com/wazuh/wazuh-qa/pull/4948)) \- (Framework)
- Migrate Vulnerability Detection timeouts variables to the waiters module ([#4949](https://github.com/wazuh/wazuh-qa/pull/4949)) \- (Framework)
- Migrate HostMonitor to system_monitoring to avoid Windows import of ansible module ([#4917](https://github.com/wazuh/wazuh-qa/pull/4917/)) \- (Framework)
- Fixed ansible_runner import conditional to avoid errors on Windows and python 3.6 ([#4916](https://github.com/wazuh/wazuh-qa/pull/4916)) \- (Framework)
- Fixed IT control_service Windows loop ([#4765](https://github.com/wazuh/wazuh-qa/pull/4765)) \- (Framework)
- Fix macOS agents provision to enable registration and connection with managers. ([#4770](https://github.com/wazuh/wazuh-qa/pull/4770/)) \- (Framework)
- Fix hardcoded python interpreter in qa_framework role. ([#4658](https://github.com/wazuh/wazuh-qa/pull/4658)) \- (Framework)
- Fix duplicated jq dependency ([#4678](https://github.com/wazuh/wazuh-qa/pull/4678)) \- (Framework)
- Fix test_file_checker in check_mtime case ([#4873](https://github.com/wazuh/wazuh-qa/pull/4873)) \- (Tests)
- Fix test cluster performance. ([#4780](https://github.com/wazuh/wazuh-qa/pull/4780)) \- (Framework)
- Fixed the graphic generation for the logcollectord statistics files. ([#5021](https://github.com/wazuh/wazuh-qa/pull/5021)) \- (Framework)

## [4.7.5] - 31/05/2024

- No changes

## [4.7.4] - 29/04/2024

- No changes

## [4.7.3] - 04/03/2024

### Changed

- Upgrade wazuh-db agent database version. ([#4992](https://github.com/wazuh/wazuh-qa/pull/4992)) \- (Tests)

## [4.7.2] - 10/01/2024

### Fixed

- Fix the generation of syscollector events in the agent simulator class. ([#4773](https://github.com/wazuh/wazuh-qa/pull/4773)) \- (Framework)

## [4.7.1] - 20/12/2023

### Changed

- Remove deprecated message from cluster System Tests. ([#4740](https://github.com/wazuh/wazuh-qa/pull/4740)) \- (Tests)
- Enhance control_service error handling on windows agents. ([#4741](https://github.com/wazuh/wazuh-qa/pull/4741)) \- (Framework)
- Add XFAIL mark to Cluster reliability logs test. ([#4706](https://github.com/wazuh/wazuh-qa/pull/4706)) \- (Tests)

## [4.7.0] - 27/11/2023

### Added

- Add callbacks and IT tests for Integratord options tag. ([#4166](https://github.com/wazuh/wazuh-qa/pull/4166)) \- (Framework + tests)
- Add vulnerability Detector integration tests for Amazon Linux 2023 ([#4482](https://github.com/wazuh/wazuh-qa/pull/4482)) \- (Core)

### Changed

- Revert a pattern log in analysisd test ([#4688](https://github.com/wazuh/wazuh-qa/pull/4688)) \- (Framework)
- Clean environment between basic_cluster tests ([#4656](https://github.com/wazuh/wazuh-qa/pull/4656)) \- (Tests)
- Upgrade gcc version in system tests image ([#4655](https://github.com/wazuh/wazuh-qa/pull/4655)) \- (Framework)
- Add option to run some logcollector tests isolated (without a manager) ([#4226](https://github.com/wazuh/wazuh-qa/pull/4226)) \- (Tests + Framework)
- Update code analysis and dependencies known flaws. ([#4083](https://github.com/wazuh/wazuh-qa/pull/4083)) \- (Tests)
- Update _wazuh_db_ schema database version([#4405](https://github.com/wazuh/wazuh-qa/pull/4405)) \- (Tests)
- Update framework known flaws file ([#4313](https://github.com/wazuh/wazuh-qa/pull/4313)) \- (Tests)

### Fixed

- Deprecate source installation in System Tests ([#4686](https://github.com/wazuh/wazuh-qa/pull/4686)) \- (Framework)
- Update default vacuum settings in IT ([#4671](https://github.com/wazuh/wazuh-qa/pull/4671)) \- (Tests)
- Fix registry wildcards path ([#4400](https://github.com/wazuh/wazuh-qa/pull/4400)) \- (Tests)
- Fix warnings in the rids tests([#4151](https://github.com/wazuh/wazuh-qa/pull/4151)) \- (Framework + Tests)

## [4.6.0] - 31/10/2023

### Added

- Add EC2 information for system tests. ([#4536](https://github.com/wazuh/wazuh-qa/pull/4536)) \- (Documentation)
- Add Debian Bookworm VDT IT support. ([#4463](https://github.com/wazuh/wazuh-qa/pull/4463)) \- (Tests)
- Add new test cases for the `discard_regex` functionality of `CloudWatchLogs` and `Inspector` services. ([#4278](https://github.com/wazuh/wazuh-qa/pull/4278)) \- (Tests)
- Add Windows location wildcards tests ([#4263](https://github.com/wazuh/wazuh-qa/pull/4263)) \- (Tests + Framework)
- New 'SCA' test suite and framework. ([#3566](https://github.com/wazuh/wazuh-qa/pull/3566)) \- (Framework + Tests)
- Add integration tests for AWS module. ([#3911](https://github.com/wazuh/wazuh-qa/pull/3911)) \- (Framework + Tests + Documentation)
- Add tests for msu patches with no associated CVE . ([#4009](https://github.com/wazuh/wazuh-qa/pull/4009)) \- (Framework + Tests)
- Add tests with new options to avoid FIM synchronization overlapping. ([#3318](https://github.com/wazuh/wazuh-qa/pull/3318)) \- (Framework + tests)
- Add Logcollector millisecond granularity support test case ([#3910](https://github.com/wazuh/wazuh-qa/pull/3910)) \- (Tests)
- Add Windows System folders FIM monitoring tests ([#3720](https://github.com/wazuh/wazuh-qa/pull/3720)) \- (Tests)
- Add 'test_whodata_policy_changes' tests ([#3627](https://github.com/wazuh/wazuh-qa/pull/3627)) \- (Framework + Tests)
- Add test to check if active-response netsh generates alerts when firewall is disabled. ([#3787](https://github.com/wazuh/wazuh-qa/pull/3787)) \- (Framework + Tests)
- Add new tests for logcollector 'ignore' and 'restrict' options ([#3582](https://github.com/wazuh/wazuh-qa/pull/3582)) \- (Tests)
- Add 'Force reconnect' feature to agent_simulator tool. ([#3111](https://github.com/wazuh/wazuh-qa/pull/3111)) \- (Tools)
- Add new module to support migration tool. ([#3837](https://github.com/wazuh/wazuh-qa/pull/3837))
- Add IT tests FIM registry monitoring using wildcards. ([#4270](https://github.com/wazuh/wazuh-qa/pull/4270)) \- (Framework + Tests)
- Update schema database version ([#4128](https://github.com/wazuh/wazuh-qa/pull/4128)) \- (Tests)
- Update framework known flaws files ([#4380](https://github.com/wazuh/wazuh-qa/pull/4380)) \- (Tests)
- Add tests for Vulnerability Detector: Red Hat 9 support ([#4497](https://github.com/wazuh/wazuh-qa/pull/4497)) \- (Tests)
- Add AlmaLinux VDT IT support ([#4376](https://github.com/wazuh/wazuh-qa/pull/4376)) \- (Tests)
- Add new FIM test to verify checks in configuration ([#4373](https://github.com/wazuh/wazuh-qa/pull/4373)) \- (Tests)

### Changed

- Change expected database version ([#5111](https://github.com/wazuh/wazuh-qa/pull/5111)) \- (Tests)
- `Agentless_cluster` system tests timeout changed in order to reduce EC2 requirements ([#4534](https://github.com/wazuh/wazuh-qa/pull/4534)) \- (Tests)
- Skip `test_authd_ssl_options` cases that use TLS 1.1 causing errors on several OpenSSL versions. ([#4229](https://github.com/wazuh/wazuh-qa/pull/4229)) \- (Tests)
- Update database version ([#4467](https://github.com/wazuh/wazuh-qa/pull/4467)) \- (Tests)
- Remove versionStartIncluding from NVD custom feed ([#4441](https://github.com/wazuh/wazuh-qa/pull/4441)) \- (Tests)
- Updated syscollector wmodules prefix ([#4384](https://github.com/wazuh/wazuh-qa/pull/4384)) \- (Framework)
- Replace embedded python invocations with generic `python3`. ([#4186](https://github.com/wazuh/wazuh-qa/pull/4186)) - (Tests)
- Fix FIM test_large_changes test suite ([#3948](https://github.com/wazuh/wazuh-qa/pull/3948)) \- (Tests)
- Update `get_test_cases_data` function so it handles fim_mode parameter ([#4185](https://github.com/wazuh/wazuh-qa/pull/4185)) \- (Framework)
- Change FIM `regular_file_cud` and `EventChecker` file modification steps ([#4183](https://github.com/wazuh/wazuh-qa/pull/4183)) \- (Framework + Tests)
- Refactor library to change the environment ([#4145](https://github.com/wazuh/wazuh-qa/pull/4145)) \- (Framework)
- Improve the way that environment data is managed ([#4059](https://github.com/wazuh/wazuh-qa/pull/4059)) \- (Framework)
- Update FIM test_ambiguous_confs IT to new framework ([#4121](https://github.com/wazuh/wazuh-qa/pull/4121)) \- (Tests + Framework)
- Update `test_logcollector` invalid configs log level ([#4094](https://github.com/wazuh/wazuh-qa/pull/4094)) \- (Tests)
- Update `test_office365` to support the new tag `API_TYPE` ([#4065](https://github.com/wazuh/wazuh-qa/pull/4065)) \- (Framework + Tests)
- Update `test_wazuh_db` & `test_enrollment` to support new column `status_code` and new value on the enrollment `payload`. ([#4021](https://github.com/wazuh/wazuh-qa/pull/4021)) \- (Tests)
- Update FIM `test_audit` tests to new framework ([#3939](https://github.com/wazuh/wazuh-qa/pull/3939)) \- (Framework + Tests)
- Update FIM test to new FIM DBSync process  ([#2728](https://github.com/wazuh/wazuh-qa/pull/2728)) \- (Framework + Tests)
- Update file_limit and registry_limit tests ([#3280](https://github.com/wazuh/wazuh-qa/pull/3280)) \- (Tests)
- Change expected timestamp for proftpd analysisd test predecoder test case ([#3900](https://github.com/wazuh/wazuh-qa/pull/3900)) \- (Tests)
- Skip test_large_changes test module ([#3783](https://github.com/wazuh/wazuh-qa/pull/3783)) \- (Tests)
- Update report_changes tests ([#3405](https://github.com/wazuh/wazuh-qa/pull/3405)) \- (Tests)
- Update Authd force_insert tests ([#3379](https://github.com/wazuh/wazuh-qa/pull/3379)) \- (Tests)
- Update cluster logs in reliability tests ([#2772](https://github.com/wazuh/wazuh-qa/pull/2772)) \- (Tests)
- Use correct version format in agent_simulator tool ([#3198](https://github.com/wazuh/wazuh-qa/pull/3198)) \- (Tools)
- Upgrade PyYAML to 6.0.1. ([#4326](https://github.com/wazuh/wazuh-qa/pull/4326)) \- (Framework)
- Update schema database version ([#4128](https://github.com/wazuh/wazuh-qa/pull/4128)) \- (Tests)
- Update framework known flaws files ([#4380](https://github.com/wazuh/wazuh-qa/pull/4380)) \- (Tests)

### Fixed

- Fix Integration Test FIM tests skip marks changed ([#4569] (https://github.com/wazuh/wazuh-qa/pull/4569)) \- (Tests)
- Fix invalid AR conf in integration tests ([#4521](https://github.com/wazuh/wazuh-qa/pull/4521)) \- (Tests)
- Fix an error in AR library and test ([#4511](https://github.com/wazuh/wazuh-qa/pull/4511)) \- (Framework + Tests)
- Fix provisioned pytest failure fixed ([#4520](https://github.com/wazuh/wazuh-qa/pull/4520)) \- (Framework)
- Fix FIM framework to validate path in event correctly ([#4390](https://github.com/wazuh/wazuh-qa/pull/4390)) \- (Framework)
- Fix an error related to logs format in reliability test ([#4387](https://github.com/wazuh/wazuh-qa/pull/4387)) \- (Tests)
- Fix boto3 version requirement for legacy OS ([#4150](https://github.com/wazuh/wazuh-qa/pull/4150)) \- (Framework)
- Fix cases yaml of the analysisd windows registry IT ([#4149](https://github.com/wazuh/wazuh-qa/pull/4149)) \- (Tests)
- Fix a bug in on Migration tool's library ([#4106](https://github.com/wazuh/wazuh-qa/pull/4106)) \- (Framework)
- Fix imports and add windows support for test_report_changes_and_diff IT ([#3548](https://github.com/wazuh/wazuh-qa/issues/3548)) \- (Framework + Tests)
- Fix a regex error in the FIM integration tests ([#3061](https://github.com/wazuh/wazuh-qa/issues/3061)) \- (Framework + Tests)
- Fix an error in the cluster performance tests related to CSV parser ([#2999](https://github.com/wazuh/wazuh-qa/pull/2999)) \- (Framework + Tests)
- Fix bug in the framework on migration tool ([#4027](https://github.com/wazuh/wazuh-qa/pull/4027)) \- (Framework)
- Fix test cluster / integrity sync system test and configuration to avoid flaky behavior ([#4406](https://github.com/wazuh/wazuh-qa/pull/4406)) \- (Tests)
- Fix misspelling regex and error in test_cluster_connection ([#4392](https://github.com/wazuh/wazuh-qa/pull/4392)) \- (Tests)
- Fix test validate feed content - Canonical ([#4381](https://github.com/wazuh/wazuh-qa/pull/4381)) \- (Tests)
- Fix flaky test in AR suite (excecd) ([#4360](https://github.com/wazuh/wazuh-qa/pull/4360)) \- (Tests)
- Fix registry wildcards path ([#4357](https://github.com/wazuh/wazuh-qa/pull/4357)) \- (Tests)

## [4.5.4] - 24/10/2023

Wazuh commit: https://github.com/wazuh/wazuh/commit/48870c11207b1f0ba20ae29688d75564bfc04489 \
Release report: https://github.com/wazuh/wazuh/issues/19764

## [4.5.3] - 10/10/2023

Wazuh commit: https://github.com/wazuh/wazuh/commit/388ce54b704d7b6aa2dda1b30258ad1642b26a2d \
Release report: https://github.com/wazuh/wazuh/issues/19446

### Changed

- Update the cluster master logs reliability test to run with python 3.7 [#4445](https://github.com/wazuh/wazuh-qa/pull/4478) \- (Tests)
- Update ITs URL for SUSE OVAL ([#4496](https://github.com/wazuh/wazuh-qa/pull/4496/))

### Fixed

- Fix enrollment system tests ([#4562](https://github.com/wazuh/wazuh-qa/pull/4562/)) \- (Tests)
- Update the request method used to call the login API endpoint. ([#4492](https://github.com/wazuh/wazuh-qa/pull/4492)) \- (Tests)
- Enhancing the handling of authd and remoted simulators in case of restart failures ([#Wazuh-jenkins#3487](https://github.com/wazuh/wazuh-qa/pull/4205)) \- (Tests)
- Fix py dependency version to install for Windows after the change to Python 3.11([#4523](https://github.com/wazuh/wazuh-qa/pull/4523)) \- (Framework)

## [4.5.2] - 06-08-2023

Wazuh commit: https://github.com/wazuh/wazuh/commit/2efea7428ad34bce8ea0bd32d56b5faccad114a6 \
Release report: https://github.com/wazuh/wazuh/issues/18794

### Changed

- Update ITs URL for Debian OVAL ([#4491](https://github.com/wazuh/wazuh-qa/pull/4491)) \- (Tests)
- Syscollector package inventory deltas fix ([#4483](https://github.com/wazuh/wazuh-qa/pull/4483)) \- (Tests)
- Update schema sys_programs table ([#4451](https://github.com/wazuh/wazuh-qa/pull/4451)) \- (Tests)
- Update enrollment logs in system test ([#4442](https://github.com/wazuh/wazuh-qa/pull/4442)) \- (Tests)
- Fix one_manager_agent environment provisioning by packages for system tests ([#4438](https://github.com/wazuh/wazuh-qa/pull/4438)) \- (Framework)
- Update framework known flaws files ([#4379](https://github.com/wazuh/wazuh-qa/pull/4379)) \- (Tests)

### Fixed

- Minor fixes in the `tests_python_flaws.py` scan ([#4439](https://github.com/wazuh/wazuh-qa/pull/4439)) \- (Tests)

## [4.5.1] - 24-08-2023

Wazuh commit: https://github.com/wazuh/wazuh/commit/731cdf39a430d2fb6fa02f3721624e07f887b02f
Release report: https://github.com/wazuh/wazuh/issues/18475

### Added

- Add an integration test to check the wazuh-analysisd's decoder parser ([#4286](https://github.com/wazuh/wazuh-qa/pull/4286)) \- (Tests)

### Changed

- Update python integration test dependencies in the README ([#4427](https://github.com/wazuh/wazuh-qa/pull/4427)) \- (Documentation)
- Update vulnerability detector IT outdated URLs ([#4428](https://github.com/wazuh/wazuh-qa/pull/4428)) \- (Tests)

## [4.5.0] - 11-08-2023

Wazuh commit: https://github.com/wazuh/wazuh/commit/f6aba151d08ef065dfc1bdc9b8885c3d4f618fca
Release report: https://github.com/wazuh/wazuh/issues/18235

### Changed

- Delete `update_from_year` from system and E2E tests configuration ([#4372](https://github.com/wazuh/wazuh-qa/pull/4372)) \- (Tests)
- Upgrade PyYAML to 6.0.1. ([#4326](https://github.com/wazuh/wazuh-qa/pull/4326)) \- (Framework)
- Change Vulnerability Detector ITs to support the development of the NVD 2.0 refactor. ([#4327](https://github.com/wazuh/wazuh-qa/pull/4327)) \- (Tests)

## [4.4.5] - 10-07-2023

Wazuh commit: https://github.com/wazuh/wazuh/commit/8d17d2c9c11bc10be9a31c83bc7c17dfbac0d2a0 \
Release report: https://github.com/wazuh/wazuh/issues/17844

## [4.4.4] - 13-06-2023

Wazuh commit: https://github.com/wazuh/wazuh/commit/32b9b4684efb7c21ce71f80d845096549a5b4ed5  \
Release report: https://github.com/wazuh/wazuh/issues/17520

### Added

- Change test_python_flaws.py to accept branch or commit in the same argument. ([#4209](https://github.com/wazuh/wazuh-qa/pull/4209)) \- (Tests)
- Fix test_dependencies.py for the changes in the feature. ([#4210](https://github.com/wazuh/wazuh-qa/pull/4210)) \- (Tests)

### Fixed

- Fix syscollector tests failure (get_configuration fixture has different scope) ([#4154](https://github.com/wazuh/wazuh-qa/pull/4154)) \- (Framework + Tests)

## [4.4.3] - 25-06-2023

Wazuh commit: https://github.com/wazuh/wazuh/commit/f7080df56081adaeaad94529522233e2f0bbd577 \
Release report: https://github.com/wazuh/wazuh/issues/17198

### Fixed

- Fix missing comma in setup.py. ([#4180](https://github.com/wazuh/wazuh-qa/pull/4180)) (Framework)
- Changed the last uses of 4.4.2 in setup.py and schema.yaml. ([#4172](https://github.com/wazuh/wazuh-qa/pull/4172)) \- (Framework)

## [4.4.2] - 18-05-2023

Wazuh commit: https://github.com/wazuh/wazuh/commit/b2901d5086e7a073d89f4f72827e070ce3abd8e8 \
Release report: https://github.com/wazuh/wazuh/issues/17004

### Added

- Add package support for system tests ([#3965](https://github.com/wazuh/wazuh-qa/pull/3966)) \- (Framework)
- Add test to check the Syscollector configuration. ([#3584](https://github.com/wazuh/wazuh-qa/pull/3584)) \- (Framework + Tests)
- Add system tests for groups deletion ([#4057](https://github.com/wazuh/wazuh-qa/pull/4057)) \- (Tests)

### Changed

- Change integratord test to use slack instead of virustotal ([#3540](https://github.com/wazuh/wazuh-qa/pull/3540)) \- (Framework + Tests)

### Fixed

- Stabilize multiple wday tests (GCloud integration) ([#4176](https://github.com/wazuh/wazuh-qa/pull/4176)) \- (Tests)
- Remove old XFail marker (API suite) ([#4177](https://github.com/wazuh/wazuh-qa/pull/4177)) \- (Tests)
- Mark VD download feeds test as xfail ([#4197](https://github.com/wazuh/wazuh-qa/pull/4197)) \- (Tests)
- Skip test_age_datetime_changed ([#4182](https://github.com/wazuh/wazuh-qa/pull/4182)) \- (Tests)
- Limit urllib3 major required version ([#4162](https://github.com/wazuh/wazuh-qa/pull/4162)) \- (Framework)
- Fix daemons_handler fixture (fix GCP IT) ([#4134](https://github.com/wazuh/wazuh-qa/pull/4134)) \- (Tests)
- Fix wazuhdb IT. ([#3584](https://github.com/wazuh/wazuh-qa/pull/3584)) \- (Framework + Tests)
- Fix agentd IT for python3.10 AMI ([#3973](https://github.com/wazuh/wazuh-qa/pull/3973)) \- (Tests)
- Fix unstable system tests ([#4080](https://github.com/wazuh/wazuh-qa/pull/4080)) \- (Tests)

### Changed

- Modify authd ITs test_authd_valid_name_ip to avoid flackyness. ([#4164](https://github.com/wazuh/wazuh-qa/pull/4164)) \- (Tests)

## [4.4.1] - 12-04-2023

Wazuh commit: https://github.com/wazuh/wazuh/commit/63a0580562007c4ba9c117f4a232ce90160481ff \
Release report: https://github.com/wazuh/wazuh/issues/16620

## [4.4.0] - 28-03-2023

Wazuh commit: https://github.com/wazuh/wazuh/commit/2477e9fa50bc1424e834ac8401ce2450a5978e75 \
Release report: https://github.com/wazuh/wazuh/issues/15504

### Added

- Add new integration test for `authd` to validate error when `authd.pass` is empty ([#3721](https://github.com/wazuh/wazuh-qa/pull/3721)) \- (Framework + Tests)
- Add new test to check missing fields in `cpe_helper.json` file ([#3766](https://github.com/wazuh/wazuh-qa/pull/3766)) \- (Framework + Tests)
- Add multigroups tests cases for `test_assign_groups_guess` ([#3979](https://github.com/wazuh/wazuh-qa/pull/3979)) \- (Tests)
- Add new group_hash case and update the `without condition` case output in `wazuh_db/sync_agent_groups_get` ([#3959](https://github.com/wazuh/wazuh-qa/pull/3959)) \- (Tests)
- Add markers for each system test environment ([#3961](https://github.com/wazuh/wazuh-qa/pull/3961)) \- (Framework + Tests)
- Adapt binary performance module to wazuh-cluster script renaming ([#3944](https://github.com/wazuh/wazuh-qa/pull/3944)) \- (Framework)
- Add an option to store logs in system tests ([#2445](https://github.com/wazuh/wazuh-qa/pull/2445)) \- (Framework + Tests)
- Add new test to check cpe_helper.json file ([#3731](https://github.com/wazuh/wazuh-qa/pull/3731))
- Add integration test to check statistics format ([#3813](https://github.com/wazuh/wazuh-qa/pull/3813)) \- (Framework + Tests)
- Add new test to check vulnerable packages with triaged null([#3587](https://github.com/wazuh/wazuh-qa/pull/3587)) \- (Framework + Tests)
- Add new tests analysid handling of invalid/empty rule signature IDs ([#3649](https://github.com/wazuh/wazuh-qa/pull/3649)) \- (Framework + Tests)
- Add integration test to check agent database version ([#3768](https://github.com/wazuh/wazuh-qa/pull/3768)) \- (Tests)
- Add new test to check if syslog message are parsed correctrly in the `archives.json` file ([#3609](https://github.com/wazuh/wazuh-qa/pull/3609)) \- (Framework + Tests)
- Add new logging tests for analysisd EPS limitation ([#3509](https://github.com/wazuh/wazuh-qa/pull/3509)) \- (Framework + Tests)
- New testing suite for checking analysisd EPS limitation ([#2947](https://github.com/wazuh/wazuh-qa/pull/3181)) \- (Framework + Tests)
- Add stress results comparator tool ([#3478](https://github.com/wazuh/wazuh-qa/pull/3478)) \- (Tools)
- Add E2E tests for demo cases ([#3293](https://github.com/wazuh/wazuh-qa/pull/3293)) \- (Framework + Tests)
- Add configuration files for Jenkins automation of system/E2E tests ([#3221](https://github.com/wazuh/wazuh-qa/pull/3221)) \- (Framework)
- New vulnerability Detector integration tests for Ubuntu 22.04 ([#2957](https://github.com/wazuh/wazuh-qa/pull/2957)) \- (Framework + Tests)
- New vulnerability Detector integration tests for Amazon Linux 2022 ([#2955](https://github.com/wazuh/wazuh-qa/pull/2955)) \- (Framework + Tests)
- New vulnerability detector tests for SUSE Linux Enterpise Support ([#2945](https://github.com/wazuh/wazuh-qa/pull/2945)) \- (Framework + Tests)
- New tests for checking API log formats ([#2635](https://github.com/wazuh/wazuh-qa/pull/2635)) \- (Framework + Tests)
- New tests for the migration of agent-group files ([#2815](https://github.com/wazuh/wazuh-qa/pull/2815)) \- (Framework + Tests)
- Add `qa-docs` `v0.1` ([#2649](https://github.com/wazuh/wazuh-qa/pull/2649)) \- (Framework + Tools + Documentation)
- Add test fim with file currently open ([#2300](https://github.com/wazuh/wazuh-qa/pull/2300)) \- (Framework + Tests)
- Test manager sends AR log format as expected ([#2347](https://github.com/wazuh/wazuh-qa/pull/2347)) \- (Framework + Tests)
- Syscollector deltas IT ([#2146](https://github.com/wazuh/wazuh-qa/pull/2146)) \- (Framework + Tests)
- CVEs alerts inventory for Vulnerability Detector - VDT and WDB Integration Tests implementation ([#1243](https://github.com/wazuh/wazuh-qa/pull/1243)) \- (Framework + Tests)
- Analysisd - add new test to check the pre-decoding stage of analysisd ([#2406](https://github.com/wazuh/wazuh-qa/pull/2406)) \- (Tests)
- Add test to check if files can be accessed while FIM has them opened ([#705](https://github.com/wazuh/wazuh-qa/pull/705)) \- (Framework + Tests)
- Analysisd - add a new test to check analysisd socket properties ([#2405](https://github.com/wazuh/wazuh-qa/pull/2405)) \- (Framework + Tests)
- Add system test to check synchronization between agent and manager when one of this was stopped. ([#2536](https://github.com/wazuh/wazuh-qa/pull/2536)) \- (Tests)
- API - Test the format of the logs (JSON logs support) ([#2635](https://github.com/wazuh/wazuh-qa/pull/2635/)) \- (Tests)
- Add a test to check the multigroups shared file content. ([#2746](https://github.com/wazuh/wazuh-qa/pull/2746)) \- (Framework + Tests)
- Add wpk test documentation ([#2409](https://github.com/wazuh/wazuh-qa/pull/2409)) \- (Documentation)

### Changed

- Improve `test_agent_groups_new_cluster_node` ([#3971](https://github.com/wazuh/wazuh-qa/pull/3971)) \- (Tests)
- Improve `test_assign_groups_guess` ([#3901](https://github.com/wazuh/wazuh-qa/pull/3901)) \- (Tests)
- Update `test_cluster_worker_logs_order` test ([#3896](https://github.com/wazuh/wazuh-qa/pull/3896)) \- (Tests)
- Increase NVE download feed test timeout([#3769](https://github.com/wazuh/wazuh-qa/pull/3769)) \- (Tests)
- Adapt wazuhdb integration tests for auto-vacuum ([#3613](https://github.com/wazuh/wazuh-qa/issues/3613)) \- (Tests)
- Update logcollector format test due to audit changes ([#3641](https://github.com/wazuh/wazuh-qa/pull/3641)) \- (Framework)
- Refactor `test_basic_usage_realtime_unsupported` FIM test to avoid using time travel ([#3623](https://github.com/wazuh/wazuh-qa/pull/3623)) \- (Tests)
- Add `monitord.rotate_log` to `local_internal_options` file for `test_macos_format_query` ([#3602](https://github.com/wazuh/wazuh-qa/pull/3602)) \- (Tests)
- Adapt analysisd integration tests for EPS ([#3559](https://github.com/wazuh/wazuh-qa/issues/3559)) \- (Tests)
- Improve `test_remove_audit` FIM test to retry install and remove command ([#3562](https://github.com/wazuh/wazuh-qa/pull/3562)) \- (Tests)
- Update pattern and expected condition for multi_groups tests ([#3565](https://github.com/wazuh/wazuh-qa/pull/3565)) \- (Tests)
- Skip unstable integration tests for gcloud ([#3531](https://github.com/wazuh/wazuh-qa/pull/3531)) \- (Tests)
- Skip unstable integration test for agentd ([#3538](https://github.com/wazuh/wazuh-qa/pull/3538))
- Update wazuhdb_getconfig and EPS limit integration tests ([#3146](https://github.com/wazuh/wazuh-qa/pull/3146)) \- (Tests)
- Refactor: logcollector `test_only_future_events` according to new standard. ([3484](https://github.com/wazuh/wazuh-qa/pull/3484)) \- (Framework + Tests)
- Update python packages scan test to use a file with known vulnerabilities to be skipped ([#3473](https://github.com/wazuh/wazuh-qa/pull/3473)) \- (Framework + Tests)
- Change required version of urllib3 and requests dependencies ([#3315](https://github.com/wazuh/wazuh-qa/pull/3315)) \- (Framework)
- Skip flaky Logcollector tests ([#3218](https://github.com/wazuh/wazuh-qa/pull/3217)) \- (Tests)
- Change how 'service_control' collects clusterd and apid pids ([#3140](https://github.com/wazuh/wazuh-qa/pull/3140)) \- (Framework)
- Change scan test module fixtures to allow use commit instead of branches ([#3134](https://github.com/wazuh/wazuh-qa/issues/3134)) \- (Tests)
- Update syscollector deltas integration tests ([#2921](https://github.com/wazuh/wazuh-qa/pull/2921)) \- (Tests)
- Update deprecated WDB commands ([#2966](https://github.com/wazuh/wazuh-qa/pull/2966)) \- (Tests)
- Move the 'get_datetime_diff' function to 'wazuh-testing' utils module ([#2782](https://github.com/wazuh/wazuh-qa/pull/2782)) \- (Framework + Tests)
- Change method from GET to POST in API login requests ([#2810](https://github.com/wazuh/wazuh-qa/pull/2810)) \- (Framework + Tests)
- Update failed test_basic_configuration_log_format ([#2924](https://github.com/wazuh/wazuh-qa/pull/2650)) \- (Framework + Tests)
- Refactor VDT integration tests: feeds and scan types ([#2650](https://github.com/wazuh/wazuh-qa/pull/2650)) \- (Framework + Tests)
- Refactor: FIM `test_synchronization` according to new standard. Phase 1. ([#2358](https://github.com/wazuh/wazuh-qa/pull/2358)) \- (Framework + Tests)
- Refactor: FIM `test_registry_file_limit` and `test_registry_report_changes`. ([#2478](https://github.com/wazuh/wazuh-qa/pull/2478)) \- (Framework + Tests)
- Refactor: FIM `test_files/test_file_limit` and updated imports to new standard. ([#2501](https://github.com/wazuh/wazuh-qa/pull/2501)) \- (Framework + Tests)
- Adapt ITs related to syscollector deltas ([#2146](https://github.com/wazuh/wazuh-qa/pull/2146)) \- (Framework + Tests)
- Migrate test_age, test_command_monitoring, and test_keep_running of test_logcollector documentation to qa-docs ([#2162](https://github.com/wazuh/wazuh-qa/pull/2162)) \- (Documentation)
- Migrate test_configuration (1/2) of test_logcollector documentation to qa-docs ([#2163](https://github.com/wazuh/wazuh-qa/pull/2163)) \- (Documentation)
- Migrate test_configuration (2/2) of test_logcollector documentation to qa-docs ([#2165](https://github.com/wazuh/wazuh-qa/pull/2165)) \- (Documentation)
- Migrate test_macos of test_logcollector documentation to qa-docs ([#2175](https://github.com/wazuh/wazuh-qa/pull/2175)) \- (Documentation)
- Migrate several test groups of test_logcollector documentation to qa-docs ([#2180](https://github.com/wazuh/wazuh-qa/pull/2180)) \- (Documentation)
- Migrate test_remoted documentation to schema 2.0 ([#2426](https://github.com/wazuh/wazuh-qa/pull/2426)) \- (Documentation)
- Replace callback_generator function to generate_monitoring_callback ([#2535](https://github.com/wazuh/wazuh-qa/pull/2535)) \- (Framework + Tests)
- Analysisd: Reduce execution time of tests with tier 0 ([#2546](https://github.com/wazuh/wazuh-qa/pull/2546)) \- (Tests)
- Adapt logtest ITs given the rules skipping ([#2200](https://github.com/wazuh/wazuh-qa/pull/2200)) \- (Tests)
- Updated the Authd response when a multigroup is too long ([#3746](https://github.com/wazuh/wazuh-qa/pull/3746)) \- (Tests)
- Refactor ITs related to syscollector deltas alerts ([#3579](https://github.com/wazuh/wazuh-qa/pull/3579)) \- (Tests)

### Fixed

- Fix `test_assign_agent_group_with_enrollment` ([#3956](https://github.com/wazuh/wazuh-qa/pull/3956)) \- (Tests)
- Fix `test_file_limit_delete_full` module ([#3990](https://github.com/wazuh/wazuh-qa/pull/3990)) \- (Tests)
- Fix test_agent_groups system test ([#3955](https://github.com/wazuh/wazuh-qa/pull/3964)) \- (Tests)
- Fix Solaris agent provision schema ([#3750](https://github.com/wazuh/wazuh-qa/issues/3744)) \- (Framework)
- Fix wazuh-db integration tests for agent-groups ([#3926](https://github.com/wazuh/wazuh-qa/pull/3926)) \- (Tests + Framework)
- Fix `test_set_agent_groups` ([#3920](https://github.com/wazuh/wazuh-qa/pull/3920)) \- (Tests)
- Fix test_sync_agent_groups_get, replace hardcoded hash to a dinamically calculated one ([#3895](https://github.com/wazuh/wazuh-qa/pull/3895)) \- (Framework + Tests)
- Fix `test_agent_groups` ([#3889](https://github.com/wazuh/wazuh-qa/pull/3889)) \- (Tests + Framework)
- Fix test_db_backup for Ubuntu OS ([#3802](https://github.com/wazuh/wazuh-qa/pull/3802)) \- (Tests)
- Fix Yara and VirusTotal E2E basic usage tests ([#3660](https://github.com/wazuh/wazuh-qa/pull/3660)) \- (Tests)
- Fix commit option of the scan module for master case ([#3157](https://github.com/wazuh/wazuh-qa/pull/3157)) \- (Tests)
- Fix Vulnerability Detector IT: test_validate_feed_content yaml cases had wrong extension. ([#3299](https://github.com/wazuh/wazuh-qa/pull/3299)) \- (Tests)
- Fix Analysisd IT: test_syscollector_events failure on wait_for_analysisd_startup. ([#3110](https://github.com/wazuh/wazuh-qa/pull/3110)) \- (Tests)
- Fix GCloud IT: test_max_messages error not received expected messages - ([#3083](https://github.com/wazuh/wazuh-qa/pull/3083)) \- (Tests)
- Fix Solaris and Macos FIM integration tests failures ([#2976](https://github.com/wazuh/wazuh-qa/pull/2976)) \- (Framework + Tests)
- Fix the unstable FIM tests that need refactoring ([#2458](https://github.com/wazuh/wazuh-qa/pull/2458)) \- (Framework + Tests)
- Fix version validation in qa-ctl config generator ([#2454](https://github.com/wazuh/wazuh-qa/pull/2454)) \- (Framework)
- Fix invalid reference for test_api_endpoints_performance.py xfail items ([#3378](https://github.com/wazuh/wazuh-qa/pull/3378)) \- (Tests)
- Fix undeclared API token variable in multigroups system tests ([#3674](https://github.com/wazuh/wazuh-qa/pull/3674)) \- (Framework + Tests)
- Fix error in requirements.txt ([#3689](https://github.com/wazuh/wazuh-qa/pull/3689)) \- (Framework)
- Fix sleep time in `test_agent_default_group_added`. ([#3692](https://github.com/wazuh/wazuh-qa/pull/3692)) \- (Tests)
- Fix syscollector deltas integration tests. ([#3695](https://github.com/wazuh/wazuh-qa/pull/3695)) \- (Tests)
- Fix test_response_postprocessing: duplicated slash in API endpoints ([#4048](https://github.com/wazuh/wazuh-qa/pull/4048)) \- (Tests)

### Removed

- Remove all FIM Integration skipped tests ([#2927](https://github.com/wazuh/wazuh-qa/issues/2927)) \- (Framework + Tests)
- VDT ITs: Remove Debian Stretch test support. ([#3172](https://github.com/wazuh/wazuh-qa/pull/3172)) \- (Tests)

## [4.3.11] - 20-04-2023

Wazuh commit: https://github.com/wazuh/wazuh/commit/776fda906581a1e4ee170c3e7e73a58d69e41f95 \
Release report: https://github.com/wazuh/wazuh/issues/16758

## [4.3.10] - 16-11-2022

Wazuh commit: https://github.com/wazuh/wazuh/commit/89530f11c9e592cd2e551432209b0080f08ff8e5 \
Release report: https://github.com/wazuh/wazuh/issues/15372

## [4.3.9] - 13-10-2022

Wazuh commit: https://github.com/wazuh/wazuh-qa/commit/8af0a5083bd69765f4d7878df9d3b785bb239723 \
Release report: https://github.com/wazuh/wazuh/issues/15090

### Added

- Add a test to check the analysisd socket properties ([#3365](https://github.com/wazuh/wazuh-qa/pull/3365))

## [4.3.8] - 19-09-2022

Wazuh commit: https://github.com/wazuh/wazuh/commit/88bf15d2cbb2040e197e34a94dda0f71f607afad \
Release report: https://github.com/wazuh/wazuh/issues/14827

### Changed

- Update wazuh-logtest messages for integration tests \- (Tests)

## [4.3.7] - 24-08-2022

Wazuh commit: https://github.com/wazuh/wazuh/commit/e2b514bef3d148acd4bcae1a1c7fa8783b82ca3a \
Release report: https://github.com/wazuh/wazuh/issues/14562

### Added
- Added IT test to verify Active Response works with overwritten rules. ([#2984](https://github.com/wazuh/wazuh-qa/pull/2984)) \- (Framework + Tests)
- Add Integratord IT - new test_integratord suite ([#3125](https://github.com/wazuh/wazuh-qa/pull/3125)) \- (Framework + Tests)
- Add system test to check synchronization status in the cluster ([#3180](https://github.com/wazuh/wazuh-qa/pull/3180)) \- (Framework + Tests)
- Add system test to check big files synchronization in the cluster ([#3202](https://github.com/wazuh/wazuh-qa/pull/3202)) \- (Framework + Tests)

### Changed

- Increase framework version of jq and pytest in the requirements file to support python3.10 ([#3107](https://github.com/wazuh/wazuh-qa/pull/3108)) \- (Framework)

## [4.3.6] - 20-07-2022

Wazuh commit: https://github.com/wazuh/wazuh/commit/be15851b8ead7512d9cd4ef1ee18b3b953173211 \
Release report: https://github.com/wazuh/wazuh/issues/14188

### Added

- Add Remoted IT - test_multi_groups ([#3060](https://github.com/wazuh/wazuh-qa/pull/3060)) \- (Framework + Tests)

### Fixed

- Fix GCloud IT - test_max_messages error ([#3006](https://github.com/wazuh/wazuh-qa/pull/3006)) \- (Framework + Tests)
- Fix Remoted IT - test_agent_communication ([#3088](https://github.com/wazuh/wazuh-qa/pull/3088)) \- (Framework)


## [4.3.5] - 29-06-2022

Wazuh commit: https://github.com/wazuh/wazuh/commit/2a2b88bfb2ea30903728372471b33540a3b3d976 \
Release report: https://github.com/wazuh/wazuh/issues/13966

### Fixed

- Fix Solaris and Macos FIM integration failures ([#2977](https://github.com/wazuh/wazuh-qa/pull/2977)) \- (Framework + Tests)


## [4.3.4] - 09-06-2022

Wazuh commit: https://github.com/wazuh/wazuh/commit/ccbc9490bc38718717233c50e3d6daeff102e388 \
Release report: https://github.com/wazuh/wazuh/issues/13669


## [4.3.3] - 01-06-2022

Wazuh commit: https://github.com/wazuh/wazuh/commit/ccbc9490bc38718717233c50e3d6daeff102e388 \
Release report: -


## [4.3.2] - 30-05-2022

Wazuh commit: https://github.com/wazuh/wazuh/commit/5b3d501f5a10c5134b53771f13c48dc94c54beb2 \
Release report: https://github.com/wazuh/wazuh/issues/13629


## [4.3.1] - 18-05-2022

Wazuh commit: https://github.com/wazuh/wazuh/commit/8ee2a5646a12d22bf662b2f59a19c12b4b8d0a4e \
Release report: https://github.com/wazuh/wazuh/issues/13448


## [4.3.0] - 05-05-2022

Wazuh commit: https://github.com/wazuh/wazuh/commit/5bae1c1830dbf11acc8a06e01f7a5a134b767760 \
Release report: https://github.com/wazuh/wazuh/issues/13321

### Added

- Add specific version of libcst to install in python lower than 3.7. ([#2459](https://github.com/wazuh/wazuh-qa/pull/2459))
- Add system test to check synchronization between agent and manager. ([#2443](https://github.com/wazuh/wazuh-qa/pull/2443))
- Make `simulate-api-load` CLI run tasks simultaneously. ([#2392](https://github.com/wazuh/wazuh-qa/pull/2392))
- Add `qa-ctl` `v0.3`. ([#2307](https://github.com/wazuh/wazuh-qa/pull/2307))
- Add `qa-ctl` `v0.2`. ([#2299](https://github.com/wazuh/wazuh-qa/pull/2299))
- Improve the `agent_files_deletion` test . ([#2296](https://github.com/wazuh/wazuh-qa/pull/2296))
- Add scripts to add agents to client.keys, create agent-groups and unsynchronize agents. ([#2295](https://github.com/wazuh/wazuh-qa/pull/2295))
- Add cluster performance test. ([#2130](https://github.com/wazuh/wazuh-qa/pull/2130))
- IT Wazuh-logtest: Ruleset reloading at runtime. ([#2077](https://github.com/wazuh/wazuh-qa/pull/2077))
- Add script to parse and obtain stats from cluster CSVs. ([#2032](https://github.com/wazuh/wazuh-qa/pull/2032))
- Add `qa-ctl` tool v0.1. ([#1895](https://github.com/wazuh/wazuh-qa/pull/1895))
- Enable WPK tests for macOS agents. ([#1853](https://github.com/wazuh/wazuh-qa/pull/1853))
- Create local_internal_options configuration handler fixture. ([#1835](https://github.com/wazuh/wazuh-qa/pull/1835))
- Create file monitoring fixture handler. ([#1833](https://github.com/wazuh/wazuh-qa/pull/1833))
- Create daemon handler fixture for integration test. ([#1826](https://github.com/wazuh/wazuh-qa/pull/1826))
- Add test to check new possible flaws in wodles, framework and API code. ([#1659](https://github.com/wazuh/wazuh-qa/pull/1659))
- Add test to scan all python packages. ([#1652](https://github.com/wazuh/wazuh-qa/pull/1652))
- ITs for logtest verbose mode added. ([#1587](https://github.com/wazuh/wazuh-qa/pull/1587))
- Integration and system tests to ensure removed agent files are deleted. ([#1527](https://github.com/wazuh/wazuh-qa/pull/1527))
- Add wdb checksum range test case. ([#1502](https://github.com/wazuh/wazuh-qa/pull/1502))
- Add integration tests for max_upload_size API option. ([#1494](https://github.com/wazuh/wazuh-qa/pull/1494))
- Add support for Amazon Linux in vulnerability detector. ([#1473](https://github.com/wazuh/wazuh-qa/pull/1473))
- Add tests for invalid config of github and office365 modules. ([#1460](https://github.com/wazuh/wazuh-qa/pull/1460))
- Add test to check the behavior of test_max_fd_win_rt option.. ([#1387](https://github.com/wazuh/wazuh-qa/pull/1387))
- Add FIM Windows 4659 events tests. ([#648](https://github.com/wazuh/wazuh-qa/pull/648))

### Changed

- Migrate `test_rids` documentation to `qa-docs`. ([#2422](https://github.com/wazuh/wazuh-qa/pull/2422))
- Google Cloud. IT Tests: Fixing and rework for 4.3.0-RC2. ([#2420](https://github.com/wazuh/wazuh-qa/pull/2420))
- Refactor: FIM `test_report_changes` according to new standard.  Phase 1. ([#2417](https://github.com/wazuh/wazuh-qa/pull/2417))
- Fix `wazuh-metrics` CLI bug when child processes restart. ([#2416](https://github.com/wazuh/wazuh-qa/pull/2416))
- IT Solaris Jenkins: Fix requirements. ([#2415](https://github.com/wazuh/wazuh-qa/pull/2415))
- Fix the `agent_info_sync` test according to new changes. ([#2411](https://github.com/wazuh/wazuh-qa/pull/2411))
- Migrate test_cpe_indexing documentation to qa-docs. ([#2407](https://github.com/wazuh/wazuh-qa/pull/2407))
- WazuhDB IT: Fix for 4.3. ([#2400](https://github.com/wazuh/wazuh-qa/pull/2400))
- Migrate test_scan_results documentation to qa-docs. ([#2398](https://github.com/wazuh/wazuh-qa/pull/2398))
- Migrate test_general_setting documentation to qa-docs. ([#2387](https://github.com/wazuh/wazuh-qa/pull/2387))
- Migrate test_providers documentation to qa-docs. ([#2377](https://github.com/wazuh/wazuh-qa/pull/2377))
- Update API configuration integration tests. ([#2370](https://github.com/wazuh/wazuh-qa/pull/2370))
- Refactor FIM `test_synchronization` according to new standard (1). ([#2358](https://github.com/wazuh/wazuh-qa/pull/2358))
- Migrate test_feeds documentation to qa-docs. ([#2357](https://github.com/wazuh/wazuh-qa/pull/2357))
- Fix autoconfigure `test_add_old_resource`. ([#2356](https://github.com/wazuh/wazuh-qa/pull/2356))
- Migrate test_wazuh_db documentation to qa-docs. ([#2346](https://github.com/wazuh/wazuh-qa/pull/2346))
- Adapt `wazuh-metrics` and `data-visualizer` CLIs to handle multiprocessing. ([#2278](https://github.com/wazuh/wazuh-qa/pull/2278))
- Change `time_to_sync`  variable. ([#2275](https://github.com/wazuh/wazuh-qa/pull/2275))
- Bump pytest-html dependency. ([#2205](https://github.com/wazuh/wazuh-qa/pull/2205))
- Update remoted CSV headers in visualization tool. ([#2202](https://github.com/wazuh/wazuh-qa/pull/2202))
- Migrate `test_rootcheck` documentation to qa-docs. ([#2194](https://github.com/wazuh/wazuh-qa/pull/2194))
- Migrate `test_logtest` documentation to `qa-docs`. ([#2191](https://github.com/wazuh/wazuh-qa/pull/2191))
- Migrate test_office365 documentation to `qa-docs`. ([#2181](https://github.com/wazuh/wazuh-qa/pull/2181))
- fix: Change logtest custom rules ids. ([#2177](https://github.com/wazuh/wazuh-qa/pull/2177))
- Authd replacement configurations QA. ([#2171](https://github.com/wazuh/wazuh-qa/pull/2171))
- Migrate `test_github` documentation to `qa-docs`. ([#2144](https://github.com/wazuh/wazuh-qa/pull/2144))
- Migrate `test_glcoud` documentation to `qa-docs`. ([#2141](https://github.com/wazuh/wazuh-qa/pull/2141))
- Merge 4.2 into master branch . ([#2132](https://github.com/wazuh/wazuh-qa/pull/2132))
- Migrate `test_auth` documentation to `qa-docs`. ([#2129](https://github.com/wazuh/wazuh-qa/pull/2129))
- Migrate `test_registry_restrict` and `test_registry_tags` of `test_fim/test_registry`, and `test_fim/test_synchronization` documentation to `qa-docs`. ([#2128](https://github.com/wazuh/wazuh-qa/pull/2128))
- Migrate `test_registry_report_changes` of `test_fim/test_registry` documentation to `qa-docs`. ([#2127](https://github.com/wazuh/wazuh-qa/pull/2127))
- Migrate `test_registry_file_limit`, `test_registry_multiple_registries`, and `test_registry_recursion_level` of `test_fim/test_registry` documentation to `qa-docs`. ([#2126](https://github.com/wazuh/wazuh-qa/pull/2126))
- Migrate `test_registry_checks`, `test_registry_ignore`, and `test_registry_nodiff` of `test_fim/test_registry` documentation to `qa-docs`. ([#2125](https://github.com/wazuh/wazuh-qa/pull/2125))
- Migrate `test_registry_basic_usage` of `test_fim/test_registry` documentation to `qa-docs`. ([#2124](https://github.com/wazuh/wazuh-qa/pull/2124))
- Migrate `test_registry_ambiguous_confs` of `test_fim/test_registry` documentation to `qa-docs`. ([#2123](https://github.com/wazuh/wazuh-qa/pull/2123))
- Migrate `test_tags`, `test_timezone_changes`, `test_wildcards_complex`, and `test_windows_audit_interval` of `test_fim/test_files` documentation to `qa-docs`. ([#2122](https://github.com/wazuh/wazuh-qa/pull/2122))
- Migrate `test_scan`, `test_skip`, and `test_stats_integrity_sync` of `test_fim/test_files` documentation to `qa-docs`. ([#2121](https://github.com/wazuh/wazuh-qa/pull/2121))
- Migrate `test_fim/test_files/test_report_changes` documentation to `qa-docs`. ([#2120](https://github.com/wazuh/wazuh-qa/pull/2120))
- Migrate `test_process_priority`, `test_recursion_level`, and `test_restrict` of `test_fim/test_files` documentation to `qa-docs`. ([#2118](https://github.com/wazuh/wazuh-qa/pull/2118))
- Migrate `test_multiple_dirs`, `test_nodiff`, and `test_prefilter_cmd` of `test_fim/test_files` documentation to `qa-docs`. ([#2117](https://github.com/wazuh/wazuh-qa/pull/2117))
- Migrate `test_max_eps`, `test_max_files_per_second`, and `test_moving_files` of `test_fim/test_files` documentation to `qa-docs`. ([#2115](https://github.com/wazuh/wazuh-qa/pull/2115))
- Migrate `test_ignore`, `test_inotify`, and `test_invalid` of `test_fim/test_files` documentation to `qa-docs`. ([#2114](https://github.com/wazuh/wazuh-qa/pull/2114))
- Migrate `test_fim/test_files/test_follow_symbolic_link` documentation to `qa-docs`. ([#2112](https://github.com/wazuh/wazuh-qa/pull/2112))
- Migrate `test_env_variables` and `test_file_limit` of `test_fim/test_files` documentation to `qa-docs`. ([#2111](https://github.com/wazuh/wazuh-qa/pull/2111))
- Migrate `test_benchmark` and `test_checks` of `test_fim/test_files` documentation to `qa-docs`. ([#2110](https://github.com/wazuh/wazuh-qa/pull/2110))
- Migrate `test_basic_usage` of `test_fim/test_files` documentation to `qa-docs`. ([#2109](https://github.com/wazuh/wazuh-qa/pull/2109))
- Migrate `test_ambiguous_confs` and `test_audit` of `test_fim/test_files` documentation to qa-docs. ([#2108](https://github.com/wazuh/wazuh-qa/pull/2108))
- Migrate `test_api` documentation to `qa-docs`. ([#2107](https://github.com/wazuh/wazuh-qa/pull/2107))
- Migrate `test_analysisd` documentation to `qa-docs`. ([#2047](https://github.com/wazuh/wazuh-qa/pull/2047))
- Migrate `test_agentd` documentation to `qa-docs`. ([#2006](https://github.com/wazuh/wazuh-qa/pull/2006))
- Migrate `test_active_response` documentation to `qa-docs`. ([#1960](https://github.com/wazuh/wazuh-qa/pull/1960))
- Fix requirements in master. ([#2063](https://github.com/wazuh/wazuh-qa/pull/2063))
- Update system tests for agent key polling. ([#2119](https://github.com/wazuh/wazuh-qa/pull/2119))
- macOS logcollector - Fixes and new tests. ([#2043](https://github.com/wazuh/wazuh-qa/pull/2043))
- Update API performance tests. ([#1881](https://github.com/wazuh/wazuh-qa/pull/1881))
- Integrate qa-docs into wazuh-qa framework. ([#1854](https://github.com/wazuh/wazuh-qa/pull/1854))
- Update user used by `Kibana` in the cluster performance tests. ([#1822](https://github.com/wazuh/wazuh-qa/pull/1822))
- Fix cached dependencies, typos and debian repos. ([#1732](https://github.com/wazuh/wazuh-qa/pull/1732))
- Adapt the JSON event schema to parse WIN perms in JSON. ([#1541](https://github.com/wazuh/wazuh-qa/pull/1541))
- Update API performance tests. ([#1519](https://github.com/wazuh/wazuh-qa/pull/1519))
- Rework of simulate agents script. Add new balance mode to distribute EPS between agents. ([#1491](https://github.com/wazuh/wazuh-qa/pull/1491))
- Fix missing argument in test_macos_format_basic IT. ([#1478](https://github.com/wazuh/wazuh-qa/pull/1478))
- Check if scheduled mode is set when realtime is not available. ([#1474](https://github.com/wazuh/wazuh-qa/pull/1474))

### Removed
- Remove unnecessary `CLIENT_KEYS_PATH`. ([#2419](https://github.com/wazuh/wazuh-qa/pull/2419))
- Remove deprecated configurations. ([#2380](https://github.com/wazuh/wazuh-qa/pull/2380))
- Remove deprecated test_use_only_authd. ([#2294](https://github.com/wazuh/wazuh-qa/pull/2294))
- Remove expected `force` option from the received request in the `agent_enrollment` system tests. ([#2289](https://github.com/wazuh/wazuh-qa/pull/2289))
- Remove old check. ([#2281](https://github.com/wazuh/wazuh-qa/pull/2281))
- Remove the disk i/o % usage calculation from the performance tools. ([#1897](https://github.com/wazuh/wazuh-qa/pull/1897))
- Remove FIM hard link tests. ([#1485](https://github.com/wazuh/wazuh-qa/pull/1485))


## [v4.2.0]
### Added
- Add agent labels to agent simulator tool [#1153](https://github.com/wazuh/wazuh-qa/pull/1153)
- Add the capability to know which CVE’s affect an agent [#7479](https://github.com/wazuh/wazuh/issues/7479)
- Add new tests for Wazuh-DB insert commands in agents' CVEs table [#1092](https://github.com/wazuh/wazuh-qa/pull/1092)
- Add integration tests for syslog [#1086](https://github.com/wazuh/wazuh-qa/pull/1086)
- Add remoted integration tests: basic configuration tests [#1073](https://github.com/wazuh/wazuh-qa/pull/1073)
- Add the tier 0 integration tests for wazuh-remoted [#1024](https://github.com/wazuh/wazuh-qa/issues/1024)
- Add new features to the Agent simulator [#1106](https://github.com/wazuh/wazuh-qa/pull/1106)
- Add new integration tests to cover the stats of wazuh-agentd [#1039](https://github.com/wazuh/wazuh-qa/pull/1039)
- Add the documentation of Wazuh-QA repository [#1066](https://github.com/wazuh/wazuh-qa/pull/1066)
- Add new functionality for mocking agents [#1054](https://github.com/wazuh/wazuh-qa/pull/1054)
- Add support to `wodle` sections for ossec.conf generator tool [#1048](https://github.com/wazuh/wazuh-qa/pull/1048)
- Add new tests for Active Response [#1029](https://github.com/wazuh/wazuh-qa/pull/1029)
- Add focal feed and improve vulnerability scan tests [#1025](https://github.com/wazuh/wazuh-qa/pull/1025)
- Add new cases to test_env_variables to check some possible errors [#1014](https://github.com/wazuh/wazuh-qa/pull/1014)
- Add a test to verify no duplicate entries for vulnerability detector [#1010](https://github.com/wazuh/wazuh-qa/pull/1010)
- Add new case to test_basic_usage_changes to check wildcards [#1009](https://github.com/wazuh/wazuh-qa/pull/1009)
- Add some cases in test_ignore_valid, to check entire disk ignore [#1000](https://github.com/wazuh/wazuh-qa/pull/1000)
- Add new test case for duplicate registry entries [#998](https://github.com/wazuh/wazuh-qa/pull/998)
### Changed
- Rename sockets directory according to the product [#1090](https://github.com/wazuh/wazuh-qa/pull/1090)
- Improve the stop/start behavior of DB's related functions [#1068](https://github.com/wazuh/wazuh-qa/pull/1068)
- Update mock_vulnerability_scan fixture from vulnerability scan tests [#1058](https://github.com/wazuh/wazuh-qa/pull/1058)
- Update insert_vulnerability to meet new constrains [#1059](https://github.com/wazuh/wazuh-qa/pull/1059)
- Refactor the code to be PEP8 compliance [#1043](https://github.com/wazuh/wazuh-qa/pull/1043)
- Deprecate the ossec-init.conf [#1013](https://github.com/wazuh/wazuh-qa/pull/1013)
- Rename ossec-control in framework tests [#983](https://github.com/wazuh/wazuh-qa/pull/983)
- Change names of daemons in integration tests [#973](https://github.com/wazuh/wazuh-qa/pull/973)
- Rename all ossec-control references [#965](https://github.com/wazuh/wazuh-qa/pull/965)
### Fixed
- Fix an error in the Active Response tests related to the configuration file [#1080](https://github.com/wazuh/wazuh-qa/pull/1080)
- Fix an error in the Agent simulator while parsing the messages received from the manager [#1084](https://github.com/wazuh/wazuh-qa/pull/1084).
- Fix msu tests for Windows 10 [#1075](https://github.com/wazuh/wazuh-qa/pull/1075)
- Fix sqlite3.OperationalError: no such table: VULNERABILITIES error [#1067](https://github.com/wazuh/wazuh-qa/pull/1067)
- Fix test_general_settings_ignore_time test [#1056](https://github.com/wazuh/wazuh-qa/pull/1056)
- Avoid problematic race-condition on VD integration tests for Windows [#1047](https://github.com/wazuh/wazuh-qa/pull/1047)
- QA Integration tests stabilization [#1002](https://github.com/wazuh/wazuh-qa/pull/1002)
### Deleted
- Deleted `behind_proxy_server` API config test. ([#1065](https://github.com/wazuh/wazuh-qa/pull/1065))<|MERGE_RESOLUTION|>--- conflicted
+++ resolved
@@ -6,12 +6,9 @@
 
 ### Fixed
 
-<<<<<<< HEAD
 - Changed wazuh-agent service start from install test to registration test ([#5762](https://github.com/wazuh/wazuh-qa/pull/5762)) \- (Tests)
-=======
 - Fix E2E VD tests not working if the Python version is different to 3.9 ([#5787](https://github.com/wazuh/wazuh-qa/pull/5787)) \- (Framework)
->>>>>>> 899f74ad
-- Fix failed to disable wazuh-manager.service ([#5775])(https://github.com/wazuh/wazuh-qa/pull/5775) \- (Tests)
+- Fix failed to disable wazuh-manager.service ([#5775])(https://github.com/wazuh/wazuh-qa/pull/5775)) \- (Tests)
 
 
 ## [4.9.1] - TBD
