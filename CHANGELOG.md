# Changelog

All notable changes to this project will be documented in this file.

## [4.8.0] - TBD

Wazuh commit: TBD \
Release report: TBD

### Changed

- Enable Windows Vulnerability Detector E2E. ([#4251](https://github.com/wazuh/wazuh-qa/pull/4251)) (Tests)
- Update _wazuh_db_ schema database version ([#4353](https://github.com/wazuh/wazuh-qa/pull/4353)) \- (Tests)

## [4.7.0] - TBD

Wazuh commit: TBD \
Release report: TBD

### Added

- Add callbacks and IT tests for Integratord options tag. ([#4108](https://github.com/wazuh/wazuh-qa/pull/4108)) \- (Framework + tests)

### Changed

- Add option to run some logcollector tests isolated (without a manager) [#4226](https://github.com/wazuh/wazuh-qa/pull/4226) \- (Tests + Framework)
- Update code analysis and dependencies known flaws. [#3319](https://github.com/wazuh/wazuh-qa/pull/4083) \- (Tests)
- Update schema database version([#3879](https://github.com/wazuh/wazuh-qa/pull/3879)) \- (Tests)

### Fixed
- Update `get_test_cases_data` function so it handles fim_mode parameter ([#4185](https://github.com/wazuh/wazuh-qa/pull/4185)) \- (Framework)
- Fix warnings in the rids tests([#4151](https://github.com/wazuh/wazuh-qa/pull/4151)) \- (Framework + Tests)

## [4.6.0] - TBD

Wazuh commit: TBD \
Release report: TBD

<<<<<<< HEAD
### Added

- New 'SCA' test suite and framework. ([#3566](https://github.com/wazuh/wazuh-qa/pull/3566)) \- (Framework + Tests)
- Add integration tests for AWS module. ([#3911](https://github.com/wazuh/wazuh-qa/pull/3911)) \- (Framework + Tests + Documentation)
- Add tests for msu patches with no associated CVE . ([#4009](https://github.com/wazuh/wazuh-qa/pull/4009)) \- (Framework + Tests)
- Add tests with new options to avoid FIM synchronization overlapping. ([#3318](https://github.com/wazuh/wazuh-qa/pull/3318)) \- (Framework + tests)
- Add Logcollector millisecond granularity support test case ([#3910](https://github.com/wazuh/wazuh-qa/pull/3910)) \- (Tests)
- Add Windows System folders FIM monitoring tests ([#3720](https://github.com/wazuh/wazuh-qa/pull/3720)) \- (Tests)
- Add 'test_whodata_policy_changes' tests ([#3627](https://github.com/wazuh/wazuh-qa/pull/3627)) \- (Framework + Tests)
- Add test to check if active-response netsh generates alerts when firewall is disabled. ([#3787](https://github.com/wazuh/wazuh-qa/pull/3787)) \- (Framework + Tests)
- Add new tests for logcollector 'ignore' and 'restrict' options ([#3582](https://github.com/wazuh/wazuh-qa/pull/3582)) \- (Tests)
- Add 'Force reconnect' feature to agent_simulator tool. ([#3111](https://github.com/wazuh/wazuh-qa/pull/3111)) \- (Tools)
- Add new module to support migration tool. ([#3837](https://github.com/wazuh/wazuh-qa/pull/3837))
- Add IT tests FIM registry monitoring using wildcards. ([#4270](https://github.com/wazuh/wazuh-qa/pull/4270)) \- (Framework + Tests)

### Changed

- Replace embedded python invocations with generic `python3`. ([#4186](https://github.com/wazuh/wazuh-qa/pull/4186)) - (Tests)
- Fix FIM test_large_changes test suite ([#3948](https://github.com/wazuh/wazuh-qa/pull/3948)) \- (Tests)
- Update `get_test_cases_data` function so it handles fim_mode parameter ([#4185](https://github.com/wazuh/wazuh-qa/pull/4185)) \- (Framework)
- Change FIM `regular_file_cud` and `EventChecker` file modification steps ([#4183](https://github.com/wazuh/wazuh-qa/pull/4183)) \- (Framework + Tests)
- Refactor library to change the environment ([#4145](https://github.com/wazuh/wazuh-qa/pull/4145)) \- (Framework)
- Improve the way that environment data is managed ([#4059](https://github.com/wazuh/wazuh-qa/pull/4059)) \- (Framework)
- Update FIM test_ambiguous_confs IT to new framework ([#4121](https://github.com/wazuh/wazuh-qa/pull/4121)) \- (Tests + Framework)
- Update `test_logcollector` invalid configs log level ([#4094](https://github.com/wazuh/wazuh-qa/pull/4094)) \- (Tests)
- Update `test_office365` to support the new tag `API_TYPE` ([#4065](https://github.com/wazuh/wazuh-qa/pull/4065)) \- (Framework + Tests)
- Update `test_wazuh_db` & `test_enrollment` to support new column `status_code` and new value on the enrollment `payload`. ([#4021](https://github.com/wazuh/wazuh-qa/pull/4021)) \- (Tests)
- Update FIM `test_audit` tests to new framework ([#3939](https://github.com/wazuh/wazuh-qa/pull/3939)) \- (Framework + Tests)
- Update FIM test to new FIM DBSync process  ([#2728](https://github.com/wazuh/wazuh-qa/pull/2728)) \- (Framework + Tests)
- Update file_limit and registry_limit tests ([#3280](https://github.com/wazuh/wazuh-qa/pull/3280)) \- (Tests)
- Change expected timestamp for proftpd analysisd test predecoder test case ([#3900](https://github.com/wazuh/wazuh-qa/pull/3900)) \- (Tests)
- Skip test_large_changes test module ([#3783](https://github.com/wazuh/wazuh-qa/pull/3783)) \- (Tests)
- Update report_changes tests ([#3405](https://github.com/wazuh/wazuh-qa/pull/3405)) \- (Tests)
- Update Authd force_insert tests ([#3379](https://github.com/wazuh/wazuh-qa/pull/3379)) \- (Tests)
- Update cluster logs in reliability tests ([#2772](https://github.com/wazuh/wazuh-qa/pull/2772)) \- (Tests)
- Use correct version format in agent_simulator tool ([#3198](https://github.com/wazuh/wazuh-qa/pull/3198)) \- (Tools)
- Upgrade PyYAML to 6.0.1. ([#4326](https://github.com/wazuh/wazuh-qa/pull/4326)) \- (Framework)
- Update schema database version ([#4128](https://github.com/wazuh/wazuh-qa/pull/4128)) \- (Tests)

### Fixed

- Fix boto3 version requirement for legacy OS ([#4150](https://github.com/wazuh/wazuh-qa/pull/4150)) \- (Framework)
- Fix cases yaml of the analysisd windows registry IT ([#4149](https://github.com/wazuh/wazuh-qa/pull/4149)) \- (Tests)
- Fix a bug in on Migration tool's library ([#4106](https://github.com/wazuh/wazuh-qa/pull/4106)) \- (Framework)
- Fix imports and add windows support for test_report_changes_and_diff IT ([#3548](https://github.com/wazuh/wazuh-qa/issues/3548)) \- (Framework + Tests)
- Fix a regex error in the FIM integration tests ([#3061](https://github.com/wazuh/wazuh-qa/issues/3061)) \- (Framework + Tests)
- Fix an error in the cluster performance tests related to CSV parser ([#2999](https://github.com/wazuh/wazuh-qa/pull/2999)) \- (Framework + Tests)
- Fix bug in the framework on migration tool ([#4027](https://github.com/wazuh/wazuh-qa/pull/4027)) \- (Framework)

## [4.5.1] - TBD
=======
### Changed

- Enable Windows Vulnerability Detector E2E. ([#4251](https://github.com/wazuh/wazuh-qa/pull/4251)) \- (Tests)

## [4.4.4] - TBD
>>>>>>> 528120c5

Wazuh commit: TBD \
Release report: TBD

<<<<<<< HEAD
## [4.5.0] - TBD

Wazuh commit: TBD \
Release report: TBD

## [4.4.5] - 10-07-2023

Wazuh commit: https://github.com/wazuh/wazuh/commit/8d17d2c9c11bc10be9a31c83bc7c17dfbac0d2a0 \
Release report: https://github.com/wazuh/wazuh/issues/17844

## [4.4.4] - 13-06-2023

Wazuh commit: https://github.com/wazuh/wazuh/commit/32b9b4684efb7c21ce71f80d845096549a5b4ed5  \
Release report: https://github.com/wazuh/wazuh/issues/17520

=======
>>>>>>> 528120c5
### Added

- Change test_python_flaws.py to accept branch or commit in the same argument. ([#4209](https://github.com/wazuh/wazuh-qa/pull/4209)) \- (Tests)
- Fix test_dependencies.py for the changes in the feature. ([#4210](https://github.com/wazuh/wazuh-qa/pull/4210)) \- (Tests)

### Fixed

- Fix syscollector tests failure (get_configuration fixture has different scope) ([#4154](https://github.com/wazuh/wazuh-qa/pull/4154)) \- (Framework + Tests)

## [4.4.3] - 25-06-2023

Wazuh commit: https://github.com/wazuh/wazuh/commit/f7080df56081adaeaad94529522233e2f0bbd577 \
Release report: https://github.com/wazuh/wazuh/issues/17198

### Fixed

- Fix missing comma in setup.py. ([#4180](https://github.com/wazuh/wazuh-qa/pull/4180)) (Framework)
- Changed the last uses of 4.4.2 in setup.py and schema.yaml. ([#4172](https://github.com/wazuh/wazuh-qa/pull/4172)) \- (Framework)

## [4.4.2] - 18-05-2023

Wazuh commit: https://github.com/wazuh/wazuh/commit/b2901d5086e7a073d89f4f72827e070ce3abd8e8 \
Release report: https://github.com/wazuh/wazuh/issues/17004

### Added

- Add package support for system tests ([#3965](https://github.com/wazuh/wazuh-qa/pull/3966)) \- (Framework)
- Add test to check the Syscollector configuration. ([#3584](https://github.com/wazuh/wazuh-qa/pull/3584)) \- (Framework + Tests)
- Add system tests for groups deletion ([#4057](https://github.com/wazuh/wazuh-qa/pull/4057)) \- (Tests)

### Changed

- Change integratord test to use slack instead of virustotal ([#3540](https://github.com/wazuh/wazuh-qa/pull/3540)) \- (Framework + Tests)

### Fixed

- Stabilize multiple wday tests (GCloud integration) ([#4176](https://github.com/wazuh/wazuh-qa/pull/4176)) \- (Tests)
- Remove old XFail marker (API suite) ([#4177](https://github.com/wazuh/wazuh-qa/pull/4177)) \- (Tests)
- Mark VD download feeds test as xfail ([#4197](https://github.com/wazuh/wazuh-qa/pull/4197)) \- (Tests)
- Skip test_age_datetime_changed ([#4182](https://github.com/wazuh/wazuh-qa/pull/4182)) \- (Tests)
- Limit urllib3 major required version ([#4162](https://github.com/wazuh/wazuh-qa/pull/4162)) \- (Framework)
- Fix daemons_handler fixture (fix GCP IT) ([#4134](https://github.com/wazuh/wazuh-qa/pull/4134)) \- (Tests)
- Fix wazuhdb IT. ([#3584](https://github.com/wazuh/wazuh-qa/pull/3584)) \- (Framework + Tests)
- Fix agentd IT for python3.10 AMI ([#3973](https://github.com/wazuh/wazuh-qa/pull/3973)) \- (Tests)
- Fix unstable system tests ([#4080](https://github.com/wazuh/wazuh-qa/pull/4080)) \- (Tests)

### Changed

- Modify authd ITs test_authd_valid_name_ip to avoid flackyness. ([#4164](https://github.com/wazuh/wazuh-qa/pull/4164)) \- (Tests)

## [4.4.1] - 12-04-2023

Wazuh commit: https://github.com/wazuh/wazuh/commit/63a0580562007c4ba9c117f4a232ce90160481ff \
Release report: https://github.com/wazuh/wazuh/issues/16620

## [4.4.0] - 28-03-2023

Wazuh commit: https://github.com/wazuh/wazuh/commit/2477e9fa50bc1424e834ac8401ce2450a5978e75 \
Release report: https://github.com/wazuh/wazuh/issues/15504

### Added

- Add new integration test for `authd` to validate error when `authd.pass` is empty ([#3721](https://github.com/wazuh/wazuh-qa/pull/3721)) \- (Framework + Tests)
- Add new test to check missing fields in `cpe_helper.json` file ([#3766](https://github.com/wazuh/wazuh-qa/pull/3766)) \- (Framework + Tests)
- Add multigroups tests cases for `test_assign_groups_guess` ([#3979](https://github.com/wazuh/wazuh-qa/pull/3979)) \- (Tests)
- Add new group_hash case and update the `without condition` case output in `wazuh_db/sync_agent_groups_get` ([#3959](https://github.com/wazuh/wazuh-qa/pull/3959)) \- (Tests)
- Add markers for each system test environment ([#3961](https://github.com/wazuh/wazuh-qa/pull/3961)) \- (Framework + Tests)
- Adapt binary performance module to wazuh-cluster script renaming ([#3944](https://github.com/wazuh/wazuh-qa/pull/3944)) \- (Framework)
- Add an option to store logs in system tests ([#2445](https://github.com/wazuh/wazuh-qa/pull/2445)) \- (Framework + Tests)
- Add new test to check cpe_helper.json file ([#3731](https://github.com/wazuh/wazuh-qa/pull/3731))
- Add new tests analysid handling of invalid/empty rule signature IDs ([#3649]
(https://github.com/wazuh/wazuh-qa/pull/3649)) \- (Framework + Tests)
- Add integration test to check statistics format ([#3813](https://github.com/wazuh/wazuh-qa/pull/3813)) \- (Framework + Tests)
- Add new test to check vulnerable packages with triaged null([#3587](https://github.com/wazuh/wazuh-qa/pull/3587)) \- (Framework + Tests)
- Add new tests analysid handling of invalid/empty rule signature IDs ([#3649](https://github.com/wazuh/wazuh-qa/pull/3649)) \- (Framework + Tests)
- Add integration test to check agent database version ([#3768](https://github.com/wazuh/wazuh-qa/pull/3768)) \- (Tests)
- Add new test to check if syslog message are parsed correctrly in the `archives.json` file ([#3609](https://github.com/wazuh/wazuh-qa/pull/3609)) \- (Framework + Tests)
- Add new logging tests for analysisd EPS limitation ([#3509](https://github.com/wazuh/wazuh-qa/pull/3509)) \- (Framework + Tests)
- New testing suite for checking analysisd EPS limitation ([#2947](https://github.com/wazuh/wazuh-qa/pull/3181)) \- (Framework + Tests)
- Add stress results comparator tool ([#3478](https://github.com/wazuh/wazuh-qa/pull/3478)) \- (Tools)
- Add E2E tests for demo cases ([#3293](https://github.com/wazuh/wazuh-qa/pull/3293)) \- (Framework + Tests)
- Add configuration files for Jenkins automation of system/E2E tests ([#3221](https://github.com/wazuh/wazuh-qa/pull/3221)) \- (Framework)
- New vulnerability Detector integration tests for Ubuntu 22.04 ([#2957](https://github.com/wazuh/wazuh-qa/pull/2957)) \- (Framework + Tests)
- New vulnerability Detector integration tests for Amazon Linux 2022 ([#2955](https://github.com/wazuh/wazuh-qa/pull/2955)) \- (Framework + Tests)
- New vulnerability detector tests for SUSE Linux Enterpise Support ([#2945](https://github.com/wazuh/wazuh-qa/pull/2945)) \- (Framework + Tests)
- New tests for checking API log formats ([#2635](https://github.com/wazuh/wazuh-qa/pull/2635)) \- (Framework + Tests)
- New tests for the migration of agent-group files ([#2815](https://github.com/wazuh/wazuh-qa/pull/2815)) \- (Framework + Tests)
- Add `qa-docs` `v0.1` ([#2649](https://github.com/wazuh/wazuh-qa/pull/2649)) \- (Framework + Tools + Documentation)
- Add test fim with file currently open ([#2300](https://github.com/wazuh/wazuh-qa/pull/2300)) \- (Framework + Tests)
- Test manager sends AR log format as expected ([#2347](https://github.com/wazuh/wazuh-qa/pull/2347)) \- (Framework + Tests)
- Syscollector deltas IT ([#2146](https://github.com/wazuh/wazuh-qa/pull/2146)) \- (Framework + Tests)
- CVEs alerts inventory for Vulnerability Detector - VDT and WDB Integration Tests implementation ([#1243](https://github.com/wazuh/wazuh-qa/pull/1243)) \- (Framework + Tests)
- Analysisd - add new test to check the pre-decoding stage of analysisd ([#2406](https://github.com/wazuh/wazuh-qa/pull/2406)) \- (Tests)
- Add test to check if files can be accessed while FIM has them opened ([#705](https://github.com/wazuh/wazuh-qa/pull/705)) \- (Framework + Tests)
- Analysisd - add a new test to check analysisd socket properties ([#2405](https://github.com/wazuh/wazuh-qa/pull/2405)) \- (Framework + Tests)
- Add system test to check synchronization between agent and manager when one of this was stopped. ([#2536](https://github.com/wazuh/wazuh-qa/pull/2536)) \- (Tests)
- API - Test the format of the logs (JSON logs support) ([#2635](https://github.com/wazuh/wazuh-qa/pull/2635/)) \- (Tests)
- Add a test to check the multigroups shared file content. ([#2746](https://github.com/wazuh/wazuh-qa/pull/2746)) \- (Framework + Tests)
- Add wpk test documentation ([#2409](https://github.com/wazuh/wazuh-qa/pull/2409)) \- (Documentation)

### Changed

- Improve `test_agent_groups_new_cluster_node` ([#3971](https://github.com/wazuh/wazuh-qa/pull/3971)) \- (Tests)
- Improve `test_assign_groups_guess` ([#3901](https://github.com/wazuh/wazuh-qa/pull/3901)) \- (Tests)
- Update `test_cluster_worker_logs_order` test ([#3896](https://github.com/wazuh/wazuh-qa/pull/3896)) \- (Tests)
- Increase NVE download feed test timeout([#3769](https://github.com/wazuh/wazuh-qa/pull/3769)) \- (Tests)
- Adapt wazuhdb integration tests for auto-vacuum ([#3613](https://github.com/wazuh/wazuh-qa/issues/3613)) \- (Tests)
- Update logcollector format test due to audit changes ([#3641](https://github.com/wazuh/wazuh-qa/pull/3641)) \- (Framework)
- Refactor `test_basic_usage_realtime_unsupported` FIM test to avoid using time travel ([#3623](https://github.com/wazuh/wazuh-qa/pull/3623)) \- (Tests)
- Add `monitord.rotate_log` to `local_internal_options` file for `test_macos_format_query` ([#3602](https://github.com/wazuh/wazuh-qa/pull/3602)) \- (Tests)
- Adapt analysisd integration tests for EPS ([#3559](https://github.com/wazuh/wazuh-qa/issues/3559)) \- (Tests)
- Improve `test_remove_audit` FIM test to retry install and remove command ([#3562](https://github.com/wazuh/wazuh-qa/pull/3562)) \- (Tests)
- Update pattern and expected condition for multi_groups tests ([#3565](https://github.com/wazuh/wazuh-qa/pull/3565)) \- (Tests)
- Skip unstable integration tests for gcloud ([#3531](https://github.com/wazuh/wazuh-qa/pull/3531)) \- (Tests)
- Skip unstable integration test for agentd ([#3538](https://github.com/wazuh/wazuh-qa/pull/3538))
- Update wazuhdb_getconfig and EPS limit integration tests ([#3146](https://github.com/wazuh/wazuh-qa/pull/3146)) \- (Tests)
- Refactor: logcollector `test_only_future_events` according to new standard. ([3484](https://github.com/wazuh/wazuh-qa/pull/3484)) \- (Framework + Tests)
- Update python packages scan test to use a file with known vulnerabilities to be skipped ([#3473](https://github.com/wazuh/wazuh-qa/pull/3473)) \- (Framework + Tests)
- Change required version of urllib3 and requests dependencies ([#3315](https://github.com/wazuh/wazuh-qa/pull/3315)) \- (Framework)
- Skip flaky Logcollector tests ([#3218](https://github.com/wazuh/wazuh-qa/pull/3217)) \- (Tests)
- Change how 'service_control' collects clusterd and apid pids ([#3140](https://github.com/wazuh/wazuh-qa/pull/3140)) \- (Framework)
- Change scan test module fixtures to allow use commit instead of branches ([#3134](https://github.com/wazuh/wazuh-qa/issues/3134)) \- (Tests)
- Update syscollector deltas integration tests ([#2921](https://github.com/wazuh/wazuh-qa/pull/2921)) \- (Tests)
- Update deprecated WDB commands ([#2966](https://github.com/wazuh/wazuh-qa/pull/2966)) \- (Tests)
- Move the 'get_datetime_diff' function to 'wazuh-testing' utils module ([#2782](https://github.com/wazuh/wazuh-qa/pull/2782)) \- (Framework + Tests)
- Change method from GET to POST in API login requests ([#2810](https://github.com/wazuh/wazuh-qa/pull/2810)) \- (Framework + Tests)
- Update failed test_basic_configuration_log_format ([#2924](https://github.com/wazuh/wazuh-qa/pull/2650)) \- (Framework + Tests)
- Refactor VDT integration tests: feeds and scan types ([#2650](https://github.com/wazuh/wazuh-qa/pull/2650)) \- (Framework + Tests)
- Refactor: FIM `test_synchronization` according to new standard. Phase 1. ([#2358](https://github.com/wazuh/wazuh-qa/pull/2358)) \- (Framework + Tests)
- Refactor: FIM `test_registry_file_limit` and `test_registry_report_changes`. ([#2478](https://github.com/wazuh/wazuh-qa/pull/2478)) \- (Framework + Tests)
- Refactor: FIM `test_files/test_file_limit` and updated imports to new standard. ([#2501](https://github.com/wazuh/wazuh-qa/pull/2501)) \- (Framework + Tests)
- Adapt ITs related to syscollector deltas ([#2146](https://github.com/wazuh/wazuh-qa/pull/2146)) \- (Framework + Tests)
- Migrate test_age, test_command_monitoring, and test_keep_running of test_logcollector documentation to qa-docs ([#2162](https://github.com/wazuh/wazuh-qa/pull/2162)) \- (Documentation)
- Migrate test_configuration (1/2) of test_logcollector documentation to qa-docs ([#2163](https://github.com/wazuh/wazuh-qa/pull/2163)) \- (Documentation)
- Migrate test_configuration (2/2) of test_logcollector documentation to qa-docs ([#2165](https://github.com/wazuh/wazuh-qa/pull/2165)) \- (Documentation)
- Migrate test_macos of test_logcollector documentation to qa-docs ([#2175](https://github.com/wazuh/wazuh-qa/pull/2175)) \- (Documentation)
- Migrate several test groups of test_logcollector documentation to qa-docs ([#2180](https://github.com/wazuh/wazuh-qa/pull/2180)) \- (Documentation)
- Migrate test_remoted documentation to schema 2.0 ([#2426](https://github.com/wazuh/wazuh-qa/pull/2426)) \- (Documentation)
- Replace callback_generator function to generate_monitoring_callback ([#2535](https://github.com/wazuh/wazuh-qa/pull/2535)) \- (Framework + Tests)
- Analysisd: Reduce execution time of tests with tier 0 ([#2546](https://github.com/wazuh/wazuh-qa/pull/2546)) \- (Tests)
- Adapt logtest ITs given the rules skipping ([#2200](https://github.com/wazuh/wazuh-qa/pull/2200)) \- (Tests)
- Updated the Authd response when a multigroup is too long ([#3746](https://github.com/wazuh/wazuh-qa/pull/3746)) \- (Tests)
- Refactor ITs related to syscollector deltas alerts ([#3579](https://github.com/wazuh/wazuh-qa/pull/3579)) \- (Tests)

### Fixed

- Fix `test_assign_agent_group_with_enrollment` ([#3956](https://github.com/wazuh/wazuh-qa/pull/3956)) \- (Tests)
- Fix `test_file_limit_delete_full` module ([#3990](https://github.com/wazuh/wazuh-qa/pull/3990)) \- (Tests)
- Fix test_agent_groups system test ([#3955](https://github.com/wazuh/wazuh-qa/pull/3964)) \- (Tests)
- Fix Solaris agent provision schema ([#3750](https://github.com/wazuh/wazuh-qa/issues/3744)) \- (Framework)
- Fix wazuh-db integration tests for agent-groups ([#3926](https://github.com/wazuh/wazuh-qa/pull/3926)) \- (Tests + Framework)
- Fix `test_set_agent_groups` ([#3920](https://github.com/wazuh/wazuh-qa/pull/3920)) \- (Tests)
- Fix test_sync_agent_groups_get, replace hardcoded hash to a dinamically calculated one ([#3895](https://github.com/wazuh/wazuh-qa/pull/3895)) \- (Framework + Tests)
- Fix `test_agent_groups` ([#3889](https://github.com/wazuh/wazuh-qa/pull/3889)) \- (Tests + Framework)
- Fix test_db_backup for Ubuntu OS ([#3802](https://github.com/wazuh/wazuh-qa/pull/3802)) \- (Tests)
- Fix Yara and VirusTotal E2E basic usage tests ([#3660](https://github.com/wazuh/wazuh-qa/pull/3660)) \- (Tests)
- Fix commit option of the scan module for master case ([#3157](https://github.com/wazuh/wazuh-qa/pull/3157)) \- (Tests)
- Fix Vulnerability Detector IT: test_validate_feed_content yaml cases had wrong extension. ([#3299](https://github.com/wazuh/wazuh-qa/pull/3299)) \- (Tests)
- Fix Analysisd IT: test_syscollector_events failure on wait_for_analysisd_startup. ([#3110](https://github.com/wazuh/wazuh-qa/pull/3110)) \- (Tests)
- Fix GCloud IT: test_max_messages error not received expected messages - ([#3083](https://github.com/wazuh/wazuh-qa/pull/3083)) \- (Tests)
- Fix Solaris and Macos FIM integration tests failures ([#2976](https://github.com/wazuh/wazuh-qa/pull/2976)) \- (Framework + Tests)
- Fix the unstable FIM tests that need refactoring ([#2458](https://github.com/wazuh/wazuh-qa/pull/2458)) \- (Framework + Tests)
- Fix version validation in qa-ctl config generator ([#2454](https://github.com/wazuh/wazuh-qa/pull/2454)) \- (Framework)
- Fix invalid reference for test_api_endpoints_performance.py xfail items ([#3378](https://github.com/wazuh/wazuh-qa/pull/3378)) \- (Tests)
- Fix undeclared API token variable in multigroups system tests ([#3674](https://github.com/wazuh/wazuh-qa/pull/3674)) \- (Framework + Tests)
- Fix error in requirements.txt ([#3689](https://github.com/wazuh/wazuh-qa/pull/3689)) \- (Framework)
- Fix sleep time in `test_agent_default_group_added`. ([#3692](https://github.com/wazuh/wazuh-qa/pull/3692)) \- (Tests)
- Fix syscollector deltas integration tests. ([#3695](https://github.com/wazuh/wazuh-qa/pull/3695)) \- (Tests)
- Fix test_response_postprocessing: duplicated slash in API endpoints ([#4048](https://github.com/wazuh/wazuh-qa/pull/4048)) \- (Tests)

### Removed

- Remove all FIM Integration skipped tests ([#2927](https://github.com/wazuh/wazuh-qa/issues/2927)) \- (Framework + Tests)
- VDT ITs: Remove Debian Stretch test support. ([#3172](https://github.com/wazuh/wazuh-qa/pull/3172)) \- (Tests)

## [4.3.11] - 20-04-2023

Wazuh commit: https://github.com/wazuh/wazuh/commit/776fda906581a1e4ee170c3e7e73a58d69e41f95 \
Release report: https://github.com/wazuh/wazuh/issues/16758

## [4.3.10] - 16-11-2022

Wazuh commit: https://github.com/wazuh/wazuh/commit/89530f11c9e592cd2e551432209b0080f08ff8e5 \
Release report: https://github.com/wazuh/wazuh/issues/15372

## [4.3.9] - 13-10-2022

Wazuh commit: https://github.com/wazuh/wazuh-qa/commit/8af0a5083bd69765f4d7878df9d3b785bb239723 \
Release report: https://github.com/wazuh/wazuh/issues/15090

### Added

- Add a test to check the analysisd socket properties ([#3365](https://github.com/wazuh/wazuh-qa/pull/3365))

## [4.3.8] - 19-09-2022

Wazuh commit: https://github.com/wazuh/wazuh/commit/88bf15d2cbb2040e197e34a94dda0f71f607afad \
Release report: https://github.com/wazuh/wazuh/issues/14827

### Changed

- Update wazuh-logtest messages for integration tests \- (Tests)

## [4.3.7] - 24-08-2022

Wazuh commit: https://github.com/wazuh/wazuh/commit/e2b514bef3d148acd4bcae1a1c7fa8783b82ca3a \
Release report: https://github.com/wazuh/wazuh/issues/14562

### Added
- Added IT test to verify Active Response works with overwritten rules. ([#2984](https://github.com/wazuh/wazuh-qa/pull/2984)) \- (Framework + Tests)
- Add Integratord IT - new test_integratord suite ([#3125](https://github.com/wazuh/wazuh-qa/pull/3125)) \- (Framework + Tests)
- Add system test to check synchronization status in the cluster ([#3180](https://github.com/wazuh/wazuh-qa/pull/3180)) \- (Framework + Tests)
- Add system test to check big files synchronization in the cluster ([#3202](https://github.com/wazuh/wazuh-qa/pull/3202)) \- (Framework + Tests)

### Changed

- Increase framework version of jq and pytest in the requirements file to support python3.10 ([#3107](https://github.com/wazuh/wazuh-qa/pull/3108)) \- (Framework)

## [4.3.6] - 20-07-2022

Wazuh commit: https://github.com/wazuh/wazuh/commit/be15851b8ead7512d9cd4ef1ee18b3b953173211 \
Release report: https://github.com/wazuh/wazuh/issues/14188

### Added

- Add Remoted IT - test_multi_groups ([#3060](https://github.com/wazuh/wazuh-qa/pull/3060)) \- (Framework + Tests)

### Fixed

- Fix GCloud IT - test_max_messages error ([#3006](https://github.com/wazuh/wazuh-qa/pull/3006)) \- (Framework + Tests)
- Fix Remoted IT - test_agent_communication ([#3088](https://github.com/wazuh/wazuh-qa/pull/3088)) \- (Framework)


## [4.3.5] - 29-06-2022

Wazuh commit: https://github.com/wazuh/wazuh/commit/2a2b88bfb2ea30903728372471b33540a3b3d976 \
Release report: https://github.com/wazuh/wazuh/issues/13966

### Fixed

- Fix Solaris and Macos FIM integration failures ([#2977](https://github.com/wazuh/wazuh-qa/pull/2977)) \- (Framework + Tests)


## [4.3.4] - 09-06-2022

Wazuh commit: https://github.com/wazuh/wazuh/commit/ccbc9490bc38718717233c50e3d6daeff102e388 \
Release report: https://github.com/wazuh/wazuh/issues/13669


## [4.3.3] - 01-06-2022

Wazuh commit: https://github.com/wazuh/wazuh/commit/ccbc9490bc38718717233c50e3d6daeff102e388 \
Release report: -


## [4.3.2] - 30-05-2022

Wazuh commit: https://github.com/wazuh/wazuh/commit/5b3d501f5a10c5134b53771f13c48dc94c54beb2 \
Release report: https://github.com/wazuh/wazuh/issues/13629


## [4.3.1] - 18-05-2022

Wazuh commit: https://github.com/wazuh/wazuh/commit/8ee2a5646a12d22bf662b2f59a19c12b4b8d0a4e \
Release report: https://github.com/wazuh/wazuh/issues/13448


## [4.3.0] - 05-05-2022

Wazuh commit: https://github.com/wazuh/wazuh/commit/5bae1c1830dbf11acc8a06e01f7a5a134b767760 \
Release report: https://github.com/wazuh/wazuh/issues/13321

### Added

- Add specific version of libcst to install in python lower than 3.7. ([#2459](https://github.com/wazuh/wazuh-qa/pull/2459))
- Add system test to check synchronization between agent and manager. ([#2443](https://github.com/wazuh/wazuh-qa/pull/2443))
- Make `simulate-api-load` CLI run tasks simultaneously. ([#2392](https://github.com/wazuh/wazuh-qa/pull/2392))
- Add `qa-ctl` `v0.3`. ([#2307](https://github.com/wazuh/wazuh-qa/pull/2307))
- Add `qa-ctl` `v0.2`. ([#2299](https://github.com/wazuh/wazuh-qa/pull/2299))
- Improve the `agent_files_deletion` test . ([#2296](https://github.com/wazuh/wazuh-qa/pull/2296))
- Add scripts to add agents to client.keys, create agent-groups and unsynchronize agents. ([#2295](https://github.com/wazuh/wazuh-qa/pull/2295))
- Add cluster performance test. ([#2130](https://github.com/wazuh/wazuh-qa/pull/2130))
- IT Wazuh-logtest: Ruleset reloading at runtime. ([#2077](https://github.com/wazuh/wazuh-qa/pull/2077))
- Add script to parse and obtain stats from cluster CSVs. ([#2032](https://github.com/wazuh/wazuh-qa/pull/2032))
- Add `qa-ctl` tool v0.1. ([#1895](https://github.com/wazuh/wazuh-qa/pull/1895))
- Enable WPK tests for macOS agents. ([#1853](https://github.com/wazuh/wazuh-qa/pull/1853))
- Create local_internal_options configuration handler fixture. ([#1835](https://github.com/wazuh/wazuh-qa/pull/1835))
- Create file monitoring fixture handler. ([#1833](https://github.com/wazuh/wazuh-qa/pull/1833))
- Create daemon handler fixture for integration test. ([#1826](https://github.com/wazuh/wazuh-qa/pull/1826))
- Add test to check new possible flaws in wodles, framework and API code. ([#1659](https://github.com/wazuh/wazuh-qa/pull/1659))
- Add test to scan all python packages. ([#1652](https://github.com/wazuh/wazuh-qa/pull/1652))
- ITs for logtest verbose mode added. ([#1587](https://github.com/wazuh/wazuh-qa/pull/1587))
- Integration and system tests to ensure removed agent files are deleted. ([#1527](https://github.com/wazuh/wazuh-qa/pull/1527))
- Add wdb checksum range test case. ([#1502](https://github.com/wazuh/wazuh-qa/pull/1502))
- Add integration tests for max_upload_size API option. ([#1494](https://github.com/wazuh/wazuh-qa/pull/1494))
- Add support for Amazon Linux in vulnerability detector. ([#1473](https://github.com/wazuh/wazuh-qa/pull/1473))
- Add tests for invalid config of github and office365 modules. ([#1460](https://github.com/wazuh/wazuh-qa/pull/1460))
- Add test to check the behavior of test_max_fd_win_rt option.. ([#1387](https://github.com/wazuh/wazuh-qa/pull/1387))
- Add FIM Windows 4659 events tests. ([#648](https://github.com/wazuh/wazuh-qa/pull/648))

### Changed

- Migrate `test_rids` documentation to `qa-docs`. ([#2422](https://github.com/wazuh/wazuh-qa/pull/2422))
- Google Cloud. IT Tests: Fixing and rework for 4.3.0-RC2. ([#2420](https://github.com/wazuh/wazuh-qa/pull/2420))
- Refactor: FIM `test_report_changes` according to new standard.  Phase 1. ([#2417](https://github.com/wazuh/wazuh-qa/pull/2417))
- Fix `wazuh-metrics` CLI bug when child processes restart. ([#2416](https://github.com/wazuh/wazuh-qa/pull/2416))
- IT Solaris Jenkins: Fix requirements. ([#2415](https://github.com/wazuh/wazuh-qa/pull/2415))
- Fix the `agent_info_sync` test according to new changes. ([#2411](https://github.com/wazuh/wazuh-qa/pull/2411))
- Migrate test_cpe_indexing documentation to qa-docs. ([#2407](https://github.com/wazuh/wazuh-qa/pull/2407))
- WazuhDB IT: Fix for 4.3. ([#2400](https://github.com/wazuh/wazuh-qa/pull/2400))
- Migrate test_scan_results documentation to qa-docs. ([#2398](https://github.com/wazuh/wazuh-qa/pull/2398))
- Migrate test_general_setting documentation to qa-docs. ([#2387](https://github.com/wazuh/wazuh-qa/pull/2387))
- Migrate test_providers documentation to qa-docs. ([#2377](https://github.com/wazuh/wazuh-qa/pull/2377))
- Update API configuration integration tests. ([#2370](https://github.com/wazuh/wazuh-qa/pull/2370))
- Refactor FIM `test_synchronization` according to new standard (1). ([#2358](https://github.com/wazuh/wazuh-qa/pull/2358))
- Migrate test_feeds documentation to qa-docs. ([#2357](https://github.com/wazuh/wazuh-qa/pull/2357))
- Fix autoconfigure `test_add_old_resource`. ([#2356](https://github.com/wazuh/wazuh-qa/pull/2356))
- Migrate test_wazuh_db documentation to qa-docs. ([#2346](https://github.com/wazuh/wazuh-qa/pull/2346))
- Adapt `wazuh-metrics` and `data-visualizer` CLIs to handle multiprocessing. ([#2278](https://github.com/wazuh/wazuh-qa/pull/2278))
- Change `time_to_sync`  variable. ([#2275](https://github.com/wazuh/wazuh-qa/pull/2275))
- Bump pytest-html dependency. ([#2205](https://github.com/wazuh/wazuh-qa/pull/2205))
- Update remoted CSV headers in visualization tool. ([#2202](https://github.com/wazuh/wazuh-qa/pull/2202))
- Migrate `test_rootcheck` documentation to qa-docs. ([#2194](https://github.com/wazuh/wazuh-qa/pull/2194))
- Migrate `test_logtest` documentation to `qa-docs`. ([#2191](https://github.com/wazuh/wazuh-qa/pull/2191))
- Migrate test_office365 documentation to `qa-docs`. ([#2181](https://github.com/wazuh/wazuh-qa/pull/2181))
- fix: Change logtest custom rules ids. ([#2177](https://github.com/wazuh/wazuh-qa/pull/2177))
- Authd replacement configurations QA. ([#2171](https://github.com/wazuh/wazuh-qa/pull/2171))
- Migrate `test_github` documentation to `qa-docs`. ([#2144](https://github.com/wazuh/wazuh-qa/pull/2144))
- Migrate `test_glcoud` documentation to `qa-docs`. ([#2141](https://github.com/wazuh/wazuh-qa/pull/2141))
- Merge 4.2 into master branch . ([#2132](https://github.com/wazuh/wazuh-qa/pull/2132))
- Migrate `test_auth` documentation to `qa-docs`. ([#2129](https://github.com/wazuh/wazuh-qa/pull/2129))
- Migrate `test_registry_restrict` and `test_registry_tags` of `test_fim/test_registry`, and `test_fim/test_synchronization` documentation to `qa-docs`. ([#2128](https://github.com/wazuh/wazuh-qa/pull/2128))
- Migrate `test_registry_report_changes` of `test_fim/test_registry` documentation to `qa-docs`. ([#2127](https://github.com/wazuh/wazuh-qa/pull/2127))
- Migrate `test_registry_file_limit`, `test_registry_multiple_registries`, and `test_registry_recursion_level` of `test_fim/test_registry` documentation to `qa-docs`. ([#2126](https://github.com/wazuh/wazuh-qa/pull/2126))
- Migrate `test_registry_checks`, `test_registry_ignore`, and `test_registry_nodiff` of `test_fim/test_registry` documentation to `qa-docs`. ([#2125](https://github.com/wazuh/wazuh-qa/pull/2125))
- Migrate `test_registry_basic_usage` of `test_fim/test_registry` documentation to `qa-docs`. ([#2124](https://github.com/wazuh/wazuh-qa/pull/2124))
- Migrate `test_registry_ambiguous_confs` of `test_fim/test_registry` documentation to `qa-docs`. ([#2123](https://github.com/wazuh/wazuh-qa/pull/2123))
- Migrate `test_tags`, `test_timezone_changes`, `test_wildcards_complex`, and `test_windows_audit_interval` of `test_fim/test_files` documentation to `qa-docs`. ([#2122](https://github.com/wazuh/wazuh-qa/pull/2122))
- Migrate `test_scan`, `test_skip`, and `test_stats_integrity_sync` of `test_fim/test_files` documentation to `qa-docs`. ([#2121](https://github.com/wazuh/wazuh-qa/pull/2121))
- Migrate `test_fim/test_files/test_report_changes` documentation to `qa-docs`. ([#2120](https://github.com/wazuh/wazuh-qa/pull/2120))
- Migrate `test_process_priority`, `test_recursion_level`, and `test_restrict` of `test_fim/test_files` documentation to `qa-docs`. ([#2118](https://github.com/wazuh/wazuh-qa/pull/2118))
- Migrate `test_multiple_dirs`, `test_nodiff`, and `test_prefilter_cmd` of `test_fim/test_files` documentation to `qa-docs`. ([#2117](https://github.com/wazuh/wazuh-qa/pull/2117))
- Migrate `test_max_eps`, `test_max_files_per_second`, and `test_moving_files` of `test_fim/test_files` documentation to `qa-docs`. ([#2115](https://github.com/wazuh/wazuh-qa/pull/2115))
- Migrate `test_ignore`, `test_inotify`, and `test_invalid` of `test_fim/test_files` documentation to `qa-docs`. ([#2114](https://github.com/wazuh/wazuh-qa/pull/2114))
- Migrate `test_fim/test_files/test_follow_symbolic_link` documentation to `qa-docs`. ([#2112](https://github.com/wazuh/wazuh-qa/pull/2112))
- Migrate `test_env_variables` and `test_file_limit` of `test_fim/test_files` documentation to `qa-docs`. ([#2111](https://github.com/wazuh/wazuh-qa/pull/2111))
- Migrate `test_benchmark` and `test_checks` of `test_fim/test_files` documentation to `qa-docs`. ([#2110](https://github.com/wazuh/wazuh-qa/pull/2110))
- Migrate `test_basic_usage` of `test_fim/test_files` documentation to `qa-docs`. ([#2109](https://github.com/wazuh/wazuh-qa/pull/2109))
- Migrate `test_ambiguous_confs` and `test_audit` of `test_fim/test_files` documentation to qa-docs. ([#2108](https://github.com/wazuh/wazuh-qa/pull/2108))
- Migrate `test_api` documentation to `qa-docs`. ([#2107](https://github.com/wazuh/wazuh-qa/pull/2107))
- Migrate `test_analysisd` documentation to `qa-docs`. ([#2047](https://github.com/wazuh/wazuh-qa/pull/2047))
- Migrate `test_agentd` documentation to `qa-docs`. ([#2006](https://github.com/wazuh/wazuh-qa/pull/2006))
- Migrate `test_active_response` documentation to `qa-docs`. ([#1960](https://github.com/wazuh/wazuh-qa/pull/1960))
- Fix requirements in master. ([#2063](https://github.com/wazuh/wazuh-qa/pull/2063))
- Update system tests for agent key polling. ([#2119](https://github.com/wazuh/wazuh-qa/pull/2119))
- macOS logcollector - Fixes and new tests. ([#2043](https://github.com/wazuh/wazuh-qa/pull/2043))
- Update API performance tests. ([#1881](https://github.com/wazuh/wazuh-qa/pull/1881))
- Integrate qa-docs into wazuh-qa framework. ([#1854](https://github.com/wazuh/wazuh-qa/pull/1854))
- Update user used by `Kibana` in the cluster performance tests. ([#1822](https://github.com/wazuh/wazuh-qa/pull/1822))
- Fix cached dependencies, typos and debian repos. ([#1732](https://github.com/wazuh/wazuh-qa/pull/1732))
- Adapt the JSON event schema to parse WIN perms in JSON. ([#1541](https://github.com/wazuh/wazuh-qa/pull/1541))
- Update API performance tests. ([#1519](https://github.com/wazuh/wazuh-qa/pull/1519))
- Rework of simulate agents script. Add new balance mode to distribute EPS between agents. ([#1491](https://github.com/wazuh/wazuh-qa/pull/1491))
- Fix missing argument in test_macos_format_basic IT. ([#1478](https://github.com/wazuh/wazuh-qa/pull/1478))
- Check if scheduled mode is set when realtime is not available. ([#1474](https://github.com/wazuh/wazuh-qa/pull/1474))

### Removed
- Remove unnecessary `CLIENT_KEYS_PATH`. ([#2419](https://github.com/wazuh/wazuh-qa/pull/2419))
- Remove deprecated configurations. ([#2380](https://github.com/wazuh/wazuh-qa/pull/2380))
- Remove deprecated test_use_only_authd. ([#2294](https://github.com/wazuh/wazuh-qa/pull/2294))
- Remove expected `force` option from the received request in the `agent_enrollment` system tests. ([#2289](https://github.com/wazuh/wazuh-qa/pull/2289))
- Remove old check. ([#2281](https://github.com/wazuh/wazuh-qa/pull/2281))
- Remove the disk i/o % usage calculation from the performance tools. ([#1897](https://github.com/wazuh/wazuh-qa/pull/1897))
- Remove FIM hard link tests. ([#1485](https://github.com/wazuh/wazuh-qa/pull/1485))


## [v4.2.0]
### Added
- Add agent labels to agent simulator tool [#1153](https://github.com/wazuh/wazuh-qa/pull/1153)
- Add the capability to know which CVE’s affect an agent [#7479](https://github.com/wazuh/wazuh/issues/7479)
- Add new tests for Wazuh-DB insert commands in agents' CVEs table [#1092](https://github.com/wazuh/wazuh-qa/pull/1092)
- Add integration tests for syslog [#1086](https://github.com/wazuh/wazuh-qa/pull/1086)
- Add remoted integration tests: basic configuration tests [#1073](https://github.com/wazuh/wazuh-qa/pull/1073)
- Add the tier 0 integration tests for wazuh-remoted [#1024](https://github.com/wazuh/wazuh-qa/issues/1024)
- Add new features to the Agent simulator [#1106](https://github.com/wazuh/wazuh-qa/pull/1106)
- Add new integration tests to cover the stats of wazuh-agentd [#1039](https://github.com/wazuh/wazuh-qa/pull/1039)
- Add the documentation of Wazuh-QA repository [#1066](https://github.com/wazuh/wazuh-qa/pull/1066)
- Add new functionality for mocking agents [#1054](https://github.com/wazuh/wazuh-qa/pull/1054)
- Add support to `wodle` sections for ossec.conf generator tool [#1048](https://github.com/wazuh/wazuh-qa/pull/1048)
- Add new tests for Active Response [#1029](https://github.com/wazuh/wazuh-qa/pull/1029)
- Add focal feed and improve vulnerability scan tests [#1025](https://github.com/wazuh/wazuh-qa/pull/1025)
- Add new cases to test_env_variables to check some possible errors [#1014](https://github.com/wazuh/wazuh-qa/pull/1014)
- Add a test to verify no duplicate entries for vulnerability detector [#1010](https://github.com/wazuh/wazuh-qa/pull/1010)
- Add new case to test_basic_usage_changes to check wildcards [#1009](https://github.com/wazuh/wazuh-qa/pull/1009)
- Add some cases in test_ignore_valid, to check entire disk ignore [#1000](https://github.com/wazuh/wazuh-qa/pull/1000)
- Add new test case for duplicate registry entries [#998](https://github.com/wazuh/wazuh-qa/pull/998)
### Changed
- Rename sockets directory according to the product [#1090](https://github.com/wazuh/wazuh-qa/pull/1090)
- Improve the stop/start behavior of DB's related functions [#1068](https://github.com/wazuh/wazuh-qa/pull/1068)
- Update mock_vulnerability_scan fixture from vulnerability scan tests [#1058](https://github.com/wazuh/wazuh-qa/pull/1058)
- Update insert_vulnerability to meet new constrains [#1059](https://github.com/wazuh/wazuh-qa/pull/1059)
- Refactor the code to be PEP8 compliance [#1043](https://github.com/wazuh/wazuh-qa/pull/1043)
- Deprecate the ossec-init.conf [#1013](https://github.com/wazuh/wazuh-qa/pull/1013)
- Rename ossec-control in framework tests [#983](https://github.com/wazuh/wazuh-qa/pull/983)
- Change names of daemons in integration tests [#973](https://github.com/wazuh/wazuh-qa/pull/973)
- Rename all ossec-control references [#965](https://github.com/wazuh/wazuh-qa/pull/965)
### Fixed
- Fix an error in the Active Response tests related to the configuration file [#1080](https://github.com/wazuh/wazuh-qa/pull/1080)
- Fix an error in the Agent simulator while parsing the messages received from the manager [#1084](https://github.com/wazuh/wazuh-qa/pull/1084).
- Fix msu tests for Windows 10 [#1075](https://github.com/wazuh/wazuh-qa/pull/1075)
- Fix sqlite3.OperationalError: no such table: VULNERABILITIES error [#1067](https://github.com/wazuh/wazuh-qa/pull/1067)
- Fix test_general_settings_ignore_time test [#1056](https://github.com/wazuh/wazuh-qa/pull/1056)
- Avoid problematic race-condition on VD integration tests for Windows [#1047](https://github.com/wazuh/wazuh-qa/pull/1047)
- QA Integration tests stabilization [#1002](https://github.com/wazuh/wazuh-qa/pull/1002)
### Deleted
- Deleted `behind_proxy_server` API config test. ([#1065](https://github.com/wazuh/wazuh-qa/pull/1065))<|MERGE_RESOLUTION|>--- conflicted
+++ resolved
@@ -36,7 +36,6 @@
 Wazuh commit: TBD \
 Release report: TBD
 
-<<<<<<< HEAD
 ### Added
 
 - New 'SCA' test suite and framework. ([#3566](https://github.com/wazuh/wazuh-qa/pull/3566)) \- (Framework + Tests)
@@ -87,18 +86,10 @@
 - Fix bug in the framework on migration tool ([#4027](https://github.com/wazuh/wazuh-qa/pull/4027)) \- (Framework)
 
 ## [4.5.1] - TBD
-=======
-### Changed
-
-- Enable Windows Vulnerability Detector E2E. ([#4251](https://github.com/wazuh/wazuh-qa/pull/4251)) \- (Tests)
-
-## [4.4.4] - TBD
->>>>>>> 528120c5
 
 Wazuh commit: TBD \
 Release report: TBD
 
-<<<<<<< HEAD
 ## [4.5.0] - TBD
 
 Wazuh commit: TBD \
@@ -114,8 +105,6 @@
 Wazuh commit: https://github.com/wazuh/wazuh/commit/32b9b4684efb7c21ce71f80d845096549a5b4ed5  \
 Release report: https://github.com/wazuh/wazuh/issues/17520
 
-=======
->>>>>>> 528120c5
 ### Added
 
 - Change test_python_flaws.py to accept branch or commit in the same argument. ([#4209](https://github.com/wazuh/wazuh-qa/pull/4209)) \- (Tests)
