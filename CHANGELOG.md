# Changelog

All notable changes to this project will be documented in this file.

## [4.5.0] - TBD

Wazuh commit: TBD \
Release report: TBD

<<<<<<< HEAD
### Fixed

- Fix pytest test collection errors ([#3969](https://github.com/wazuh/wazuh-qa/pull/3972)) \- (Framework + Tests)

## [4.4.4] - TBD
=======
### Changed
>>>>>>> ede149c9

- Upgrade PyYAML to 6.0.1. ([#4326](https://github.com/wazuh/wazuh-qa/pull/4326)) \- (Framework)
- Change Vulnerability Detector ITs to support the development of the NVD 2.0 refactor. ([#4327](https://github.com/wazuh/wazuh-qa/pull/4327)) \- (Tests)

## [4.4.5] - 10-07-2023

Wazuh commit: https://github.com/wazuh/wazuh/commit/8d17d2c9c11bc10be9a31c83bc7c17dfbac0d2a0 \
Release report: https://github.com/wazuh/wazuh/issues/17844

## [4.4.4] - 13-06-2023

Wazuh commit: https://github.com/wazuh/wazuh/commit/32b9b4684efb7c21ce71f80d845096549a5b4ed5  \
Release report: https://github.com/wazuh/wazuh/issues/17520

### Added

- Change test_python_flaws.py to accept branch or commit in the same argument. ([#4209](https://github.com/wazuh/wazuh-qa/pull/4209)) (Tests)
- Fix test_dependencies.py for the changes in the feature. ([#4210](https://github.com/wazuh/wazuh-qa/pull/4210)) (Tests)

### Fixed

- Fix syscollector tests failure (get_configuration fixture has different scope) ([#4154](https://github.com/wazuh/wazuh-qa/pull/4154)) \- (Framework + Tests)

## [4.4.3] - 25-06-2023

Wazuh commit: https://github.com/wazuh/wazuh/commit/f7080df56081adaeaad94529522233e2f0bbd577  \
Release report: https://github.com/wazuh/wazuh/issues/17198

### Fixed

- Fix missing comma in setup.py. ([#4180](https://github.com/wazuh/wazuh-qa/pull/4180)) (Framework)
- Changed the last uses of 4.4.2 in setup.py and schema.yaml. ([#4172](https://github.com/wazuh/wazuh-qa/pull/4172)) \- (Framework)

## [4.4.2] - 18-05-2023

Wazuh commit: https://github.com/wazuh/wazuh/commit/b2901d5086e7a073d89f4f72827e070ce3abd8e8 \
Release report: https://github.com/wazuh/wazuh/issues/17004

### Added

- Add package support for system tests ([#3965](https://github.com/wazuh/wazuh-qa/pull/3966)) \- (Framework)
- Add test to check the Syscollector configuration. ([#3584](https://github.com/wazuh/wazuh-qa/pull/3584)) \- (Framework + Tests)
- Add system tests for groups deletion ([#4057](https://github.com/wazuh/wazuh-qa/pull/4057)) \- (Tests)

### Changed

- Change integratord test to use slack instead of virustotal ([#3540](https://github.com/wazuh/wazuh-qa/pull/3540)) \- (Framework + Tests)

### Fixed

- Stabilize multiple wday tests (GCloud integration) ([#4176](https://github.com/wazuh/wazuh-qa/pull/4176)) \- (Tests)
- Remove old XFail marker (API suite) ([#4177](https://github.com/wazuh/wazuh-qa/pull/4177)) \- (Tests)
- Mark VD download feeds test as xfail ([#4197](https://github.com/wazuh/wazuh-qa/pull/4197)) \- (Tests)
- Skip test_age_datetime_changed ([#4182](https://github.com/wazuh/wazuh-qa/pull/4182)) \- (Tests)
- Limit urllib3 major required version ([#4162](https://github.com/wazuh/wazuh-qa/pull/4162)) \- (Framework)
- Fix daemons_handler fixture (fix GCP IT) ([#4134](https://github.com/wazuh/wazuh-qa/pull/4134)) \- (Tests)
- Fix wazuhdb IT. ([#3584](https://github.com/wazuh/wazuh-qa/pull/3584)) \- (Framework + Tests)
- Fix agentd IT for python3.10 AMI ([#3973](https://github.com/wazuh/wazuh-qa/pull/3973)) \- (Tests)
- Fix unstable system tests ([#4080](https://github.com/wazuh/wazuh-qa/pull/4080)) \- (Tests)

### Changed

- Modify authd ITs test_authd_valid_name_ip to avoid flackyness. ([#4164](https://github.com/wazuh/wazuh-qa/pull/4164)) \- (Tests)

## [4.4.1] - 12-04-2023

Wazuh commit: https://github.com/wazuh/wazuh/commit/63a0580562007c4ba9c117f4a232ce90160481ff \
Release report: https://github.com/wazuh/wazuh/issues/16620

## [4.4.0] - 28-03-2023

Wazuh commit: https://github.com/wazuh/wazuh/commit/2477e9fa50bc1424e834ac8401ce2450a5978e75 \
Release report: https://github.com/wazuh/wazuh/issues/15504

### Added

- Add multigroups tests cases for `test_assign_groups_guess` ([#3979](https://github.com/wazuh/wazuh-qa/pull/3979)) \- (Tests)
- Add new group_hash case and update the `without condition` case output in `wazuh_db/sync_agent_groups_get` ([#3959](https://github.com/wazuh/wazuh-qa/pull/3959)) \- (Tests)
- Add markers for each system test environment ([#3961](https://github.com/wazuh/wazuh-qa/pull/3961)) \- (Framework + Tests)
- Adapt binary performance module to wazuh-cluster script renaming ([#3944](https://github.com/wazuh/wazuh-qa/pull/3944)) \- (Framework)
- Add an option to store logs in system tests ([#2445](https://github.com/wazuh/wazuh-qa/pull/2445)) \- (Framework + Tests)
- Add new test to check cpe_helper.json file ([#3731](https://github.com/wazuh/wazuh-qa/pull/3731))
- Add new tests analysid handling of invalid/empty rule signature IDs ([#3649]
(https://github.com/wazuh/wazuh-qa/pull/3649)) \- (Framework + Tests)
- Add integration test to check statistics format ([#3813](https://github.com/wazuh/wazuh-qa/pull/3813)) \- (Framework + Tests)
- Add new test to check vulnerable packages with triaged null([#3587](https://github.com/wazuh/wazuh-qa/pull/3587)) \- (Framework + Tests)
- Add new tests analysid handling of invalid/empty rule signature IDs ([#3649](https://github.com/wazuh/wazuh-qa/pull/3649)) \- (Framework + Tests)
- Add integration test to check agent database version ([#3768](https://github.com/wazuh/wazuh-qa/pull/3768)) \- (Tests)
- Add new test to check if syslog message are parsed correctrly in the `archives.json` file ([#3609](https://github.com/wazuh/wazuh-qa/pull/3609)) \- (Framework + Tests)
- Add new logging tests for analysisd EPS limitation ([#3509](https://github.com/wazuh/wazuh-qa/pull/3509)) \- (Framework + Tests)
- New testing suite for checking analysisd EPS limitation ([#2947](https://github.com/wazuh/wazuh-qa/pull/3181)) \- (Framework + Tests)
- Add stress results comparator tool ([#3478](https://github.com/wazuh/wazuh-qa/pull/3478)) \- (Tools)
- Add E2E tests for demo cases ([#3293](https://github.com/wazuh/wazuh-qa/pull/3293)) \- (Framework + Tests)
- Add configuration files for Jenkins automation of system/E2E tests ([#3221](https://github.com/wazuh/wazuh-qa/pull/3221)) \- (Framework)
- New vulnerability Detector integration tests for Ubuntu 22.04 ([#2957](https://github.com/wazuh/wazuh-qa/pull/2957)) \- (Framework + Tests)
- New vulnerability Detector integration tests for Amazon Linux 2022 ([#2955](https://github.com/wazuh/wazuh-qa/pull/2955)) \- (Framework + Tests)
- New vulnerability detector tests for SUSE Linux Enterpise Support ([#2945](https://github.com/wazuh/wazuh-qa/pull/2945)) \- (Framework + Tests)
- New tests for checking API log formats ([#2635](https://github.com/wazuh/wazuh-qa/pull/2635)) \- (Framework + Tests)
- New tests for the migration of agent-group files ([#2815](https://github.com/wazuh/wazuh-qa/pull/2815)) \- (Framework + Tests)
- Add `qa-docs` `v0.1` ([#2649](https://github.com/wazuh/wazuh-qa/pull/2649)) \- (Framework + Tools + Documentation)
- Add test fim with file currently open ([#2300](https://github.com/wazuh/wazuh-qa/pull/2300)) \- (Framework + Tests)
- Test manager sends AR log format as expected ([#2347](https://github.com/wazuh/wazuh-qa/pull/2347)) \- (Framework + Tests)
- Syscollector deltas IT ([#2146](https://github.com/wazuh/wazuh-qa/pull/2146)) \- (Framework + Tests)
- CVEs alerts inventory for Vulnerability Detector - VDT and WDB Integration Tests implementation ([#1243](https://github.com/wazuh/wazuh-qa/pull/1243)) \- (Framework + Tests)
- Analysisd - add new test to check the pre-decoding stage of analysisd ([#2406](https://github.com/wazuh/wazuh-qa/pull/2406)) \- (Tests)
- Add test to check if files can be accessed while FIM has them opened ([#705](https://github.com/wazuh/wazuh-qa/pull/705)) \- (Framework + Tests)
- Analysisd - add a new test to check analysisd socket properties ([#2405](https://github.com/wazuh/wazuh-qa/pull/2405)) \- (Framework + Tests)
- Add system test to check synchronization between agent and manager when one of this was stopped. ([#2536](https://github.com/wazuh/wazuh-qa/pull/2536)) \- (Tests)
- API - Test the format of the logs (JSON logs support) ([#2635](https://github.com/wazuh/wazuh-qa/pull/2635/)) \- (Tests)
- Add a test to check the multigroups shared file content. ([#2746](https://github.com/wazuh/wazuh-qa/pull/2746)) \- (Framework + Tests)
- Add wpk test documentation ([#2409](https://github.com/wazuh/wazuh-qa/pull/2409)) \- (Documentation)

### Changed

- Improve `test_agent_groups_new_cluster_node` ([#3971](https://github.com/wazuh/wazuh-qa/pull/3971)) \- (Tests)
- Improve `test_assign_groups_guess` ([#3901](https://github.com/wazuh/wazuh-qa/pull/3901)) \- (Tests)
- Update `test_cluster_worker_logs_order` test ([#3896](https://github.com/wazuh/wazuh-qa/pull/3896)) \- (Tests)
- Increase NVE download feed test timeout([#3769](https://github.com/wazuh/wazuh-qa/pull/3769)) \- (Tests)
- Adapt wazuhdb integration tests for auto-vacuum ([#3613](https://github.com/wazuh/wazuh-qa/issues/3613)) \- (Tests)
- Update logcollector format test due to audit changes ([#3641](https://github.com/wazuh/wazuh-qa/pull/3641)) \- (Framework)
- Refactor `test_basic_usage_realtime_unsupported` FIM test to avoid using time travel ([#3623](https://github.com/wazuh/wazuh-qa/pull/3623)) \- (Tests)
- Add `monitord.rotate_log` to `local_internal_options` file for `test_macos_format_query` ([#3602](https://github.com/wazuh/wazuh-qa/pull/3602)) \- (Tests)
- Adapt analysisd integration tests for EPS ([#3559](https://github.com/wazuh/wazuh-qa/issues/3559)) \- (Tests)
- Improve `test_remove_audit` FIM test to retry install and remove command ([#3562](https://github.com/wazuh/wazuh-qa/pull/3562)) \- (Tests)
- Skip unstable integration tests for gcloud ([#3531](https://github.com/wazuh/wazuh-qa/pull/3531)) \- (Tests)
- Skip unstable integration test for agentd ([#3538](https://github.com/wazuh/wazuh-qa/pull/3538))
- Update wazuhdb_getconfig and EPS limit integration tests ([#3146](https://github.com/wazuh/wazuh-qa/pull/3146)) \- (Tests)
- Refactor: logcollector `test_only_future_events` according to new standard. ([3484](https://github.com/wazuh/wazuh-qa/pull/3484)) \- (Framework + Tests)
- Update python packages scan test to use a file with known vulnerabilities to be skipped ([#3473](https://github.com/wazuh/wazuh-qa/pull/3473)) \- (Framework + Tests)
- Change required version of urllib3 and requests dependencies ([#3315](https://github.com/wazuh/wazuh-qa/pull/3315)) \- (Framework)
- Skip flaky Logcollector tests ([#3218](https://github.com/wazuh/wazuh-qa/pull/3217)) \- (Tests)
- Change how 'service_control' collects clusterd and apid pids ([#3140](https://github.com/wazuh/wazuh-qa/pull/3140)) \- (Framework)
- Change scan test module fixtures to allow use commit instead of branches ([#3134](https://github.com/wazuh/wazuh-qa/issues/3134)) \- (Tests)
- Update syscollector deltas integration tests ([#2921](https://github.com/wazuh/wazuh-qa/pull/2921)) \- (Tests)
- Update deprecated WDB commands ([#2966](https://github.com/wazuh/wazuh-qa/pull/2966)) \- (Tests)
- Move the 'get_datetime_diff' function to 'wazuh-testing' utils module ([#2782](https://github.com/wazuh/wazuh-qa/pull/2782)) \- (Framework + Tests)
- Change method from GET to POST in API login requests ([#2810](https://github.com/wazuh/wazuh-qa/pull/2810)) \- (Framework + Tests)
- Update failed test_basic_configuration_log_format ([#2924](https://github.com/wazuh/wazuh-qa/pull/2650)) \- (Framework + Tests)
- Refactor VDT integration tests: feeds and scan types ([#2650](https://github.com/wazuh/wazuh-qa/pull/2650)) \- (Framework + Tests)
- Refactor: FIM `test_synchronization` according to new standard. Phase 1. ([#2358](https://github.com/wazuh/wazuh-qa/pull/2358)) \- (Framework + Tests)
- Refactor: FIM `test_registry_file_limit` and `test_registry_report_changes`. ([#2478](https://github.com/wazuh/wazuh-qa/pull/2478)) \- (Framework + Tests)
- Refactor: FIM `test_files/test_file_limit` and updated imports to new standard. ([#2501](https://github.com/wazuh/wazuh-qa/pull/2501)) \- (Framework + Tests)
- Adapt ITs related to syscollector deltas ([#2146](https://github.com/wazuh/wazuh-qa/pull/2146)) \- (Framework + Tests)
- Migrate test_age, test_command_monitoring, and test_keep_running of test_logcollector documentation to qa-docs ([#2162](https://github.com/wazuh/wazuh-qa/pull/2162)) \- (Documentation)
- Migrate test_configuration (1/2) of test_logcollector documentation to qa-docs ([#2163](https://github.com/wazuh/wazuh-qa/pull/2163)) \- (Documentation)
- Migrate test_configuration (2/2) of test_logcollector documentation to qa-docs ([#2165](https://github.com/wazuh/wazuh-qa/pull/2165)) \- (Documentation)
- Migrate test_macos of test_logcollector documentation to qa-docs ([#2175](https://github.com/wazuh/wazuh-qa/pull/2175)) \- (Documentation)
- Migrate several test groups of test_logcollector documentation to qa-docs ([#2180](https://github.com/wazuh/wazuh-qa/pull/2180)) \- (Documentation)
- Migrate test_remoted documentation to schema 2.0 ([#2426](https://github.com/wazuh/wazuh-qa/pull/2426)) \- (Documentation)
- Replace callback_generator function to generate_monitoring_callback ([#2535](https://github.com/wazuh/wazuh-qa/pull/2535)) \- (Framework + Tests)
- Analysisd: Reduce execution time of tests with tier 0 ([#2546](https://github.com/wazuh/wazuh-qa/pull/2546)) \- (Tests)
- Adapt logtest ITs given the rules skipping ([#2200](https://github.com/wazuh/wazuh-qa/pull/2200)) \- (Tests)
- Updated the Authd response when a multigroup is too long ([#3746](https://github.com/wazuh/wazuh-qa/pull/3746)) \- (Tests)

### Fixed

- Fix `test_assign_agent_group_with_enrollment` ([#3956](https://github.com/wazuh/wazuh-qa/pull/3956)) \- (Tests)
- Fix `test_file_limit_delete_full` module ([#3990](https://github.com/wazuh/wazuh-qa/pull/3990)) \- (Tests)
- Fix test_agent_groups system test ([#3955](https://github.com/wazuh/wazuh-qa/pull/3964)) \- (Tests)
- Fix Solaris agent provision schema ([#3750](https://github.com/wazuh/wazuh-qa/issues/3744)) \- (Framework)
- Fix wazuh-db integration tests for agent-groups ([#3926](https://github.com/wazuh/wazuh-qa/pull/3926)) \- (Tests + Framework)
- Fix `test_set_agent_groups` ([#3920](https://github.com/wazuh/wazuh-qa/pull/3920)) \- (Tests)
- Fix test_sync_agent_groups_get, replace hardcoded hash to a dinamically calculated one ([#3895](https://github.com/wazuh/wazuh-qa/pull/3895)) \- (Framework + Tests)
- Fix `test_agent_groups` ([#3889](https://github.com/wazuh/wazuh-qa/pull/3889)) \- (Tests + Framework)
- Fix test_db_backup for Ubuntu OS ([#3802](https://github.com/wazuh/wazuh-qa/pull/3802)) \- (Tests)
- Fix Yara and VirusTotal E2E basic usage tests ([#3660](https://github.com/wazuh/wazuh-qa/pull/3660)) \- (Tests)
- Fix commit option of the scan module for master case ([#3157](https://github.com/wazuh/wazuh-qa/pull/3157)) \- (Tests)
- Fix Vulnerability Detector IT: test_validate_feed_content yaml cases had wrong extension. ([#3299](https://github.com/wazuh/wazuh-qa/pull/3299)) \- (Tests)
- Fix Analysisd IT: test_syscollector_events failure on wait_for_analysisd_startup. ([#3110](https://github.com/wazuh/wazuh-qa/pull/3110)) \- (Tests)
- Fix GCloud IT: test_max_messages error not received expected messages - ([#3083](https://github.com/wazuh/wazuh-qa/pull/3083)) \- (Tests)
- Fix Solaris and Macos FIM integration tests failures ([#2976](https://github.com/wazuh/wazuh-qa/pull/2976)) \- (Framework + Tests)
- Fix the unstable FIM tests that need refactoring ([#2458](https://github.com/wazuh/wazuh-qa/pull/2458)) \- (Framework + Tests)
- Fix version validation in qa-ctl config generator ([#2454](https://github.com/wazuh/wazuh-qa/pull/2454)) \- (Framework)
- Fix invalid reference for test_api_endpoints_performance.py xfail items ([#3378](https://github.com/wazuh/wazuh-qa/pull/3378)) \- (Tests)
- Fix undeclared API token variable in multigroups system tests ([#3674](https://github.com/wazuh/wazuh-qa/pull/3674)) \- (Framework + Tests)
- Fix error in requirements.txt ([#3689](https://github.com/wazuh/wazuh-qa/pull/3689)) \- (Framework)
- Fix sleep time in `test_agent_default_group_added`. ([#3692](https://github.com/wazuh/wazuh-qa/pull/3692)) \- (Tests)
- Fix syscollector deltas integration tests. ([#3695](https://github.com/wazuh/wazuh-qa/pull/3695)) \- (Tests)
- Fix test_response_postprocessing: duplicated slash in API endpoints ([#4048](https://github.com/wazuh/wazuh-qa/pull/4048)) \- (Tests)

### Removed

- Remove all FIM Integration skipped tests ([#2927](https://github.com/wazuh/wazuh-qa/issues/2927)) \- (Framework + Tests)
- VDT ITs: Remove Debian Stretch test support. ([#3172](https://github.com/wazuh/wazuh-qa/pull/3172)) \- (Tests)

## [4.3.11] - 20-04-2023

Wazuh commit: https://github.com/wazuh/wazuh/commit/776fda906581a1e4ee170c3e7e73a58d69e41f95 \
Release report: https://github.com/wazuh/wazuh/issues/16758

## [4.3.10] - 16-11-2022

Wazuh commit: https://github.com/wazuh/wazuh/commit/89530f11c9e592cd2e551432209b0080f08ff8e5 \
Release report: https://github.com/wazuh/wazuh/issues/15372

## [4.3.9] - 13-10-2022

Wazuh commit: https://github.com/wazuh/wazuh-qa/commit/8af0a5083bd69765f4d7878df9d3b785bb239723 \
Release report: https://github.com/wazuh/wazuh/issues/15090

### Added

- Add a test to check the analysisd socket properties ([#3365](https://github.com/wazuh/wazuh-qa/pull/3365))

## [4.3.8] - 19-09-2022

Wazuh commit: https://github.com/wazuh/wazuh/commit/88bf15d2cbb2040e197e34a94dda0f71f607afad \
Release report: https://github.com/wazuh/wazuh/issues/14827

### Changed

- Update wazuh-logtest messages for integration tests \- (Tests)

## [4.3.7] - 24-08-2022

Wazuh commit: https://github.com/wazuh/wazuh/commit/e2b514bef3d148acd4bcae1a1c7fa8783b82ca3a \
Release report: https://github.com/wazuh/wazuh/issues/14562

### Added
- Added IT test to verify Active Response works with overwritten rules. ([#2984](https://github.com/wazuh/wazuh-qa/pull/2984)) \- (Framework + Tests)
- Add Integratord IT - new test_integratord suite ([#3125](https://github.com/wazuh/wazuh-qa/pull/3125)) \- (Framework + Tests)
- Add system test to check synchronization status in the cluster ([#3180](https://github.com/wazuh/wazuh-qa/pull/3180)) \- (Framework + Tests)
- Add system test to check big files synchronization in the cluster ([#3202](https://github.com/wazuh/wazuh-qa/pull/3202)) \- (Framework + Tests)

### Changed

- Increase framework version of jq and pytest in the requirements file to support python3.10 ([#3107](https://github.com/wazuh/wazuh-qa/pull/3108)) \- (Framework)

## [4.3.6] - 20-07-2022

Wazuh commit: https://github.com/wazuh/wazuh/commit/be15851b8ead7512d9cd4ef1ee18b3b953173211 \
Release report: https://github.com/wazuh/wazuh/issues/14188

### Added

- Add Remoted IT - test_multi_groups ([#3060](https://github.com/wazuh/wazuh-qa/pull/3060)) \- (Framework + Tests)

### Fixed

- Fix GCloud IT - test_max_messages error ([#3006](https://github.com/wazuh/wazuh-qa/pull/3006)) \- (Framework + Tests)
- Fix Remoted IT - test_agent_communication ([#3088](https://github.com/wazuh/wazuh-qa/pull/3088)) \- (Framework)


## [4.3.5] - 29-06-2022

Wazuh commit: https://github.com/wazuh/wazuh/commit/2a2b88bfb2ea30903728372471b33540a3b3d976 \
Release report: https://github.com/wazuh/wazuh/issues/13966

### Fixed

- Fix Solaris and Macos FIM integration failures ([#2977](https://github.com/wazuh/wazuh-qa/pull/2977)) \- (Framework + Tests)


## [4.3.4] - 09-06-2022

Wazuh commit: https://github.com/wazuh/wazuh/commit/ccbc9490bc38718717233c50e3d6daeff102e388 \
Release report: https://github.com/wazuh/wazuh/issues/13669


## [4.3.3] - 01-06-2022

Wazuh commit: https://github.com/wazuh/wazuh/commit/ccbc9490bc38718717233c50e3d6daeff102e388 \
Release report: -


## [4.3.2] - 30-05-2022

Wazuh commit: https://github.com/wazuh/wazuh/commit/5b3d501f5a10c5134b53771f13c48dc94c54beb2 \
Release report: https://github.com/wazuh/wazuh/issues/13629


## [4.3.1] - 18-05-2022

Wazuh commit: https://github.com/wazuh/wazuh/commit/8ee2a5646a12d22bf662b2f59a19c12b4b8d0a4e \
Release report: https://github.com/wazuh/wazuh/issues/13448


## [4.3.0] - 05-05-2022

Wazuh commit: https://github.com/wazuh/wazuh/commit/5bae1c1830dbf11acc8a06e01f7a5a134b767760 \
Release report: https://github.com/wazuh/wazuh/issues/13321

### Added

- Add specific version of libcst to install in python lower than 3.7. ([#2459](https://github.com/wazuh/wazuh-qa/pull/2459))
- Add system test to check synchronization between agent and manager. ([#2443](https://github.com/wazuh/wazuh-qa/pull/2443))
- Make `simulate-api-load` CLI run tasks simultaneously. ([#2392](https://github.com/wazuh/wazuh-qa/pull/2392))
- Add `qa-ctl` `v0.3`. ([#2307](https://github.com/wazuh/wazuh-qa/pull/2307))
- Add `qa-ctl` `v0.2`. ([#2299](https://github.com/wazuh/wazuh-qa/pull/2299))
- Improve the `agent_files_deletion` test . ([#2296](https://github.com/wazuh/wazuh-qa/pull/2296))
- Add scripts to add agents to client.keys, create agent-groups and unsynchronize agents. ([#2295](https://github.com/wazuh/wazuh-qa/pull/2295))
- Add cluster performance test. ([#2130](https://github.com/wazuh/wazuh-qa/pull/2130))
- IT Wazuh-logtest: Ruleset reloading at runtime. ([#2077](https://github.com/wazuh/wazuh-qa/pull/2077))
- Add script to parse and obtain stats from cluster CSVs. ([#2032](https://github.com/wazuh/wazuh-qa/pull/2032))
- Add `qa-ctl` tool v0.1. ([#1895](https://github.com/wazuh/wazuh-qa/pull/1895))
- Enable WPK tests for macOS agents. ([#1853](https://github.com/wazuh/wazuh-qa/pull/1853))
- Create local_internal_options configuration handler fixture. ([#1835](https://github.com/wazuh/wazuh-qa/pull/1835))
- Create file monitoring fixture handler. ([#1833](https://github.com/wazuh/wazuh-qa/pull/1833))
- Create daemon handler fixture for integration test. ([#1826](https://github.com/wazuh/wazuh-qa/pull/1826))
- Add test to check new possible flaws in wodles, framework and API code. ([#1659](https://github.com/wazuh/wazuh-qa/pull/1659))
- Add test to scan all python packages. ([#1652](https://github.com/wazuh/wazuh-qa/pull/1652))
- ITs for logtest verbose mode added. ([#1587](https://github.com/wazuh/wazuh-qa/pull/1587))
- Integration and system tests to ensure removed agent files are deleted. ([#1527](https://github.com/wazuh/wazuh-qa/pull/1527))
- Add wdb checksum range test case. ([#1502](https://github.com/wazuh/wazuh-qa/pull/1502))
- Add integration tests for max_upload_size API option. ([#1494](https://github.com/wazuh/wazuh-qa/pull/1494))
- Add support for Amazon Linux in vulnerability detector. ([#1473](https://github.com/wazuh/wazuh-qa/pull/1473))
- Add tests for invalid config of github and office365 modules. ([#1460](https://github.com/wazuh/wazuh-qa/pull/1460))
- Add test to check the behavior of test_max_fd_win_rt option.. ([#1387](https://github.com/wazuh/wazuh-qa/pull/1387))
- Add FIM Windows 4659 events tests. ([#648](https://github.com/wazuh/wazuh-qa/pull/648))

### Changed

- Migrate `test_rids` documentation to `qa-docs`. ([#2422](https://github.com/wazuh/wazuh-qa/pull/2422))
- Google Cloud. IT Tests: Fixing and rework for 4.3.0-RC2. ([#2420](https://github.com/wazuh/wazuh-qa/pull/2420))
- Refactor: FIM `test_report_changes` according to new standard.  Phase 1. ([#2417](https://github.com/wazuh/wazuh-qa/pull/2417))
- Fix `wazuh-metrics` CLI bug when child processes restart. ([#2416](https://github.com/wazuh/wazuh-qa/pull/2416))
- IT Solaris Jenkins: Fix requirements. ([#2415](https://github.com/wazuh/wazuh-qa/pull/2415))
- Fix the `agent_info_sync` test according to new changes. ([#2411](https://github.com/wazuh/wazuh-qa/pull/2411))
- Migrate test_cpe_indexing documentation to qa-docs. ([#2407](https://github.com/wazuh/wazuh-qa/pull/2407))
- WazuhDB IT: Fix for 4.3. ([#2400](https://github.com/wazuh/wazuh-qa/pull/2400))
- Migrate test_scan_results documentation to qa-docs. ([#2398](https://github.com/wazuh/wazuh-qa/pull/2398))
- Migrate test_general_setting documentation to qa-docs. ([#2387](https://github.com/wazuh/wazuh-qa/pull/2387))
- Migrate test_providers documentation to qa-docs. ([#2377](https://github.com/wazuh/wazuh-qa/pull/2377))
- Update API configuration integration tests. ([#2370](https://github.com/wazuh/wazuh-qa/pull/2370))
- Refactor FIM `test_synchronization` according to new standard (1). ([#2358](https://github.com/wazuh/wazuh-qa/pull/2358))
- Migrate test_feeds documentation to qa-docs. ([#2357](https://github.com/wazuh/wazuh-qa/pull/2357))
- Fix autoconfigure `test_add_old_resource`. ([#2356](https://github.com/wazuh/wazuh-qa/pull/2356))
- Migrate test_wazuh_db documentation to qa-docs. ([#2346](https://github.com/wazuh/wazuh-qa/pull/2346))
- Adapt `wazuh-metrics` and `data-visualizer` CLIs to handle multiprocessing. ([#2278](https://github.com/wazuh/wazuh-qa/pull/2278))
- Change `time_to_sync`  variable. ([#2275](https://github.com/wazuh/wazuh-qa/pull/2275))
- Bump pytest-html dependency. ([#2205](https://github.com/wazuh/wazuh-qa/pull/2205))
- Update remoted CSV headers in visualization tool. ([#2202](https://github.com/wazuh/wazuh-qa/pull/2202))
- Migrate `test_rootcheck` documentation to qa-docs. ([#2194](https://github.com/wazuh/wazuh-qa/pull/2194))
- Migrate `test_logtest` documentation to `qa-docs`. ([#2191](https://github.com/wazuh/wazuh-qa/pull/2191))
- Migrate test_office365 documentation to `qa-docs`. ([#2181](https://github.com/wazuh/wazuh-qa/pull/2181))
- fix: Change logtest custom rules ids. ([#2177](https://github.com/wazuh/wazuh-qa/pull/2177))
- Authd replacement configurations QA. ([#2171](https://github.com/wazuh/wazuh-qa/pull/2171))
- Migrate `test_github` documentation to `qa-docs`. ([#2144](https://github.com/wazuh/wazuh-qa/pull/2144))
- Migrate `test_glcoud` documentation to `qa-docs`. ([#2141](https://github.com/wazuh/wazuh-qa/pull/2141))
- Merge 4.2 into master branch . ([#2132](https://github.com/wazuh/wazuh-qa/pull/2132))
- Migrate `test_auth` documentation to `qa-docs`. ([#2129](https://github.com/wazuh/wazuh-qa/pull/2129))
- Migrate `test_registry_restrict` and `test_registry_tags` of `test_fim/test_registry`, and `test_fim/test_synchronization` documentation to `qa-docs`. ([#2128](https://github.com/wazuh/wazuh-qa/pull/2128))
- Migrate `test_registry_report_changes` of `test_fim/test_registry` documentation to `qa-docs`. ([#2127](https://github.com/wazuh/wazuh-qa/pull/2127))
- Migrate `test_registry_file_limit`, `test_registry_multiple_registries`, and `test_registry_recursion_level` of `test_fim/test_registry` documentation to `qa-docs`. ([#2126](https://github.com/wazuh/wazuh-qa/pull/2126))
- Migrate `test_registry_checks`, `test_registry_ignore`, and `test_registry_nodiff` of `test_fim/test_registry` documentation to `qa-docs`. ([#2125](https://github.com/wazuh/wazuh-qa/pull/2125))
- Migrate `test_registry_basic_usage` of `test_fim/test_registry` documentation to `qa-docs`. ([#2124](https://github.com/wazuh/wazuh-qa/pull/2124))
- Migrate `test_registry_ambiguous_confs` of `test_fim/test_registry` documentation to `qa-docs`. ([#2123](https://github.com/wazuh/wazuh-qa/pull/2123))
- Migrate `test_tags`, `test_timezone_changes`, `test_wildcards_complex`, and `test_windows_audit_interval` of `test_fim/test_files` documentation to `qa-docs`. ([#2122](https://github.com/wazuh/wazuh-qa/pull/2122))
- Migrate `test_scan`, `test_skip`, and `test_stats_integrity_sync` of `test_fim/test_files` documentation to `qa-docs`. ([#2121](https://github.com/wazuh/wazuh-qa/pull/2121))
- Migrate `test_fim/test_files/test_report_changes` documentation to `qa-docs`. ([#2120](https://github.com/wazuh/wazuh-qa/pull/2120))
- Migrate `test_process_priority`, `test_recursion_level`, and `test_restrict` of `test_fim/test_files` documentation to `qa-docs`. ([#2118](https://github.com/wazuh/wazuh-qa/pull/2118))
- Migrate `test_multiple_dirs`, `test_nodiff`, and `test_prefilter_cmd` of `test_fim/test_files` documentation to `qa-docs`. ([#2117](https://github.com/wazuh/wazuh-qa/pull/2117))
- Migrate `test_max_eps`, `test_max_files_per_second`, and `test_moving_files` of `test_fim/test_files` documentation to `qa-docs`. ([#2115](https://github.com/wazuh/wazuh-qa/pull/2115))
- Migrate `test_ignore`, `test_inotify`, and `test_invalid` of `test_fim/test_files` documentation to `qa-docs`. ([#2114](https://github.com/wazuh/wazuh-qa/pull/2114))
- Migrate `test_fim/test_files/test_follow_symbolic_link` documentation to `qa-docs`. ([#2112](https://github.com/wazuh/wazuh-qa/pull/2112))
- Migrate `test_env_variables` and `test_file_limit` of `test_fim/test_files` documentation to `qa-docs`. ([#2111](https://github.com/wazuh/wazuh-qa/pull/2111))
- Migrate `test_benchmark` and `test_checks` of `test_fim/test_files` documentation to `qa-docs`. ([#2110](https://github.com/wazuh/wazuh-qa/pull/2110))
- Migrate `test_basic_usage` of `test_fim/test_files` documentation to `qa-docs`. ([#2109](https://github.com/wazuh/wazuh-qa/pull/2109))
- Migrate `test_ambiguous_confs` and `test_audit` of `test_fim/test_files` documentation to qa-docs. ([#2108](https://github.com/wazuh/wazuh-qa/pull/2108))
- Migrate `test_api` documentation to `qa-docs`. ([#2107](https://github.com/wazuh/wazuh-qa/pull/2107))
- Migrate `test_analysisd` documentation to `qa-docs`. ([#2047](https://github.com/wazuh/wazuh-qa/pull/2047))
- Migrate `test_agentd` documentation to `qa-docs`. ([#2006](https://github.com/wazuh/wazuh-qa/pull/2006))
- Migrate `test_active_response` documentation to `qa-docs`. ([#1960](https://github.com/wazuh/wazuh-qa/pull/1960))
- Fix requirements in master. ([#2063](https://github.com/wazuh/wazuh-qa/pull/2063))
- Update system tests for agent key polling. ([#2119](https://github.com/wazuh/wazuh-qa/pull/2119))
- macOS logcollector - Fixes and new tests. ([#2043](https://github.com/wazuh/wazuh-qa/pull/2043))
- Update API performance tests. ([#1881](https://github.com/wazuh/wazuh-qa/pull/1881))
- Integrate qa-docs into wazuh-qa framework. ([#1854](https://github.com/wazuh/wazuh-qa/pull/1854))
- Update user used by `Kibana` in the cluster performance tests. ([#1822](https://github.com/wazuh/wazuh-qa/pull/1822))
- Fix cached dependencies, typos and debian repos. ([#1732](https://github.com/wazuh/wazuh-qa/pull/1732))
- Adapt the JSON event schema to parse WIN perms in JSON. ([#1541](https://github.com/wazuh/wazuh-qa/pull/1541))
- Update API performance tests. ([#1519](https://github.com/wazuh/wazuh-qa/pull/1519))
- Rework of simulate agents script. Add new balance mode to distribute EPS between agents. ([#1491](https://github.com/wazuh/wazuh-qa/pull/1491))
- Fix missing argument in test_macos_format_basic IT. ([#1478](https://github.com/wazuh/wazuh-qa/pull/1478))
- Check if scheduled mode is set when realtime is not available. ([#1474](https://github.com/wazuh/wazuh-qa/pull/1474))

### Removed
- Remove unnecessary `CLIENT_KEYS_PATH`. ([#2419](https://github.com/wazuh/wazuh-qa/pull/2419))
- Remove deprecated configurations. ([#2380](https://github.com/wazuh/wazuh-qa/pull/2380))
- Remove deprecated test_use_only_authd. ([#2294](https://github.com/wazuh/wazuh-qa/pull/2294))
- Remove expected `force` option from the received request in the `agent_enrollment` system tests. ([#2289](https://github.com/wazuh/wazuh-qa/pull/2289))
- Remove old check. ([#2281](https://github.com/wazuh/wazuh-qa/pull/2281))
- Remove the disk i/o % usage calculation from the performance tools. ([#1897](https://github.com/wazuh/wazuh-qa/pull/1897))
- Remove FIM hard link tests. ([#1485](https://github.com/wazuh/wazuh-qa/pull/1485))


## [v4.2.0]
### Added
- Add agent labels to agent simulator tool [#1153](https://github.com/wazuh/wazuh-qa/pull/1153)
- Add the capability to know which CVE’s affect an agent [#7479](https://github.com/wazuh/wazuh/issues/7479)
- Add new tests for Wazuh-DB insert commands in agents' CVEs table [#1092](https://github.com/wazuh/wazuh-qa/pull/1092)
- Add integration tests for syslog [#1086](https://github.com/wazuh/wazuh-qa/pull/1086)
- Add remoted integration tests: basic configuration tests [#1073](https://github.com/wazuh/wazuh-qa/pull/1073)
- Add the tier 0 integration tests for wazuh-remoted [#1024](https://github.com/wazuh/wazuh-qa/issues/1024)
- Add new features to the Agent simulator [#1106](https://github.com/wazuh/wazuh-qa/pull/1106)
- Add new integration tests to cover the stats of wazuh-agentd [#1039](https://github.com/wazuh/wazuh-qa/pull/1039)
- Add the documentation of Wazuh-QA repository [#1066](https://github.com/wazuh/wazuh-qa/pull/1066)
- Add new functionality for mocking agents [#1054](https://github.com/wazuh/wazuh-qa/pull/1054)
- Add support to `wodle` sections for ossec.conf generator tool [#1048](https://github.com/wazuh/wazuh-qa/pull/1048)
- Add new tests for Active Response [#1029](https://github.com/wazuh/wazuh-qa/pull/1029)
- Add focal feed and improve vulnerability scan tests [#1025](https://github.com/wazuh/wazuh-qa/pull/1025)
- Add new cases to test_env_variables to check some possible errors [#1014](https://github.com/wazuh/wazuh-qa/pull/1014)
- Add a test to verify no duplicate entries for vulnerability detector [#1010](https://github.com/wazuh/wazuh-qa/pull/1010)
- Add new case to test_basic_usage_changes to check wildcards [#1009](https://github.com/wazuh/wazuh-qa/pull/1009)
- Add some cases in test_ignore_valid, to check entire disk ignore [#1000](https://github.com/wazuh/wazuh-qa/pull/1000)
- Add new test case for duplicate registry entries [#998](https://github.com/wazuh/wazuh-qa/pull/998)
### Changed
- Rename sockets directory according to the product [#1090](https://github.com/wazuh/wazuh-qa/pull/1090)
- Improve the stop/start behavior of DB's related functions [#1068](https://github.com/wazuh/wazuh-qa/pull/1068)
- Update mock_vulnerability_scan fixture from vulnerability scan tests [#1058](https://github.com/wazuh/wazuh-qa/pull/1058)
- Update insert_vulnerability to meet new constrains [#1059](https://github.com/wazuh/wazuh-qa/pull/1059)
- Refactor the code to be PEP8 compliance [#1043](https://github.com/wazuh/wazuh-qa/pull/1043)
- Deprecate the ossec-init.conf [#1013](https://github.com/wazuh/wazuh-qa/pull/1013)
- Rename ossec-control in framework tests [#983](https://github.com/wazuh/wazuh-qa/pull/983)
- Change names of daemons in integration tests [#973](https://github.com/wazuh/wazuh-qa/pull/973)
- Rename all ossec-control references [#965](https://github.com/wazuh/wazuh-qa/pull/965)
### Fixed
- Fix an error in the Active Response tests related to the configuration file [#1080](https://github.com/wazuh/wazuh-qa/pull/1080)
- Fix an error in the Agent simulator while parsing the messages received from the manager [#1084](https://github.com/wazuh/wazuh-qa/pull/1084).
- Fix msu tests for Windows 10 [#1075](https://github.com/wazuh/wazuh-qa/pull/1075)
- Fix sqlite3.OperationalError: no such table: VULNERABILITIES error [#1067](https://github.com/wazuh/wazuh-qa/pull/1067)
- Fix test_general_settings_ignore_time test [#1056](https://github.com/wazuh/wazuh-qa/pull/1056)
- Avoid problematic race-condition on VD integration tests for Windows [#1047](https://github.com/wazuh/wazuh-qa/pull/1047)
- QA Integration tests stabilization [#1002](https://github.com/wazuh/wazuh-qa/pull/1002)
### Deleted
- Deleted `behind_proxy_server` API config test. ([#1065](https://github.com/wazuh/wazuh-qa/pull/1065))<|MERGE_RESOLUTION|>--- conflicted
+++ resolved
@@ -7,18 +7,14 @@
 Wazuh commit: TBD \
 Release report: TBD
 
-<<<<<<< HEAD
-### Fixed
-
-- Fix pytest test collection errors ([#3969](https://github.com/wazuh/wazuh-qa/pull/3972)) \- (Framework + Tests)
-
-## [4.4.4] - TBD
-=======
-### Changed
->>>>>>> ede149c9
+### Changed
 
 - Upgrade PyYAML to 6.0.1. ([#4326](https://github.com/wazuh/wazuh-qa/pull/4326)) \- (Framework)
 - Change Vulnerability Detector ITs to support the development of the NVD 2.0 refactor. ([#4327](https://github.com/wazuh/wazuh-qa/pull/4327)) \- (Tests)
+
+### Fixed
+
+- Fix pytest test collection errors ([#3969](https://github.com/wazuh/wazuh-qa/pull/3972)) \- (Framework + Tests)
 
 ## [4.4.5] - 10-07-2023
 
