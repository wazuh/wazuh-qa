# Changelog

All notable changes to this project will be documented in this file.

<<<<<<< HEAD
## [4.6.0] - TBD

Wazuh commit: TBD \
Release report: TBD

### Added

- Add Debian Bookworm VDT IT support. ([#4463](https://github.com/wazuh/wazuh-qa/pull/4463)) \- (Tests)
- Add new test cases for the `discard_regex` functionality of `CloudWatchLogs` and `Inspector` services. ([#4278](https://github.com/wazuh/wazuh-qa/pull/4278)) \- (Tests)
- Add Windows location wildcards tests ([#4263](https://github.com/wazuh/wazuh-qa/pull/4263)) \- (Tests + Framework)
- New 'SCA' test suite and framework. ([#3566](https://github.com/wazuh/wazuh-qa/pull/3566)) \- (Framework + Tests)
- Add integration tests for AWS module. ([#3911](https://github.com/wazuh/wazuh-qa/pull/3911)) \- (Framework + Tests + Documentation)
- Add tests for msu patches with no associated CVE . ([#4009](https://github.com/wazuh/wazuh-qa/pull/4009)) \- (Framework + Tests)
- Add tests with new options to avoid FIM synchronization overlapping. ([#3318](https://github.com/wazuh/wazuh-qa/pull/3318)) \- (Framework + tests)
- Add Logcollector millisecond granularity support test case ([#3910](https://github.com/wazuh/wazuh-qa/pull/3910)) \- (Tests)
- Add Windows System folders FIM monitoring tests ([#3720](https://github.com/wazuh/wazuh-qa/pull/3720)) \- (Tests)
- Add 'test_whodata_policy_changes' tests ([#3627](https://github.com/wazuh/wazuh-qa/pull/3627)) \- (Framework + Tests)
- Add test to check if active-response netsh generates alerts when firewall is disabled. ([#3787](https://github.com/wazuh/wazuh-qa/pull/3787)) \- (Framework + Tests)
- Add new tests for logcollector 'ignore' and 'restrict' options ([#3582](https://github.com/wazuh/wazuh-qa/pull/3582)) \- (Tests)
- Add 'Force reconnect' feature to agent_simulator tool. ([#3111](https://github.com/wazuh/wazuh-qa/pull/3111)) \- (Tools)
- Add new module to support migration tool. ([#3837](https://github.com/wazuh/wazuh-qa/pull/3837))
- Add IT tests FIM registry monitoring using wildcards. ([#4270](https://github.com/wazuh/wazuh-qa/pull/4270)) \- (Framework + Tests)
- Update schema database version ([#4128](https://github.com/wazuh/wazuh-qa/pull/4128)) \- (Tests)
- Update framework known flaws files ([#4380](https://github.com/wazuh/wazuh-qa/pull/4380)) \- (Tests)

### Changed

- `Agentless_cluster` system tests timeout changed in order to reduce EC2 requirements ([#4534](https://github.com/wazuh/wazuh-qa/pull/4534)) \- (Tests)
- Skip `test_authd_ssl_options` cases that use TLS 1.1 causing errors on several OpenSSL versions. ([#4229](https://github.com/wazuh/wazuh-qa/pull/4229)) \- (Tests)
- Update database version ([#4467](https://github.com/wazuh/wazuh-qa/pull/4467)) \- (Tests)
- Remove versionStartIncluding from NVD custom feed ([#4441](https://github.com/wazuh/wazuh-qa/pull/4441)) \- (Tests)
- Updated syscollector wmodules prefix ([#4384](https://github.com/wazuh/wazuh-qa/pull/4384)) \- (Framework)
- Replace embedded python invocations with generic `python3`. ([#4186](https://github.com/wazuh/wazuh-qa/pull/4186)) - (Tests)
- Fix FIM test_large_changes test suite ([#3948](https://github.com/wazuh/wazuh-qa/pull/3948)) \- (Tests)
- Update `get_test_cases_data` function so it handles fim_mode parameter ([#4185](https://github.com/wazuh/wazuh-qa/pull/4185)) \- (Framework)
- Change FIM `regular_file_cud` and `EventChecker` file modification steps ([#4183](https://github.com/wazuh/wazuh-qa/pull/4183)) \- (Framework + Tests)
- Refactor library to change the environment ([#4145](https://github.com/wazuh/wazuh-qa/pull/4145)) \- (Framework)
- Improve the way that environment data is managed ([#4059](https://github.com/wazuh/wazuh-qa/pull/4059)) \- (Framework)
- Update FIM test_ambiguous_confs IT to new framework ([#4121](https://github.com/wazuh/wazuh-qa/pull/4121)) \- (Tests + Framework)
- Update `test_logcollector` invalid configs log level ([#4094](https://github.com/wazuh/wazuh-qa/pull/4094)) \- (Tests)
- Update `test_office365` to support the new tag `API_TYPE` ([#4065](https://github.com/wazuh/wazuh-qa/pull/4065)) \- (Framework + Tests)
- Update `test_wazuh_db` & `test_enrollment` to support new column `status_code` and new value on the enrollment `payload`. ([#4021](https://github.com/wazuh/wazuh-qa/pull/4021)) \- (Tests)
- Update FIM `test_audit` tests to new framework ([#3939](https://github.com/wazuh/wazuh-qa/pull/3939)) \- (Framework + Tests)
- Update FIM test to new FIM DBSync process  ([#2728](https://github.com/wazuh/wazuh-qa/pull/2728)) \- (Framework + Tests)
- Update file_limit and registry_limit tests ([#3280](https://github.com/wazuh/wazuh-qa/pull/3280)) \- (Tests)
- Change expected timestamp for proftpd analysisd test predecoder test case ([#3900](https://github.com/wazuh/wazuh-qa/pull/3900)) \- (Tests)
- Skip test_large_changes test module ([#3783](https://github.com/wazuh/wazuh-qa/pull/3783)) \- (Tests)
- Update report_changes tests ([#3405](https://github.com/wazuh/wazuh-qa/pull/3405)) \- (Tests)
- Update Authd force_insert tests ([#3379](https://github.com/wazuh/wazuh-qa/pull/3379)) \- (Tests)
- Update cluster logs in reliability tests ([#2772](https://github.com/wazuh/wazuh-qa/pull/2772)) \- (Tests)
- Use correct version format in agent_simulator tool ([#3198](https://github.com/wazuh/wazuh-qa/pull/3198)) \- (Tools)

### Fixed

- Fix invalid AR conf in integration tests ([#4521](https://github.com/wazuh/wazuh-qa/pull/4521)) \- (Tests)
- Fix an error in AR library and test ([#4511](https://github.com/wazuh/wazuh-qa/pull/4511)) \- (Framework + Tests)
- Fix provisioned pytest failure fixed ([#4520](https://github.com/wazuh/wazuh-qa/pull/4520)) \- (Framework)
- Fix FIM framework to validate path in event correctly ([#4390](https://github.com/wazuh/wazuh-qa/pull/4390)) \- (Framework)
- Fix an error related to logs format in reliability test ([#4387](https://github.com/wazuh/wazuh-qa/pull/4387)) \- (Tests)
- Fix boto3 version requirement for legacy OS ([#4150](https://github.com/wazuh/wazuh-qa/pull/4150)) \- (Framework)
- Fix cases yaml of the analysisd windows registry IT ([#4149](https://github.com/wazuh/wazuh-qa/pull/4149)) \- (Tests)
- Fix a bug in on Migration tool's library ([#4106](https://github.com/wazuh/wazuh-qa/pull/4106)) \- (Framework)
- Fix imports and add windows support for test_report_changes_and_diff IT ([#3548](https://github.com/wazuh/wazuh-qa/issues/3548)) \- (Framework + Tests)
- Fix a regex error in the FIM integration tests ([#3061](https://github.com/wazuh/wazuh-qa/issues/3061)) \- (Framework + Tests)
- Fix an error in the cluster performance tests related to CSV parser ([#2999](https://github.com/wazuh/wazuh-qa/pull/2999)) \- (Framework + Tests)
- Fix bug in the framework on migration tool ([#4027](https://github.com/wazuh/wazuh-qa/pull/4027)) \- (Framework)
- Fix test cluster / integrity sync system test and configuration to avoid flaky behavior ([#4406](https://github.com/wazuh/wazuh-qa/pull/4406)) \- (Tests)

## [4.5.3] - TBD
=======
## [4.5.3] - 28/09/2023
>>>>>>> 7144788a

Wazuh commit: https://github.com/wazuh/wazuh/commit/9087982b0c4ae0180bcdcd214a2b243e75cd8416 \
Release report: https://github.com/wazuh/wazuh/issues/19111

### Changed

- Update setuptools dependency ([#3788](https://github.com/wazuh/wazuh-qa/pull/3788))
- Update the cluster master logs reliability test to run with python 3.7 [#4445](https://github.com/wazuh/wazuh-qa/pull/4478) \- (Tests)
- Update ITs URL for SUSE OVAL ([#4496](https://github.com/wazuh/wazuh-qa/pull/4496/))

### Fixed

- Update the request method used to call the login API endpoint. ([#4492](https://github.com/wazuh/wazuh-qa/pull/4492)) \- (Tests)
- Enhancing the handling of authd and remoted simulators in case of restart failures ([#Wazuh-jenkins#3487](https://github.com/wazuh/wazuh-qa/pull/4205)) \- (Tests)
- Fix py dependency version to install for Windows after the change to Python 3.11([#4523](https://github.com/wazuh/wazuh-qa/pull/4523)) \- (Framework)

## [4.5.2] - 06-08-2023

Wazuh commit: https://github.com/wazuh/wazuh/commit/2efea7428ad34bce8ea0bd32d56b5faccad114a6 \
Release report: https://github.com/wazuh/wazuh/issues/18794

### Changed

- Update ITs URL for Debian OVAL ([#4491](https://github.com/wazuh/wazuh-qa/pull/4491)) \- (Tests)
- Syscollector package inventory deltas fix ([#4483](https://github.com/wazuh/wazuh-qa/pull/4483)) \- (Tests)
- Update schema sys_programs table ([#4451](https://github.com/wazuh/wazuh-qa/pull/4451)) \- (Tests)
- Update enrollment logs in system test ([#4442](https://github.com/wazuh/wazuh-qa/pull/4442)) \- (Tests)
- Fix one_manager_agent environment provisioning by packages for system tests ([#4438](https://github.com/wazuh/wazuh-qa/pull/4438)) \- (Framework)
- Update framework known flaws files ([#4379](https://github.com/wazuh/wazuh-qa/pull/4379)) \- (Tests)

### Fixed

- Minor fixes in the `tests_python_flaws.py` scan ([#4439](https://github.com/wazuh/wazuh-qa/pull/4439)) \- (Tests)

## [4.5.1] - 24-08-2023

Wazuh commit: https://github.com/wazuh/wazuh/commit/731cdf39a430d2fb6fa02f3721624e07f887b02f
Release report: https://github.com/wazuh/wazuh/issues/18475

### Added

- Add an integration test to check the wazuh-analysisd's decoder parser ([#4286](https://github.com/wazuh/wazuh-qa/pull/4286)) \- (Tests)

### Changed

- Update python integration test dependencies in the README ([#4427](https://github.com/wazuh/wazuh-qa/pull/4427)) \- (Documentation)
- Update vulnerability detector IT outdated URLs ([#4428](https://github.com/wazuh/wazuh-qa/pull/4428)) \- (Tests)

## [4.5.0] - 11-08-2023

Wazuh commit: https://github.com/wazuh/wazuh/commit/f6aba151d08ef065dfc1bdc9b8885c3d4f618fca
Release report: https://github.com/wazuh/wazuh/issues/18235

### Changed

- Delete `update_from_year` from system and E2E tests configuration ([#4372](https://github.com/wazuh/wazuh-qa/pull/4372)) \- (Tests)
- Upgrade PyYAML to 6.0.1. ([#4326](https://github.com/wazuh/wazuh-qa/pull/4326)) \- (Framework)
- Change Vulnerability Detector ITs to support the development of the NVD 2.0 refactor. ([#4327](https://github.com/wazuh/wazuh-qa/pull/4327)) \- (Tests)

## [4.4.5] - 10-07-2023

Wazuh commit: https://github.com/wazuh/wazuh/commit/8d17d2c9c11bc10be9a31c83bc7c17dfbac0d2a0 \
Release report: https://github.com/wazuh/wazuh/issues/17844

## [4.4.4] - 13-06-2023

Wazuh commit: https://github.com/wazuh/wazuh/commit/32b9b4684efb7c21ce71f80d845096549a5b4ed5  \
Release report: https://github.com/wazuh/wazuh/issues/17520

### Added

- Change test_python_flaws.py to accept branch or commit in the same argument. ([#4209](https://github.com/wazuh/wazuh-qa/pull/4209)) (Tests)
- Fix test_dependencies.py for the changes in the feature. ([#4210](https://github.com/wazuh/wazuh-qa/pull/4210)) (Tests)

### Fixed

- Fix syscollector tests failure (get_configuration fixture has different scope) ([#4154](https://github.com/wazuh/wazuh-qa/pull/4154)) \- (Framework + Tests)

## [4.4.3] - 25-06-2023

Wazuh commit: https://github.com/wazuh/wazuh/commit/f7080df56081adaeaad94529522233e2f0bbd577 \
Release report: https://github.com/wazuh/wazuh/issues/17198

### Fixed

- Fix missing comma in setup.py. ([#4180](https://github.com/wazuh/wazuh-qa/pull/4180)) (Framework)
- Changed the last uses of 4.4.2 in setup.py and schema.yaml. ([#4172](https://github.com/wazuh/wazuh-qa/pull/4172)) \- (Framework)

## [4.4.2] - 18-05-2023

Wazuh commit: https://github.com/wazuh/wazuh/commit/b2901d5086e7a073d89f4f72827e070ce3abd8e8 \
Release report: https://github.com/wazuh/wazuh/issues/17004

### Added

- Add package support for system tests ([#3965](https://github.com/wazuh/wazuh-qa/pull/3966)) \- (Framework)
- Add test to check the Syscollector configuration. ([#3584](https://github.com/wazuh/wazuh-qa/pull/3584)) \- (Framework + Tests)
- Add system tests for groups deletion ([#4057](https://github.com/wazuh/wazuh-qa/pull/4057)) \- (Tests)

### Changed

- Change integratord test to use slack instead of virustotal ([#3540](https://github.com/wazuh/wazuh-qa/pull/3540)) \- (Framework + Tests)

### Fixed

- Stabilize multiple wday tests (GCloud integration) ([#4176](https://github.com/wazuh/wazuh-qa/pull/4176)) \- (Tests)
- Remove old XFail marker (API suite) ([#4177](https://github.com/wazuh/wazuh-qa/pull/4177)) \- (Tests)
- Mark VD download feeds test as xfail ([#4197](https://github.com/wazuh/wazuh-qa/pull/4197)) \- (Tests)
- Skip test_age_datetime_changed ([#4182](https://github.com/wazuh/wazuh-qa/pull/4182)) \- (Tests)
- Limit urllib3 major required version ([#4162](https://github.com/wazuh/wazuh-qa/pull/4162)) \- (Framework)
- Fix daemons_handler fixture (fix GCP IT) ([#4134](https://github.com/wazuh/wazuh-qa/pull/4134)) \- (Tests)
- Fix wazuhdb IT. ([#3584](https://github.com/wazuh/wazuh-qa/pull/3584)) \- (Framework + Tests)
- Fix agentd IT for python3.10 AMI ([#3973](https://github.com/wazuh/wazuh-qa/pull/3973)) \- (Tests)
- Fix unstable system tests ([#4080](https://github.com/wazuh/wazuh-qa/pull/4080)) \- (Tests)

### Changed

- Modify authd ITs test_authd_valid_name_ip to avoid flackyness. ([#4164](https://github.com/wazuh/wazuh-qa/pull/4164)) \- (Tests)

## [4.4.1] - 12-04-2023

Wazuh commit: https://github.com/wazuh/wazuh/commit/63a0580562007c4ba9c117f4a232ce90160481ff \
Release report: https://github.com/wazuh/wazuh/issues/16620

## [4.4.0] - 28-03-2023

Wazuh commit: https://github.com/wazuh/wazuh/commit/2477e9fa50bc1424e834ac8401ce2450a5978e75 \
Release report: https://github.com/wazuh/wazuh/issues/15504

### Added

- Add new integration test for `authd` to validate error when `authd.pass` is empty ([#3721](https://github.com/wazuh/wazuh-qa/pull/3721)) \- (Framework + Tests)
- Add new test to check missing fields in `cpe_helper.json` file ([#3766](https://github.com/wazuh/wazuh-qa/pull/3766)) \- (Framework + Tests)
- Add multigroups tests cases for `test_assign_groups_guess` ([#3979](https://github.com/wazuh/wazuh-qa/pull/3979)) \- (Tests)
- Add new group_hash case and update the `without condition` case output in `wazuh_db/sync_agent_groups_get` ([#3959](https://github.com/wazuh/wazuh-qa/pull/3959)) \- (Tests)
- Add markers for each system test environment ([#3961](https://github.com/wazuh/wazuh-qa/pull/3961)) \- (Framework + Tests)
- Adapt binary performance module to wazuh-cluster script renaming ([#3944](https://github.com/wazuh/wazuh-qa/pull/3944)) \- (Framework)
- Add an option to store logs in system tests ([#2445](https://github.com/wazuh/wazuh-qa/pull/2445)) \- (Framework + Tests)
- Add new test to check cpe_helper.json file ([#3731](https://github.com/wazuh/wazuh-qa/pull/3731))
- Add integration test to check statistics format ([#3813](https://github.com/wazuh/wazuh-qa/pull/3813)) \- (Framework + Tests)
- Add new test to check vulnerable packages with triaged null([#3587](https://github.com/wazuh/wazuh-qa/pull/3587)) \- (Framework + Tests)
- Add new tests analysid handling of invalid/empty rule signature IDs ([#3649](https://github.com/wazuh/wazuh-qa/pull/3649)) \- (Framework + Tests)
- Add integration test to check agent database version ([#3768](https://github.com/wazuh/wazuh-qa/pull/3768)) \- (Tests)
- Add new test to check if syslog message are parsed correctrly in the `archives.json` file ([#3609](https://github.com/wazuh/wazuh-qa/pull/3609)) \- (Framework + Tests)
- Add new logging tests for analysisd EPS limitation ([#3509](https://github.com/wazuh/wazuh-qa/pull/3509)) \- (Framework + Tests)
- New testing suite for checking analysisd EPS limitation ([#2947](https://github.com/wazuh/wazuh-qa/pull/3181)) \- (Framework + Tests)
- Add stress results comparator tool ([#3478](https://github.com/wazuh/wazuh-qa/pull/3478)) \- (Tools)
- Add E2E tests for demo cases ([#3293](https://github.com/wazuh/wazuh-qa/pull/3293)) \- (Framework + Tests)
- Add configuration files for Jenkins automation of system/E2E tests ([#3221](https://github.com/wazuh/wazuh-qa/pull/3221)) \- (Framework)
- New vulnerability Detector integration tests for Ubuntu 22.04 ([#2957](https://github.com/wazuh/wazuh-qa/pull/2957)) \- (Framework + Tests)
- New vulnerability Detector integration tests for Amazon Linux 2022 ([#2955](https://github.com/wazuh/wazuh-qa/pull/2955)) \- (Framework + Tests)
- New vulnerability detector tests for SUSE Linux Enterpise Support ([#2945](https://github.com/wazuh/wazuh-qa/pull/2945)) \- (Framework + Tests)
- New tests for checking API log formats ([#2635](https://github.com/wazuh/wazuh-qa/pull/2635)) \- (Framework + Tests)
- New tests for the migration of agent-group files ([#2815](https://github.com/wazuh/wazuh-qa/pull/2815)) \- (Framework + Tests)
- Add `qa-docs` `v0.1` ([#2649](https://github.com/wazuh/wazuh-qa/pull/2649)) \- (Framework + Tools + Documentation)
- Add test fim with file currently open ([#2300](https://github.com/wazuh/wazuh-qa/pull/2300)) \- (Framework + Tests)
- Test manager sends AR log format as expected ([#2347](https://github.com/wazuh/wazuh-qa/pull/2347)) \- (Framework + Tests)
- Syscollector deltas IT ([#2146](https://github.com/wazuh/wazuh-qa/pull/2146)) \- (Framework + Tests)
- CVEs alerts inventory for Vulnerability Detector - VDT and WDB Integration Tests implementation ([#1243](https://github.com/wazuh/wazuh-qa/pull/1243)) \- (Framework + Tests)
- Analysisd - add new test to check the pre-decoding stage of analysisd ([#2406](https://github.com/wazuh/wazuh-qa/pull/2406)) \- (Tests)
- Add test to check if files can be accessed while FIM has them opened ([#705](https://github.com/wazuh/wazuh-qa/pull/705)) \- (Framework + Tests)
- Analysisd - add a new test to check analysisd socket properties ([#2405](https://github.com/wazuh/wazuh-qa/pull/2405)) \- (Framework + Tests)
- Add system test to check synchronization between agent and manager when one of this was stopped. ([#2536](https://github.com/wazuh/wazuh-qa/pull/2536)) \- (Tests)
- API - Test the format of the logs (JSON logs support) ([#2635](https://github.com/wazuh/wazuh-qa/pull/2635/)) \- (Tests)
- Add a test to check the multigroups shared file content. ([#2746](https://github.com/wazuh/wazuh-qa/pull/2746)) \- (Framework + Tests)
- Add wpk test documentation ([#2409](https://github.com/wazuh/wazuh-qa/pull/2409)) \- (Documentation)

### Changed

- Improve `test_agent_groups_new_cluster_node` ([#3971](https://github.com/wazuh/wazuh-qa/pull/3971)) \- (Tests)
- Improve `test_assign_groups_guess` ([#3901](https://github.com/wazuh/wazuh-qa/pull/3901)) \- (Tests)
- Update `test_cluster_worker_logs_order` test ([#3896](https://github.com/wazuh/wazuh-qa/pull/3896)) \- (Tests)
- Increase NVE download feed test timeout([#3769](https://github.com/wazuh/wazuh-qa/pull/3769)) \- (Tests)
- Adapt wazuhdb integration tests for auto-vacuum ([#3613](https://github.com/wazuh/wazuh-qa/issues/3613)) \- (Tests)
- Update logcollector format test due to audit changes ([#3641](https://github.com/wazuh/wazuh-qa/pull/3641)) \- (Framework)
- Refactor `test_basic_usage_realtime_unsupported` FIM test to avoid using time travel ([#3623](https://github.com/wazuh/wazuh-qa/pull/3623)) \- (Tests)
- Add `monitord.rotate_log` to `local_internal_options` file for `test_macos_format_query` ([#3602](https://github.com/wazuh/wazuh-qa/pull/3602)) \- (Tests)
- Adapt analysisd integration tests for EPS ([#3559](https://github.com/wazuh/wazuh-qa/issues/3559)) \- (Tests)
- Improve `test_remove_audit` FIM test to retry install and remove command ([#3562](https://github.com/wazuh/wazuh-qa/pull/3562)) \- (Tests)
- Update pattern and expected condition for multi_groups tests ([#3565](https://github.com/wazuh/wazuh-qa/pull/3565)) \- (Tests)
- Skip unstable integration tests for gcloud ([#3531](https://github.com/wazuh/wazuh-qa/pull/3531)) \- (Tests)
- Skip unstable integration test for agentd ([#3538](https://github.com/wazuh/wazuh-qa/pull/3538))
- Update wazuhdb_getconfig and EPS limit integration tests ([#3146](https://github.com/wazuh/wazuh-qa/pull/3146)) \- (Tests)
- Refactor: logcollector `test_only_future_events` according to new standard. ([3484](https://github.com/wazuh/wazuh-qa/pull/3484)) \- (Framework + Tests)
- Update python packages scan test to use a file with known vulnerabilities to be skipped ([#3473](https://github.com/wazuh/wazuh-qa/pull/3473)) \- (Framework + Tests)
- Change required version of urllib3 and requests dependencies ([#3315](https://github.com/wazuh/wazuh-qa/pull/3315)) \- (Framework)
- Skip flaky Logcollector tests ([#3218](https://github.com/wazuh/wazuh-qa/pull/3217)) \- (Tests)
- Change how 'service_control' collects clusterd and apid pids ([#3140](https://github.com/wazuh/wazuh-qa/pull/3140)) \- (Framework)
- Change scan test module fixtures to allow use commit instead of branches ([#3134](https://github.com/wazuh/wazuh-qa/issues/3134)) \- (Tests)
- Update syscollector deltas integration tests ([#2921](https://github.com/wazuh/wazuh-qa/pull/2921)) \- (Tests)
- Update deprecated WDB commands ([#2966](https://github.com/wazuh/wazuh-qa/pull/2966)) \- (Tests)
- Move the 'get_datetime_diff' function to 'wazuh-testing' utils module ([#2782](https://github.com/wazuh/wazuh-qa/pull/2782)) \- (Framework + Tests)
- Change method from GET to POST in API login requests ([#2810](https://github.com/wazuh/wazuh-qa/pull/2810)) \- (Framework + Tests)
- Update failed test_basic_configuration_log_format ([#2924](https://github.com/wazuh/wazuh-qa/pull/2650)) \- (Framework + Tests)
- Refactor VDT integration tests: feeds and scan types ([#2650](https://github.com/wazuh/wazuh-qa/pull/2650)) \- (Framework + Tests)
- Refactor: FIM `test_synchronization` according to new standard. Phase 1. ([#2358](https://github.com/wazuh/wazuh-qa/pull/2358)) \- (Framework + Tests)
- Refactor: FIM `test_registry_file_limit` and `test_registry_report_changes`. ([#2478](https://github.com/wazuh/wazuh-qa/pull/2478)) \- (Framework + Tests)
- Refactor: FIM `test_files/test_file_limit` and updated imports to new standard. ([#2501](https://github.com/wazuh/wazuh-qa/pull/2501)) \- (Framework + Tests)
- Adapt ITs related to syscollector deltas ([#2146](https://github.com/wazuh/wazuh-qa/pull/2146)) \- (Framework + Tests)
- Migrate test_age, test_command_monitoring, and test_keep_running of test_logcollector documentation to qa-docs ([#2162](https://github.com/wazuh/wazuh-qa/pull/2162)) \- (Documentation)
- Migrate test_configuration (1/2) of test_logcollector documentation to qa-docs ([#2163](https://github.com/wazuh/wazuh-qa/pull/2163)) \- (Documentation)
- Migrate test_configuration (2/2) of test_logcollector documentation to qa-docs ([#2165](https://github.com/wazuh/wazuh-qa/pull/2165)) \- (Documentation)
- Migrate test_macos of test_logcollector documentation to qa-docs ([#2175](https://github.com/wazuh/wazuh-qa/pull/2175)) \- (Documentation)
- Migrate several test groups of test_logcollector documentation to qa-docs ([#2180](https://github.com/wazuh/wazuh-qa/pull/2180)) \- (Documentation)
- Migrate test_remoted documentation to schema 2.0 ([#2426](https://github.com/wazuh/wazuh-qa/pull/2426)) \- (Documentation)
- Replace callback_generator function to generate_monitoring_callback ([#2535](https://github.com/wazuh/wazuh-qa/pull/2535)) \- (Framework + Tests)
- Analysisd: Reduce execution time of tests with tier 0 ([#2546](https://github.com/wazuh/wazuh-qa/pull/2546)) \- (Tests)
- Adapt logtest ITs given the rules skipping ([#2200](https://github.com/wazuh/wazuh-qa/pull/2200)) \- (Tests)
- Updated the Authd response when a multigroup is too long ([#3746](https://github.com/wazuh/wazuh-qa/pull/3746)) \- (Tests)
- Refactor ITs related to syscollector deltas alerts ([#3579](https://github.com/wazuh/wazuh-qa/pull/3579)) \- (Tests)

### Fixed

- Fix `test_assign_agent_group_with_enrollment` ([#3956](https://github.com/wazuh/wazuh-qa/pull/3956)) \- (Tests)
- Fix `test_file_limit_delete_full` module ([#3990](https://github.com/wazuh/wazuh-qa/pull/3990)) \- (Tests)
- Fix test_agent_groups system test ([#3955](https://github.com/wazuh/wazuh-qa/pull/3964)) \- (Tests)
- Fix Solaris agent provision schema ([#3750](https://github.com/wazuh/wazuh-qa/issues/3744)) \- (Framework)
- Fix wazuh-db integration tests for agent-groups ([#3926](https://github.com/wazuh/wazuh-qa/pull/3926)) \- (Tests + Framework)
- Fix `test_set_agent_groups` ([#3920](https://github.com/wazuh/wazuh-qa/pull/3920)) \- (Tests)
- Fix test_sync_agent_groups_get, replace hardcoded hash to a dinamically calculated one ([#3895](https://github.com/wazuh/wazuh-qa/pull/3895)) \- (Framework + Tests)
- Fix `test_agent_groups` ([#3889](https://github.com/wazuh/wazuh-qa/pull/3889)) \- (Tests + Framework)
- Fix test_db_backup for Ubuntu OS ([#3802](https://github.com/wazuh/wazuh-qa/pull/3802)) \- (Tests)
- Fix Yara and VirusTotal E2E basic usage tests ([#3660](https://github.com/wazuh/wazuh-qa/pull/3660)) \- (Tests)
- Fix commit option of the scan module for master case ([#3157](https://github.com/wazuh/wazuh-qa/pull/3157)) \- (Tests)
- Fix Vulnerability Detector IT: test_validate_feed_content yaml cases had wrong extension. ([#3299](https://github.com/wazuh/wazuh-qa/pull/3299)) \- (Tests)
- Fix Analysisd IT: test_syscollector_events failure on wait_for_analysisd_startup. ([#3110](https://github.com/wazuh/wazuh-qa/pull/3110)) \- (Tests)
- Fix GCloud IT: test_max_messages error not received expected messages - ([#3083](https://github.com/wazuh/wazuh-qa/pull/3083)) \- (Tests)
- Fix Solaris and Macos FIM integration tests failures ([#2976](https://github.com/wazuh/wazuh-qa/pull/2976)) \- (Framework + Tests)
- Fix the unstable FIM tests that need refactoring ([#2458](https://github.com/wazuh/wazuh-qa/pull/2458)) \- (Framework + Tests)
- Fix version validation in qa-ctl config generator ([#2454](https://github.com/wazuh/wazuh-qa/pull/2454)) \- (Framework)
- Fix invalid reference for test_api_endpoints_performance.py xfail items ([#3378](https://github.com/wazuh/wazuh-qa/pull/3378)) \- (Tests)
- Fix undeclared API token variable in multigroups system tests ([#3674](https://github.com/wazuh/wazuh-qa/pull/3674)) \- (Framework + Tests)
- Fix error in requirements.txt ([#3689](https://github.com/wazuh/wazuh-qa/pull/3689)) \- (Framework)
- Fix sleep time in `test_agent_default_group_added`. ([#3692](https://github.com/wazuh/wazuh-qa/pull/3692)) \- (Tests)
- Fix syscollector deltas integration tests. ([#3695](https://github.com/wazuh/wazuh-qa/pull/3695)) \- (Tests)
- Fix test_response_postprocessing: duplicated slash in API endpoints ([#4048](https://github.com/wazuh/wazuh-qa/pull/4048)) \- (Tests)

### Removed

- Remove all FIM Integration skipped tests ([#2927](https://github.com/wazuh/wazuh-qa/issues/2927)) \- (Framework + Tests)
- VDT ITs: Remove Debian Stretch test support. ([#3172](https://github.com/wazuh/wazuh-qa/pull/3172)) \- (Tests)

## [4.3.11] - 20-04-2023

Wazuh commit: https://github.com/wazuh/wazuh/commit/776fda906581a1e4ee170c3e7e73a58d69e41f95 \
Release report: https://github.com/wazuh/wazuh/issues/16758

## [4.3.10] - 16-11-2022

Wazuh commit: https://github.com/wazuh/wazuh/commit/89530f11c9e592cd2e551432209b0080f08ff8e5 \
Release report: https://github.com/wazuh/wazuh/issues/15372

## [4.3.9] - 13-10-2022

Wazuh commit: https://github.com/wazuh/wazuh-qa/commit/8af0a5083bd69765f4d7878df9d3b785bb239723 \
Release report: https://github.com/wazuh/wazuh/issues/15090

### Added

- Add a test to check the analysisd socket properties ([#3365](https://github.com/wazuh/wazuh-qa/pull/3365))

## [4.3.8] - 19-09-2022

Wazuh commit: https://github.com/wazuh/wazuh/commit/88bf15d2cbb2040e197e34a94dda0f71f607afad \
Release report: https://github.com/wazuh/wazuh/issues/14827

### Changed

- Update wazuh-logtest messages for integration tests \- (Tests)

## [4.3.7] - 24-08-2022

Wazuh commit: https://github.com/wazuh/wazuh/commit/e2b514bef3d148acd4bcae1a1c7fa8783b82ca3a \
Release report: https://github.com/wazuh/wazuh/issues/14562

### Added
- Added IT test to verify Active Response works with overwritten rules. ([#2984](https://github.com/wazuh/wazuh-qa/pull/2984)) \- (Framework + Tests)
- Add Integratord IT - new test_integratord suite ([#3125](https://github.com/wazuh/wazuh-qa/pull/3125)) \- (Framework + Tests)
- Add system test to check synchronization status in the cluster ([#3180](https://github.com/wazuh/wazuh-qa/pull/3180)) \- (Framework + Tests)
- Add system test to check big files synchronization in the cluster ([#3202](https://github.com/wazuh/wazuh-qa/pull/3202)) \- (Framework + Tests)

### Changed

- Increase framework version of jq and pytest in the requirements file to support python3.10 ([#3107](https://github.com/wazuh/wazuh-qa/pull/3108)) \- (Framework)

## [4.3.6] - 20-07-2022

Wazuh commit: https://github.com/wazuh/wazuh/commit/be15851b8ead7512d9cd4ef1ee18b3b953173211 \
Release report: https://github.com/wazuh/wazuh/issues/14188

### Added

- Add Remoted IT - test_multi_groups ([#3060](https://github.com/wazuh/wazuh-qa/pull/3060)) \- (Framework + Tests)

### Fixed

- Fix GCloud IT - test_max_messages error ([#3006](https://github.com/wazuh/wazuh-qa/pull/3006)) \- (Framework + Tests)
- Fix Remoted IT - test_agent_communication ([#3088](https://github.com/wazuh/wazuh-qa/pull/3088)) \- (Framework)


## [4.3.5] - 29-06-2022

Wazuh commit: https://github.com/wazuh/wazuh/commit/2a2b88bfb2ea30903728372471b33540a3b3d976 \
Release report: https://github.com/wazuh/wazuh/issues/13966

### Fixed

- Fix Solaris and Macos FIM integration failures ([#2977](https://github.com/wazuh/wazuh-qa/pull/2977)) \- (Framework + Tests)


## [4.3.4] - 09-06-2022

Wazuh commit: https://github.com/wazuh/wazuh/commit/ccbc9490bc38718717233c50e3d6daeff102e388 \
Release report: https://github.com/wazuh/wazuh/issues/13669


## [4.3.3] - 01-06-2022

Wazuh commit: https://github.com/wazuh/wazuh/commit/ccbc9490bc38718717233c50e3d6daeff102e388 \
Release report: -


## [4.3.2] - 30-05-2022

Wazuh commit: https://github.com/wazuh/wazuh/commit/5b3d501f5a10c5134b53771f13c48dc94c54beb2 \
Release report: https://github.com/wazuh/wazuh/issues/13629


## [4.3.1] - 18-05-2022

Wazuh commit: https://github.com/wazuh/wazuh/commit/8ee2a5646a12d22bf662b2f59a19c12b4b8d0a4e \
Release report: https://github.com/wazuh/wazuh/issues/13448


## [4.3.0] - 05-05-2022

Wazuh commit: https://github.com/wazuh/wazuh/commit/5bae1c1830dbf11acc8a06e01f7a5a134b767760 \
Release report: https://github.com/wazuh/wazuh/issues/13321

### Added

- Add specific version of libcst to install in python lower than 3.7. ([#2459](https://github.com/wazuh/wazuh-qa/pull/2459))
- Add system test to check synchronization between agent and manager. ([#2443](https://github.com/wazuh/wazuh-qa/pull/2443))
- Make `simulate-api-load` CLI run tasks simultaneously. ([#2392](https://github.com/wazuh/wazuh-qa/pull/2392))
- Add `qa-ctl` `v0.3`. ([#2307](https://github.com/wazuh/wazuh-qa/pull/2307))
- Add `qa-ctl` `v0.2`. ([#2299](https://github.com/wazuh/wazuh-qa/pull/2299))
- Improve the `agent_files_deletion` test . ([#2296](https://github.com/wazuh/wazuh-qa/pull/2296))
- Add scripts to add agents to client.keys, create agent-groups and unsynchronize agents. ([#2295](https://github.com/wazuh/wazuh-qa/pull/2295))
- Add cluster performance test. ([#2130](https://github.com/wazuh/wazuh-qa/pull/2130))
- IT Wazuh-logtest: Ruleset reloading at runtime. ([#2077](https://github.com/wazuh/wazuh-qa/pull/2077))
- Add script to parse and obtain stats from cluster CSVs. ([#2032](https://github.com/wazuh/wazuh-qa/pull/2032))
- Add `qa-ctl` tool v0.1. ([#1895](https://github.com/wazuh/wazuh-qa/pull/1895))
- Enable WPK tests for macOS agents. ([#1853](https://github.com/wazuh/wazuh-qa/pull/1853))
- Create local_internal_options configuration handler fixture. ([#1835](https://github.com/wazuh/wazuh-qa/pull/1835))
- Create file monitoring fixture handler. ([#1833](https://github.com/wazuh/wazuh-qa/pull/1833))
- Create daemon handler fixture for integration test. ([#1826](https://github.com/wazuh/wazuh-qa/pull/1826))
- Add test to check new possible flaws in wodles, framework and API code. ([#1659](https://github.com/wazuh/wazuh-qa/pull/1659))
- Add test to scan all python packages. ([#1652](https://github.com/wazuh/wazuh-qa/pull/1652))
- ITs for logtest verbose mode added. ([#1587](https://github.com/wazuh/wazuh-qa/pull/1587))
- Integration and system tests to ensure removed agent files are deleted. ([#1527](https://github.com/wazuh/wazuh-qa/pull/1527))
- Add wdb checksum range test case. ([#1502](https://github.com/wazuh/wazuh-qa/pull/1502))
- Add integration tests for max_upload_size API option. ([#1494](https://github.com/wazuh/wazuh-qa/pull/1494))
- Add support for Amazon Linux in vulnerability detector. ([#1473](https://github.com/wazuh/wazuh-qa/pull/1473))
- Add tests for invalid config of github and office365 modules. ([#1460](https://github.com/wazuh/wazuh-qa/pull/1460))
- Add test to check the behavior of test_max_fd_win_rt option.. ([#1387](https://github.com/wazuh/wazuh-qa/pull/1387))
- Add FIM Windows 4659 events tests. ([#648](https://github.com/wazuh/wazuh-qa/pull/648))

### Changed

- Migrate `test_rids` documentation to `qa-docs`. ([#2422](https://github.com/wazuh/wazuh-qa/pull/2422))
- Google Cloud. IT Tests: Fixing and rework for 4.3.0-RC2. ([#2420](https://github.com/wazuh/wazuh-qa/pull/2420))
- Refactor: FIM `test_report_changes` according to new standard.  Phase 1. ([#2417](https://github.com/wazuh/wazuh-qa/pull/2417))
- Fix `wazuh-metrics` CLI bug when child processes restart. ([#2416](https://github.com/wazuh/wazuh-qa/pull/2416))
- IT Solaris Jenkins: Fix requirements. ([#2415](https://github.com/wazuh/wazuh-qa/pull/2415))
- Fix the `agent_info_sync` test according to new changes. ([#2411](https://github.com/wazuh/wazuh-qa/pull/2411))
- Migrate test_cpe_indexing documentation to qa-docs. ([#2407](https://github.com/wazuh/wazuh-qa/pull/2407))
- WazuhDB IT: Fix for 4.3. ([#2400](https://github.com/wazuh/wazuh-qa/pull/2400))
- Migrate test_scan_results documentation to qa-docs. ([#2398](https://github.com/wazuh/wazuh-qa/pull/2398))
- Migrate test_general_setting documentation to qa-docs. ([#2387](https://github.com/wazuh/wazuh-qa/pull/2387))
- Migrate test_providers documentation to qa-docs. ([#2377](https://github.com/wazuh/wazuh-qa/pull/2377))
- Update API configuration integration tests. ([#2370](https://github.com/wazuh/wazuh-qa/pull/2370))
- Refactor FIM `test_synchronization` according to new standard (1). ([#2358](https://github.com/wazuh/wazuh-qa/pull/2358))
- Migrate test_feeds documentation to qa-docs. ([#2357](https://github.com/wazuh/wazuh-qa/pull/2357))
- Fix autoconfigure `test_add_old_resource`. ([#2356](https://github.com/wazuh/wazuh-qa/pull/2356))
- Migrate test_wazuh_db documentation to qa-docs. ([#2346](https://github.com/wazuh/wazuh-qa/pull/2346))
- Adapt `wazuh-metrics` and `data-visualizer` CLIs to handle multiprocessing. ([#2278](https://github.com/wazuh/wazuh-qa/pull/2278))
- Change `time_to_sync`  variable. ([#2275](https://github.com/wazuh/wazuh-qa/pull/2275))
- Bump pytest-html dependency. ([#2205](https://github.com/wazuh/wazuh-qa/pull/2205))
- Update remoted CSV headers in visualization tool. ([#2202](https://github.com/wazuh/wazuh-qa/pull/2202))
- Migrate `test_rootcheck` documentation to qa-docs. ([#2194](https://github.com/wazuh/wazuh-qa/pull/2194))
- Migrate `test_logtest` documentation to `qa-docs`. ([#2191](https://github.com/wazuh/wazuh-qa/pull/2191))
- Migrate test_office365 documentation to `qa-docs`. ([#2181](https://github.com/wazuh/wazuh-qa/pull/2181))
- fix: Change logtest custom rules ids. ([#2177](https://github.com/wazuh/wazuh-qa/pull/2177))
- Authd replacement configurations QA. ([#2171](https://github.com/wazuh/wazuh-qa/pull/2171))
- Migrate `test_github` documentation to `qa-docs`. ([#2144](https://github.com/wazuh/wazuh-qa/pull/2144))
- Migrate `test_glcoud` documentation to `qa-docs`. ([#2141](https://github.com/wazuh/wazuh-qa/pull/2141))
- Merge 4.2 into master branch . ([#2132](https://github.com/wazuh/wazuh-qa/pull/2132))
- Migrate `test_auth` documentation to `qa-docs`. ([#2129](https://github.com/wazuh/wazuh-qa/pull/2129))
- Migrate `test_registry_restrict` and `test_registry_tags` of `test_fim/test_registry`, and `test_fim/test_synchronization` documentation to `qa-docs`. ([#2128](https://github.com/wazuh/wazuh-qa/pull/2128))
- Migrate `test_registry_report_changes` of `test_fim/test_registry` documentation to `qa-docs`. ([#2127](https://github.com/wazuh/wazuh-qa/pull/2127))
- Migrate `test_registry_file_limit`, `test_registry_multiple_registries`, and `test_registry_recursion_level` of `test_fim/test_registry` documentation to `qa-docs`. ([#2126](https://github.com/wazuh/wazuh-qa/pull/2126))
- Migrate `test_registry_checks`, `test_registry_ignore`, and `test_registry_nodiff` of `test_fim/test_registry` documentation to `qa-docs`. ([#2125](https://github.com/wazuh/wazuh-qa/pull/2125))
- Migrate `test_registry_basic_usage` of `test_fim/test_registry` documentation to `qa-docs`. ([#2124](https://github.com/wazuh/wazuh-qa/pull/2124))
- Migrate `test_registry_ambiguous_confs` of `test_fim/test_registry` documentation to `qa-docs`. ([#2123](https://github.com/wazuh/wazuh-qa/pull/2123))
- Migrate `test_tags`, `test_timezone_changes`, `test_wildcards_complex`, and `test_windows_audit_interval` of `test_fim/test_files` documentation to `qa-docs`. ([#2122](https://github.com/wazuh/wazuh-qa/pull/2122))
- Migrate `test_scan`, `test_skip`, and `test_stats_integrity_sync` of `test_fim/test_files` documentation to `qa-docs`. ([#2121](https://github.com/wazuh/wazuh-qa/pull/2121))
- Migrate `test_fim/test_files/test_report_changes` documentation to `qa-docs`. ([#2120](https://github.com/wazuh/wazuh-qa/pull/2120))
- Migrate `test_process_priority`, `test_recursion_level`, and `test_restrict` of `test_fim/test_files` documentation to `qa-docs`. ([#2118](https://github.com/wazuh/wazuh-qa/pull/2118))
- Migrate `test_multiple_dirs`, `test_nodiff`, and `test_prefilter_cmd` of `test_fim/test_files` documentation to `qa-docs`. ([#2117](https://github.com/wazuh/wazuh-qa/pull/2117))
- Migrate `test_max_eps`, `test_max_files_per_second`, and `test_moving_files` of `test_fim/test_files` documentation to `qa-docs`. ([#2115](https://github.com/wazuh/wazuh-qa/pull/2115))
- Migrate `test_ignore`, `test_inotify`, and `test_invalid` of `test_fim/test_files` documentation to `qa-docs`. ([#2114](https://github.com/wazuh/wazuh-qa/pull/2114))
- Migrate `test_fim/test_files/test_follow_symbolic_link` documentation to `qa-docs`. ([#2112](https://github.com/wazuh/wazuh-qa/pull/2112))
- Migrate `test_env_variables` and `test_file_limit` of `test_fim/test_files` documentation to `qa-docs`. ([#2111](https://github.com/wazuh/wazuh-qa/pull/2111))
- Migrate `test_benchmark` and `test_checks` of `test_fim/test_files` documentation to `qa-docs`. ([#2110](https://github.com/wazuh/wazuh-qa/pull/2110))
- Migrate `test_basic_usage` of `test_fim/test_files` documentation to `qa-docs`. ([#2109](https://github.com/wazuh/wazuh-qa/pull/2109))
- Migrate `test_ambiguous_confs` and `test_audit` of `test_fim/test_files` documentation to qa-docs. ([#2108](https://github.com/wazuh/wazuh-qa/pull/2108))
- Migrate `test_api` documentation to `qa-docs`. ([#2107](https://github.com/wazuh/wazuh-qa/pull/2107))
- Migrate `test_analysisd` documentation to `qa-docs`. ([#2047](https://github.com/wazuh/wazuh-qa/pull/2047))
- Migrate `test_agentd` documentation to `qa-docs`. ([#2006](https://github.com/wazuh/wazuh-qa/pull/2006))
- Migrate `test_active_response` documentation to `qa-docs`. ([#1960](https://github.com/wazuh/wazuh-qa/pull/1960))
- Fix requirements in master. ([#2063](https://github.com/wazuh/wazuh-qa/pull/2063))
- Update system tests for agent key polling. ([#2119](https://github.com/wazuh/wazuh-qa/pull/2119))
- macOS logcollector - Fixes and new tests. ([#2043](https://github.com/wazuh/wazuh-qa/pull/2043))
- Update API performance tests. ([#1881](https://github.com/wazuh/wazuh-qa/pull/1881))
- Integrate qa-docs into wazuh-qa framework. ([#1854](https://github.com/wazuh/wazuh-qa/pull/1854))
- Update user used by `Kibana` in the cluster performance tests. ([#1822](https://github.com/wazuh/wazuh-qa/pull/1822))
- Fix cached dependencies, typos and debian repos. ([#1732](https://github.com/wazuh/wazuh-qa/pull/1732))
- Adapt the JSON event schema to parse WIN perms in JSON. ([#1541](https://github.com/wazuh/wazuh-qa/pull/1541))
- Update API performance tests. ([#1519](https://github.com/wazuh/wazuh-qa/pull/1519))
- Rework of simulate agents script. Add new balance mode to distribute EPS between agents. ([#1491](https://github.com/wazuh/wazuh-qa/pull/1491))
- Fix missing argument in test_macos_format_basic IT. ([#1478](https://github.com/wazuh/wazuh-qa/pull/1478))
- Check if scheduled mode is set when realtime is not available. ([#1474](https://github.com/wazuh/wazuh-qa/pull/1474))

### Removed
- Remove unnecessary `CLIENT_KEYS_PATH`. ([#2419](https://github.com/wazuh/wazuh-qa/pull/2419))
- Remove deprecated configurations. ([#2380](https://github.com/wazuh/wazuh-qa/pull/2380))
- Remove deprecated test_use_only_authd. ([#2294](https://github.com/wazuh/wazuh-qa/pull/2294))
- Remove expected `force` option from the received request in the `agent_enrollment` system tests. ([#2289](https://github.com/wazuh/wazuh-qa/pull/2289))
- Remove old check. ([#2281](https://github.com/wazuh/wazuh-qa/pull/2281))
- Remove the disk i/o % usage calculation from the performance tools. ([#1897](https://github.com/wazuh/wazuh-qa/pull/1897))
- Remove FIM hard link tests. ([#1485](https://github.com/wazuh/wazuh-qa/pull/1485))


## [v4.2.0]
### Added
- Add agent labels to agent simulator tool [#1153](https://github.com/wazuh/wazuh-qa/pull/1153)
- Add the capability to know which CVE’s affect an agent [#7479](https://github.com/wazuh/wazuh/issues/7479)
- Add new tests for Wazuh-DB insert commands in agents' CVEs table [#1092](https://github.com/wazuh/wazuh-qa/pull/1092)
- Add integration tests for syslog [#1086](https://github.com/wazuh/wazuh-qa/pull/1086)
- Add remoted integration tests: basic configuration tests [#1073](https://github.com/wazuh/wazuh-qa/pull/1073)
- Add the tier 0 integration tests for wazuh-remoted [#1024](https://github.com/wazuh/wazuh-qa/issues/1024)
- Add new features to the Agent simulator [#1106](https://github.com/wazuh/wazuh-qa/pull/1106)
- Add new integration tests to cover the stats of wazuh-agentd [#1039](https://github.com/wazuh/wazuh-qa/pull/1039)
- Add the documentation of Wazuh-QA repository [#1066](https://github.com/wazuh/wazuh-qa/pull/1066)
- Add new functionality for mocking agents [#1054](https://github.com/wazuh/wazuh-qa/pull/1054)
- Add support to `wodle` sections for ossec.conf generator tool [#1048](https://github.com/wazuh/wazuh-qa/pull/1048)
- Add new tests for Active Response [#1029](https://github.com/wazuh/wazuh-qa/pull/1029)
- Add focal feed and improve vulnerability scan tests [#1025](https://github.com/wazuh/wazuh-qa/pull/1025)
- Add new cases to test_env_variables to check some possible errors [#1014](https://github.com/wazuh/wazuh-qa/pull/1014)
- Add a test to verify no duplicate entries for vulnerability detector [#1010](https://github.com/wazuh/wazuh-qa/pull/1010)
- Add new case to test_basic_usage_changes to check wildcards [#1009](https://github.com/wazuh/wazuh-qa/pull/1009)
- Add some cases in test_ignore_valid, to check entire disk ignore [#1000](https://github.com/wazuh/wazuh-qa/pull/1000)
- Add new test case for duplicate registry entries [#998](https://github.com/wazuh/wazuh-qa/pull/998)
### Changed
- Rename sockets directory according to the product [#1090](https://github.com/wazuh/wazuh-qa/pull/1090)
- Improve the stop/start behavior of DB's related functions [#1068](https://github.com/wazuh/wazuh-qa/pull/1068)
- Update mock_vulnerability_scan fixture from vulnerability scan tests [#1058](https://github.com/wazuh/wazuh-qa/pull/1058)
- Update insert_vulnerability to meet new constrains [#1059](https://github.com/wazuh/wazuh-qa/pull/1059)
- Refactor the code to be PEP8 compliance [#1043](https://github.com/wazuh/wazuh-qa/pull/1043)
- Deprecate the ossec-init.conf [#1013](https://github.com/wazuh/wazuh-qa/pull/1013)
- Rename ossec-control in framework tests [#983](https://github.com/wazuh/wazuh-qa/pull/983)
- Change names of daemons in integration tests [#973](https://github.com/wazuh/wazuh-qa/pull/973)
- Rename all ossec-control references [#965](https://github.com/wazuh/wazuh-qa/pull/965)
### Fixed
- Fix an error in the Active Response tests related to the configuration file [#1080](https://github.com/wazuh/wazuh-qa/pull/1080)
- Fix an error in the Agent simulator while parsing the messages received from the manager [#1084](https://github.com/wazuh/wazuh-qa/pull/1084).
- Fix msu tests for Windows 10 [#1075](https://github.com/wazuh/wazuh-qa/pull/1075)
- Fix sqlite3.OperationalError: no such table: VULNERABILITIES error [#1067](https://github.com/wazuh/wazuh-qa/pull/1067)
- Fix test_general_settings_ignore_time test [#1056](https://github.com/wazuh/wazuh-qa/pull/1056)
- Avoid problematic race-condition on VD integration tests for Windows [#1047](https://github.com/wazuh/wazuh-qa/pull/1047)
- QA Integration tests stabilization [#1002](https://github.com/wazuh/wazuh-qa/pull/1002)
### Deleted
- Deleted `behind_proxy_server` API config test. ([#1065](https://github.com/wazuh/wazuh-qa/pull/1065))<|MERGE_RESOLUTION|>--- conflicted
+++ resolved
@@ -2,7 +2,6 @@
 
 All notable changes to this project will be documented in this file.
 
-<<<<<<< HEAD
 ## [4.6.0] - TBD
 
 Wazuh commit: TBD \
@@ -71,10 +70,7 @@
 - Fix bug in the framework on migration tool ([#4027](https://github.com/wazuh/wazuh-qa/pull/4027)) \- (Framework)
 - Fix test cluster / integrity sync system test and configuration to avoid flaky behavior ([#4406](https://github.com/wazuh/wazuh-qa/pull/4406)) \- (Tests)
 
-## [4.5.3] - TBD
-=======
 ## [4.5.3] - 28/09/2023
->>>>>>> 7144788a
 
 Wazuh commit: https://github.com/wazuh/wazuh/commit/9087982b0c4ae0180bcdcd214a2b243e75cd8416 \
 Release report: https://github.com/wazuh/wazuh/issues/19111
