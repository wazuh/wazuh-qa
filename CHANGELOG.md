--- conflicted
+++ resolved
@@ -9,16 +9,12 @@
 - Added support for macOS 14.6 to the Allocation module (Vagrant) ([#5671](https://github.com/wazuh/wazuh-qa/pull/5671)) \- (Framework)
 
 ### Fixed
-<<<<<<< HEAD
 - Fix unexpected warnings in E2E vulnerability detection tests ([#5711](https://github.com/wazuh/wazuh-qa/pull/5711/)) \- (Tests)
-=======
-
 - Increase results windows in E2E Vulnerability detection ([#5712](https://github.com/wazuh/wazuh-qa/pull/5712/)) \- (Framework + Tests)
 
 ### Deleted
 
 - Reverted an xfail behaviour change in the API performance test ([#5734](https://github.com/wazuh/wazuh-qa/pull/5734)) \ (Tests)
->>>>>>> 09142364
 
 ## [4.9.0] - TBD
 
