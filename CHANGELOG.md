--- conflicted
+++ resolved
@@ -17,11 +17,8 @@
 
 ### Changed
 
-<<<<<<< HEAD
-- Update certifi library due to a vulnerability. [#4486](https://github.com/wazuh/wazuh-qa/pull/4486) \- (Tests)
-=======
+- Update certifi library due to a vulnerability. ([#4486](https://github.com/wazuh/wazuh-qa/pull/4486)) \- (Tests)
 - Enable Ubuntu Vulnerability Detector E2E. ([#4252](https://github.com/wazuh/wazuh-qa/pull/4252)) \- (Tests)
->>>>>>> 89bdc8c6
 - Update _wazuh_db_ schema database version ([#4353](https://github.com/wazuh/wazuh-qa/pull/4353)) \- (Tests)
 - Update the JSON schema with the required fields for the output content of the migration tool ([#4375](https://github.com/wazuh/wazuh-qa/pull/4375)) \- (Tests)
 - Update framework known flaws file ([#4443](https://github.com/wazuh/wazuh-qa/pull/4443)) \- (Tests)
