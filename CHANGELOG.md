# Changelog

All notable changes to this project will be documented in this file.

## [4.5.0] - Development (unreleased)

Wazuh commit: TBD \
Release report: TBD

### Added

<<<<<<< HEAD
- Add tests with new options to avoid FIM synchronization overlapping. ([#3318](https://github.com/wazuh/wazuh-qa/pull/3318)) \- (Framework + tests)
=======
- Add Logcollector millisecond granularity support test case ([#3910](https://github.com/wazuh/wazuh-qa/pull/3910)) \- (Tests)
>>>>>>> 148117e0
- Add Windows System folders FIM monitoring tests ([#3720](https://github.com/wazuh/wazuh-qa/pull/3720)) \- (Tests)
- Add 'test_whodata_policy_changes' tests ([#3627](https://github.com/wazuh/wazuh-qa/pull/3627)) \- (Framework + Tests)
- Add test to check if active-response netsh generates alerts when firewall is disabled. ([#3787](https://github.com/wazuh/wazuh-qa/pull/3787)) \- (Framework + Tests)
- Add new tests for logcollector 'ignore' and 'restrict' options ([#3582](https://github.com/wazuh/wazuh-qa/pull/3582)) \- (Tests)
- Add 'Force reconnect' feature to agent_simulator tool. ([#3111](https://github.com/wazuh/wazuh-qa/pull/3111)) \- (Tools)

### Changed

- Update FIM test to new FIM DBSync process  ([#2728](https://github.com/wazuh/wazuh-qa/pull/2728)) \- (Framework + Tests)
- Update file_limit and registry_limit tests ([#3280](https://github.com/wazuh/wazuh-qa/pull/3280)) \- (Tests)
- Change expected timestamp for proftpd analysisd test predecoder test case ([#3900](https://github.com/wazuh/wazuh-qa/pull/3900)) \- (Tests)
- Skip test_large_changes test module ([#3783](https://github.com/wazuh/wazuh-qa/pull/3783)) \- (Tests)
- Update report_changes tests ([#3405](https://github.com/wazuh/wazuh-qa/pull/3405)) \- (Tests)
- Update Authd force_insert tests ([#3379](https://github.com/wazuh/wazuh-qa/pull/3379)) \- (Tests)
- Update cluster logs in reliability tests ([#2772](https://github.com/wazuh/wazuh-qa/pull/2772)) \- (Tests)
- Use correct version format in agent_simulator tool ([#3198](https://github.com/wazuh/wazuh-qa/pull/3198)) \- (Tools)

### Fixed

- Fix imports and add windows support for test_report_changes_and_diff IT ([#3548](https://github.com/wazuh/wazuh-qa/issues/3548)) \- (Framework + Tests)
- Fix a regex error in the FIM integration tests ([#3061](https://github.com/wazuh/wazuh-qa/issues/3061)) \- (Framework + Tests)
- Fix an error in the cluster performance tests related to CSV parser ([#2999](https://github.com/wazuh/wazuh-qa/pull/2999)) \- (Framework + Tests)


## [4.4.0] - Development (unreleased)

Wazuh commit: TBD \
Release report: TBD

### Added

- Add new test to check missing fields in `cpe_helper.json` file ([#3766](https://github.com/wazuh/wazuh-qa/pull/3766)) \- (Framework + Tests)
- Add new test to check cpe_helper.json file ([#3731](https://github.com/wazuh/wazuh-qa/pull/3731))
- Add new tests analysid handling of invalid/empty rule signature IDs ([#3649]
(https://github.com/wazuh/wazuh-qa/pull/3649)) \- (Framework + Tests)
- Add integration test to check statistics format ([#3813](https://github.com/wazuh/wazuh-qa/pull/3813)) \- (Framework + Tests)
- Add new test to check vulnerable packages with triaged null([#3587](https://github.com/wazuh/wazuh-qa/pull/3587)) \- (Framework + Tests)
- Add new tests analysid handling of invalid/empty rule signature IDs ([#3649](https://github.com/wazuh/wazuh-qa/pull/3649)) \- (Framework + Tests)
- Add integration test to check agent database version ([#3768](https://github.com/wazuh/wazuh-qa/pull/3768)) \- (Tests)
- Fix Yara and VirusTotal E2E basic usage tests ([#3660](https://github.com/wazuh/wazuh-qa/pull/3660))
- Add new test to check if syslog message are parsed correctrly in the `archives.json` file ([#3609](https://github.com/wazuh/wazuh-qa/pull/3609)) \- (Framework + Tests)
- Add new logging tests for analysisd EPS limitation ([#3509](https://github.com/wazuh/wazuh-qa/pull/3509)) \- (Framework + Tests)
- New testing suite for checking analysisd EPS limitation ([#2947](https://github.com/wazuh/wazuh-qa/pull/3181)) \- (Framework + Tests)
- Add stress results comparator tool ([#3478](https://github.com/wazuh/wazuh-qa/pull/3478)) \- (Tools)
- Add E2E tests for demo cases ([#3293](https://github.com/wazuh/wazuh-qa/pull/3293)) \- (Framework + Tests)
- Add configuration files for Jenkins automation of system/E2E tests ([#3221](https://github.com/wazuh/wazuh-qa/pull/3221)) \- (Framework)
- New vulnerability Detector integration tests for Ubuntu 22.04 ([#2957](https://github.com/wazuh/wazuh-qa/pull/2957)) \- (Framework + Tests)
- New vulnerability Detector integration tests for Amazon Linux 2022 ([#2955](https://github.com/wazuh/wazuh-qa/pull/2955)) \- (Framework + Tests)
- New vulnerability detector tests for SUSE Linux Enterpise Support ([#2945](https://github.com/wazuh/wazuh-qa/pull/2945)) \- (Framework + Tests)
- New tests for checking API log formats ([#2635](https://github.com/wazuh/wazuh-qa/pull/2635)) \- (Framework + Tests)
- New tests for the migration of agent-group files ([#2815](https://github.com/wazuh/wazuh-qa/pull/2815)) \- (Framework + Tests)
- Add `qa-docs` `v0.1` ([#2649](https://github.com/wazuh/wazuh-qa/pull/2649)) \- (Framework + Tools + Documentation)
- Add test fim with file currently open ([#2300](https://github.com/wazuh/wazuh-qa/pull/2300)) \- (Framework + Tests)
- Test manager sends AR log format as expected ([#2347](https://github.com/wazuh/wazuh-qa/pull/2347)) \- (Framework + Tests)
- Syscollector deltas IT ([#2146](https://github.com/wazuh/wazuh-qa/pull/2146)) \- (Framework + Tests)
- CVEs alerts inventory for Vulnerability Detector - VDT and WDB Integration Tests implementation ([#1243](https://github.com/wazuh/wazuh-qa/pull/1243)) \- (Framework + Tests)
- Analysisd - add new test to check the pre-decoding stage of analysisd ([#2406](https://github.com/wazuh/wazuh-qa/pull/2406)) \- (Tests)
- Add test to check if files can be accessed while FIM has them opened ([#705](https://github.com/wazuh/wazuh-qa/pull/705)) \- (Framework + Tests)
- Analysisd - add a new test to check analysisd socket properties ([#2405](https://github.com/wazuh/wazuh-qa/pull/2405)) \- (Framework + Tests)
- Add system test to check synchronization between agent and manager when one of this was stopped. ([#2536](https://github.com/wazuh/wazuh-qa/pull/2536)) \- (Tests)
- API - Test the format of the logs (JSON logs support) ([#2635](https://github.com/wazuh/wazuh-qa/pull/2635/)) \- (Tests)
- Add a test to check the multigroups shared file content. ([#2746](https://github.com/wazuh/wazuh-qa/pull/2746)) \- (Framework + Tests)
- Add wpk test documentation ([#2409](https://github.com/wazuh/wazuh-qa/pull/2409)) \- (Documentation)

### Changed

- Increase NVE download feed test timeout([#3769](https://github.com/wazuh/wazuh-qa/pull/3769)) \- (Tests)
- Adapt wazuhdb integration tests for auto-vacuum ([#3613](https://github.com/wazuh/wazuh-qa/issues/3613)) \- (Tests)
- Update logcollector format test due to audit changes ([#3641](https://github.com/wazuh/wazuh-qa/pull/3641)) \- (Framework)
- Refactor `test_basic_usage_realtime_unsupported` FIM test to avoid using time travel ([#3623](https://github.com/wazuh/wazuh-qa/pull/3623)) \- (Tests)
- Add `monitord.rotate_log` to `local_internal_options` file for `test_macos_format_query` ([#3602](https://github.com/wazuh/wazuh-qa/pull/3602)) \- (Tests)
- Adapt analysisd integration tests for EPS ([#3559](https://github.com/wazuh/wazuh-qa/issues/3559)) \- (Tests)
- Improve `test_remove_audit` FIM test to retry install and remove command ([#3562](https://github.com/wazuh/wazuh-qa/pull/3562)) \- (Tests)
- Update pattern and expected condition for multi_groups tests ([#3565](https://github.com/wazuh/wazuh-qa/pull/3565)) \- (Tests)
- Skip unstable integration tests for gcloud ([#3531](https://github.com/wazuh/wazuh-qa/pull/3531)) \- (Tests)
- Skip unstable integration test for agentd ([#3538](https://github.com/wazuh/wazuh-qa/pull/3538))
- Update wazuhdb_getconfig and EPS limit integration tests ([#3146](https://github.com/wazuh/wazuh-qa/pull/3146)) \- (Tests)
- Refactor: logcollector `test_only_future_events` according to new standard. ([3484](https://github.com/wazuh/wazuh-qa/pull/3484)) \- (Framework + Tests)
- Update python packages scan test to use a file with known vulnerabilities to be skipped ([#3473](https://github.com/wazuh/wazuh-qa/pull/3473)) \- (Framework + Tests)
- Change required version of urllib3 and requests dependencies ([#3315](https://github.com/wazuh/wazuh-qa/pull/3315)) \- (Framework)
- Skip flaky Logcollector tests ([#3218](https://github.com/wazuh/wazuh-qa/pull/3217)) \- (Tests)
- Change how 'service_control' collects clusterd and apid pids ([#3140](https://github.com/wazuh/wazuh-qa/pull/3140)) \- (Framework)
- Change scan test module fixtures to allow use commit instead of branches ([#3134](https://github.com/wazuh/wazuh-qa/issues/3134)) \- (Tests)
- Update syscollector deltas integration tests ([#2921](https://github.com/wazuh/wazuh-qa/pull/2921)) \- (Tests)
- Update deprecated WDB commands ([#2966](https://github.com/wazuh/wazuh-qa/pull/2966)) \- (Tests)
- Move the 'get_datetime_diff' function to 'wazuh-testing' utils module ([#2782](https://github.com/wazuh/wazuh-qa/pull/2782)) \- (Framework + Tests)
- Change method from GET to POST in API login requests ([#2810](https://github.com/wazuh/wazuh-qa/pull/2810)) \- (Framework + Tests)
- Update failed test_basic_configuration_log_format ([#2924](https://github.com/wazuh/wazuh-qa/pull/2650)) \- (Framework + Tests)
- Refactor VDT integration tests: feeds and scan types ([#2650](https://github.com/wazuh/wazuh-qa/pull/2650)) \- (Framework + Tests)
- Refactor: FIM `test_synchronization` according to new standard. Phase 1. ([#2358](https://github.com/wazuh/wazuh-qa/pull/2358)) \- (Framework + Tests)
- Refactor: FIM `test_registry_file_limit` and `test_registry_report_changes`. ([#2478](https://github.com/wazuh/wazuh-qa/pull/2478)) \- (Framework + Tests)
- Refactor: FIM `test_files/test_file_limit` and updated imports to new standard. ([#2501](https://github.com/wazuh/wazuh-qa/pull/2501)) \- (Framework + Tests)
- Adapt ITs related to syscollector deltas ([#2146](https://github.com/wazuh/wazuh-qa/pull/2146)) \- (Framework + Tests)
- Migrate test_age, test_command_monitoring, and test_keep_running of test_logcollector documentation to qa-docs ([#2162](https://github.com/wazuh/wazuh-qa/pull/2162)) \- (Documentation)
- Migrate test_configuration (1/2) of test_logcollector documentation to qa-docs ([#2163](https://github.com/wazuh/wazuh-qa/pull/2163)) \- (Documentation)
- Migrate test_configuration (2/2) of test_logcollector documentation to qa-docs ([#2165](https://github.com/wazuh/wazuh-qa/pull/2165)) \- (Documentation)
- Migrate test_macos of test_logcollector documentation to qa-docs ([#2175](https://github.com/wazuh/wazuh-qa/pull/2175)) \- (Documentation)
- Migrate several test groups of test_logcollector documentation to qa-docs ([#2180](https://github.com/wazuh/wazuh-qa/pull/2180)) \- (Documentation)
- Migrate test_remoted documentation to schema 2.0 ([#2426](https://github.com/wazuh/wazuh-qa/pull/2426)) \- (Documentation)
- Replace callback_generator function to generate_monitoring_callback ([#2535](https://github.com/wazuh/wazuh-qa/pull/2535)) \- (Framework + Tests)
- Analysisd: Reduce execution time of tests with tier 0 ([#2546](https://github.com/wazuh/wazuh-qa/pull/2546)) \- (Tests)
- Adapt logtest ITs given the rules skipping ([#2200](https://github.com/wazuh/wazuh-qa/pull/2200)) \- (Tests)
- Updated the Authd response when a multigroup is too long ([#3746](https://github.com/wazuh/wazuh-qa/pull/3746)) \- (Tests)

### Fixed

- Fix test_db_backup for Ubuntu OS ([#3802](https://github.com/wazuh/wazuh-qa/pull/3802)) \- (Tests)
- Fix commit option of the scan module for master case ([#3157](https://github.com/wazuh/wazuh-qa/pull/3157)) \- (Tests)
- Fix Vulnerability Detector IT: test_validate_feed_content yaml cases had wrong extension. ([#3299](https://github.com/wazuh/wazuh-qa/pull/3299)) \- (Tests)
- Fix Analysisd IT: test_syscollector_events failure on wait_for_analysisd_startup. ([#3110](https://github.com/wazuh/wazuh-qa/pull/3110)) \- (Tests)
- Fix GCloud IT: test_max_messages error not received expected messages - ([#3083](https://github.com/wazuh/wazuh-qa/pull/3083)) \- (Tests)
- Fix Solaris and Macos FIM integration tests failures ([#2976](https://github.com/wazuh/wazuh-qa/pull/2976)) \- (Framework + Tests)
- Fix the unstable FIM tests that need refactoring ([#2458](https://github.com/wazuh/wazuh-qa/pull/2458)) \- (Framework + Tests)
- Fix version validation in qa-ctl config generator ([#2454](https://github.com/wazuh/wazuh-qa/pull/2454)) \- (Framework)
- Fix invalid reference for test_api_endpoints_performance.py xfail items ([#3378](https://github.com/wazuh/wazuh-qa/pull/3378)) \- (Tests)
- Fix undeclared API token variable in multigroups system tests ([#3674](https://github.com/wazuh/wazuh-qa/pull/3674)) \- (Framework + Tests)
- Fix error in requirements.txt ([#3689](https://github.com/wazuh/wazuh-qa/pull/3689)) \- (Framework)
- Fix sleep time in `test_agent_default_group_added`. ([#3692](https://github.com/wazuh/wazuh-qa/pull/3692)) \- (Tests)
- Fix syscollector deltas integration tests. ([#3695](https://github.com/wazuh/wazuh-qa/pull/3695)) \- (Tests)

### Removed

- Remove all FIM Integration skipped tests ([#2927](https://github.com/wazuh/wazuh-qa/issues/2927)) \- (Framework + Tests)
- VDT ITs: Remove Debian Stretch test support. ([#3172](https://github.com/wazuh/wazuh-qa/pull/3172)) \- (Tests)

## [4.3.9] - 13-10-2022

Wazuh commit: https://github.com/wazuh/wazuh-qa/commit/8af0a5083bd69765f4d7878df9d3b785bb239723 \
Release report: https://github.com/wazuh/wazuh/issues/15090

### Added

- Add a test to check the analysisd socket properties ([#3365](https://github.com/wazuh/wazuh-qa/pull/3365))

## [4.3.8] - 19-09-2022

Wazuh commit: https://github.com/wazuh/wazuh/commit/88bf15d2cbb2040e197e34a94dda0f71f607afad \
Release report: https://github.com/wazuh/wazuh/issues/14827

### Changed

- Update wazuh-logtest messages for integration tests \- (Tests)

## [4.3.7] - 24-08-2022

Wazuh commit: https://github.com/wazuh/wazuh/commit/e2b514bef3d148acd4bcae1a1c7fa8783b82ca3a \
Release report: https://github.com/wazuh/wazuh/issues/14562

## Added
- Added IT test to verify Active Response works with overwritten rules. ([#2984](https://github.com/wazuh/wazuh-qa/pull/2984)) \- (Framework + Tests)
- Add Integratord IT - new test_integratord suite ([#3125](https://github.com/wazuh/wazuh-qa/pull/3125)) \- (Framework + Tests)
- Add system test to check synchronization status in the cluster ([#3180](https://github.com/wazuh/wazuh-qa/pull/3180)) \- (Framework + Tests)
- Add system test to check big files synchronization in the cluster ([#3202](https://github.com/wazuh/wazuh-qa/pull/3202)) \- (Framework + Tests)

### Changed

- Increase framework version of jq and pytest in the requirements file to support python3.10 ([#3107](https://github.com/wazuh/wazuh-qa/pull/3108)) \- (Framework)

## [4.3.6] - 20-07-2022

Wazuh commit: https://github.com/wazuh/wazuh/commit/be15851b8ead7512d9cd4ef1ee18b3b953173211 \
Release report: https://github.com/wazuh/wazuh/issues/14188

### Added

- Add Remoted IT - test_multi_groups ([#3060](https://github.com/wazuh/wazuh-qa/pull/3060)) \- (Framework + Tests)

### Fixed

- Fix GCloud IT - test_max_messages error ([#3006](https://github.com/wazuh/wazuh-qa/pull/3006)) \- (Framework + Tests)
- Fix Remoted IT - test_agent_communication ([#3088](https://github.com/wazuh/wazuh-qa/pull/3088)) \- (Framework)


## [4.3.5] - 29-06-2022

Wazuh commit: https://github.com/wazuh/wazuh/commit/2a2b88bfb2ea30903728372471b33540a3b3d976 \
Release report: https://github.com/wazuh/wazuh/issues/13966

### Fixed

- Fix Solaris and Macos FIM integration failures ([#2977](https://github.com/wazuh/wazuh-qa/pull/2977)) \- (Framework + Tests)


## [4.3.4] - 09-06-2022

Wazuh commit: https://github.com/wazuh/wazuh/commit/ccbc9490bc38718717233c50e3d6daeff102e388 \
Release report: https://github.com/wazuh/wazuh/issues/13669


## [4.3.3] - 01-06-2022

Wazuh commit: https://github.com/wazuh/wazuh/commit/ccbc9490bc38718717233c50e3d6daeff102e388 \
Release report: -


## [4.3.2] - 30-05-2022

Wazuh commit: https://github.com/wazuh/wazuh/commit/5b3d501f5a10c5134b53771f13c48dc94c54beb2 \
Release report: https://github.com/wazuh/wazuh/issues/13629


## [4.3.1] - 18-05-2022

Wazuh commit: https://github.com/wazuh/wazuh/commit/8ee2a5646a12d22bf662b2f59a19c12b4b8d0a4e \
Release report: https://github.com/wazuh/wazuh/issues/13448


## [4.3.0] - 05-05-2022

Wazuh commit: https://github.com/wazuh/wazuh/commit/5bae1c1830dbf11acc8a06e01f7a5a134b767760 \
Release report: https://github.com/wazuh/wazuh/issues/13321

### Added

- Add specific version of libcst to install in python lower than 3.7. ([#2459](https://github.com/wazuh/wazuh-qa/pull/2459))
- Add system test to check synchronization between agent and manager. ([#2443](https://github.com/wazuh/wazuh-qa/pull/2443))
- Make `simulate-api-load` CLI run tasks simultaneously. ([#2392](https://github.com/wazuh/wazuh-qa/pull/2392))
- Add `qa-ctl` `v0.3`. ([#2307](https://github.com/wazuh/wazuh-qa/pull/2307))
- Add `qa-ctl` `v0.2`. ([#2299](https://github.com/wazuh/wazuh-qa/pull/2299))
- Improve the `agent_files_deletion` test . ([#2296](https://github.com/wazuh/wazuh-qa/pull/2296))
- Add scripts to add agents to client.keys, create agent-groups and unsynchronize agents. ([#2295](https://github.com/wazuh/wazuh-qa/pull/2295))
- Add cluster performance test. ([#2130](https://github.com/wazuh/wazuh-qa/pull/2130))
- IT Wazuh-logtest: Ruleset reloading at runtime. ([#2077](https://github.com/wazuh/wazuh-qa/pull/2077))
- Add script to parse and obtain stats from cluster CSVs. ([#2032](https://github.com/wazuh/wazuh-qa/pull/2032))
- Add `qa-ctl` tool v0.1. ([#1895](https://github.com/wazuh/wazuh-qa/pull/1895))
- Enable WPK tests for macOS agents. ([#1853](https://github.com/wazuh/wazuh-qa/pull/1853))
- Create local_internal_options configuration handler fixture. ([#1835](https://github.com/wazuh/wazuh-qa/pull/1835))
- Create file monitoring fixture handler. ([#1833](https://github.com/wazuh/wazuh-qa/pull/1833))
- Create daemon handler fixture for integration test. ([#1826](https://github.com/wazuh/wazuh-qa/pull/1826))
- Add test to check new possible flaws in wodles, framework and API code. ([#1659](https://github.com/wazuh/wazuh-qa/pull/1659))
- Add test to scan all python packages. ([#1652](https://github.com/wazuh/wazuh-qa/pull/1652))
- ITs for logtest verbose mode added. ([#1587](https://github.com/wazuh/wazuh-qa/pull/1587))
- Integration and system tests to ensure removed agent files are deleted. ([#1527](https://github.com/wazuh/wazuh-qa/pull/1527))
- Add wdb checksum range test case. ([#1502](https://github.com/wazuh/wazuh-qa/pull/1502))
- Add integration tests for max_upload_size API option. ([#1494](https://github.com/wazuh/wazuh-qa/pull/1494))
- Add support for Amazon Linux in vulnerability detector. ([#1473](https://github.com/wazuh/wazuh-qa/pull/1473))
- Add tests for invalid config of github and office365 modules. ([#1460](https://github.com/wazuh/wazuh-qa/pull/1460))
- Add test to check the behavior of test_max_fd_win_rt option.. ([#1387](https://github.com/wazuh/wazuh-qa/pull/1387))
- Add FIM Windows 4659 events tests. ([#648](https://github.com/wazuh/wazuh-qa/pull/648))

### Changed

- Migrate `test_rids` documentation to `qa-docs`. ([#2422](https://github.com/wazuh/wazuh-qa/pull/2422))
- Google Cloud. IT Tests: Fixing and rework for 4.3.0-RC2. ([#2420](https://github.com/wazuh/wazuh-qa/pull/2420))
- Refactor: FIM `test_report_changes` according to new standard.  Phase 1. ([#2417](https://github.com/wazuh/wazuh-qa/pull/2417))
- Fix `wazuh-metrics` CLI bug when child processes restart. ([#2416](https://github.com/wazuh/wazuh-qa/pull/2416))
- IT Solaris Jenkins: Fix requirements. ([#2415](https://github.com/wazuh/wazuh-qa/pull/2415))
- Fix the `agent_info_sync` test according to new changes. ([#2411](https://github.com/wazuh/wazuh-qa/pull/2411))
- Migrate test_cpe_indexing documentation to qa-docs. ([#2407](https://github.com/wazuh/wazuh-qa/pull/2407))
- WazuhDB IT: Fix for 4.3. ([#2400](https://github.com/wazuh/wazuh-qa/pull/2400))
- Migrate test_scan_results documentation to qa-docs. ([#2398](https://github.com/wazuh/wazuh-qa/pull/2398))
- Migrate test_general_setting documentation to qa-docs. ([#2387](https://github.com/wazuh/wazuh-qa/pull/2387))
- Migrate test_providers documentation to qa-docs. ([#2377](https://github.com/wazuh/wazuh-qa/pull/2377))
- Update API configuration integration tests. ([#2370](https://github.com/wazuh/wazuh-qa/pull/2370))
- Refactor FIM `test_synchronization` according to new standard (1). ([#2358](https://github.com/wazuh/wazuh-qa/pull/2358))
- Migrate test_feeds documentation to qa-docs. ([#2357](https://github.com/wazuh/wazuh-qa/pull/2357))
- Fix autoconfigure `test_add_old_resource`. ([#2356](https://github.com/wazuh/wazuh-qa/pull/2356))
- Migrate test_wazuh_db documentation to qa-docs. ([#2346](https://github.com/wazuh/wazuh-qa/pull/2346))
- Adapt `wazuh-metrics` and `data-visualizer` CLIs to handle multiprocessing. ([#2278](https://github.com/wazuh/wazuh-qa/pull/2278))
- Change `time_to_sync`  variable. ([#2275](https://github.com/wazuh/wazuh-qa/pull/2275))
- Bump pytest-html dependency. ([#2205](https://github.com/wazuh/wazuh-qa/pull/2205))
- Update remoted CSV headers in visualization tool. ([#2202](https://github.com/wazuh/wazuh-qa/pull/2202))
- Migrate `test_rootcheck` documentation to qa-docs. ([#2194](https://github.com/wazuh/wazuh-qa/pull/2194))
- Migrate `test_logtest` documentation to `qa-docs`. ([#2191](https://github.com/wazuh/wazuh-qa/pull/2191))
- Migrate test_office365 documentation to `qa-docs`. ([#2181](https://github.com/wazuh/wazuh-qa/pull/2181))
- fix: Change logtest custom rules ids. ([#2177](https://github.com/wazuh/wazuh-qa/pull/2177))
- Authd replacement configurations QA. ([#2171](https://github.com/wazuh/wazuh-qa/pull/2171))
- Migrate `test_github` documentation to `qa-docs`. ([#2144](https://github.com/wazuh/wazuh-qa/pull/2144))
- Migrate `test_glcoud` documentation to `qa-docs`. ([#2141](https://github.com/wazuh/wazuh-qa/pull/2141))
- Merge 4.2 into master branch . ([#2132](https://github.com/wazuh/wazuh-qa/pull/2132))
- Migrate `test_auth` documentation to `qa-docs`. ([#2129](https://github.com/wazuh/wazuh-qa/pull/2129))
- Migrate `test_registry_restrict` and `test_registry_tags` of `test_fim/test_registry`, and `test_fim/test_synchronization` documentation to `qa-docs`. ([#2128](https://github.com/wazuh/wazuh-qa/pull/2128))
- Migrate `test_registry_report_changes` of `test_fim/test_registry` documentation to `qa-docs`. ([#2127](https://github.com/wazuh/wazuh-qa/pull/2127))
- Migrate `test_registry_file_limit`, `test_registry_multiple_registries`, and `test_registry_recursion_level` of `test_fim/test_registry` documentation to `qa-docs`. ([#2126](https://github.com/wazuh/wazuh-qa/pull/2126))
- Migrate `test_registry_checks`, `test_registry_ignore`, and `test_registry_nodiff` of `test_fim/test_registry` documentation to `qa-docs`. ([#2125](https://github.com/wazuh/wazuh-qa/pull/2125))
- Migrate `test_registry_basic_usage` of `test_fim/test_registry` documentation to `qa-docs`. ([#2124](https://github.com/wazuh/wazuh-qa/pull/2124))
- Migrate `test_registry_ambiguous_confs` of `test_fim/test_registry` documentation to `qa-docs`. ([#2123](https://github.com/wazuh/wazuh-qa/pull/2123))
- Migrate `test_tags`, `test_timezone_changes`, `test_wildcards_complex`, and `test_windows_audit_interval` of `test_fim/test_files` documentation to `qa-docs`. ([#2122](https://github.com/wazuh/wazuh-qa/pull/2122))
- Migrate `test_scan`, `test_skip`, and `test_stats_integrity_sync` of `test_fim/test_files` documentation to `qa-docs`. ([#2121](https://github.com/wazuh/wazuh-qa/pull/2121))
- Migrate `test_fim/test_files/test_report_changes` documentation to `qa-docs`. ([#2120](https://github.com/wazuh/wazuh-qa/pull/2120))
- Migrate `test_process_priority`, `test_recursion_level`, and `test_restrict` of `test_fim/test_files` documentation to `qa-docs`. ([#2118](https://github.com/wazuh/wazuh-qa/pull/2118))
- Migrate `test_multiple_dirs`, `test_nodiff`, and `test_prefilter_cmd` of `test_fim/test_files` documentation to `qa-docs`. ([#2117](https://github.com/wazuh/wazuh-qa/pull/2117))
- Migrate `test_max_eps`, `test_max_files_per_second`, and `test_moving_files` of `test_fim/test_files` documentation to `qa-docs`. ([#2115](https://github.com/wazuh/wazuh-qa/pull/2115))
- Migrate `test_ignore`, `test_inotify`, and `test_invalid` of `test_fim/test_files` documentation to `qa-docs`. ([#2114](https://github.com/wazuh/wazuh-qa/pull/2114))
- Migrate `test_fim/test_files/test_follow_symbolic_link` documentation to `qa-docs`. ([#2112](https://github.com/wazuh/wazuh-qa/pull/2112))
- Migrate `test_env_variables` and `test_file_limit` of `test_fim/test_files` documentation to `qa-docs`. ([#2111](https://github.com/wazuh/wazuh-qa/pull/2111))
- Migrate `test_benchmark` and `test_checks` of `test_fim/test_files` documentation to `qa-docs`. ([#2110](https://github.com/wazuh/wazuh-qa/pull/2110))
- Migrate `test_basic_usage` of `test_fim/test_files` documentation to `qa-docs`. ([#2109](https://github.com/wazuh/wazuh-qa/pull/2109))
- Migrate `test_ambiguous_confs` and `test_audit` of `test_fim/test_files` documentation to qa-docs. ([#2108](https://github.com/wazuh/wazuh-qa/pull/2108))
- Migrate `test_api` documentation to `qa-docs`. ([#2107](https://github.com/wazuh/wazuh-qa/pull/2107))
- Migrate `test_analysisd` documentation to `qa-docs`. ([#2047](https://github.com/wazuh/wazuh-qa/pull/2047))
- Migrate `test_agentd` documentation to `qa-docs`. ([#2006](https://github.com/wazuh/wazuh-qa/pull/2006))
- Migrate `test_active_response` documentation to `qa-docs`. ([#1960](https://github.com/wazuh/wazuh-qa/pull/1960))
- Fix requirements in master. ([#2063](https://github.com/wazuh/wazuh-qa/pull/2063))
- Update system tests for agent key polling. ([#2119](https://github.com/wazuh/wazuh-qa/pull/2119))
- macOS logcollector - Fixes and new tests. ([#2043](https://github.com/wazuh/wazuh-qa/pull/2043))
- Update API performance tests. ([#1881](https://github.com/wazuh/wazuh-qa/pull/1881))
- Integrate qa-docs into wazuh-qa framework. ([#1854](https://github.com/wazuh/wazuh-qa/pull/1854))
- Update user used by `Kibana` in the cluster performance tests. ([#1822](https://github.com/wazuh/wazuh-qa/pull/1822))
- Fix cached dependencies, typos and debian repos. ([#1732](https://github.com/wazuh/wazuh-qa/pull/1732))
- Adapt the JSON event schema to parse WIN perms in JSON. ([#1541](https://github.com/wazuh/wazuh-qa/pull/1541))
- Update API performance tests. ([#1519](https://github.com/wazuh/wazuh-qa/pull/1519))
- Rework of simulate agents script. Add new balance mode to distribute EPS between agents. ([#1491](https://github.com/wazuh/wazuh-qa/pull/1491))
- Fix missing argument in test_macos_format_basic IT. ([#1478](https://github.com/wazuh/wazuh-qa/pull/1478))
- Check if scheduled mode is set when realtime is not available. ([#1474](https://github.com/wazuh/wazuh-qa/pull/1474))

### Removed
- Remove unnecessary `CLIENT_KEYS_PATH`. ([#2419](https://github.com/wazuh/wazuh-qa/pull/2419))
- Remove deprecated configurations. ([#2380](https://github.com/wazuh/wazuh-qa/pull/2380))
- Remove deprecated test_use_only_authd. ([#2294](https://github.com/wazuh/wazuh-qa/pull/2294))
- Remove expected `force` option from the received request in the `agent_enrollment` system tests. ([#2289](https://github.com/wazuh/wazuh-qa/pull/2289))
- Remove old check. ([#2281](https://github.com/wazuh/wazuh-qa/pull/2281))
- Remove the disk i/o % usage calculation from the performance tools. ([#1897](https://github.com/wazuh/wazuh-qa/pull/1897))
- Remove FIM hard link tests. ([#1485](https://github.com/wazuh/wazuh-qa/pull/1485))


## [v4.2.0]
### Added
- Add agent labels to agent simulator tool [#1153](https://github.com/wazuh/wazuh-qa/pull/1153)
- Add the capability to know which CVE’s affect an agent [#7479](https://github.com/wazuh/wazuh/issues/7479)
- Add new tests for Wazuh-DB insert commands in agents' CVEs table [#1092](https://github.com/wazuh/wazuh-qa/pull/1092)
- Add integration tests for syslog [#1086](https://github.com/wazuh/wazuh-qa/pull/1086)
- Add remoted integration tests: basic configuration tests [#1073](https://github.com/wazuh/wazuh-qa/pull/1073)
- Add the tier 0 integration tests for wazuh-remoted [#1024](https://github.com/wazuh/wazuh-qa/issues/1024)
- Add new features to the Agent simulator [#1106](https://github.com/wazuh/wazuh-qa/pull/1106)
- Add new integration tests to cover the stats of wazuh-agentd [#1039](https://github.com/wazuh/wazuh-qa/pull/1039)
- Add the documentation of Wazuh-QA repository [#1066](https://github.com/wazuh/wazuh-qa/pull/1066)
- Add new functionality for mocking agents [#1054](https://github.com/wazuh/wazuh-qa/pull/1054)
- Add support to `wodle` sections for ossec.conf generator tool [#1048](https://github.com/wazuh/wazuh-qa/pull/1048)
- Add new tests for Active Response [#1029](https://github.com/wazuh/wazuh-qa/pull/1029)
- Add focal feed and improve vulnerability scan tests [#1025](https://github.com/wazuh/wazuh-qa/pull/1025)
- Add new cases to test_env_variables to check some possible errors [#1014](https://github.com/wazuh/wazuh-qa/pull/1014)
- Add a test to verify no duplicate entries for vulnerability detector [#1010](https://github.com/wazuh/wazuh-qa/pull/1010)
- Add new case to test_basic_usage_changes to check wildcards [#1009](https://github.com/wazuh/wazuh-qa/pull/1009)
- Add some cases in test_ignore_valid, to check entire disk ignore [#1000](https://github.com/wazuh/wazuh-qa/pull/1000)
- Add new test case for duplicate registry entries [#998](https://github.com/wazuh/wazuh-qa/pull/998)
### Changed
- Rename sockets directory according to the product [#1090](https://github.com/wazuh/wazuh-qa/pull/1090)
- Improve the stop/start behavior of DB's related functions [#1068](https://github.com/wazuh/wazuh-qa/pull/1068)
- Update mock_vulnerability_scan fixture from vulnerability scan tests [#1058](https://github.com/wazuh/wazuh-qa/pull/1058)
- Update insert_vulnerability to meet new constrains [#1059](https://github.com/wazuh/wazuh-qa/pull/1059)
- Refactor the code to be PEP8 compliance [#1043](https://github.com/wazuh/wazuh-qa/pull/1043)
- Deprecate the ossec-init.conf [#1013](https://github.com/wazuh/wazuh-qa/pull/1013)
- Rename ossec-control in framework tests [#983](https://github.com/wazuh/wazuh-qa/pull/983)
- Change names of daemons in integration tests [#973](https://github.com/wazuh/wazuh-qa/pull/973)
- Rename all ossec-control references [#965](https://github.com/wazuh/wazuh-qa/pull/965)
### Fixed
- Fix an error in the Active Response tests related to the configuration file [#1080](https://github.com/wazuh/wazuh-qa/pull/1080)
- Fix an error in the Agent simulator while parsing the messages received from the manager [#1084](https://github.com/wazuh/wazuh-qa/pull/1084).
- Fix msu tests for Windows 10 [#1075](https://github.com/wazuh/wazuh-qa/pull/1075)
- Fix sqlite3.OperationalError: no such table: VULNERABILITIES error [#1067](https://github.com/wazuh/wazuh-qa/pull/1067)
- Fix test_general_settings_ignore_time test [#1056](https://github.com/wazuh/wazuh-qa/pull/1056)
- Avoid problematic race-condition on VD integration tests for Windows [#1047](https://github.com/wazuh/wazuh-qa/pull/1047)
- QA Integration tests stabilization [#1002](https://github.com/wazuh/wazuh-qa/pull/1002)
### Deleted
- Deleted `behind_proxy_server` API config test. ([#1065](https://github.com/wazuh/wazuh-qa/pull/1065))<|MERGE_RESOLUTION|>--- conflicted
+++ resolved
@@ -9,11 +9,8 @@
 
 ### Added
 
-<<<<<<< HEAD
 - Add tests with new options to avoid FIM synchronization overlapping. ([#3318](https://github.com/wazuh/wazuh-qa/pull/3318)) \- (Framework + tests)
-=======
 - Add Logcollector millisecond granularity support test case ([#3910](https://github.com/wazuh/wazuh-qa/pull/3910)) \- (Tests)
->>>>>>> 148117e0
 - Add Windows System folders FIM monitoring tests ([#3720](https://github.com/wazuh/wazuh-qa/pull/3720)) \- (Tests)
 - Add 'test_whodata_policy_changes' tests ([#3627](https://github.com/wazuh/wazuh-qa/pull/3627)) \- (Framework + Tests)
 - Add test to check if active-response netsh generates alerts when firewall is disabled. ([#3787](https://github.com/wazuh/wazuh-qa/pull/3787)) \- (Framework + Tests)
