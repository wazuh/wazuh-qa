# Changelog

All notable changes to this project will be documented in this file.

<<<<<<< HEAD
## [4.5.0] - Development (unreleased)
=======
## [4.4.2] - TBD
>>>>>>> 947106be

### Added

- Add test to check the Syscollector configuration. ([#3584](https://github.com/wazuh/wazuh-qa/pull/3584)) \- (Framework + Tests)
- Add system tests for groups deletion ([#4057](https://github.com/wazuh/wazuh-qa/pull/4057)) \- (Tests)

### Fixed

- Fix daemons_handler fixture (fix GCP IT) ([#4134](https://github.com/wazuh/wazuh-qa/pull/4134)) \- (Tests)
- Fix wazuhdb IT. ([#3584](https://github.com/wazuh/wazuh-qa/pull/3584)) \- (Framework + Tests)
- Fix agentd IT for python3.10 AMI ([#3973](https://github.com/wazuh/wazuh-qa/pull/3973)) \- (Tests)
- Fix unstable system tests ([#4080](https://github.com/wazuh/wazuh-qa/pull/4080)) \- (Tests)

## [4.4.1] - 12-04-2023

Wazuh commit: https://github.com/wazuh/wazuh/commit/63a0580562007c4ba9c117f4a232ce90160481ff \
Release report: https://github.com/wazuh/wazuh/issues/16620

## [4.4.0] - 28-03-2023

Wazuh commit: https://github.com/wazuh/wazuh/commit/2477e9fa50bc1424e834ac8401ce2450a5978e75 \
Release report: https://github.com/wazuh/wazuh/issues/15504

### Added

- Add integration tests for AWS module. ([#3911](https://github.com/wazuh/wazuh-qa/pull/3911)) \- (Framework + Tests + Documentation)
- Add tests for msu patches with no associated CVE . ([#4009](https://github.com/wazuh/wazuh-qa/pull/4009)) \- (Framework + Tests)
- Add tests with new options to avoid FIM synchronization overlapping. ([#3318](https://github.com/wazuh/wazuh-qa/pull/3318)) \- (Framework + tests)
- Add Logcollector millisecond granularity support test case ([#3910](https://github.com/wazuh/wazuh-qa/pull/3910)) \- (Tests)
- Add Windows System folders FIM monitoring tests ([#3720](https://github.com/wazuh/wazuh-qa/pull/3720)) \- (Tests)
- Add 'test_whodata_policy_changes' tests ([#3627](https://github.com/wazuh/wazuh-qa/pull/3627)) \- (Framework + Tests)
- Add test to check if active-response netsh generates alerts when firewall is disabled. ([#3787](https://github.com/wazuh/wazuh-qa/pull/3787)) \- (Framework + Tests)
- Add new tests for logcollector 'ignore' and 'restrict' options ([#3582](https://github.com/wazuh/wazuh-qa/pull/3582)) \- (Tests)
- Add 'Force reconnect' feature to agent_simulator tool. ([#3111](https://github.com/wazuh/wazuh-qa/pull/3111)) \- (Tools)
- Add new module to support migration tool. ([#3837](https://github.com/wazuh/wazuh-qa/pull/3837))

### Changed

- Update `test_logcollector` invalid configs log level ([#4094](https://github.com/wazuh/wazuh-qa/pull/4094)) \- (Tests)
- Update `test_office365` to support the new tag `API_TYPE` ([#4065](https://github.com/wazuh/wazuh-qa/pull/4065)) \- (Framework + Tests)
- Update `test_wazuh_db` & `test_enrollment` to support new column `status_code` and new value on the enrollment `payload`. ([#4021](https://github.com/wazuh/wazuh-qa/pull/4021)) \- (Tests)
- Update FIM `test_audit` tests to new framework ([#3939](https://github.com/wazuh/wazuh-qa/pull/3939)) \- (Framework + Tests)
- Update FIM test to new FIM DBSync process  ([#2728](https://github.com/wazuh/wazuh-qa/pull/2728)) \- (Framework + Tests)
- Update file_limit and registry_limit tests ([#3280](https://github.com/wazuh/wazuh-qa/pull/3280)) \- (Tests)
- Change expected timestamp for proftpd analysisd test predecoder test case ([#3900](https://github.com/wazuh/wazuh-qa/pull/3900)) \- (Tests)
- Skip test_large_changes test module ([#3783](https://github.com/wazuh/wazuh-qa/pull/3783)) \- (Tests)
- Update report_changes tests ([#3405](https://github.com/wazuh/wazuh-qa/pull/3405)) \- (Tests)
- Update Authd force_insert tests ([#3379](https://github.com/wazuh/wazuh-qa/pull/3379)) \- (Tests)
- Update cluster logs in reliability tests ([#2772](https://github.com/wazuh/wazuh-qa/pull/2772)) \- (Tests)
- Use correct version format in agent_simulator tool ([#3198](https://github.com/wazuh/wazuh-qa/pull/3198)) \- (Tools)

### Fixed

- Fix a bug in on Migration tool's library ([#4106](https://github.com/wazuh/wazuh-qa/pull/4106)) \- (Framework)
- Fix imports and add windows support for test_report_changes_and_diff IT ([#3548](https://github.com/wazuh/wazuh-qa/issues/3548)) \- (Framework + Tests)
- Fix a regex error in the FIM integration tests ([#3061](https://github.com/wazuh/wazuh-qa/issues/3061)) \- (Framework + Tests)
- Fix an error in the cluster performance tests related to CSV parser ([#2999](https://github.com/wazuh/wazuh-qa/pull/2999)) \- (Framework + Tests)
- Fix bug in the framework on migration tool ([#2999](https://github.com/wazuh/wazuh-qa/pull/4027)) \- (Framework)

## [4.4.2] - Development (unreleased)

### Added

- Add system tests for groups deletion ([#4057](https://github.com/wazuh/wazuh-qa/pull/4057)) \- (Tests)

### Fixed

- Fix agentd IT for python3.10 AMI ([#3973](https://github.com/wazuh/wazuh-qa/pull/3973)) \- (Tests)
- Fix unstable system tests ([#4080](https://github.com/wazuh/wazuh-qa/pull/4080)) \- (Tests)

## [4.4.1] - 12-04-2023

Wazuh commit: https://github.com/wazuh/wazuh/commit/63a0580562007c4ba9c117f4a232ce90160481ff \
Release report: https://github.com/wazuh/wazuh/issues/16620

## [4.4.0] - 28-03-2023

Wazuh commit: https://github.com/wazuh/wazuh/commit/2477e9fa50bc1424e834ac8401ce2450a5978e75 \
Release report: https://github.com/wazuh/wazuh/issues/15504

### Added

- Add new integration test for `authd` to validate error when `authd.pass` is empty ([#3721](https://github.com/wazuh/wazuh-qa/pull/3721)) \- (Framework + Tests)
- Add new test to check missing fields in `cpe_helper.json` file ([#3766](https://github.com/wazuh/wazuh-qa/pull/3766)) \- (Framework + Tests)
- Add multigroups tests cases for `test_assign_groups_guess` ([#3979](https://github.com/wazuh/wazuh-qa/pull/3979)) \- (Tests)
- Add new group_hash case and update the `without condition` case output in `wazuh_db/sync_agent_groups_get` ([#3959](https://github.com/wazuh/wazuh-qa/pull/3959)) \- (Tests)
- Add markers for each system test environment ([#3961](https://github.com/wazuh/wazuh-qa/pull/3961)) \- (Framework + Tests)
- Adapt binary performance module to wazuh-cluster script renaming ([#3944](https://github.com/wazuh/wazuh-qa/pull/3944)) \- (Framework)
- Add an option to store logs in system tests ([#2445](https://github.com/wazuh/wazuh-qa/pull/2445)) \- (Framework + Tests)
- Add new test to check cpe_helper.json file ([#3731](https://github.com/wazuh/wazuh-qa/pull/3731))
- Add new tests analysid handling of invalid/empty rule signature IDs ([#3649]
(https://github.com/wazuh/wazuh-qa/pull/3649)) \- (Framework + Tests)
- Add integration test to check statistics format ([#3813](https://github.com/wazuh/wazuh-qa/pull/3813)) \- (Framework + Tests)
- Add new test to check vulnerable packages with triaged null([#3587](https://github.com/wazuh/wazuh-qa/pull/3587)) \- (Framework + Tests)
- Add new tests analysid handling of invalid/empty rule signature IDs ([#3649](https://github.com/wazuh/wazuh-qa/pull/3649)) \- (Framework + Tests)
- Add integration test to check agent database version ([#3768](https://github.com/wazuh/wazuh-qa/pull/3768)) \- (Tests)
- Add new test to check if syslog message are parsed correctrly in the `archives.json` file ([#3609](https://github.com/wazuh/wazuh-qa/pull/3609)) \- (Framework + Tests)
- Add new logging tests for analysisd EPS limitation ([#3509](https://github.com/wazuh/wazuh-qa/pull/3509)) \- (Framework + Tests)
- New testing suite for checking analysisd EPS limitation ([#2947](https://github.com/wazuh/wazuh-qa/pull/3181)) \- (Framework + Tests)
- Add stress results comparator tool ([#3478](https://github.com/wazuh/wazuh-qa/pull/3478)) \- (Tools)
- Add E2E tests for demo cases ([#3293](https://github.com/wazuh/wazuh-qa/pull/3293)) \- (Framework + Tests)
- Add configuration files for Jenkins automation of system/E2E tests ([#3221](https://github.com/wazuh/wazuh-qa/pull/3221)) \- (Framework)
- New vulnerability Detector integration tests for Ubuntu 22.04 ([#2957](https://github.com/wazuh/wazuh-qa/pull/2957)) \- (Framework + Tests)
- New vulnerability Detector integration tests for Amazon Linux 2022 ([#2955](https://github.com/wazuh/wazuh-qa/pull/2955)) \- (Framework + Tests)
- New vulnerability detector tests for SUSE Linux Enterpise Support ([#2945](https://github.com/wazuh/wazuh-qa/pull/2945)) \- (Framework + Tests)
- New tests for checking API log formats ([#2635](https://github.com/wazuh/wazuh-qa/pull/2635)) \- (Framework + Tests)
- New tests for the migration of agent-group files ([#2815](https://github.com/wazuh/wazuh-qa/pull/2815)) \- (Framework + Tests)
- Add `qa-docs` `v0.1` ([#2649](https://github.com/wazuh/wazuh-qa/pull/2649)) \- (Framework + Tools + Documentation)
- Add test fim with file currently open ([#2300](https://github.com/wazuh/wazuh-qa/pull/2300)) \- (Framework + Tests)
- Test manager sends AR log format as expected ([#2347](https://github.com/wazuh/wazuh-qa/pull/2347)) \- (Framework + Tests)
- Syscollector deltas IT ([#2146](https://github.com/wazuh/wazuh-qa/pull/2146)) \- (Framework + Tests)
- CVEs alerts inventory for Vulnerability Detector - VDT and WDB Integration Tests implementation ([#1243](https://github.com/wazuh/wazuh-qa/pull/1243)) \- (Framework + Tests)
- Analysisd - add new test to check the pre-decoding stage of analysisd ([#2406](https://github.com/wazuh/wazuh-qa/pull/2406)) \- (Tests)
- Add test to check if files can be accessed while FIM has them opened ([#705](https://github.com/wazuh/wazuh-qa/pull/705)) \- (Framework + Tests)
- Analysisd - add a new test to check analysisd socket properties ([#2405](https://github.com/wazuh/wazuh-qa/pull/2405)) \- (Framework + Tests)
- Add system test to check synchronization between agent and manager when one of this was stopped. ([#2536](https://github.com/wazuh/wazuh-qa/pull/2536)) \- (Tests)
- API - Test the format of the logs (JSON logs support) ([#2635](https://github.com/wazuh/wazuh-qa/pull/2635/)) \- (Tests)
- Add a test to check the multigroups shared file content. ([#2746](https://github.com/wazuh/wazuh-qa/pull/2746)) \- (Framework + Tests)
- Add wpk test documentation ([#2409](https://github.com/wazuh/wazuh-qa/pull/2409)) \- (Documentation)

### Changed

- Improve `test_agent_groups_new_cluster_node` ([#3971](https://github.com/wazuh/wazuh-qa/pull/3971)) \- (Tests)
- Improve `test_assign_groups_guess` ([#3901](https://github.com/wazuh/wazuh-qa/pull/3901)) \- (Tests)
- Update `test_cluster_worker_logs_order` test ([#3896](https://github.com/wazuh/wazuh-qa/pull/3896)) \- (Tests)
- Increase NVE download feed test timeout([#3769](https://github.com/wazuh/wazuh-qa/pull/3769)) \- (Tests)
- Adapt wazuhdb integration tests for auto-vacuum ([#3613](https://github.com/wazuh/wazuh-qa/issues/3613)) \- (Tests)
- Update logcollector format test due to audit changes ([#3641](https://github.com/wazuh/wazuh-qa/pull/3641)) \- (Framework)
- Refactor `test_basic_usage_realtime_unsupported` FIM test to avoid using time travel ([#3623](https://github.com/wazuh/wazuh-qa/pull/3623)) \- (Tests)
- Add `monitord.rotate_log` to `local_internal_options` file for `test_macos_format_query` ([#3602](https://github.com/wazuh/wazuh-qa/pull/3602)) \- (Tests)
- Adapt analysisd integration tests for EPS ([#3559](https://github.com/wazuh/wazuh-qa/issues/3559)) \- (Tests)
- Improve `test_remove_audit` FIM test to retry install and remove command ([#3562](https://github.com/wazuh/wazuh-qa/pull/3562)) \- (Tests)
- Update pattern and expected condition for multi_groups tests ([#3565](https://github.com/wazuh/wazuh-qa/pull/3565)) \- (Tests)
- Skip unstable integration tests for gcloud ([#3531](https://github.com/wazuh/wazuh-qa/pull/3531)) \- (Tests)
- Skip unstable integration test for agentd ([#3538](https://github.com/wazuh/wazuh-qa/pull/3538))
- Update wazuhdb_getconfig and EPS limit integration tests ([#3146](https://github.com/wazuh/wazuh-qa/pull/3146)) \- (Tests)
- Refactor: logcollector `test_only_future_events` according to new standard. ([3484](https://github.com/wazuh/wazuh-qa/pull/3484)) \- (Framework + Tests)
- Update python packages scan test to use a file with known vulnerabilities to be skipped ([#3473](https://github.com/wazuh/wazuh-qa/pull/3473)) \- (Framework + Tests)
- Change required version of urllib3 and requests dependencies ([#3315](https://github.com/wazuh/wazuh-qa/pull/3315)) \- (Framework)
- Skip flaky Logcollector tests ([#3218](https://github.com/wazuh/wazuh-qa/pull/3217)) \- (Tests)
- Change how 'service_control' collects clusterd and apid pids ([#3140](https://github.com/wazuh/wazuh-qa/pull/3140)) \- (Framework)
- Change scan test module fixtures to allow use commit instead of branches ([#3134](https://github.com/wazuh/wazuh-qa/issues/3134)) \- (Tests)
- Update syscollector deltas integration tests ([#2921](https://github.com/wazuh/wazuh-qa/pull/2921)) \- (Tests)
- Update deprecated WDB commands ([#2966](https://github.com/wazuh/wazuh-qa/pull/2966)) \- (Tests)
- Move the 'get_datetime_diff' function to 'wazuh-testing' utils module ([#2782](https://github.com/wazuh/wazuh-qa/pull/2782)) \- (Framework + Tests)
- Change method from GET to POST in API login requests ([#2810](https://github.com/wazuh/wazuh-qa/pull/2810)) \- (Framework + Tests)
- Update failed test_basic_configuration_log_format ([#2924](https://github.com/wazuh/wazuh-qa/pull/2650)) \- (Framework + Tests)
- Refactor VDT integration tests: feeds and scan types ([#2650](https://github.com/wazuh/wazuh-qa/pull/2650)) \- (Framework + Tests)
- Refactor: FIM `test_synchronization` according to new standard. Phase 1. ([#2358](https://github.com/wazuh/wazuh-qa/pull/2358)) \- (Framework + Tests)
- Refactor: FIM `test_registry_file_limit` and `test_registry_report_changes`. ([#2478](https://github.com/wazuh/wazuh-qa/pull/2478)) \- (Framework + Tests)
- Refactor: FIM `test_files/test_file_limit` and updated imports to new standard. ([#2501](https://github.com/wazuh/wazuh-qa/pull/2501)) \- (Framework + Tests)
- Adapt ITs related to syscollector deltas ([#2146](https://github.com/wazuh/wazuh-qa/pull/2146)) \- (Framework + Tests)
- Migrate test_age, test_command_monitoring, and test_keep_running of test_logcollector documentation to qa-docs ([#2162](https://github.com/wazuh/wazuh-qa/pull/2162)) \- (Documentation)
- Migrate test_configuration (1/2) of test_logcollector documentation to qa-docs ([#2163](https://github.com/wazuh/wazuh-qa/pull/2163)) \- (Documentation)
- Migrate test_configuration (2/2) of test_logcollector documentation to qa-docs ([#2165](https://github.com/wazuh/wazuh-qa/pull/2165)) \- (Documentation)
- Migrate test_macos of test_logcollector documentation to qa-docs ([#2175](https://github.com/wazuh/wazuh-qa/pull/2175)) \- (Documentation)
- Migrate several test groups of test_logcollector documentation to qa-docs ([#2180](https://github.com/wazuh/wazuh-qa/pull/2180)) \- (Documentation)
- Migrate test_remoted documentation to schema 2.0 ([#2426](https://github.com/wazuh/wazuh-qa/pull/2426)) \- (Documentation)
- Replace callback_generator function to generate_monitoring_callback ([#2535](https://github.com/wazuh/wazuh-qa/pull/2535)) \- (Framework + Tests)
- Analysisd: Reduce execution time of tests with tier 0 ([#2546](https://github.com/wazuh/wazuh-qa/pull/2546)) \- (Tests)
- Adapt logtest ITs given the rules skipping ([#2200](https://github.com/wazuh/wazuh-qa/pull/2200)) \- (Tests)
- Updated the Authd response when a multigroup is too long ([#3746](https://github.com/wazuh/wazuh-qa/pull/3746)) \- (Tests)

### Fixed

- Fix `test_assign_agent_group_with_enrollment` ([#3956](https://github.com/wazuh/wazuh-qa/pull/3956)) \- (Tests)
- Fix `test_file_limit_delete_full` module ([#3990](https://github.com/wazuh/wazuh-qa/pull/3990)) \- (Tests)
- Fix test_agent_groups system test ([#3955](https://github.com/wazuh/wazuh-qa/pull/3964)) \- (Tests)
- Fix Solaris agent provision schema ([#3750](https://github.com/wazuh/wazuh-qa/issues/3744)) \- (Framework)
- Fix wazuh-db integration tests for agent-groups ([#3926](https://github.com/wazuh/wazuh-qa/pull/3926)) \- (Tests + Framework)
- Fix `test_set_agent_groups` ([#3920](https://github.com/wazuh/wazuh-qa/pull/3920)) \- (Tests)
- Fix test_sync_agent_groups_get, replace hardcoded hash to a dinamically calculated one ([#3895](https://github.com/wazuh/wazuh-qa/pull/3895)) \- (Framework + Tests)
- Fix `test_agent_groups` ([#3889](https://github.com/wazuh/wazuh-qa/pull/3889)) \- (Tests + Framework)
- Fix test_db_backup for Ubuntu OS ([#3802](https://github.com/wazuh/wazuh-qa/pull/3802)) \- (Tests)
- Fix Yara and VirusTotal E2E basic usage tests ([#3660](https://github.com/wazuh/wazuh-qa/pull/3660)) \- (Tests)
- Fix commit option of the scan module for master case ([#3157](https://github.com/wazuh/wazuh-qa/pull/3157)) \- (Tests)
- Fix Vulnerability Detector IT: test_validate_feed_content yaml cases had wrong extension. ([#3299](https://github.com/wazuh/wazuh-qa/pull/3299)) \- (Tests)
- Fix Analysisd IT: test_syscollector_events failure on wait_for_analysisd_startup. ([#3110](https://github.com/wazuh/wazuh-qa/pull/3110)) \- (Tests)
- Fix GCloud IT: test_max_messages error not received expected messages - ([#3083](https://github.com/wazuh/wazuh-qa/pull/3083)) \- (Tests)
- Fix Solaris and Macos FIM integration tests failures ([#2976](https://github.com/wazuh/wazuh-qa/pull/2976)) \- (Framework + Tests)
- Fix the unstable FIM tests that need refactoring ([#2458](https://github.com/wazuh/wazuh-qa/pull/2458)) \- (Framework + Tests)
- Fix version validation in qa-ctl config generator ([#2454](https://github.com/wazuh/wazuh-qa/pull/2454)) \- (Framework)
- Fix invalid reference for test_api_endpoints_performance.py xfail items ([#3378](https://github.com/wazuh/wazuh-qa/pull/3378)) \- (Tests)
- Fix undeclared API token variable in multigroups system tests ([#3674](https://github.com/wazuh/wazuh-qa/pull/3674)) \- (Framework + Tests)
- Fix error in requirements.txt ([#3689](https://github.com/wazuh/wazuh-qa/pull/3689)) \- (Framework)
- Fix sleep time in `test_agent_default_group_added`. ([#3692](https://github.com/wazuh/wazuh-qa/pull/3692)) \- (Tests)
- Fix syscollector deltas integration tests. ([#3695](https://github.com/wazuh/wazuh-qa/pull/3695)) \- (Tests)
- Fix test_response_postprocessing: duplicated slash in API endpoints ([#4048](https://github.com/wazuh/wazuh-qa/pull/4048)) \- (Tests)

### Removed

- Remove all FIM Integration skipped tests ([#2927](https://github.com/wazuh/wazuh-qa/issues/2927)) \- (Framework + Tests)
- VDT ITs: Remove Debian Stretch test support. ([#3172](https://github.com/wazuh/wazuh-qa/pull/3172)) \- (Tests)

<<<<<<< HEAD
=======
## [4.3.11] - 20-04-2023

Wazuh commit: https://github.com/wazuh/wazuh/commit/776fda906581a1e4ee170c3e7e73a58d69e41f95 \
Release report: https://github.com/wazuh/wazuh/issues/16758

>>>>>>> 947106be
## [4.3.10] - 16-11-2022

Wazuh commit: https://github.com/wazuh/wazuh/commit/89530f11c9e592cd2e551432209b0080f08ff8e5 \
Release report: https://github.com/wazuh/wazuh/issues/15372

## [4.3.9] - 13-10-2022

Wazuh commit: https://github.com/wazuh/wazuh-qa/commit/8af0a5083bd69765f4d7878df9d3b785bb239723 \
Release report: https://github.com/wazuh/wazuh/issues/15090

### Added

- Add a test to check the analysisd socket properties ([#3365](https://github.com/wazuh/wazuh-qa/pull/3365))

## [4.3.8] - 19-09-2022

Wazuh commit: https://github.com/wazuh/wazuh/commit/88bf15d2cbb2040e197e34a94dda0f71f607afad \
Release report: https://github.com/wazuh/wazuh/issues/14827

### Changed

- Update wazuh-logtest messages for integration tests \- (Tests)

## [4.3.7] - 24-08-2022

Wazuh commit: https://github.com/wazuh/wazuh/commit/e2b514bef3d148acd4bcae1a1c7fa8783b82ca3a \
Release report: https://github.com/wazuh/wazuh/issues/14562

### Added
- Added IT test to verify Active Response works with overwritten rules. ([#2984](https://github.com/wazuh/wazuh-qa/pull/2984)) \- (Framework + Tests)
- Add Integratord IT - new test_integratord suite ([#3125](https://github.com/wazuh/wazuh-qa/pull/3125)) \- (Framework + Tests)
- Add system test to check synchronization status in the cluster ([#3180](https://github.com/wazuh/wazuh-qa/pull/3180)) \- (Framework + Tests)
- Add system test to check big files synchronization in the cluster ([#3202](https://github.com/wazuh/wazuh-qa/pull/3202)) \- (Framework + Tests)

### Changed

- Increase framework version of jq and pytest in the requirements file to support python3.10 ([#3107](https://github.com/wazuh/wazuh-qa/pull/3108)) \- (Framework)

## [4.3.6] - 20-07-2022

Wazuh commit: https://github.com/wazuh/wazuh/commit/be15851b8ead7512d9cd4ef1ee18b3b953173211 \
Release report: https://github.com/wazuh/wazuh/issues/14188

### Added

- Add Remoted IT - test_multi_groups ([#3060](https://github.com/wazuh/wazuh-qa/pull/3060)) \- (Framework + Tests)

### Fixed

- Fix GCloud IT - test_max_messages error ([#3006](https://github.com/wazuh/wazuh-qa/pull/3006)) \- (Framework + Tests)
- Fix Remoted IT - test_agent_communication ([#3088](https://github.com/wazuh/wazuh-qa/pull/3088)) \- (Framework)


## [4.3.5] - 29-06-2022

Wazuh commit: https://github.com/wazuh/wazuh/commit/2a2b88bfb2ea30903728372471b33540a3b3d976 \
Release report: https://github.com/wazuh/wazuh/issues/13966

### Fixed

- Fix Solaris and Macos FIM integration failures ([#2977](https://github.com/wazuh/wazuh-qa/pull/2977)) \- (Framework + Tests)


## [4.3.4] - 09-06-2022

Wazuh commit: https://github.com/wazuh/wazuh/commit/ccbc9490bc38718717233c50e3d6daeff102e388 \
Release report: https://github.com/wazuh/wazuh/issues/13669


## [4.3.3] - 01-06-2022

Wazuh commit: https://github.com/wazuh/wazuh/commit/ccbc9490bc38718717233c50e3d6daeff102e388 \
Release report: -


## [4.3.2] - 30-05-2022

Wazuh commit: https://github.com/wazuh/wazuh/commit/5b3d501f5a10c5134b53771f13c48dc94c54beb2 \
Release report: https://github.com/wazuh/wazuh/issues/13629


## [4.3.1] - 18-05-2022

Wazuh commit: https://github.com/wazuh/wazuh/commit/8ee2a5646a12d22bf662b2f59a19c12b4b8d0a4e \
Release report: https://github.com/wazuh/wazuh/issues/13448


## [4.3.0] - 05-05-2022

Wazuh commit: https://github.com/wazuh/wazuh/commit/5bae1c1830dbf11acc8a06e01f7a5a134b767760 \
Release report: https://github.com/wazuh/wazuh/issues/13321

### Added

- Add specific version of libcst to install in python lower than 3.7. ([#2459](https://github.com/wazuh/wazuh-qa/pull/2459))
- Add system test to check synchronization between agent and manager. ([#2443](https://github.com/wazuh/wazuh-qa/pull/2443))
- Make `simulate-api-load` CLI run tasks simultaneously. ([#2392](https://github.com/wazuh/wazuh-qa/pull/2392))
- Add `qa-ctl` `v0.3`. ([#2307](https://github.com/wazuh/wazuh-qa/pull/2307))
- Add `qa-ctl` `v0.2`. ([#2299](https://github.com/wazuh/wazuh-qa/pull/2299))
- Improve the `agent_files_deletion` test . ([#2296](https://github.com/wazuh/wazuh-qa/pull/2296))
- Add scripts to add agents to client.keys, create agent-groups and unsynchronize agents. ([#2295](https://github.com/wazuh/wazuh-qa/pull/2295))
- Add cluster performance test. ([#2130](https://github.com/wazuh/wazuh-qa/pull/2130))
- IT Wazuh-logtest: Ruleset reloading at runtime. ([#2077](https://github.com/wazuh/wazuh-qa/pull/2077))
- Add script to parse and obtain stats from cluster CSVs. ([#2032](https://github.com/wazuh/wazuh-qa/pull/2032))
- Add `qa-ctl` tool v0.1. ([#1895](https://github.com/wazuh/wazuh-qa/pull/1895))
- Enable WPK tests for macOS agents. ([#1853](https://github.com/wazuh/wazuh-qa/pull/1853))
- Create local_internal_options configuration handler fixture. ([#1835](https://github.com/wazuh/wazuh-qa/pull/1835))
- Create file monitoring fixture handler. ([#1833](https://github.com/wazuh/wazuh-qa/pull/1833))
- Create daemon handler fixture for integration test. ([#1826](https://github.com/wazuh/wazuh-qa/pull/1826))
- Add test to check new possible flaws in wodles, framework and API code. ([#1659](https://github.com/wazuh/wazuh-qa/pull/1659))
- Add test to scan all python packages. ([#1652](https://github.com/wazuh/wazuh-qa/pull/1652))
- ITs for logtest verbose mode added. ([#1587](https://github.com/wazuh/wazuh-qa/pull/1587))
- Integration and system tests to ensure removed agent files are deleted. ([#1527](https://github.com/wazuh/wazuh-qa/pull/1527))
- Add wdb checksum range test case. ([#1502](https://github.com/wazuh/wazuh-qa/pull/1502))
- Add integration tests for max_upload_size API option. ([#1494](https://github.com/wazuh/wazuh-qa/pull/1494))
- Add support for Amazon Linux in vulnerability detector. ([#1473](https://github.com/wazuh/wazuh-qa/pull/1473))
- Add tests for invalid config of github and office365 modules. ([#1460](https://github.com/wazuh/wazuh-qa/pull/1460))
- Add test to check the behavior of test_max_fd_win_rt option.. ([#1387](https://github.com/wazuh/wazuh-qa/pull/1387))
- Add FIM Windows 4659 events tests. ([#648](https://github.com/wazuh/wazuh-qa/pull/648))

### Changed

- Migrate `test_rids` documentation to `qa-docs`. ([#2422](https://github.com/wazuh/wazuh-qa/pull/2422))
- Google Cloud. IT Tests: Fixing and rework for 4.3.0-RC2. ([#2420](https://github.com/wazuh/wazuh-qa/pull/2420))
- Refactor: FIM `test_report_changes` according to new standard.  Phase 1. ([#2417](https://github.com/wazuh/wazuh-qa/pull/2417))
- Fix `wazuh-metrics` CLI bug when child processes restart. ([#2416](https://github.com/wazuh/wazuh-qa/pull/2416))
- IT Solaris Jenkins: Fix requirements. ([#2415](https://github.com/wazuh/wazuh-qa/pull/2415))
- Fix the `agent_info_sync` test according to new changes. ([#2411](https://github.com/wazuh/wazuh-qa/pull/2411))
- Migrate test_cpe_indexing documentation to qa-docs. ([#2407](https://github.com/wazuh/wazuh-qa/pull/2407))
- WazuhDB IT: Fix for 4.3. ([#2400](https://github.com/wazuh/wazuh-qa/pull/2400))
- Migrate test_scan_results documentation to qa-docs. ([#2398](https://github.com/wazuh/wazuh-qa/pull/2398))
- Migrate test_general_setting documentation to qa-docs. ([#2387](https://github.com/wazuh/wazuh-qa/pull/2387))
- Migrate test_providers documentation to qa-docs. ([#2377](https://github.com/wazuh/wazuh-qa/pull/2377))
- Update API configuration integration tests. ([#2370](https://github.com/wazuh/wazuh-qa/pull/2370))
- Refactor FIM `test_synchronization` according to new standard (1). ([#2358](https://github.com/wazuh/wazuh-qa/pull/2358))
- Migrate test_feeds documentation to qa-docs. ([#2357](https://github.com/wazuh/wazuh-qa/pull/2357))
- Fix autoconfigure `test_add_old_resource`. ([#2356](https://github.com/wazuh/wazuh-qa/pull/2356))
- Migrate test_wazuh_db documentation to qa-docs. ([#2346](https://github.com/wazuh/wazuh-qa/pull/2346))
- Adapt `wazuh-metrics` and `data-visualizer` CLIs to handle multiprocessing. ([#2278](https://github.com/wazuh/wazuh-qa/pull/2278))
- Change `time_to_sync`  variable. ([#2275](https://github.com/wazuh/wazuh-qa/pull/2275))
- Bump pytest-html dependency. ([#2205](https://github.com/wazuh/wazuh-qa/pull/2205))
- Update remoted CSV headers in visualization tool. ([#2202](https://github.com/wazuh/wazuh-qa/pull/2202))
- Migrate `test_rootcheck` documentation to qa-docs. ([#2194](https://github.com/wazuh/wazuh-qa/pull/2194))
- Migrate `test_logtest` documentation to `qa-docs`. ([#2191](https://github.com/wazuh/wazuh-qa/pull/2191))
- Migrate test_office365 documentation to `qa-docs`. ([#2181](https://github.com/wazuh/wazuh-qa/pull/2181))
- fix: Change logtest custom rules ids. ([#2177](https://github.com/wazuh/wazuh-qa/pull/2177))
- Authd replacement configurations QA. ([#2171](https://github.com/wazuh/wazuh-qa/pull/2171))
- Migrate `test_github` documentation to `qa-docs`. ([#2144](https://github.com/wazuh/wazuh-qa/pull/2144))
- Migrate `test_glcoud` documentation to `qa-docs`. ([#2141](https://github.com/wazuh/wazuh-qa/pull/2141))
- Merge 4.2 into master branch . ([#2132](https://github.com/wazuh/wazuh-qa/pull/2132))
- Migrate `test_auth` documentation to `qa-docs`. ([#2129](https://github.com/wazuh/wazuh-qa/pull/2129))
- Migrate `test_registry_restrict` and `test_registry_tags` of `test_fim/test_registry`, and `test_fim/test_synchronization` documentation to `qa-docs`. ([#2128](https://github.com/wazuh/wazuh-qa/pull/2128))
- Migrate `test_registry_report_changes` of `test_fim/test_registry` documentation to `qa-docs`. ([#2127](https://github.com/wazuh/wazuh-qa/pull/2127))
- Migrate `test_registry_file_limit`, `test_registry_multiple_registries`, and `test_registry_recursion_level` of `test_fim/test_registry` documentation to `qa-docs`. ([#2126](https://github.com/wazuh/wazuh-qa/pull/2126))
- Migrate `test_registry_checks`, `test_registry_ignore`, and `test_registry_nodiff` of `test_fim/test_registry` documentation to `qa-docs`. ([#2125](https://github.com/wazuh/wazuh-qa/pull/2125))
- Migrate `test_registry_basic_usage` of `test_fim/test_registry` documentation to `qa-docs`. ([#2124](https://github.com/wazuh/wazuh-qa/pull/2124))
- Migrate `test_registry_ambiguous_confs` of `test_fim/test_registry` documentation to `qa-docs`. ([#2123](https://github.com/wazuh/wazuh-qa/pull/2123))
- Migrate `test_tags`, `test_timezone_changes`, `test_wildcards_complex`, and `test_windows_audit_interval` of `test_fim/test_files` documentation to `qa-docs`. ([#2122](https://github.com/wazuh/wazuh-qa/pull/2122))
- Migrate `test_scan`, `test_skip`, and `test_stats_integrity_sync` of `test_fim/test_files` documentation to `qa-docs`. ([#2121](https://github.com/wazuh/wazuh-qa/pull/2121))
- Migrate `test_fim/test_files/test_report_changes` documentation to `qa-docs`. ([#2120](https://github.com/wazuh/wazuh-qa/pull/2120))
- Migrate `test_process_priority`, `test_recursion_level`, and `test_restrict` of `test_fim/test_files` documentation to `qa-docs`. ([#2118](https://github.com/wazuh/wazuh-qa/pull/2118))
- Migrate `test_multiple_dirs`, `test_nodiff`, and `test_prefilter_cmd` of `test_fim/test_files` documentation to `qa-docs`. ([#2117](https://github.com/wazuh/wazuh-qa/pull/2117))
- Migrate `test_max_eps`, `test_max_files_per_second`, and `test_moving_files` of `test_fim/test_files` documentation to `qa-docs`. ([#2115](https://github.com/wazuh/wazuh-qa/pull/2115))
- Migrate `test_ignore`, `test_inotify`, and `test_invalid` of `test_fim/test_files` documentation to `qa-docs`. ([#2114](https://github.com/wazuh/wazuh-qa/pull/2114))
- Migrate `test_fim/test_files/test_follow_symbolic_link` documentation to `qa-docs`. ([#2112](https://github.com/wazuh/wazuh-qa/pull/2112))
- Migrate `test_env_variables` and `test_file_limit` of `test_fim/test_files` documentation to `qa-docs`. ([#2111](https://github.com/wazuh/wazuh-qa/pull/2111))
- Migrate `test_benchmark` and `test_checks` of `test_fim/test_files` documentation to `qa-docs`. ([#2110](https://github.com/wazuh/wazuh-qa/pull/2110))
- Migrate `test_basic_usage` of `test_fim/test_files` documentation to `qa-docs`. ([#2109](https://github.com/wazuh/wazuh-qa/pull/2109))
- Migrate `test_ambiguous_confs` and `test_audit` of `test_fim/test_files` documentation to qa-docs. ([#2108](https://github.com/wazuh/wazuh-qa/pull/2108))
- Migrate `test_api` documentation to `qa-docs`. ([#2107](https://github.com/wazuh/wazuh-qa/pull/2107))
- Migrate `test_analysisd` documentation to `qa-docs`. ([#2047](https://github.com/wazuh/wazuh-qa/pull/2047))
- Migrate `test_agentd` documentation to `qa-docs`. ([#2006](https://github.com/wazuh/wazuh-qa/pull/2006))
- Migrate `test_active_response` documentation to `qa-docs`. ([#1960](https://github.com/wazuh/wazuh-qa/pull/1960))
- Fix requirements in master. ([#2063](https://github.com/wazuh/wazuh-qa/pull/2063))
- Update system tests for agent key polling. ([#2119](https://github.com/wazuh/wazuh-qa/pull/2119))
- macOS logcollector - Fixes and new tests. ([#2043](https://github.com/wazuh/wazuh-qa/pull/2043))
- Update API performance tests. ([#1881](https://github.com/wazuh/wazuh-qa/pull/1881))
- Integrate qa-docs into wazuh-qa framework. ([#1854](https://github.com/wazuh/wazuh-qa/pull/1854))
- Update user used by `Kibana` in the cluster performance tests. ([#1822](https://github.com/wazuh/wazuh-qa/pull/1822))
- Fix cached dependencies, typos and debian repos. ([#1732](https://github.com/wazuh/wazuh-qa/pull/1732))
- Adapt the JSON event schema to parse WIN perms in JSON. ([#1541](https://github.com/wazuh/wazuh-qa/pull/1541))
- Update API performance tests. ([#1519](https://github.com/wazuh/wazuh-qa/pull/1519))
- Rework of simulate agents script. Add new balance mode to distribute EPS between agents. ([#1491](https://github.com/wazuh/wazuh-qa/pull/1491))
- Fix missing argument in test_macos_format_basic IT. ([#1478](https://github.com/wazuh/wazuh-qa/pull/1478))
- Check if scheduled mode is set when realtime is not available. ([#1474](https://github.com/wazuh/wazuh-qa/pull/1474))

### Removed
- Remove unnecessary `CLIENT_KEYS_PATH`. ([#2419](https://github.com/wazuh/wazuh-qa/pull/2419))
- Remove deprecated configurations. ([#2380](https://github.com/wazuh/wazuh-qa/pull/2380))
- Remove deprecated test_use_only_authd. ([#2294](https://github.com/wazuh/wazuh-qa/pull/2294))
- Remove expected `force` option from the received request in the `agent_enrollment` system tests. ([#2289](https://github.com/wazuh/wazuh-qa/pull/2289))
- Remove old check. ([#2281](https://github.com/wazuh/wazuh-qa/pull/2281))
- Remove the disk i/o % usage calculation from the performance tools. ([#1897](https://github.com/wazuh/wazuh-qa/pull/1897))
- Remove FIM hard link tests. ([#1485](https://github.com/wazuh/wazuh-qa/pull/1485))


## [v4.2.0]
### Added
- Add agent labels to agent simulator tool [#1153](https://github.com/wazuh/wazuh-qa/pull/1153)
- Add the capability to know which CVE’s affect an agent [#7479](https://github.com/wazuh/wazuh/issues/7479)
- Add new tests for Wazuh-DB insert commands in agents' CVEs table [#1092](https://github.com/wazuh/wazuh-qa/pull/1092)
- Add integration tests for syslog [#1086](https://github.com/wazuh/wazuh-qa/pull/1086)
- Add remoted integration tests: basic configuration tests [#1073](https://github.com/wazuh/wazuh-qa/pull/1073)
- Add the tier 0 integration tests for wazuh-remoted [#1024](https://github.com/wazuh/wazuh-qa/issues/1024)
- Add new features to the Agent simulator [#1106](https://github.com/wazuh/wazuh-qa/pull/1106)
- Add new integration tests to cover the stats of wazuh-agentd [#1039](https://github.com/wazuh/wazuh-qa/pull/1039)
- Add the documentation of Wazuh-QA repository [#1066](https://github.com/wazuh/wazuh-qa/pull/1066)
- Add new functionality for mocking agents [#1054](https://github.com/wazuh/wazuh-qa/pull/1054)
- Add support to `wodle` sections for ossec.conf generator tool [#1048](https://github.com/wazuh/wazuh-qa/pull/1048)
- Add new tests for Active Response [#1029](https://github.com/wazuh/wazuh-qa/pull/1029)
- Add focal feed and improve vulnerability scan tests [#1025](https://github.com/wazuh/wazuh-qa/pull/1025)
- Add new cases to test_env_variables to check some possible errors [#1014](https://github.com/wazuh/wazuh-qa/pull/1014)
- Add a test to verify no duplicate entries for vulnerability detector [#1010](https://github.com/wazuh/wazuh-qa/pull/1010)
- Add new case to test_basic_usage_changes to check wildcards [#1009](https://github.com/wazuh/wazuh-qa/pull/1009)
- Add some cases in test_ignore_valid, to check entire disk ignore [#1000](https://github.com/wazuh/wazuh-qa/pull/1000)
- Add new test case for duplicate registry entries [#998](https://github.com/wazuh/wazuh-qa/pull/998)
### Changed
- Rename sockets directory according to the product [#1090](https://github.com/wazuh/wazuh-qa/pull/1090)
- Improve the stop/start behavior of DB's related functions [#1068](https://github.com/wazuh/wazuh-qa/pull/1068)
- Update mock_vulnerability_scan fixture from vulnerability scan tests [#1058](https://github.com/wazuh/wazuh-qa/pull/1058)
- Update insert_vulnerability to meet new constrains [#1059](https://github.com/wazuh/wazuh-qa/pull/1059)
- Refactor the code to be PEP8 compliance [#1043](https://github.com/wazuh/wazuh-qa/pull/1043)
- Deprecate the ossec-init.conf [#1013](https://github.com/wazuh/wazuh-qa/pull/1013)
- Rename ossec-control in framework tests [#983](https://github.com/wazuh/wazuh-qa/pull/983)
- Change names of daemons in integration tests [#973](https://github.com/wazuh/wazuh-qa/pull/973)
- Rename all ossec-control references [#965](https://github.com/wazuh/wazuh-qa/pull/965)
### Fixed
- Fix an error in the Active Response tests related to the configuration file [#1080](https://github.com/wazuh/wazuh-qa/pull/1080)
- Fix an error in the Agent simulator while parsing the messages received from the manager [#1084](https://github.com/wazuh/wazuh-qa/pull/1084).
- Fix msu tests for Windows 10 [#1075](https://github.com/wazuh/wazuh-qa/pull/1075)
- Fix sqlite3.OperationalError: no such table: VULNERABILITIES error [#1067](https://github.com/wazuh/wazuh-qa/pull/1067)
- Fix test_general_settings_ignore_time test [#1056](https://github.com/wazuh/wazuh-qa/pull/1056)
- Avoid problematic race-condition on VD integration tests for Windows [#1047](https://github.com/wazuh/wazuh-qa/pull/1047)
- QA Integration tests stabilization [#1002](https://github.com/wazuh/wazuh-qa/pull/1002)
### Deleted
- Deleted `behind_proxy_server` API config test. ([#1065](https://github.com/wazuh/wazuh-qa/pull/1065))<|MERGE_RESOLUTION|>--- conflicted
+++ resolved
@@ -2,33 +2,7 @@
 
 All notable changes to this project will be documented in this file.
 
-<<<<<<< HEAD
-## [4.5.0] - Development (unreleased)
-=======
-## [4.4.2] - TBD
->>>>>>> 947106be
-
-### Added
-
-- Add test to check the Syscollector configuration. ([#3584](https://github.com/wazuh/wazuh-qa/pull/3584)) \- (Framework + Tests)
-- Add system tests for groups deletion ([#4057](https://github.com/wazuh/wazuh-qa/pull/4057)) \- (Tests)
-
-### Fixed
-
-- Fix daemons_handler fixture (fix GCP IT) ([#4134](https://github.com/wazuh/wazuh-qa/pull/4134)) \- (Tests)
-- Fix wazuhdb IT. ([#3584](https://github.com/wazuh/wazuh-qa/pull/3584)) \- (Framework + Tests)
-- Fix agentd IT for python3.10 AMI ([#3973](https://github.com/wazuh/wazuh-qa/pull/3973)) \- (Tests)
-- Fix unstable system tests ([#4080](https://github.com/wazuh/wazuh-qa/pull/4080)) \- (Tests)
-
-## [4.4.1] - 12-04-2023
-
-Wazuh commit: https://github.com/wazuh/wazuh/commit/63a0580562007c4ba9c117f4a232ce90160481ff \
-Release report: https://github.com/wazuh/wazuh/issues/16620
-
-## [4.4.0] - 28-03-2023
-
-Wazuh commit: https://github.com/wazuh/wazuh/commit/2477e9fa50bc1424e834ac8401ce2450a5978e75 \
-Release report: https://github.com/wazuh/wazuh/issues/15504
+## [4.5.0] - TBD
 
 ### Added
 
@@ -66,14 +40,17 @@
 - Fix an error in the cluster performance tests related to CSV parser ([#2999](https://github.com/wazuh/wazuh-qa/pull/2999)) \- (Framework + Tests)
 - Fix bug in the framework on migration tool ([#2999](https://github.com/wazuh/wazuh-qa/pull/4027)) \- (Framework)
 
-## [4.4.2] - Development (unreleased)
-
-### Added
-
+## [4.4.2] - TBD
+
+### Added
+
+- Add test to check the Syscollector configuration. ([#3584](https://github.com/wazuh/wazuh-qa/pull/3584)) \- (Framework + Tests)
 - Add system tests for groups deletion ([#4057](https://github.com/wazuh/wazuh-qa/pull/4057)) \- (Tests)
 
 ### Fixed
 
+- Fix daemons_handler fixture (fix GCP IT) ([#4134](https://github.com/wazuh/wazuh-qa/pull/4134)) \- (Tests)
+- Fix wazuhdb IT. ([#3584](https://github.com/wazuh/wazuh-qa/pull/3584)) \- (Framework + Tests)
 - Fix agentd IT for python3.10 AMI ([#3973](https://github.com/wazuh/wazuh-qa/pull/3973)) \- (Tests)
 - Fix unstable system tests ([#4080](https://github.com/wazuh/wazuh-qa/pull/4080)) \- (Tests)
 
@@ -201,14 +178,11 @@
 - Remove all FIM Integration skipped tests ([#2927](https://github.com/wazuh/wazuh-qa/issues/2927)) \- (Framework + Tests)
 - VDT ITs: Remove Debian Stretch test support. ([#3172](https://github.com/wazuh/wazuh-qa/pull/3172)) \- (Tests)
 
-<<<<<<< HEAD
-=======
 ## [4.3.11] - 20-04-2023
 
 Wazuh commit: https://github.com/wazuh/wazuh/commit/776fda906581a1e4ee170c3e7e73a58d69e41f95 \
 Release report: https://github.com/wazuh/wazuh/issues/16758
 
->>>>>>> 947106be
 ## [4.3.10] - 16-11-2022
 
 Wazuh commit: https://github.com/wazuh/wazuh/commit/89530f11c9e592cd2e551432209b0080f08ff8e5 \
