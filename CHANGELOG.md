# Changelog

All notable changes to this project will be documented in this file.

## [4.8.0] - TBD

### Added

- Add `Timestamp` field to the indexer statistics ([#5357](https://github.com/wazuh/wazuh-qa/pull/5357)) \- (Framework)
- Add `GeneratorVulnerabilityEvents` in agent simulator ([#5265](https://github.com/wazuh/wazuh-qa/pull/5265)) \- (Framework)
- Add functionality to obtain statistics and metrics from the indexer ([#5090](https://github.com/wazuh/wazuh-qa/pull/5090)) \- (Framework)
- Add support for the installation/uninstallation of npm packages ([#5092](https://github.com/wazuh/wazuh-qa/pull/5092)) \- (Tests)
- Add alert.json file to Vulnerability Detector E2E test report ([#5147](https://github.com/wazuh/wazuh-qa/pull/5147)) \- (Framework)
- Add documentation about markers for system tests ([#5080](https://github.com/wazuh/wazuh-qa/pull/5080)) \- (Documentation)
- Add AWS Custom Buckets Integration tests ([#4675](https://github.com/wazuh/wazuh-qa/pull/4675)) \- (Framework + Tests)
- Add Vulnerability Detector end to end tests ([#4878](https://github.com/wazuh/wazuh-qa/pull/4878)) \- (Framework + Tests)
- Agent Simulator: Syscollector message generation refactoring ([#4868](https://github.com/wazuh/wazuh-qa/pull/4868)) \- (Framework)
- Migrate Wazuh Ansibles Roles. ([#4642](https://github.com/wazuh/wazuh-qa/pull/4642)) \- (Framework)
- Add scans environment setup documentation. ([#4444](https://github.com/wazuh/wazuh-qa/pull/4444)) \- (Tests)
- Add system test for global group hash ([#4015](https://github.com/wazuh/wazuh-qa/pull/4015)) \- (Tests)
- Add tests for new FIM audit buffer option. ([#4485](https://githubhttps://github.com/wazuh/wazuh-qa/pull/4497#pullrequestreview-1654748331.com/wazuh/wazuh-qa/pull/4485)) \- (Framework + tests)
- Add tests for merged.mg file generation. ([#4129](https://github.com/wazuh/wazuh-qa/pull/4129)) \- (Tests)
- Added tests for checking agent status upon ungraceful closure.([#4146](https://github.com/wazuh/wazuh-qa/pull/4146)) \- (Tests)
- Agent syncronization testing after group deleting ([#4143](https://github.com/wazuh/wazuh-qa/pull/4143)) \- (Tests)
- Add test for AWS Custom Logs. ([#4675](https://github.com/wazuh/wazuh-qa/pull/4675)) \- (Tests)

### Changed

- Disable debug evidences for Vulnerability Detector E2E tests by default ([#5331](https://github.com/wazuh/wazuh-qa/pull/5331)) \- ( Tests)
- Include CVE-2023-4822 vulnerability to grafana packages ([#5332](https://github.com/wazuh/wazuh-qa/pull/5332)) \- (Framework)
- Remove sslverify from host manager install package method ([#5339](https://github.com/wazuh/wazuh-qa/pull/5339)) \- (Framework)
- Include additional Vulnerability Detector E2E tests ([#5287](https://github.com/wazuh/wazuh-qa/pull/5287)) \- (Framework + Tests)
- Change Vulnerability Detection feed updated waiter ([#5227](https://github.com/wazuh/wazuh-qa/pull/5227)) \- (Tests)
- Replace timestamp filter with vulnerabilities detected_at field.([#5266](https://github.com/wazuh/wazuh-qa/pull/5266)) \- (Framework + Tests)
- Changes macOS packages with new ones that generate vulnerabilities ([#5174](https://github.com/wazuh/wazuh-qa/pull/5174)) \- (Tests)
- Refactor initial scan Vulnerability E2E tests ([#5081](https://github.com/wazuh/wazuh-qa/pull/5081)) \- (Framework + Tests)
- Update Packages in TestScanSyscollectorCases ([#4997](https://github.com/wazuh/wazuh-qa/pull/4997)) \- (Framework + Tests)
- Reduced test_shutdown_message runtime ([#4986](https://github.com/wazuh/wazuh-qa/pull/4986)) \- (Tests)
- Change e2e vd configuration keystore ([#4952](https://github.com/wazuh/wazuh-qa/pull/4952)) \- (Framework)
- Updating tests after removing references to the legacy vulnerability detector module ([#4872](https://github.com/wazuh/wazuh-qa/pull/4872)) \- (Tests)
- Fix test cluster performance ([#4780](https://github.com/wazuh/wazuh-qa/pull/4780)) \- (Tests)
- Fixed IT control_service Windows loop ([#4765](https://github.com/wazuh/wazuh-qa/pull/4765)) \- (Framework)
- Fix wazuhdb API statistics parsing ([#5007](https://github.com/wazuh/wazuh-qa/pull/5007)) \- (Framework)
- Enhance StatisticMonitor with API support ([#4970](https://github.com/wazuh/wazuh-qa/pull/4970)) \- (Framework)
- Deactivate tests and update vulnerability-detector configuration ([#4784](https://github.com/wazuh/wazuh-qa/pull/4784)) \- (Framework + Tests)
- Fix body format for get_api_token ([#4797](https://github.com/wazuh/wazuh-qa/pull/4797)) \- (Framework)
- Fix one_manager_agent_env pytest marker for System Tests ([#4782](https://github.com/wazuh/wazuh-qa/pull/4782)) \- (Tests)
- Updated Filebeat module to 0.4 ([#4775](https://github.com/wazuh/wazuh-qa/pull/4775)) \- (Framework)
- Include APT repository update before the installation of Ubuntu E2E agent installation ([#4761](https://github.com/wazuh/wazuh-qa/pull/4761)) \- (Framework)
- Enhance macOS deployment ansible taks ([#4685](https://github.com/wazuh/wazuh-qa/pull/4685)) \- (Framework)
- Updated Filebeat module to 0.3 ([#4700](https://github.com/wazuh/wazuh-qa/pull/4700)) \- (Framework)
- Change database v13 to v12. ([#4677](https://github.com/wazuh/wazuh-qa/pull/4677)) \- (Tests)
- Enable Windows Vulnerability Detector E2E. ([#4251](https://github.com/wazuh/wazuh-qa/pull/4251)) \- (Tests)
- Update certifi library due to a vulnerability. ([#4486](https://github.com/wazuh/wazuh-qa/pull/4486)) \- (Tests)
- Enable Ubuntu Vulnerability Detector E2E. ([#4252](https://github.com/wazuh/wazuh-qa/pull/4252)) \- (Tests)
- Update _wazuh_db_ schema database version ([#4353](https://github.com/wazuh/wazuh-qa/pull/4353)) \- (Tests)
- Update the JSON schema with the required fields for the output content of the migration tool ([#4375](https://github.com/wazuh/wazuh-qa/pull/4375)) \- (Tests)
- Update framework known flaws file ([#4443](https://github.com/wazuh/wazuh-qa/pull/4443)) \- (Tests)
- Align migration tool system tests to the tool's new output directory structure ([#4561](https://github.com/wazuh/wazuh-qa/pull/4561)) \- (Tests)
- Update file descriptors threshold values used in cluster performance tests ([#5073](https://github.com/wazuh/wazuh-qa/pull/5073)) \- (Tests)

### Fixed

<<<<<<< HEAD
- Fix restart agent in change manager Vulnerability Detector E2E test case ([#5355](https://github.com/wazuh/wazuh-qa/pull/5355)) \- (Tests)
=======
- Fix E2E Vulnerability Detection Windows package installation error ([#5363](https://github.com/wazuh/wazuh-qa/pull/5363)) \- (Framework)
>>>>>>> af0c09db
- Fix shutdown messages system test ([#5298](https://github.com/wazuh/wazuh-qa/pull/5298)) \- (Framework + Tests)
- Fix upgrade macOS package cases for vulnerability scanner E2E ([#5334](https://github.com/wazuh/wazuh-qa/pull/5334)) \- (Tests)
- Fix test cases in Vulnerability Detection E2E test by adding new packages ([#5349](https://github.com/wazuh/wazuh-qa/pull/5349)) \- (Tests)
- Fix macOS alert collection for E2E Vulnerability Detection tests ([#5337](https://github.com/wazuh/wazuh-qa/pull/5337)) \- (Framework)
- Fix packages in Windows and macOS upgrade cases ([#5223](https://github.com/wazuh/wazuh-qa/pull/5223)) \- (Framework + Tests)
- Fix vulnerabilities and add new packages to Vulnerability Detector E2E tests ([#5234](https://github.com/wazuh/wazuh-qa/pull/5234)) \- (Tests)
- Fix provision macOS endpoints with npm ([#5128](https://github.com/wazuh/wazuh-qa/pull/5158)) \- (Tests)
- Fix timestamps alerts and logs filter ([#5157](https://github.com/wazuh/wazuh-qa/pull/5157)) \- (Framework + Tests)
- Fix macOS and Windows agents timezone ([#5178](https://github.com/wazuh/wazuh-qa/pull/5178)) \- (Framework)
- Fix Vulnerability Detector E2E tests by adding description to all tests ([#5151](https://github.com/wazuh/wazuh-qa/pull/5151)) \- (Tests)
- Fix parser for non package vulnerabilities ([#5146](https://github.com/wazuh/wazuh-qa/pull/5146)) \- (Framework)
- Fix remote_operations_handler functions to Vulnerability Detector E2E tests ([#5155](https://github.com/wazuh/wazuh-qa/pull/5155)) \- (Framework)
- Fix enrollment cluster system tests ([#5134](https://github.com/wazuh/wazuh-qa/pull/5134)) \- (Tests)
- Fix `test_synchronization` system test ([#5089](https://github.com/wazuh/wazuh-qa/pull/5089)) \- (Framework + Tests)
- Fix number of files and their size for `test_zip_size_limit` ([#5133](https://github.com/wazuh/wazuh-qa/pull/5133)) \- (Tests)
- Fix test_shutdown_message system test ([#5087](https://github.com/wazuh/wazuh-qa/pull/5087)) \- (Tests)
- Include timeout to test_authd system tests ([#5083](https://github.com/wazuh/wazuh-qa/pull/5083)) \- (Tests)
- Fix Vulnerability Detection mismatch in scans ([#5053](https://github.com/wazuh/wazuh-qa/pull/5053)) \- (Tests)
- Fix agent groups tests for enrollment_cluster environment ([#5086](https://github.com/wazuh/wazuh-qa/pull/5086)) \- (Framework + Tests)
- Fix initial scans tests ([5032](https://github.com/wazuh/wazuh-qa/pull/5032)) \- (Framework + Tests)
- Handle VDT data missing in wazuh-db API ([5014](https://github.com/wazuh/wazuh-qa/pull/5014)) \- (Framework + Tests)
- Fixed x-axis labels in data-visualizer script ([#4987 ](https://github.com/wazuh/wazuh-qa/pull/4987)) \- (Framework)
- Fix monitoring module for e2e tests ([#4959](https://github.com/wazuh/wazuh-qa/pull/4959)) \- (Framework)
- Fix get_host_variables for system tests ([#4958](https://github.com/wazuh/wazuh-qa/pull/4958)) \- (Framework)
- Fix install package HostManager method ([#4954](https://github.com/wazuh/wazuh-qa/pull/4954)) \- (Framework)
- Fix Modify file method in system module ([#4953](https://github.com/wazuh/wazuh-qa/pull/4953)) \- (Framework)
- Fix timeout and performance issues in E2E Vulnerability Detector tests ([#5003](https://github.com/wazuh/wazuh-qa/pull/5003)) \- (Framework)
- Fix E2E Vulnerability Detection monitoring function ([#4959](https://github.com/wazuh/wazuh-qa/pull/4959)) \- (Framework)
- Fixed Filebeat provisioning role with pre-release and staging URLs ([#4950](https://github.com/wazuh/wazuh-qa/pull/4950)) \- (Framework)
- Fix macOS Vulnerability Detection handler provision in E2E tests ([#4948](https://github.com/wazuh/wazuh-qa/pull/4948)) \- (Framework)
- Migrate Vulnerability Detection timeouts variables to the waiters module ([#4949](https://github.com/wazuh/wazuh-qa/pull/4949)) \- (Framework)
- Migrate HostMonitor to system_monitoring to avoid Windows import of ansible module ([#4917](https://github.com/wazuh/wazuh-qa/pull/4917/)) \- (Framework)
- Fixed ansible_runner import conditional to avoid errors on Windows and python 3.6 ([#4916](https://github.com/wazuh/wazuh-qa/pull/4916)) \- (Framework)
- Fixed IT control_service Windows loop ([#4765](https://github.com/wazuh/wazuh-qa/pull/4765)) \- (Framework)
- Fix macOS agents provision to enable registration and connection with managers. ([#4770](https://github.com/wazuh/wazuh-qa/pull/4770/)) \- (Framework)
- Fix hardcoded python interpreter in qa_framework role. ([#4658](https://github.com/wazuh/wazuh-qa/pull/4658)) \- (Framework)
- Fix duplicated jq dependency ([#4678](https://github.com/wazuh/wazuh-qa/pull/4678)) \- (Framework)
- Fix test_file_checker in check_mtime case ([#4873](https://github.com/wazuh/wazuh-qa/pull/4873)) \- (Tests)
- Fix test cluster performance. ([#4780](https://github.com/wazuh/wazuh-qa/pull/4780)) \- (Framework)
- Fixed the graphic generation for the logcollectord statistics files. ([#5021](https://github.com/wazuh/wazuh-qa/pull/5021)) \- (Framework)


## [4.7.4] - 29/04/2024

- No changes

## [4.7.3] - 04/03/2024

### Changed

- Upgrade wazuh-db agent database version. ([#4992](https://github.com/wazuh/wazuh-qa/pull/4992)) \- (Tests)

## [4.7.2] - 10/01/2024

### Fixed

- Fix the generation of syscollector events in the agent simulator class. ([#4773](https://github.com/wazuh/wazuh-qa/pull/4773)) \- (Framework)

## [4.7.1] - 20/12/2023

### Changed

- Remove deprecated message from cluster System Tests. ([#4740](https://github.com/wazuh/wazuh-qa/pull/4740)) \- (Tests)
- Enhance control_service error handling on windows agents. ([#4741](https://github.com/wazuh/wazuh-qa/pull/4741)) \- (Framework)
- Add XFAIL mark to Cluster reliability logs test. ([#4706](https://github.com/wazuh/wazuh-qa/pull/4706)) \- (Tests)

## [4.7.0] - 27/11/2023

### Added

- Add callbacks and IT tests for Integratord options tag. ([#4166](https://github.com/wazuh/wazuh-qa/pull/4166)) \- (Framework + tests)
- Add vulnerability Detector integration tests for Amazon Linux 2023 ([#4482](https://github.com/wazuh/wazuh-qa/pull/4482)) \- (Core)

### Changed

- Revert a pattern log in analysisd test ([#4688](https://github.com/wazuh/wazuh-qa/pull/4688)) \- (Framework)
- Clean environment between basic_cluster tests ([#4656](https://github.com/wazuh/wazuh-qa/pull/4656)) \- (Tests)
- Upgrade gcc version in system tests image ([#4655](https://github.com/wazuh/wazuh-qa/pull/4655)) \- (Framework)
- Add option to run some logcollector tests isolated (without a manager) ([#4226](https://github.com/wazuh/wazuh-qa/pull/4226)) \- (Tests + Framework)
- Update code analysis and dependencies known flaws. ([#4083](https://github.com/wazuh/wazuh-qa/pull/4083)) \- (Tests)
- Update _wazuh_db_ schema database version([#4405](https://github.com/wazuh/wazuh-qa/pull/4405)) \- (Tests)
- Update framework known flaws file ([#4313](https://github.com/wazuh/wazuh-qa/pull/4313)) \- (Tests)

### Fixed

- Deprecate source installation in System Tests ([#4686](https://github.com/wazuh/wazuh-qa/pull/4686)) \- (Framework)
- Update default vacuum settings in IT ([#4671](https://github.com/wazuh/wazuh-qa/pull/4671)) \- (Tests)
- Fix registry wildcards path ([#4400](https://github.com/wazuh/wazuh-qa/pull/4400)) \- (Tests)
- Fix warnings in the rids tests([#4151](https://github.com/wazuh/wazuh-qa/pull/4151)) \- (Framework + Tests)

## [4.6.0] - 31/10/2023

### Added

- Add EC2 information for system tests. ([#4536](https://github.com/wazuh/wazuh-qa/pull/4536)) \- (Documentation)
- Add Debian Bookworm VDT IT support. ([#4463](https://github.com/wazuh/wazuh-qa/pull/4463)) \- (Tests)
- Add new test cases for the `discard_regex` functionality of `CloudWatchLogs` and `Inspector` services. ([#4278](https://github.com/wazuh/wazuh-qa/pull/4278)) \- (Tests)
- Add Windows location wildcards tests ([#4263](https://github.com/wazuh/wazuh-qa/pull/4263)) \- (Tests + Framework)
- New 'SCA' test suite and framework. ([#3566](https://github.com/wazuh/wazuh-qa/pull/3566)) \- (Framework + Tests)
- Add integration tests for AWS module. ([#3911](https://github.com/wazuh/wazuh-qa/pull/3911)) \- (Framework + Tests + Documentation)
- Add tests for msu patches with no associated CVE . ([#4009](https://github.com/wazuh/wazuh-qa/pull/4009)) \- (Framework + Tests)
- Add tests with new options to avoid FIM synchronization overlapping. ([#3318](https://github.com/wazuh/wazuh-qa/pull/3318)) \- (Framework + tests)
- Add Logcollector millisecond granularity support test case ([#3910](https://github.com/wazuh/wazuh-qa/pull/3910)) \- (Tests)
- Add Windows System folders FIM monitoring tests ([#3720](https://github.com/wazuh/wazuh-qa/pull/3720)) \- (Tests)
- Add 'test_whodata_policy_changes' tests ([#3627](https://github.com/wazuh/wazuh-qa/pull/3627)) \- (Framework + Tests)
- Add test to check if active-response netsh generates alerts when firewall is disabled. ([#3787](https://github.com/wazuh/wazuh-qa/pull/3787)) \- (Framework + Tests)
- Add new tests for logcollector 'ignore' and 'restrict' options ([#3582](https://github.com/wazuh/wazuh-qa/pull/3582)) \- (Tests)
- Add 'Force reconnect' feature to agent_simulator tool. ([#3111](https://github.com/wazuh/wazuh-qa/pull/3111)) \- (Tools)
- Add new module to support migration tool. ([#3837](https://github.com/wazuh/wazuh-qa/pull/3837))
- Add IT tests FIM registry monitoring using wildcards. ([#4270](https://github.com/wazuh/wazuh-qa/pull/4270)) \- (Framework + Tests)
- Update schema database version ([#4128](https://github.com/wazuh/wazuh-qa/pull/4128)) \- (Tests)
- Update framework known flaws files ([#4380](https://github.com/wazuh/wazuh-qa/pull/4380)) \- (Tests)
- Add tests for Vulnerability Detector: Red Hat 9 support ([#4497](https://github.com/wazuh/wazuh-qa/pull/4497)) \- (Tests)
- Add AlmaLinux VDT IT support ([#4376](https://github.com/wazuh/wazuh-qa/pull/4376)) \- (Tests)
- Add new FIM test to verify checks in configuration ([#4373](https://github.com/wazuh/wazuh-qa/pull/4373)) \- (Tests)

### Changed

- Change expected database version ([#5111](https://github.com/wazuh/wazuh-qa/pull/5111)) \- (Tests)
- `Agentless_cluster` system tests timeout changed in order to reduce EC2 requirements ([#4534](https://github.com/wazuh/wazuh-qa/pull/4534)) \- (Tests)
- Skip `test_authd_ssl_options` cases that use TLS 1.1 causing errors on several OpenSSL versions. ([#4229](https://github.com/wazuh/wazuh-qa/pull/4229)) \- (Tests)
- Update database version ([#4467](https://github.com/wazuh/wazuh-qa/pull/4467)) \- (Tests)
- Remove versionStartIncluding from NVD custom feed ([#4441](https://github.com/wazuh/wazuh-qa/pull/4441)) \- (Tests)
- Updated syscollector wmodules prefix ([#4384](https://github.com/wazuh/wazuh-qa/pull/4384)) \- (Framework)
- Replace embedded python invocations with generic `python3`. ([#4186](https://github.com/wazuh/wazuh-qa/pull/4186)) - (Tests)
- Fix FIM test_large_changes test suite ([#3948](https://github.com/wazuh/wazuh-qa/pull/3948)) \- (Tests)
- Update `get_test_cases_data` function so it handles fim_mode parameter ([#4185](https://github.com/wazuh/wazuh-qa/pull/4185)) \- (Framework)
- Change FIM `regular_file_cud` and `EventChecker` file modification steps ([#4183](https://github.com/wazuh/wazuh-qa/pull/4183)) \- (Framework + Tests)
- Refactor library to change the environment ([#4145](https://github.com/wazuh/wazuh-qa/pull/4145)) \- (Framework)
- Improve the way that environment data is managed ([#4059](https://github.com/wazuh/wazuh-qa/pull/4059)) \- (Framework)
- Update FIM test_ambiguous_confs IT to new framework ([#4121](https://github.com/wazuh/wazuh-qa/pull/4121)) \- (Tests + Framework)
- Update `test_logcollector` invalid configs log level ([#4094](https://github.com/wazuh/wazuh-qa/pull/4094)) \- (Tests)
- Update `test_office365` to support the new tag `API_TYPE` ([#4065](https://github.com/wazuh/wazuh-qa/pull/4065)) \- (Framework + Tests)
- Update `test_wazuh_db` & `test_enrollment` to support new column `status_code` and new value on the enrollment `payload`. ([#4021](https://github.com/wazuh/wazuh-qa/pull/4021)) \- (Tests)
- Update FIM `test_audit` tests to new framework ([#3939](https://github.com/wazuh/wazuh-qa/pull/3939)) \- (Framework + Tests)
- Update FIM test to new FIM DBSync process  ([#2728](https://github.com/wazuh/wazuh-qa/pull/2728)) \- (Framework + Tests)
- Update file_limit and registry_limit tests ([#3280](https://github.com/wazuh/wazuh-qa/pull/3280)) \- (Tests)
- Change expected timestamp for proftpd analysisd test predecoder test case ([#3900](https://github.com/wazuh/wazuh-qa/pull/3900)) \- (Tests)
- Skip test_large_changes test module ([#3783](https://github.com/wazuh/wazuh-qa/pull/3783)) \- (Tests)
- Update report_changes tests ([#3405](https://github.com/wazuh/wazuh-qa/pull/3405)) \- (Tests)
- Update Authd force_insert tests ([#3379](https://github.com/wazuh/wazuh-qa/pull/3379)) \- (Tests)
- Update cluster logs in reliability tests ([#2772](https://github.com/wazuh/wazuh-qa/pull/2772)) \- (Tests)
- Use correct version format in agent_simulator tool ([#3198](https://github.com/wazuh/wazuh-qa/pull/3198)) \- (Tools)
- Upgrade PyYAML to 6.0.1. ([#4326](https://github.com/wazuh/wazuh-qa/pull/4326)) \- (Framework)
- Update schema database version ([#4128](https://github.com/wazuh/wazuh-qa/pull/4128)) \- (Tests)
- Update framework known flaws files ([#4380](https://github.com/wazuh/wazuh-qa/pull/4380)) \- (Tests)

### Fixed

- Fix Integration Test FIM tests skip marks changed ([#4569] (https://github.com/wazuh/wazuh-qa/pull/4569)) \- (Tests)
- Fix invalid AR conf in integration tests ([#4521](https://github.com/wazuh/wazuh-qa/pull/4521)) \- (Tests)
- Fix an error in AR library and test ([#4511](https://github.com/wazuh/wazuh-qa/pull/4511)) \- (Framework + Tests)
- Fix provisioned pytest failure fixed ([#4520](https://github.com/wazuh/wazuh-qa/pull/4520)) \- (Framework)
- Fix FIM framework to validate path in event correctly ([#4390](https://github.com/wazuh/wazuh-qa/pull/4390)) \- (Framework)
- Fix an error related to logs format in reliability test ([#4387](https://github.com/wazuh/wazuh-qa/pull/4387)) \- (Tests)
- Fix boto3 version requirement for legacy OS ([#4150](https://github.com/wazuh/wazuh-qa/pull/4150)) \- (Framework)
- Fix cases yaml of the analysisd windows registry IT ([#4149](https://github.com/wazuh/wazuh-qa/pull/4149)) \- (Tests)
- Fix a bug in on Migration tool's library ([#4106](https://github.com/wazuh/wazuh-qa/pull/4106)) \- (Framework)
- Fix imports and add windows support for test_report_changes_and_diff IT ([#3548](https://github.com/wazuh/wazuh-qa/issues/3548)) \- (Framework + Tests)
- Fix a regex error in the FIM integration tests ([#3061](https://github.com/wazuh/wazuh-qa/issues/3061)) \- (Framework + Tests)
- Fix an error in the cluster performance tests related to CSV parser ([#2999](https://github.com/wazuh/wazuh-qa/pull/2999)) \- (Framework + Tests)
- Fix bug in the framework on migration tool ([#4027](https://github.com/wazuh/wazuh-qa/pull/4027)) \- (Framework)
- Fix test cluster / integrity sync system test and configuration to avoid flaky behavior ([#4406](https://github.com/wazuh/wazuh-qa/pull/4406)) \- (Tests)
- Fix misspelling regex and error in test_cluster_connection ([#4392](https://github.com/wazuh/wazuh-qa/pull/4392)) \- (Tests)
- Fix test validate feed content - Canonical ([#4381](https://github.com/wazuh/wazuh-qa/pull/4381)) \- (Tests)
- Fix flaky test in AR suite (excecd) ([#4360](https://github.com/wazuh/wazuh-qa/pull/4360)) \- (Tests)
- Fix registry wildcards path ([#4357](https://github.com/wazuh/wazuh-qa/pull/4357)) \- (Tests)

## [4.5.4] - 24/10/2023

Wazuh commit: https://github.com/wazuh/wazuh/commit/48870c11207b1f0ba20ae29688d75564bfc04489 \
Release report: https://github.com/wazuh/wazuh/issues/19764

## [4.5.3] - 10/10/2023

Wazuh commit: https://github.com/wazuh/wazuh/commit/388ce54b704d7b6aa2dda1b30258ad1642b26a2d \
Release report: https://github.com/wazuh/wazuh/issues/19446

### Changed

- Update the cluster master logs reliability test to run with python 3.7 [#4445](https://github.com/wazuh/wazuh-qa/pull/4478) \- (Tests)
- Update ITs URL for SUSE OVAL ([#4496](https://github.com/wazuh/wazuh-qa/pull/4496/))

### Fixed

- Fix enrollment system tests ([#4562](https://github.com/wazuh/wazuh-qa/pull/4562/)) \- (Tests)
- Update the request method used to call the login API endpoint. ([#4492](https://github.com/wazuh/wazuh-qa/pull/4492)) \- (Tests)
- Enhancing the handling of authd and remoted simulators in case of restart failures ([#Wazuh-jenkins#3487](https://github.com/wazuh/wazuh-qa/pull/4205)) \- (Tests)
- Fix py dependency version to install for Windows after the change to Python 3.11([#4523](https://github.com/wazuh/wazuh-qa/pull/4523)) \- (Framework)

## [4.5.2] - 06-08-2023

Wazuh commit: https://github.com/wazuh/wazuh/commit/2efea7428ad34bce8ea0bd32d56b5faccad114a6 \
Release report: https://github.com/wazuh/wazuh/issues/18794

### Changed

- Update ITs URL for Debian OVAL ([#4491](https://github.com/wazuh/wazuh-qa/pull/4491)) \- (Tests)
- Syscollector package inventory deltas fix ([#4483](https://github.com/wazuh/wazuh-qa/pull/4483)) \- (Tests)
- Update schema sys_programs table ([#4451](https://github.com/wazuh/wazuh-qa/pull/4451)) \- (Tests)
- Update enrollment logs in system test ([#4442](https://github.com/wazuh/wazuh-qa/pull/4442)) \- (Tests)
- Fix one_manager_agent environment provisioning by packages for system tests ([#4438](https://github.com/wazuh/wazuh-qa/pull/4438)) \- (Framework)
- Update framework known flaws files ([#4379](https://github.com/wazuh/wazuh-qa/pull/4379)) \- (Tests)

### Fixed

- Minor fixes in the `tests_python_flaws.py` scan ([#4439](https://github.com/wazuh/wazuh-qa/pull/4439)) \- (Tests)

## [4.5.1] - 24-08-2023

Wazuh commit: https://github.com/wazuh/wazuh/commit/731cdf39a430d2fb6fa02f3721624e07f887b02f
Release report: https://github.com/wazuh/wazuh/issues/18475

### Added

- Add an integration test to check the wazuh-analysisd's decoder parser ([#4286](https://github.com/wazuh/wazuh-qa/pull/4286)) \- (Tests)

### Changed

- Update python integration test dependencies in the README ([#4427](https://github.com/wazuh/wazuh-qa/pull/4427)) \- (Documentation)
- Update vulnerability detector IT outdated URLs ([#4428](https://github.com/wazuh/wazuh-qa/pull/4428)) \- (Tests)

## [4.5.0] - 11-08-2023

Wazuh commit: https://github.com/wazuh/wazuh/commit/f6aba151d08ef065dfc1bdc9b8885c3d4f618fca
Release report: https://github.com/wazuh/wazuh/issues/18235

### Changed

- Delete `update_from_year` from system and E2E tests configuration ([#4372](https://github.com/wazuh/wazuh-qa/pull/4372)) \- (Tests)
- Upgrade PyYAML to 6.0.1. ([#4326](https://github.com/wazuh/wazuh-qa/pull/4326)) \- (Framework)
- Change Vulnerability Detector ITs to support the development of the NVD 2.0 refactor. ([#4327](https://github.com/wazuh/wazuh-qa/pull/4327)) \- (Tests)

## [4.4.5] - 10-07-2023

Wazuh commit: https://github.com/wazuh/wazuh/commit/8d17d2c9c11bc10be9a31c83bc7c17dfbac0d2a0 \
Release report: https://github.com/wazuh/wazuh/issues/17844

## [4.4.4] - 13-06-2023

Wazuh commit: https://github.com/wazuh/wazuh/commit/32b9b4684efb7c21ce71f80d845096549a5b4ed5  \
Release report: https://github.com/wazuh/wazuh/issues/17520

### Added

- Change test_python_flaws.py to accept branch or commit in the same argument. ([#4209](https://github.com/wazuh/wazuh-qa/pull/4209)) \- (Tests)
- Fix test_dependencies.py for the changes in the feature. ([#4210](https://github.com/wazuh/wazuh-qa/pull/4210)) \- (Tests)

### Fixed

- Fix syscollector tests failure (get_configuration fixture has different scope) ([#4154](https://github.com/wazuh/wazuh-qa/pull/4154)) \- (Framework + Tests)

## [4.4.3] - 25-06-2023

Wazuh commit: https://github.com/wazuh/wazuh/commit/f7080df56081adaeaad94529522233e2f0bbd577 \
Release report: https://github.com/wazuh/wazuh/issues/17198

### Fixed

- Fix missing comma in setup.py. ([#4180](https://github.com/wazuh/wazuh-qa/pull/4180)) (Framework)
- Changed the last uses of 4.4.2 in setup.py and schema.yaml. ([#4172](https://github.com/wazuh/wazuh-qa/pull/4172)) \- (Framework)

## [4.4.2] - 18-05-2023

Wazuh commit: https://github.com/wazuh/wazuh/commit/b2901d5086e7a073d89f4f72827e070ce3abd8e8 \
Release report: https://github.com/wazuh/wazuh/issues/17004

### Added

- Add package support for system tests ([#3965](https://github.com/wazuh/wazuh-qa/pull/3966)) \- (Framework)
- Add test to check the Syscollector configuration. ([#3584](https://github.com/wazuh/wazuh-qa/pull/3584)) \- (Framework + Tests)
- Add system tests for groups deletion ([#4057](https://github.com/wazuh/wazuh-qa/pull/4057)) \- (Tests)

### Changed

- Change integratord test to use slack instead of virustotal ([#3540](https://github.com/wazuh/wazuh-qa/pull/3540)) \- (Framework + Tests)

### Fixed

- Stabilize multiple wday tests (GCloud integration) ([#4176](https://github.com/wazuh/wazuh-qa/pull/4176)) \- (Tests)
- Remove old XFail marker (API suite) ([#4177](https://github.com/wazuh/wazuh-qa/pull/4177)) \- (Tests)
- Mark VD download feeds test as xfail ([#4197](https://github.com/wazuh/wazuh-qa/pull/4197)) \- (Tests)
- Skip test_age_datetime_changed ([#4182](https://github.com/wazuh/wazuh-qa/pull/4182)) \- (Tests)
- Limit urllib3 major required version ([#4162](https://github.com/wazuh/wazuh-qa/pull/4162)) \- (Framework)
- Fix daemons_handler fixture (fix GCP IT) ([#4134](https://github.com/wazuh/wazuh-qa/pull/4134)) \- (Tests)
- Fix wazuhdb IT. ([#3584](https://github.com/wazuh/wazuh-qa/pull/3584)) \- (Framework + Tests)
- Fix agentd IT for python3.10 AMI ([#3973](https://github.com/wazuh/wazuh-qa/pull/3973)) \- (Tests)
- Fix unstable system tests ([#4080](https://github.com/wazuh/wazuh-qa/pull/4080)) \- (Tests)

### Changed

- Modify authd ITs test_authd_valid_name_ip to avoid flackyness. ([#4164](https://github.com/wazuh/wazuh-qa/pull/4164)) \- (Tests)

## [4.4.1] - 12-04-2023

Wazuh commit: https://github.com/wazuh/wazuh/commit/63a0580562007c4ba9c117f4a232ce90160481ff \
Release report: https://github.com/wazuh/wazuh/issues/16620

## [4.4.0] - 28-03-2023

Wazuh commit: https://github.com/wazuh/wazuh/commit/2477e9fa50bc1424e834ac8401ce2450a5978e75 \
Release report: https://github.com/wazuh/wazuh/issues/15504

### Added

- Add new integration test for `authd` to validate error when `authd.pass` is empty ([#3721](https://github.com/wazuh/wazuh-qa/pull/3721)) \- (Framework + Tests)
- Add new test to check missing fields in `cpe_helper.json` file ([#3766](https://github.com/wazuh/wazuh-qa/pull/3766)) \- (Framework + Tests)
- Add multigroups tests cases for `test_assign_groups_guess` ([#3979](https://github.com/wazuh/wazuh-qa/pull/3979)) \- (Tests)
- Add new group_hash case and update the `without condition` case output in `wazuh_db/sync_agent_groups_get` ([#3959](https://github.com/wazuh/wazuh-qa/pull/3959)) \- (Tests)
- Add markers for each system test environment ([#3961](https://github.com/wazuh/wazuh-qa/pull/3961)) \- (Framework + Tests)
- Adapt binary performance module to wazuh-cluster script renaming ([#3944](https://github.com/wazuh/wazuh-qa/pull/3944)) \- (Framework)
- Add an option to store logs in system tests ([#2445](https://github.com/wazuh/wazuh-qa/pull/2445)) \- (Framework + Tests)
- Add new test to check cpe_helper.json file ([#3731](https://github.com/wazuh/wazuh-qa/pull/3731))
- Add integration test to check statistics format ([#3813](https://github.com/wazuh/wazuh-qa/pull/3813)) \- (Framework + Tests)
- Add new test to check vulnerable packages with triaged null([#3587](https://github.com/wazuh/wazuh-qa/pull/3587)) \- (Framework + Tests)
- Add new tests analysid handling of invalid/empty rule signature IDs ([#3649](https://github.com/wazuh/wazuh-qa/pull/3649)) \- (Framework + Tests)
- Add integration test to check agent database version ([#3768](https://github.com/wazuh/wazuh-qa/pull/3768)) \- (Tests)
- Add new test to check if syslog message are parsed correctrly in the `archives.json` file ([#3609](https://github.com/wazuh/wazuh-qa/pull/3609)) \- (Framework + Tests)
- Add new logging tests for analysisd EPS limitation ([#3509](https://github.com/wazuh/wazuh-qa/pull/3509)) \- (Framework + Tests)
- New testing suite for checking analysisd EPS limitation ([#2947](https://github.com/wazuh/wazuh-qa/pull/3181)) \- (Framework + Tests)
- Add stress results comparator tool ([#3478](https://github.com/wazuh/wazuh-qa/pull/3478)) \- (Tools)
- Add E2E tests for demo cases ([#3293](https://github.com/wazuh/wazuh-qa/pull/3293)) \- (Framework + Tests)
- Add configuration files for Jenkins automation of system/E2E tests ([#3221](https://github.com/wazuh/wazuh-qa/pull/3221)) \- (Framework)
- New vulnerability Detector integration tests for Ubuntu 22.04 ([#2957](https://github.com/wazuh/wazuh-qa/pull/2957)) \- (Framework + Tests)
- New vulnerability Detector integration tests for Amazon Linux 2022 ([#2955](https://github.com/wazuh/wazuh-qa/pull/2955)) \- (Framework + Tests)
- New vulnerability detector tests for SUSE Linux Enterpise Support ([#2945](https://github.com/wazuh/wazuh-qa/pull/2945)) \- (Framework + Tests)
- New tests for checking API log formats ([#2635](https://github.com/wazuh/wazuh-qa/pull/2635)) \- (Framework + Tests)
- New tests for the migration of agent-group files ([#2815](https://github.com/wazuh/wazuh-qa/pull/2815)) \- (Framework + Tests)
- Add `qa-docs` `v0.1` ([#2649](https://github.com/wazuh/wazuh-qa/pull/2649)) \- (Framework + Tools + Documentation)
- Add test fim with file currently open ([#2300](https://github.com/wazuh/wazuh-qa/pull/2300)) \- (Framework + Tests)
- Test manager sends AR log format as expected ([#2347](https://github.com/wazuh/wazuh-qa/pull/2347)) \- (Framework + Tests)
- Syscollector deltas IT ([#2146](https://github.com/wazuh/wazuh-qa/pull/2146)) \- (Framework + Tests)
- CVEs alerts inventory for Vulnerability Detector - VDT and WDB Integration Tests implementation ([#1243](https://github.com/wazuh/wazuh-qa/pull/1243)) \- (Framework + Tests)
- Analysisd - add new test to check the pre-decoding stage of analysisd ([#2406](https://github.com/wazuh/wazuh-qa/pull/2406)) \- (Tests)
- Add test to check if files can be accessed while FIM has them opened ([#705](https://github.com/wazuh/wazuh-qa/pull/705)) \- (Framework + Tests)
- Analysisd - add a new test to check analysisd socket properties ([#2405](https://github.com/wazuh/wazuh-qa/pull/2405)) \- (Framework + Tests)
- Add system test to check synchronization between agent and manager when one of this was stopped. ([#2536](https://github.com/wazuh/wazuh-qa/pull/2536)) \- (Tests)
- API - Test the format of the logs (JSON logs support) ([#2635](https://github.com/wazuh/wazuh-qa/pull/2635/)) \- (Tests)
- Add a test to check the multigroups shared file content. ([#2746](https://github.com/wazuh/wazuh-qa/pull/2746)) \- (Framework + Tests)
- Add wpk test documentation ([#2409](https://github.com/wazuh/wazuh-qa/pull/2409)) \- (Documentation)

### Changed

- Improve `test_agent_groups_new_cluster_node` ([#3971](https://github.com/wazuh/wazuh-qa/pull/3971)) \- (Tests)
- Improve `test_assign_groups_guess` ([#3901](https://github.com/wazuh/wazuh-qa/pull/3901)) \- (Tests)
- Update `test_cluster_worker_logs_order` test ([#3896](https://github.com/wazuh/wazuh-qa/pull/3896)) \- (Tests)
- Increase NVE download feed test timeout([#3769](https://github.com/wazuh/wazuh-qa/pull/3769)) \- (Tests)
- Adapt wazuhdb integration tests for auto-vacuum ([#3613](https://github.com/wazuh/wazuh-qa/issues/3613)) \- (Tests)
- Update logcollector format test due to audit changes ([#3641](https://github.com/wazuh/wazuh-qa/pull/3641)) \- (Framework)
- Refactor `test_basic_usage_realtime_unsupported` FIM test to avoid using time travel ([#3623](https://github.com/wazuh/wazuh-qa/pull/3623)) \- (Tests)
- Add `monitord.rotate_log` to `local_internal_options` file for `test_macos_format_query` ([#3602](https://github.com/wazuh/wazuh-qa/pull/3602)) \- (Tests)
- Adapt analysisd integration tests for EPS ([#3559](https://github.com/wazuh/wazuh-qa/issues/3559)) \- (Tests)
- Improve `test_remove_audit` FIM test to retry install and remove command ([#3562](https://github.com/wazuh/wazuh-qa/pull/3562)) \- (Tests)
- Update pattern and expected condition for multi_groups tests ([#3565](https://github.com/wazuh/wazuh-qa/pull/3565)) \- (Tests)
- Skip unstable integration tests for gcloud ([#3531](https://github.com/wazuh/wazuh-qa/pull/3531)) \- (Tests)
- Skip unstable integration test for agentd ([#3538](https://github.com/wazuh/wazuh-qa/pull/3538))
- Update wazuhdb_getconfig and EPS limit integration tests ([#3146](https://github.com/wazuh/wazuh-qa/pull/3146)) \- (Tests)
- Refactor: logcollector `test_only_future_events` according to new standard. ([3484](https://github.com/wazuh/wazuh-qa/pull/3484)) \- (Framework + Tests)
- Update python packages scan test to use a file with known vulnerabilities to be skipped ([#3473](https://github.com/wazuh/wazuh-qa/pull/3473)) \- (Framework + Tests)
- Change required version of urllib3 and requests dependencies ([#3315](https://github.com/wazuh/wazuh-qa/pull/3315)) \- (Framework)
- Skip flaky Logcollector tests ([#3218](https://github.com/wazuh/wazuh-qa/pull/3217)) \- (Tests)
- Change how 'service_control' collects clusterd and apid pids ([#3140](https://github.com/wazuh/wazuh-qa/pull/3140)) \- (Framework)
- Change scan test module fixtures to allow use commit instead of branches ([#3134](https://github.com/wazuh/wazuh-qa/issues/3134)) \- (Tests)
- Update syscollector deltas integration tests ([#2921](https://github.com/wazuh/wazuh-qa/pull/2921)) \- (Tests)
- Update deprecated WDB commands ([#2966](https://github.com/wazuh/wazuh-qa/pull/2966)) \- (Tests)
- Move the 'get_datetime_diff' function to 'wazuh-testing' utils module ([#2782](https://github.com/wazuh/wazuh-qa/pull/2782)) \- (Framework + Tests)
- Change method from GET to POST in API login requests ([#2810](https://github.com/wazuh/wazuh-qa/pull/2810)) \- (Framework + Tests)
- Update failed test_basic_configuration_log_format ([#2924](https://github.com/wazuh/wazuh-qa/pull/2650)) \- (Framework + Tests)
- Refactor VDT integration tests: feeds and scan types ([#2650](https://github.com/wazuh/wazuh-qa/pull/2650)) \- (Framework + Tests)
- Refactor: FIM `test_synchronization` according to new standard. Phase 1. ([#2358](https://github.com/wazuh/wazuh-qa/pull/2358)) \- (Framework + Tests)
- Refactor: FIM `test_registry_file_limit` and `test_registry_report_changes`. ([#2478](https://github.com/wazuh/wazuh-qa/pull/2478)) \- (Framework + Tests)
- Refactor: FIM `test_files/test_file_limit` and updated imports to new standard. ([#2501](https://github.com/wazuh/wazuh-qa/pull/2501)) \- (Framework + Tests)
- Adapt ITs related to syscollector deltas ([#2146](https://github.com/wazuh/wazuh-qa/pull/2146)) \- (Framework + Tests)
- Migrate test_age, test_command_monitoring, and test_keep_running of test_logcollector documentation to qa-docs ([#2162](https://github.com/wazuh/wazuh-qa/pull/2162)) \- (Documentation)
- Migrate test_configuration (1/2) of test_logcollector documentation to qa-docs ([#2163](https://github.com/wazuh/wazuh-qa/pull/2163)) \- (Documentation)
- Migrate test_configuration (2/2) of test_logcollector documentation to qa-docs ([#2165](https://github.com/wazuh/wazuh-qa/pull/2165)) \- (Documentation)
- Migrate test_macos of test_logcollector documentation to qa-docs ([#2175](https://github.com/wazuh/wazuh-qa/pull/2175)) \- (Documentation)
- Migrate several test groups of test_logcollector documentation to qa-docs ([#2180](https://github.com/wazuh/wazuh-qa/pull/2180)) \- (Documentation)
- Migrate test_remoted documentation to schema 2.0 ([#2426](https://github.com/wazuh/wazuh-qa/pull/2426)) \- (Documentation)
- Replace callback_generator function to generate_monitoring_callback ([#2535](https://github.com/wazuh/wazuh-qa/pull/2535)) \- (Framework + Tests)
- Analysisd: Reduce execution time of tests with tier 0 ([#2546](https://github.com/wazuh/wazuh-qa/pull/2546)) \- (Tests)
- Adapt logtest ITs given the rules skipping ([#2200](https://github.com/wazuh/wazuh-qa/pull/2200)) \- (Tests)
- Updated the Authd response when a multigroup is too long ([#3746](https://github.com/wazuh/wazuh-qa/pull/3746)) \- (Tests)
- Refactor ITs related to syscollector deltas alerts ([#3579](https://github.com/wazuh/wazuh-qa/pull/3579)) \- (Tests)

### Fixed

- Fix `test_assign_agent_group_with_enrollment` ([#3956](https://github.com/wazuh/wazuh-qa/pull/3956)) \- (Tests)
- Fix `test_file_limit_delete_full` module ([#3990](https://github.com/wazuh/wazuh-qa/pull/3990)) \- (Tests)
- Fix test_agent_groups system test ([#3955](https://github.com/wazuh/wazuh-qa/pull/3964)) \- (Tests)
- Fix Solaris agent provision schema ([#3750](https://github.com/wazuh/wazuh-qa/issues/3744)) \- (Framework)
- Fix wazuh-db integration tests for agent-groups ([#3926](https://github.com/wazuh/wazuh-qa/pull/3926)) \- (Tests + Framework)
- Fix `test_set_agent_groups` ([#3920](https://github.com/wazuh/wazuh-qa/pull/3920)) \- (Tests)
- Fix test_sync_agent_groups_get, replace hardcoded hash to a dinamically calculated one ([#3895](https://github.com/wazuh/wazuh-qa/pull/3895)) \- (Framework + Tests)
- Fix `test_agent_groups` ([#3889](https://github.com/wazuh/wazuh-qa/pull/3889)) \- (Tests + Framework)
- Fix test_db_backup for Ubuntu OS ([#3802](https://github.com/wazuh/wazuh-qa/pull/3802)) \- (Tests)
- Fix Yara and VirusTotal E2E basic usage tests ([#3660](https://github.com/wazuh/wazuh-qa/pull/3660)) \- (Tests)
- Fix commit option of the scan module for master case ([#3157](https://github.com/wazuh/wazuh-qa/pull/3157)) \- (Tests)
- Fix Vulnerability Detector IT: test_validate_feed_content yaml cases had wrong extension. ([#3299](https://github.com/wazuh/wazuh-qa/pull/3299)) \- (Tests)
- Fix Analysisd IT: test_syscollector_events failure on wait_for_analysisd_startup. ([#3110](https://github.com/wazuh/wazuh-qa/pull/3110)) \- (Tests)
- Fix GCloud IT: test_max_messages error not received expected messages - ([#3083](https://github.com/wazuh/wazuh-qa/pull/3083)) \- (Tests)
- Fix Solaris and Macos FIM integration tests failures ([#2976](https://github.com/wazuh/wazuh-qa/pull/2976)) \- (Framework + Tests)
- Fix the unstable FIM tests that need refactoring ([#2458](https://github.com/wazuh/wazuh-qa/pull/2458)) \- (Framework + Tests)
- Fix version validation in qa-ctl config generator ([#2454](https://github.com/wazuh/wazuh-qa/pull/2454)) \- (Framework)
- Fix invalid reference for test_api_endpoints_performance.py xfail items ([#3378](https://github.com/wazuh/wazuh-qa/pull/3378)) \- (Tests)
- Fix undeclared API token variable in multigroups system tests ([#3674](https://github.com/wazuh/wazuh-qa/pull/3674)) \- (Framework + Tests)
- Fix error in requirements.txt ([#3689](https://github.com/wazuh/wazuh-qa/pull/3689)) \- (Framework)
- Fix sleep time in `test_agent_default_group_added`. ([#3692](https://github.com/wazuh/wazuh-qa/pull/3692)) \- (Tests)
- Fix syscollector deltas integration tests. ([#3695](https://github.com/wazuh/wazuh-qa/pull/3695)) \- (Tests)
- Fix test_response_postprocessing: duplicated slash in API endpoints ([#4048](https://github.com/wazuh/wazuh-qa/pull/4048)) \- (Tests)

### Removed

- Remove all FIM Integration skipped tests ([#2927](https://github.com/wazuh/wazuh-qa/issues/2927)) \- (Framework + Tests)
- VDT ITs: Remove Debian Stretch test support. ([#3172](https://github.com/wazuh/wazuh-qa/pull/3172)) \- (Tests)

## [4.3.11] - 20-04-2023

Wazuh commit: https://github.com/wazuh/wazuh/commit/776fda906581a1e4ee170c3e7e73a58d69e41f95 \
Release report: https://github.com/wazuh/wazuh/issues/16758

## [4.3.10] - 16-11-2022

Wazuh commit: https://github.com/wazuh/wazuh/commit/89530f11c9e592cd2e551432209b0080f08ff8e5 \
Release report: https://github.com/wazuh/wazuh/issues/15372

## [4.3.9] - 13-10-2022

Wazuh commit: https://github.com/wazuh/wazuh-qa/commit/8af0a5083bd69765f4d7878df9d3b785bb239723 \
Release report: https://github.com/wazuh/wazuh/issues/15090

### Added

- Add a test to check the analysisd socket properties ([#3365](https://github.com/wazuh/wazuh-qa/pull/3365))

## [4.3.8] - 19-09-2022

Wazuh commit: https://github.com/wazuh/wazuh/commit/88bf15d2cbb2040e197e34a94dda0f71f607afad \
Release report: https://github.com/wazuh/wazuh/issues/14827

### Changed

- Update wazuh-logtest messages for integration tests \- (Tests)

## [4.3.7] - 24-08-2022

Wazuh commit: https://github.com/wazuh/wazuh/commit/e2b514bef3d148acd4bcae1a1c7fa8783b82ca3a \
Release report: https://github.com/wazuh/wazuh/issues/14562

### Added
- Added IT test to verify Active Response works with overwritten rules. ([#2984](https://github.com/wazuh/wazuh-qa/pull/2984)) \- (Framework + Tests)
- Add Integratord IT - new test_integratord suite ([#3125](https://github.com/wazuh/wazuh-qa/pull/3125)) \- (Framework + Tests)
- Add system test to check synchronization status in the cluster ([#3180](https://github.com/wazuh/wazuh-qa/pull/3180)) \- (Framework + Tests)
- Add system test to check big files synchronization in the cluster ([#3202](https://github.com/wazuh/wazuh-qa/pull/3202)) \- (Framework + Tests)

### Changed

- Increase framework version of jq and pytest in the requirements file to support python3.10 ([#3107](https://github.com/wazuh/wazuh-qa/pull/3108)) \- (Framework)

## [4.3.6] - 20-07-2022

Wazuh commit: https://github.com/wazuh/wazuh/commit/be15851b8ead7512d9cd4ef1ee18b3b953173211 \
Release report: https://github.com/wazuh/wazuh/issues/14188

### Added

- Add Remoted IT - test_multi_groups ([#3060](https://github.com/wazuh/wazuh-qa/pull/3060)) \- (Framework + Tests)

### Fixed

- Fix GCloud IT - test_max_messages error ([#3006](https://github.com/wazuh/wazuh-qa/pull/3006)) \- (Framework + Tests)
- Fix Remoted IT - test_agent_communication ([#3088](https://github.com/wazuh/wazuh-qa/pull/3088)) \- (Framework)


## [4.3.5] - 29-06-2022

Wazuh commit: https://github.com/wazuh/wazuh/commit/2a2b88bfb2ea30903728372471b33540a3b3d976 \
Release report: https://github.com/wazuh/wazuh/issues/13966

### Fixed

- Fix Solaris and Macos FIM integration failures ([#2977](https://github.com/wazuh/wazuh-qa/pull/2977)) \- (Framework + Tests)


## [4.3.4] - 09-06-2022

Wazuh commit: https://github.com/wazuh/wazuh/commit/ccbc9490bc38718717233c50e3d6daeff102e388 \
Release report: https://github.com/wazuh/wazuh/issues/13669


## [4.3.3] - 01-06-2022

Wazuh commit: https://github.com/wazuh/wazuh/commit/ccbc9490bc38718717233c50e3d6daeff102e388 \
Release report: -


## [4.3.2] - 30-05-2022

Wazuh commit: https://github.com/wazuh/wazuh/commit/5b3d501f5a10c5134b53771f13c48dc94c54beb2 \
Release report: https://github.com/wazuh/wazuh/issues/13629


## [4.3.1] - 18-05-2022

Wazuh commit: https://github.com/wazuh/wazuh/commit/8ee2a5646a12d22bf662b2f59a19c12b4b8d0a4e \
Release report: https://github.com/wazuh/wazuh/issues/13448


## [4.3.0] - 05-05-2022

Wazuh commit: https://github.com/wazuh/wazuh/commit/5bae1c1830dbf11acc8a06e01f7a5a134b767760 \
Release report: https://github.com/wazuh/wazuh/issues/13321

### Added

- Add specific version of libcst to install in python lower than 3.7. ([#2459](https://github.com/wazuh/wazuh-qa/pull/2459))
- Add system test to check synchronization between agent and manager. ([#2443](https://github.com/wazuh/wazuh-qa/pull/2443))
- Make `simulate-api-load` CLI run tasks simultaneously. ([#2392](https://github.com/wazuh/wazuh-qa/pull/2392))
- Add `qa-ctl` `v0.3`. ([#2307](https://github.com/wazuh/wazuh-qa/pull/2307))
- Add `qa-ctl` `v0.2`. ([#2299](https://github.com/wazuh/wazuh-qa/pull/2299))
- Improve the `agent_files_deletion` test . ([#2296](https://github.com/wazuh/wazuh-qa/pull/2296))
- Add scripts to add agents to client.keys, create agent-groups and unsynchronize agents. ([#2295](https://github.com/wazuh/wazuh-qa/pull/2295))
- Add cluster performance test. ([#2130](https://github.com/wazuh/wazuh-qa/pull/2130))
- IT Wazuh-logtest: Ruleset reloading at runtime. ([#2077](https://github.com/wazuh/wazuh-qa/pull/2077))
- Add script to parse and obtain stats from cluster CSVs. ([#2032](https://github.com/wazuh/wazuh-qa/pull/2032))
- Add `qa-ctl` tool v0.1. ([#1895](https://github.com/wazuh/wazuh-qa/pull/1895))
- Enable WPK tests for macOS agents. ([#1853](https://github.com/wazuh/wazuh-qa/pull/1853))
- Create local_internal_options configuration handler fixture. ([#1835](https://github.com/wazuh/wazuh-qa/pull/1835))
- Create file monitoring fixture handler. ([#1833](https://github.com/wazuh/wazuh-qa/pull/1833))
- Create daemon handler fixture for integration test. ([#1826](https://github.com/wazuh/wazuh-qa/pull/1826))
- Add test to check new possible flaws in wodles, framework and API code. ([#1659](https://github.com/wazuh/wazuh-qa/pull/1659))
- Add test to scan all python packages. ([#1652](https://github.com/wazuh/wazuh-qa/pull/1652))
- ITs for logtest verbose mode added. ([#1587](https://github.com/wazuh/wazuh-qa/pull/1587))
- Integration and system tests to ensure removed agent files are deleted. ([#1527](https://github.com/wazuh/wazuh-qa/pull/1527))
- Add wdb checksum range test case. ([#1502](https://github.com/wazuh/wazuh-qa/pull/1502))
- Add integration tests for max_upload_size API option. ([#1494](https://github.com/wazuh/wazuh-qa/pull/1494))
- Add support for Amazon Linux in vulnerability detector. ([#1473](https://github.com/wazuh/wazuh-qa/pull/1473))
- Add tests for invalid config of github and office365 modules. ([#1460](https://github.com/wazuh/wazuh-qa/pull/1460))
- Add test to check the behavior of test_max_fd_win_rt option.. ([#1387](https://github.com/wazuh/wazuh-qa/pull/1387))
- Add FIM Windows 4659 events tests. ([#648](https://github.com/wazuh/wazuh-qa/pull/648))

### Changed

- Migrate `test_rids` documentation to `qa-docs`. ([#2422](https://github.com/wazuh/wazuh-qa/pull/2422))
- Google Cloud. IT Tests: Fixing and rework for 4.3.0-RC2. ([#2420](https://github.com/wazuh/wazuh-qa/pull/2420))
- Refactor: FIM `test_report_changes` according to new standard.  Phase 1. ([#2417](https://github.com/wazuh/wazuh-qa/pull/2417))
- Fix `wazuh-metrics` CLI bug when child processes restart. ([#2416](https://github.com/wazuh/wazuh-qa/pull/2416))
- IT Solaris Jenkins: Fix requirements. ([#2415](https://github.com/wazuh/wazuh-qa/pull/2415))
- Fix the `agent_info_sync` test according to new changes. ([#2411](https://github.com/wazuh/wazuh-qa/pull/2411))
- Migrate test_cpe_indexing documentation to qa-docs. ([#2407](https://github.com/wazuh/wazuh-qa/pull/2407))
- WazuhDB IT: Fix for 4.3. ([#2400](https://github.com/wazuh/wazuh-qa/pull/2400))
- Migrate test_scan_results documentation to qa-docs. ([#2398](https://github.com/wazuh/wazuh-qa/pull/2398))
- Migrate test_general_setting documentation to qa-docs. ([#2387](https://github.com/wazuh/wazuh-qa/pull/2387))
- Migrate test_providers documentation to qa-docs. ([#2377](https://github.com/wazuh/wazuh-qa/pull/2377))
- Update API configuration integration tests. ([#2370](https://github.com/wazuh/wazuh-qa/pull/2370))
- Refactor FIM `test_synchronization` according to new standard (1). ([#2358](https://github.com/wazuh/wazuh-qa/pull/2358))
- Migrate test_feeds documentation to qa-docs. ([#2357](https://github.com/wazuh/wazuh-qa/pull/2357))
- Fix autoconfigure `test_add_old_resource`. ([#2356](https://github.com/wazuh/wazuh-qa/pull/2356))
- Migrate test_wazuh_db documentation to qa-docs. ([#2346](https://github.com/wazuh/wazuh-qa/pull/2346))
- Adapt `wazuh-metrics` and `data-visualizer` CLIs to handle multiprocessing. ([#2278](https://github.com/wazuh/wazuh-qa/pull/2278))
- Change `time_to_sync`  variable. ([#2275](https://github.com/wazuh/wazuh-qa/pull/2275))
- Bump pytest-html dependency. ([#2205](https://github.com/wazuh/wazuh-qa/pull/2205))
- Update remoted CSV headers in visualization tool. ([#2202](https://github.com/wazuh/wazuh-qa/pull/2202))
- Migrate `test_rootcheck` documentation to qa-docs. ([#2194](https://github.com/wazuh/wazuh-qa/pull/2194))
- Migrate `test_logtest` documentation to `qa-docs`. ([#2191](https://github.com/wazuh/wazuh-qa/pull/2191))
- Migrate test_office365 documentation to `qa-docs`. ([#2181](https://github.com/wazuh/wazuh-qa/pull/2181))
- fix: Change logtest custom rules ids. ([#2177](https://github.com/wazuh/wazuh-qa/pull/2177))
- Authd replacement configurations QA. ([#2171](https://github.com/wazuh/wazuh-qa/pull/2171))
- Migrate `test_github` documentation to `qa-docs`. ([#2144](https://github.com/wazuh/wazuh-qa/pull/2144))
- Migrate `test_glcoud` documentation to `qa-docs`. ([#2141](https://github.com/wazuh/wazuh-qa/pull/2141))
- Merge 4.2 into master branch . ([#2132](https://github.com/wazuh/wazuh-qa/pull/2132))
- Migrate `test_auth` documentation to `qa-docs`. ([#2129](https://github.com/wazuh/wazuh-qa/pull/2129))
- Migrate `test_registry_restrict` and `test_registry_tags` of `test_fim/test_registry`, and `test_fim/test_synchronization` documentation to `qa-docs`. ([#2128](https://github.com/wazuh/wazuh-qa/pull/2128))
- Migrate `test_registry_report_changes` of `test_fim/test_registry` documentation to `qa-docs`. ([#2127](https://github.com/wazuh/wazuh-qa/pull/2127))
- Migrate `test_registry_file_limit`, `test_registry_multiple_registries`, and `test_registry_recursion_level` of `test_fim/test_registry` documentation to `qa-docs`. ([#2126](https://github.com/wazuh/wazuh-qa/pull/2126))
- Migrate `test_registry_checks`, `test_registry_ignore`, and `test_registry_nodiff` of `test_fim/test_registry` documentation to `qa-docs`. ([#2125](https://github.com/wazuh/wazuh-qa/pull/2125))
- Migrate `test_registry_basic_usage` of `test_fim/test_registry` documentation to `qa-docs`. ([#2124](https://github.com/wazuh/wazuh-qa/pull/2124))
- Migrate `test_registry_ambiguous_confs` of `test_fim/test_registry` documentation to `qa-docs`. ([#2123](https://github.com/wazuh/wazuh-qa/pull/2123))
- Migrate `test_tags`, `test_timezone_changes`, `test_wildcards_complex`, and `test_windows_audit_interval` of `test_fim/test_files` documentation to `qa-docs`. ([#2122](https://github.com/wazuh/wazuh-qa/pull/2122))
- Migrate `test_scan`, `test_skip`, and `test_stats_integrity_sync` of `test_fim/test_files` documentation to `qa-docs`. ([#2121](https://github.com/wazuh/wazuh-qa/pull/2121))
- Migrate `test_fim/test_files/test_report_changes` documentation to `qa-docs`. ([#2120](https://github.com/wazuh/wazuh-qa/pull/2120))
- Migrate `test_process_priority`, `test_recursion_level`, and `test_restrict` of `test_fim/test_files` documentation to `qa-docs`. ([#2118](https://github.com/wazuh/wazuh-qa/pull/2118))
- Migrate `test_multiple_dirs`, `test_nodiff`, and `test_prefilter_cmd` of `test_fim/test_files` documentation to `qa-docs`. ([#2117](https://github.com/wazuh/wazuh-qa/pull/2117))
- Migrate `test_max_eps`, `test_max_files_per_second`, and `test_moving_files` of `test_fim/test_files` documentation to `qa-docs`. ([#2115](https://github.com/wazuh/wazuh-qa/pull/2115))
- Migrate `test_ignore`, `test_inotify`, and `test_invalid` of `test_fim/test_files` documentation to `qa-docs`. ([#2114](https://github.com/wazuh/wazuh-qa/pull/2114))
- Migrate `test_fim/test_files/test_follow_symbolic_link` documentation to `qa-docs`. ([#2112](https://github.com/wazuh/wazuh-qa/pull/2112))
- Migrate `test_env_variables` and `test_file_limit` of `test_fim/test_files` documentation to `qa-docs`. ([#2111](https://github.com/wazuh/wazuh-qa/pull/2111))
- Migrate `test_benchmark` and `test_checks` of `test_fim/test_files` documentation to `qa-docs`. ([#2110](https://github.com/wazuh/wazuh-qa/pull/2110))
- Migrate `test_basic_usage` of `test_fim/test_files` documentation to `qa-docs`. ([#2109](https://github.com/wazuh/wazuh-qa/pull/2109))
- Migrate `test_ambiguous_confs` and `test_audit` of `test_fim/test_files` documentation to qa-docs. ([#2108](https://github.com/wazuh/wazuh-qa/pull/2108))
- Migrate `test_api` documentation to `qa-docs`. ([#2107](https://github.com/wazuh/wazuh-qa/pull/2107))
- Migrate `test_analysisd` documentation to `qa-docs`. ([#2047](https://github.com/wazuh/wazuh-qa/pull/2047))
- Migrate `test_agentd` documentation to `qa-docs`. ([#2006](https://github.com/wazuh/wazuh-qa/pull/2006))
- Migrate `test_active_response` documentation to `qa-docs`. ([#1960](https://github.com/wazuh/wazuh-qa/pull/1960))
- Fix requirements in master. ([#2063](https://github.com/wazuh/wazuh-qa/pull/2063))
- Update system tests for agent key polling. ([#2119](https://github.com/wazuh/wazuh-qa/pull/2119))
- macOS logcollector - Fixes and new tests. ([#2043](https://github.com/wazuh/wazuh-qa/pull/2043))
- Update API performance tests. ([#1881](https://github.com/wazuh/wazuh-qa/pull/1881))
- Integrate qa-docs into wazuh-qa framework. ([#1854](https://github.com/wazuh/wazuh-qa/pull/1854))
- Update user used by `Kibana` in the cluster performance tests. ([#1822](https://github.com/wazuh/wazuh-qa/pull/1822))
- Fix cached dependencies, typos and debian repos. ([#1732](https://github.com/wazuh/wazuh-qa/pull/1732))
- Adapt the JSON event schema to parse WIN perms in JSON. ([#1541](https://github.com/wazuh/wazuh-qa/pull/1541))
- Update API performance tests. ([#1519](https://github.com/wazuh/wazuh-qa/pull/1519))
- Rework of simulate agents script. Add new balance mode to distribute EPS between agents. ([#1491](https://github.com/wazuh/wazuh-qa/pull/1491))
- Fix missing argument in test_macos_format_basic IT. ([#1478](https://github.com/wazuh/wazuh-qa/pull/1478))
- Check if scheduled mode is set when realtime is not available. ([#1474](https://github.com/wazuh/wazuh-qa/pull/1474))

### Removed
- Remove unnecessary `CLIENT_KEYS_PATH`. ([#2419](https://github.com/wazuh/wazuh-qa/pull/2419))
- Remove deprecated configurations. ([#2380](https://github.com/wazuh/wazuh-qa/pull/2380))
- Remove deprecated test_use_only_authd. ([#2294](https://github.com/wazuh/wazuh-qa/pull/2294))
- Remove expected `force` option from the received request in the `agent_enrollment` system tests. ([#2289](https://github.com/wazuh/wazuh-qa/pull/2289))
- Remove old check. ([#2281](https://github.com/wazuh/wazuh-qa/pull/2281))
- Remove the disk i/o % usage calculation from the performance tools. ([#1897](https://github.com/wazuh/wazuh-qa/pull/1897))
- Remove FIM hard link tests. ([#1485](https://github.com/wazuh/wazuh-qa/pull/1485))


## [v4.2.0]
### Added
- Add agent labels to agent simulator tool [#1153](https://github.com/wazuh/wazuh-qa/pull/1153)
- Add the capability to know which CVE’s affect an agent [#7479](https://github.com/wazuh/wazuh/issues/7479)
- Add new tests for Wazuh-DB insert commands in agents' CVEs table [#1092](https://github.com/wazuh/wazuh-qa/pull/1092)
- Add integration tests for syslog [#1086](https://github.com/wazuh/wazuh-qa/pull/1086)
- Add remoted integration tests: basic configuration tests [#1073](https://github.com/wazuh/wazuh-qa/pull/1073)
- Add the tier 0 integration tests for wazuh-remoted [#1024](https://github.com/wazuh/wazuh-qa/issues/1024)
- Add new features to the Agent simulator [#1106](https://github.com/wazuh/wazuh-qa/pull/1106)
- Add new integration tests to cover the stats of wazuh-agentd [#1039](https://github.com/wazuh/wazuh-qa/pull/1039)
- Add the documentation of Wazuh-QA repository [#1066](https://github.com/wazuh/wazuh-qa/pull/1066)
- Add new functionality for mocking agents [#1054](https://github.com/wazuh/wazuh-qa/pull/1054)
- Add support to `wodle` sections for ossec.conf generator tool [#1048](https://github.com/wazuh/wazuh-qa/pull/1048)
- Add new tests for Active Response [#1029](https://github.com/wazuh/wazuh-qa/pull/1029)
- Add focal feed and improve vulnerability scan tests [#1025](https://github.com/wazuh/wazuh-qa/pull/1025)
- Add new cases to test_env_variables to check some possible errors [#1014](https://github.com/wazuh/wazuh-qa/pull/1014)
- Add a test to verify no duplicate entries for vulnerability detector [#1010](https://github.com/wazuh/wazuh-qa/pull/1010)
- Add new case to test_basic_usage_changes to check wildcards [#1009](https://github.com/wazuh/wazuh-qa/pull/1009)
- Add some cases in test_ignore_valid, to check entire disk ignore [#1000](https://github.com/wazuh/wazuh-qa/pull/1000)
- Add new test case for duplicate registry entries [#998](https://github.com/wazuh/wazuh-qa/pull/998)
### Changed
- Rename sockets directory according to the product [#1090](https://github.com/wazuh/wazuh-qa/pull/1090)
- Improve the stop/start behavior of DB's related functions [#1068](https://github.com/wazuh/wazuh-qa/pull/1068)
- Update mock_vulnerability_scan fixture from vulnerability scan tests [#1058](https://github.com/wazuh/wazuh-qa/pull/1058)
- Update insert_vulnerability to meet new constrains [#1059](https://github.com/wazuh/wazuh-qa/pull/1059)
- Refactor the code to be PEP8 compliance [#1043](https://github.com/wazuh/wazuh-qa/pull/1043)
- Deprecate the ossec-init.conf [#1013](https://github.com/wazuh/wazuh-qa/pull/1013)
- Rename ossec-control in framework tests [#983](https://github.com/wazuh/wazuh-qa/pull/983)
- Change names of daemons in integration tests [#973](https://github.com/wazuh/wazuh-qa/pull/973)
- Rename all ossec-control references [#965](https://github.com/wazuh/wazuh-qa/pull/965)
### Fixed
- Fix an error in the Active Response tests related to the configuration file [#1080](https://github.com/wazuh/wazuh-qa/pull/1080)
- Fix an error in the Agent simulator while parsing the messages received from the manager [#1084](https://github.com/wazuh/wazuh-qa/pull/1084).
- Fix msu tests for Windows 10 [#1075](https://github.com/wazuh/wazuh-qa/pull/1075)
- Fix sqlite3.OperationalError: no such table: VULNERABILITIES error [#1067](https://github.com/wazuh/wazuh-qa/pull/1067)
- Fix test_general_settings_ignore_time test [#1056](https://github.com/wazuh/wazuh-qa/pull/1056)
- Avoid problematic race-condition on VD integration tests for Windows [#1047](https://github.com/wazuh/wazuh-qa/pull/1047)
- QA Integration tests stabilization [#1002](https://github.com/wazuh/wazuh-qa/pull/1002)
### Deleted
- Deleted `behind_proxy_server` API config test. ([#1065](https://github.com/wazuh/wazuh-qa/pull/1065))<|MERGE_RESOLUTION|>--- conflicted
+++ resolved
@@ -61,11 +61,8 @@
 
 ### Fixed
 
-<<<<<<< HEAD
 - Fix restart agent in change manager Vulnerability Detector E2E test case ([#5355](https://github.com/wazuh/wazuh-qa/pull/5355)) \- (Tests)
-=======
 - Fix E2E Vulnerability Detection Windows package installation error ([#5363](https://github.com/wazuh/wazuh-qa/pull/5363)) \- (Framework)
->>>>>>> af0c09db
 - Fix shutdown messages system test ([#5298](https://github.com/wazuh/wazuh-qa/pull/5298)) \- (Framework + Tests)
 - Fix upgrade macOS package cases for vulnerability scanner E2E ([#5334](https://github.com/wazuh/wazuh-qa/pull/5334)) \- (Tests)
 - Fix test cases in Vulnerability Detection E2E test by adding new packages ([#5349](https://github.com/wazuh/wazuh-qa/pull/5349)) \- (Tests)
