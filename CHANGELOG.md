--- conflicted
+++ resolved
@@ -28,31 +28,6 @@
 
 ### Added
 
-<<<<<<< HEAD
-- Add IT tests FIM registry monitoring using wildcards. ([#4270](https://github.com/wazuh/wazuh-qa/pull/4270)) \- (Framework + Tests)
-- Update schema database version ([#4128](https://github.com/wazuh/wazuh-qa/pull/4128)) \- (Tests)
-
-
-## [4.5.2] - TBD
-
-Wazuh commit: TBD \
-Release report: TBD
-
-
-## [4.5.1] - TBD
-
-Wazuh commit: TBD \
-Release report: TBD
-
-## [4.5.0] - TBD
-
-Wazuh commit: TBD \
-Release report: TBD
-
-### Added
-
-=======
->>>>>>> 6b810737
 - New 'SCA' test suite and framework. ([#3566](https://github.com/wazuh/wazuh-qa/pull/3566)) \- (Framework + Tests)
 - Add integration tests for AWS module. ([#3911](https://github.com/wazuh/wazuh-qa/pull/3911)) \- (Framework + Tests + Documentation)
 - Add tests for msu patches with no associated CVE . ([#4009](https://github.com/wazuh/wazuh-qa/pull/4009)) \- (Framework + Tests)
