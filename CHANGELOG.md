# Changelog

All notable changes to this project will be documented in this file.

## [4.6.0] - TBD

Wazuh commit: TBD \
Release report: TBD

<<<<<<< HEAD
## Added

- Add Windows location wildcards tests ([#4263](https://github.com/wazuh/wazuh-qa/pull/4263)) \- (Tests + Framework)

## [4.5.0] - TBD

Wazuh commit: TBD \
Release report: TBD
=======
### Added
>>>>>>> 5beb116a

- New 'SCA' test suite and framework. ([#3566](https://github.com/wazuh/wazuh-qa/pull/3566)) \- (Framework + Tests)
- Add integration tests for AWS module. ([#3911](https://github.com/wazuh/wazuh-qa/pull/3911)) \- (Framework + Tests + Documentation)
- Add tests for msu patches with no associated CVE . ([#4009](https://github.com/wazuh/wazuh-qa/pull/4009)) \- (Framework + Tests)
- Add tests with new options to avoid FIM synchronization overlapping. ([#3318](https://github.com/wazuh/wazuh-qa/pull/3318)) \- (Framework + tests)
- Add Logcollector millisecond granularity support test case ([#3910](https://github.com/wazuh/wazuh-qa/pull/3910)) \- (Tests)
- Add Windows System folders FIM monitoring tests ([#3720](https://github.com/wazuh/wazuh-qa/pull/3720)) \- (Tests)
- Add 'test_whodata_policy_changes' tests ([#3627](https://github.com/wazuh/wazuh-qa/pull/3627)) \- (Framework + Tests)
- Add test to check if active-response netsh generates alerts when firewall is disabled. ([#3787](https://github.com/wazuh/wazuh-qa/pull/3787)) \- (Framework + Tests)
- Add new tests for logcollector 'ignore' and 'restrict' options ([#3582](https://github.com/wazuh/wazuh-qa/pull/3582)) \- (Tests)
- Add 'Force reconnect' feature to agent_simulator tool. ([#3111](https://github.com/wazuh/wazuh-qa/pull/3111)) \- (Tools)
- Add new module to support migration tool. ([#3837](https://github.com/wazuh/wazuh-qa/pull/3837))
- Add IT tests FIM registry monitoring using wildcards. ([#4270](https://github.com/wazuh/wazuh-qa/pull/4270)) \- (Framework + Tests)
- Update schema database version ([#4128](https://github.com/wazuh/wazuh-qa/pull/4128)) \- (Tests)

### Changed

- Replace embedded python invocations with generic `python3`. ([#4186](https://github.com/wazuh/wazuh-qa/pull/4186)) - (Tests)
- Fix FIM test_large_changes test suite ([#3948](https://github.com/wazuh/wazuh-qa/pull/3948)) \- (Tests)
- Update `get_test_cases_data` function so it handles fim_mode parameter ([#4185](https://github.com/wazuh/wazuh-qa/pull/4185)) \- (Framework)
- Change FIM `regular_file_cud` and `EventChecker` file modification steps ([#4183](https://github.com/wazuh/wazuh-qa/pull/4183)) \- (Framework + Tests)
- Refactor library to change the environment ([#4145](https://github.com/wazuh/wazuh-qa/pull/4145)) \- (Framework)
- Improve the way that environment data is managed ([#4059](https://github.com/wazuh/wazuh-qa/pull/4059)) \- (Framework)
- Update FIM test_ambiguous_confs IT to new framework ([#4121](https://github.com/wazuh/wazuh-qa/pull/4121)) \- (Tests + Framework)
- Update `test_logcollector` invalid configs log level ([#4094](https://github.com/wazuh/wazuh-qa/pull/4094)) \- (Tests)
- Update `test_office365` to support the new tag `API_TYPE` ([#4065](https://github.com/wazuh/wazuh-qa/pull/4065)) \- (Framework + Tests)
- Update `test_wazuh_db` & `test_enrollment` to support new column `status_code` and new value on the enrollment `payload`. ([#4021](https://github.com/wazuh/wazuh-qa/pull/4021)) \- (Tests)
- Update FIM `test_audit` tests to new framework ([#3939](https://github.com/wazuh/wazuh-qa/pull/3939)) \- (Framework + Tests)
- Update FIM test to new FIM DBSync process  ([#2728](https://github.com/wazuh/wazuh-qa/pull/2728)) \- (Framework + Tests)
- Update file_limit and registry_limit tests ([#3280](https://github.com/wazuh/wazuh-qa/pull/3280)) \- (Tests)
- Change expected timestamp for proftpd analysisd test predecoder test case ([#3900](https://github.com/wazuh/wazuh-qa/pull/3900)) \- (Tests)
- Skip test_large_changes test module ([#3783](https://github.com/wazuh/wazuh-qa/pull/3783)) \- (Tests)
- Update report_changes tests ([#3405](https://github.com/wazuh/wazuh-qa/pull/3405)) \- (Tests)
- Update Authd force_insert tests ([#3379](https://github.com/wazuh/wazuh-qa/pull/3379)) \- (Tests)
- Update cluster logs in reliability tests ([#2772](https://github.com/wazuh/wazuh-qa/pull/2772)) \- (Tests)
- Use correct version format in agent_simulator tool ([#3198](https://github.com/wazuh/wazuh-qa/pull/3198)) \- (Tools)
- Upgrade PyYAML to 6.0.1. ([#4326](https://github.com/wazuh/wazuh-qa/pull/4326)) \- (Framework)

### Fixed

- Fix boto3 version requirement for legacy OS ([#4150](https://github.com/wazuh/wazuh-qa/pull/4150)) \- (Framework)
- Fix cases yaml of the analysisd windows registry IT ([#4149](https://github.com/wazuh/wazuh-qa/pull/4149)) \- (Tests)
- Fix a bug in on Migration tool's library ([#4106](https://github.com/wazuh/wazuh-qa/pull/4106)) \- (Framework)
- Fix imports and add windows support for test_report_changes_and_diff IT ([#3548](https://github.com/wazuh/wazuh-qa/issues/3548)) \- (Framework + Tests)
- Fix a regex error in the FIM integration tests ([#3061](https://github.com/wazuh/wazuh-qa/issues/3061)) \- (Framework + Tests)
- Fix an error in the cluster performance tests related to CSV parser ([#2999](https://github.com/wazuh/wazuh-qa/pull/2999)) \- (Framework + Tests)
- Fix bug in the framework on migration tool ([#4027](https://github.com/wazuh/wazuh-qa/pull/4027)) \- (Framework)

## [4.5.1] - TBD

Wazuh commit: TBD \
Release report: TBD

## [4.5.0] - TBD

Wazuh commit: TBD \
Release report: TBD

## [4.4.5] - 10-07-2023

Wazuh commit: https://github.com/wazuh/wazuh/commit/8d17d2c9c11bc10be9a31c83bc7c17dfbac0d2a0 \
Release report: https://github.com/wazuh/wazuh/issues/17844

## [4.4.4] - 13-06-2023

Wazuh commit: https://github.com/wazuh/wazuh/commit/32b9b4684efb7c21ce71f80d845096549a5b4ed5  \
Release report: https://github.com/wazuh/wazuh/issues/17520

### Added

- Change test_python_flaws.py to accept branch or commit in the same argument. ([#4209](https://github.com/wazuh/wazuh-qa/pull/4209)) (Tests)
- Fix test_dependencies.py for the changes in the feature. ([#4210](https://github.com/wazuh/wazuh-qa/pull/4210)) (Tests)

### Fixed

- Fix syscollector tests failure (get_configuration fixture has different scope) ([#4154](https://github.com/wazuh/wazuh-qa/pull/4154)) \- (Framework + Tests)

## [4.4.3] - 25-06-2023

Wazuh commit: https://github.com/wazuh/wazuh/commit/f7080df56081adaeaad94529522233e2f0bbd577 \
Release report: https://github.com/wazuh/wazuh/issues/17198

### Fixed

- Fix missing comma in setup.py. ([#4180](https://github.com/wazuh/wazuh-qa/pull/4180)) (Framework)
- Changed the last uses of 4.4.2 in setup.py and schema.yaml. ([#4172](https://github.com/wazuh/wazuh-qa/pull/4172)) \- (Framework)

## [4.4.2] - 18-05-2023

Wazuh commit: https://github.com/wazuh/wazuh/commit/b2901d5086e7a073d89f4f72827e070ce3abd8e8 \
Release report: https://github.com/wazuh/wazuh/issues/17004

### Added

- Add package support for system tests ([#3965](https://github.com/wazuh/wazuh-qa/pull/3966)) \- (Framework)
- Add test to check the Syscollector configuration. ([#3584](https://github.com/wazuh/wazuh-qa/pull/3584)) \- (Framework + Tests)
- Add system tests for groups deletion ([#4057](https://github.com/wazuh/wazuh-qa/pull/4057)) \- (Tests)

### Changed

- Change integratord test to use slack instead of virustotal ([#3540](https://github.com/wazuh/wazuh-qa/pull/3540)) \- (Framework + Tests)

### Fixed

- Stabilize multiple wday tests (GCloud integration) ([#4176](https://github.com/wazuh/wazuh-qa/pull/4176)) \- (Tests)
- Remove old XFail marker (API suite) ([#4177](https://github.com/wazuh/wazuh-qa/pull/4177)) \- (Tests)
- Mark VD download feeds test as xfail ([#4197](https://github.com/wazuh/wazuh-qa/pull/4197)) \- (Tests)
- Skip test_age_datetime_changed ([#4182](https://github.com/wazuh/wazuh-qa/pull/4182)) \- (Tests)
- Limit urllib3 major required version ([#4162](https://github.com/wazuh/wazuh-qa/pull/4162)) \- (Framework)
- Fix daemons_handler fixture (fix GCP IT) ([#4134](https://github.com/wazuh/wazuh-qa/pull/4134)) \- (Tests)
- Fix wazuhdb IT. ([#3584](https://github.com/wazuh/wazuh-qa/pull/3584)) \- (Framework + Tests)
- Fix agentd IT for python3.10 AMI ([#3973](https://github.com/wazuh/wazuh-qa/pull/3973)) \- (Tests)
- Fix unstable system tests ([#4080](https://github.com/wazuh/wazuh-qa/pull/4080)) \- (Tests)

### Changed

- Modify authd ITs test_authd_valid_name_ip to avoid flackyness. ([#4164](https://github.com/wazuh/wazuh-qa/pull/4164)) \- (Tests)

## [4.4.1] - 12-04-2023

Wazuh commit: https://github.com/wazuh/wazuh/commit/63a0580562007c4ba9c117f4a232ce90160481ff \
Release report: https://github.com/wazuh/wazuh/issues/16620

## [4.4.0] - 28-03-2023

Wazuh commit: https://github.com/wazuh/wazuh/commit/2477e9fa50bc1424e834ac8401ce2450a5978e75 \
Release report: https://github.com/wazuh/wazuh/issues/15504

### Added

- Add new integration test for `authd` to validate error when `authd.pass` is empty ([#3721](https://github.com/wazuh/wazuh-qa/pull/3721)) \- (Framework + Tests)
- Add new test to check missing fields in `cpe_helper.json` file ([#3766](https://github.com/wazuh/wazuh-qa/pull/3766)) \- (Framework + Tests)
- Add multigroups tests cases for `test_assign_groups_guess` ([#3979](https://github.com/wazuh/wazuh-qa/pull/3979)) \- (Tests)
- Add new group_hash case and update the `without condition` case output in `wazuh_db/sync_agent_groups_get` ([#3959](https://github.com/wazuh/wazuh-qa/pull/3959)) \- (Tests)
- Add markers for each system test environment ([#3961](https://github.com/wazuh/wazuh-qa/pull/3961)) \- (Framework + Tests)
- Adapt binary performance module to wazuh-cluster script renaming ([#3944](https://github.com/wazuh/wazuh-qa/pull/3944)) \- (Framework)
- Add an option to store logs in system tests ([#2445](https://github.com/wazuh/wazuh-qa/pull/2445)) \- (Framework + Tests)
- Add new test to check cpe_helper.json file ([#3731](https://github.com/wazuh/wazuh-qa/pull/3731))
- Add new tests analysid handling of invalid/empty rule signature IDs ([#3649]
(https://github.com/wazuh/wazuh-qa/pull/3649)) \- (Framework + Tests)
- Add integration test to check statistics format ([#3813](https://github.com/wazuh/wazuh-qa/pull/3813)) \- (Framework + Tests)
- Add new test to check vulnerable packages with triaged null([#3587](https://github.com/wazuh/wazuh-qa/pull/3587)) \- (Framework + Tests)
- Add new tests analysid handling of invalid/empty rule signature IDs ([#3649](https://github.com/wazuh/wazuh-qa/pull/3649)) \- (Framework + Tests)
- Add integration test to check agent database version ([#3768](https://github.com/wazuh/wazuh-qa/pull/3768)) \- (Tests)
- Add new test to check if syslog message are parsed correctrly in the `archives.json` file ([#3609](https://github.com/wazuh/wazuh-qa/pull/3609)) \- (Framework + Tests)
- Add new logging tests for analysisd EPS limitation ([#3509](https://github.com/wazuh/wazuh-qa/pull/3509)) \- (Framework + Tests)
- New testing suite for checking analysisd EPS limitation ([#2947](https://github.com/wazuh/wazuh-qa/pull/3181)) \- (Framework + Tests)
- Add stress results comparator tool ([#3478](https://github.com/wazuh/wazuh-qa/pull/3478)) \- (Tools)
- Add E2E tests for demo cases ([#3293](https://github.com/wazuh/wazuh-qa/pull/3293)) \- (Framework + Tests)
- Add configuration files for Jenkins automation of system/E2E tests ([#3221](https://github.com/wazuh/wazuh-qa/pull/3221)) \- (Framework)
- New vulnerability Detector integration tests for Ubuntu 22.04 ([#2957](https://github.com/wazuh/wazuh-qa/pull/2957)) \- (Framework + Tests)
- New vulnerability Detector integration tests for Amazon Linux 2022 ([#2955](https://github.com/wazuh/wazuh-qa/pull/2955)) \- (Framework + Tests)
- New vulnerability detector tests for SUSE Linux Enterpise Support ([#2945](https://github.com/wazuh/wazuh-qa/pull/2945)) \- (Framework + Tests)
- New tests for checking API log formats ([#2635](https://github.com/wazuh/wazuh-qa/pull/2635)) \- (Framework + Tests)
- New tests for the migration of agent-group files ([#2815](https://github.com/wazuh/wazuh-qa/pull/2815)) \- (Framework + Tests)
- Add `qa-docs` `v0.1` ([#2649](https://github.com/wazuh/wazuh-qa/pull/2649)) \- (Framework + Tools + Documentation)
- Add test fim with file currently open ([#2300](https://github.com/wazuh/wazuh-qa/pull/2300)) \- (Framework + Tests)
- Test manager sends AR log format as expected ([#2347](https://github.com/wazuh/wazuh-qa/pull/2347)) \- (Framework + Tests)
- Syscollector deltas IT ([#2146](https://github.com/wazuh/wazuh-qa/pull/2146)) \- (Framework + Tests)
- CVEs alerts inventory for Vulnerability Detector - VDT and WDB Integration Tests implementation ([#1243](https://github.com/wazuh/wazuh-qa/pull/1243)) \- (Framework + Tests)
- Analysisd - add new test to check the pre-decoding stage of analysisd ([#2406](https://github.com/wazuh/wazuh-qa/pull/2406)) \- (Tests)
- Add test to check if files can be accessed while FIM has them opened ([#705](https://github.com/wazuh/wazuh-qa/pull/705)) \- (Framework + Tests)
- Analysisd - add a new test to check analysisd socket properties ([#2405](https://github.com/wazuh/wazuh-qa/pull/2405)) \- (Framework + Tests)
- Add system test to check synchronization between agent and manager when one of this was stopped. ([#2536](https://github.com/wazuh/wazuh-qa/pull/2536)) \- (Tests)
- API - Test the format of the logs (JSON logs support) ([#2635](https://github.com/wazuh/wazuh-qa/pull/2635/)) \- (Tests)
- Add a test to check the multigroups shared file content. ([#2746](https://github.com/wazuh/wazuh-qa/pull/2746)) \- (Framework + Tests)
- Add wpk test documentation ([#2409](https://github.com/wazuh/wazuh-qa/pull/2409)) \- (Documentation)

### Changed

- Improve `test_agent_groups_new_cluster_node` ([#3971](https://github.com/wazuh/wazuh-qa/pull/3971)) \- (Tests)
- Improve `test_assign_groups_guess` ([#3901](https://github.com/wazuh/wazuh-qa/pull/3901)) \- (Tests)
- Update `test_cluster_worker_logs_order` test ([#3896](https://github.com/wazuh/wazuh-qa/pull/3896)) \- (Tests)
- Increase NVE download feed test timeout([#3769](https://github.com/wazuh/wazuh-qa/pull/3769)) \- (Tests)
- Adapt wazuhdb integration tests for auto-vacuum ([#3613](https://github.com/wazuh/wazuh-qa/issues/3613)) \- (Tests)
- Update logcollector format test due to audit changes ([#3641](https://github.com/wazuh/wazuh-qa/pull/3641)) \- (Framework)
- Refactor `test_basic_usage_realtime_unsupported` FIM test to avoid using time travel ([#3623](https://github.com/wazuh/wazuh-qa/pull/3623)) \- (Tests)
- Add `monitord.rotate_log` to `local_internal_options` file for `test_macos_format_query` ([#3602](https://github.com/wazuh/wazuh-qa/pull/3602)) \- (Tests)
- Adapt analysisd integration tests for EPS ([#3559](https://github.com/wazuh/wazuh-qa/issues/3559)) \- (Tests)
- Improve `test_remove_audit` FIM test to retry install and remove command ([#3562](https://github.com/wazuh/wazuh-qa/pull/3562)) \- (Tests)
- Update pattern and expected condition for multi_groups tests ([#3565](https://github.com/wazuh/wazuh-qa/pull/3565)) \- (Tests)
- Skip unstable integration tests for gcloud ([#3531](https://github.com/wazuh/wazuh-qa/pull/3531)) \- (Tests)
- Skip unstable integration test for agentd ([#3538](https://github.com/wazuh/wazuh-qa/pull/3538))
- Update wazuhdb_getconfig and EPS limit integration tests ([#3146](https://github.com/wazuh/wazuh-qa/pull/3146)) \- (Tests)
- Refactor: logcollector `test_only_future_events` according to new standard. ([3484](https://github.com/wazuh/wazuh-qa/pull/3484)) \- (Framework + Tests)
- Update python packages scan test to use a file with known vulnerabilities to be skipped ([#3473](https://github.com/wazuh/wazuh-qa/pull/3473)) \- (Framework + Tests)
- Change required version of urllib3 and requests dependencies ([#3315](https://github.com/wazuh/wazuh-qa/pull/3315)) \- (Framework)
- Skip flaky Logcollector tests ([#3218](https://github.com/wazuh/wazuh-qa/pull/3217)) \- (Tests)
- Change how 'service_control' collects clusterd and apid pids ([#3140](https://github.com/wazuh/wazuh-qa/pull/3140)) \- (Framework)
- Change scan test module fixtures to allow use commit instead of branches ([#3134](https://github.com/wazuh/wazuh-qa/issues/3134)) \- (Tests)
- Update syscollector deltas integration tests ([#2921](https://github.com/wazuh/wazuh-qa/pull/2921)) \- (Tests)
- Update deprecated WDB commands ([#2966](https://github.com/wazuh/wazuh-qa/pull/2966)) \- (Tests)
- Move the 'get_datetime_diff' function to 'wazuh-testing' utils module ([#2782](https://github.com/wazuh/wazuh-qa/pull/2782)) \- (Framework + Tests)
- Change method from GET to POST in API login requests ([#2810](https://github.com/wazuh/wazuh-qa/pull/2810)) \- (Framework + Tests)
- Update failed test_basic_configuration_log_format ([#2924](https://github.com/wazuh/wazuh-qa/pull/2650)) \- (Framework + Tests)
- Refactor VDT integration tests: feeds and scan types ([#2650](https://github.com/wazuh/wazuh-qa/pull/2650)) \- (Framework + Tests)
- Refactor: FIM `test_synchronization` according to new standard. Phase 1. ([#2358](https://github.com/wazuh/wazuh-qa/pull/2358)) \- (Framework + Tests)
- Refactor: FIM `test_registry_file_limit` and `test_registry_report_changes`. ([#2478](https://github.com/wazuh/wazuh-qa/pull/2478)) \- (Framework + Tests)
- Refactor: FIM `test_files/test_file_limit` and updated imports to new standard. ([#2501](https://github.com/wazuh/wazuh-qa/pull/2501)) \- (Framework + Tests)
- Adapt ITs related to syscollector deltas ([#2146](https://github.com/wazuh/wazuh-qa/pull/2146)) \- (Framework + Tests)
- Migrate test_age, test_command_monitoring, and test_keep_running of test_logcollector documentation to qa-docs ([#2162](https://github.com/wazuh/wazuh-qa/pull/2162)) \- (Documentation)
- Migrate test_configuration (1/2) of test_logcollector documentation to qa-docs ([#2163](https://github.com/wazuh/wazuh-qa/pull/2163)) \- (Documentation)
- Migrate test_configuration (2/2) of test_logcollector documentation to qa-docs ([#2165](https://github.com/wazuh/wazuh-qa/pull/2165)) \- (Documentation)
- Migrate test_macos of test_logcollector documentation to qa-docs ([#2175](https://github.com/wazuh/wazuh-qa/pull/2175)) \- (Documentation)
- Migrate several test groups of test_logcollector documentation to qa-docs ([#2180](https://github.com/wazuh/wazuh-qa/pull/2180)) \- (Documentation)
- Migrate test_remoted documentation to schema 2.0 ([#2426](https://github.com/wazuh/wazuh-qa/pull/2426)) \- (Documentation)
- Replace callback_generator function to generate_monitoring_callback ([#2535](https://github.com/wazuh/wazuh-qa/pull/2535)) \- (Framework + Tests)
- Analysisd: Reduce execution time of tests with tier 0 ([#2546](https://github.com/wazuh/wazuh-qa/pull/2546)) \- (Tests)
- Adapt logtest ITs given the rules skipping ([#2200](https://github.com/wazuh/wazuh-qa/pull/2200)) \- (Tests)
- Updated the Authd response when a multigroup is too long ([#3746](https://github.com/wazuh/wazuh-qa/pull/3746)) \- (Tests)
- Refactor ITs related to syscollector deltas alerts ([#3579](https://github.com/wazuh/wazuh-qa/pull/3579)) \- (Tests)

### Fixed

- Fix `test_assign_agent_group_with_enrollment` ([#3956](https://github.com/wazuh/wazuh-qa/pull/3956)) \- (Tests)
- Fix `test_file_limit_delete_full` module ([#3990](https://github.com/wazuh/wazuh-qa/pull/3990)) \- (Tests)
- Fix test_agent_groups system test ([#3955](https://github.com/wazuh/wazuh-qa/pull/3964)) \- (Tests)
- Fix Solaris agent provision schema ([#3750](https://github.com/wazuh/wazuh-qa/issues/3744)) \- (Framework)
- Fix wazuh-db integration tests for agent-groups ([#3926](https://github.com/wazuh/wazuh-qa/pull/3926)) \- (Tests + Framework)
- Fix `test_set_agent_groups` ([#3920](https://github.com/wazuh/wazuh-qa/pull/3920)) \- (Tests)
- Fix test_sync_agent_groups_get, replace hardcoded hash to a dinamically calculated one ([#3895](https://github.com/wazuh/wazuh-qa/pull/3895)) \- (Framework + Tests)
- Fix `test_agent_groups` ([#3889](https://github.com/wazuh/wazuh-qa/pull/3889)) \- (Tests + Framework)
- Fix test_db_backup for Ubuntu OS ([#3802](https://github.com/wazuh/wazuh-qa/pull/3802)) \- (Tests)
- Fix Yara and VirusTotal E2E basic usage tests ([#3660](https://github.com/wazuh/wazuh-qa/pull/3660)) \- (Tests)
- Fix commit option of the scan module for master case ([#3157](https://github.com/wazuh/wazuh-qa/pull/3157)) \- (Tests)
- Fix Vulnerability Detector IT: test_validate_feed_content yaml cases had wrong extension. ([#3299](https://github.com/wazuh/wazuh-qa/pull/3299)) \- (Tests)
- Fix Analysisd IT: test_syscollector_events failure on wait_for_analysisd_startup. ([#3110](https://github.com/wazuh/wazuh-qa/pull/3110)) \- (Tests)
- Fix GCloud IT: test_max_messages error not received expected messages - ([#3083](https://github.com/wazuh/wazuh-qa/pull/3083)) \- (Tests)
- Fix Solaris and Macos FIM integration tests failures ([#2976](https://github.com/wazuh/wazuh-qa/pull/2976)) \- (Framework + Tests)
- Fix the unstable FIM tests that need refactoring ([#2458](https://github.com/wazuh/wazuh-qa/pull/2458)) \- (Framework + Tests)
- Fix version validation in qa-ctl config generator ([#2454](https://github.com/wazuh/wazuh-qa/pull/2454)) \- (Framework)
- Fix invalid reference for test_api_endpoints_performance.py xfail items ([#3378](https://github.com/wazuh/wazuh-qa/pull/3378)) \- (Tests)
- Fix undeclared API token variable in multigroups system tests ([#3674](https://github.com/wazuh/wazuh-qa/pull/3674)) \- (Framework + Tests)
- Fix error in requirements.txt ([#3689](https://github.com/wazuh/wazuh-qa/pull/3689)) \- (Framework)
- Fix sleep time in `test_agent_default_group_added`. ([#3692](https://github.com/wazuh/wazuh-qa/pull/3692)) \- (Tests)
- Fix syscollector deltas integration tests. ([#3695](https://github.com/wazuh/wazuh-qa/pull/3695)) \- (Tests)
- Fix test_response_postprocessing: duplicated slash in API endpoints ([#4048](https://github.com/wazuh/wazuh-qa/pull/4048)) \- (Tests)

### Removed

- Remove all FIM Integration skipped tests ([#2927](https://github.com/wazuh/wazuh-qa/issues/2927)) \- (Framework + Tests)
- VDT ITs: Remove Debian Stretch test support. ([#3172](https://github.com/wazuh/wazuh-qa/pull/3172)) \- (Tests)

## [4.3.11] - 20-04-2023

Wazuh commit: https://github.com/wazuh/wazuh/commit/776fda906581a1e4ee170c3e7e73a58d69e41f95 \
Release report: https://github.com/wazuh/wazuh/issues/16758

## [4.3.10] - 16-11-2022

Wazuh commit: https://github.com/wazuh/wazuh/commit/89530f11c9e592cd2e551432209b0080f08ff8e5 \
Release report: https://github.com/wazuh/wazuh/issues/15372

## [4.3.9] - 13-10-2022

Wazuh commit: https://github.com/wazuh/wazuh-qa/commit/8af0a5083bd69765f4d7878df9d3b785bb239723 \
Release report: https://github.com/wazuh/wazuh/issues/15090

### Added

- Add a test to check the analysisd socket properties ([#3365](https://github.com/wazuh/wazuh-qa/pull/3365))

## [4.3.8] - 19-09-2022

Wazuh commit: https://github.com/wazuh/wazuh/commit/88bf15d2cbb2040e197e34a94dda0f71f607afad \
Release report: https://github.com/wazuh/wazuh/issues/14827

### Changed

- Update wazuh-logtest messages for integration tests \- (Tests)

## [4.3.7] - 24-08-2022

Wazuh commit: https://github.com/wazuh/wazuh/commit/e2b514bef3d148acd4bcae1a1c7fa8783b82ca3a \
Release report: https://github.com/wazuh/wazuh/issues/14562

### Added
- Added IT test to verify Active Response works with overwritten rules. ([#2984](https://github.com/wazuh/wazuh-qa/pull/2984)) \- (Framework + Tests)
- Add Integratord IT - new test_integratord suite ([#3125](https://github.com/wazuh/wazuh-qa/pull/3125)) \- (Framework + Tests)
- Add system test to check synchronization status in the cluster ([#3180](https://github.com/wazuh/wazuh-qa/pull/3180)) \- (Framework + Tests)
- Add system test to check big files synchronization in the cluster ([#3202](https://github.com/wazuh/wazuh-qa/pull/3202)) \- (Framework + Tests)

### Changed

- Increase framework version of jq and pytest in the requirements file to support python3.10 ([#3107](https://github.com/wazuh/wazuh-qa/pull/3108)) \- (Framework)

## [4.3.6] - 20-07-2022

Wazuh commit: https://github.com/wazuh/wazuh/commit/be15851b8ead7512d9cd4ef1ee18b3b953173211 \
Release report: https://github.com/wazuh/wazuh/issues/14188

### Added

- Add Remoted IT - test_multi_groups ([#3060](https://github.com/wazuh/wazuh-qa/pull/3060)) \- (Framework + Tests)

### Fixed

- Fix GCloud IT - test_max_messages error ([#3006](https://github.com/wazuh/wazuh-qa/pull/3006)) \- (Framework + Tests)
- Fix Remoted IT - test_agent_communication ([#3088](https://github.com/wazuh/wazuh-qa/pull/3088)) \- (Framework)


## [4.3.5] - 29-06-2022

Wazuh commit: https://github.com/wazuh/wazuh/commit/2a2b88bfb2ea30903728372471b33540a3b3d976 \
Release report: https://github.com/wazuh/wazuh/issues/13966

### Fixed

- Fix Solaris and Macos FIM integration failures ([#2977](https://github.com/wazuh/wazuh-qa/pull/2977)) \- (Framework + Tests)


## [4.3.4] - 09-06-2022

Wazuh commit: https://github.com/wazuh/wazuh/commit/ccbc9490bc38718717233c50e3d6daeff102e388 \
Release report: https://github.com/wazuh/wazuh/issues/13669


## [4.3.3] - 01-06-2022

Wazuh commit: https://github.com/wazuh/wazuh/commit/ccbc9490bc38718717233c50e3d6daeff102e388 \
Release report: -


## [4.3.2] - 30-05-2022

Wazuh commit: https://github.com/wazuh/wazuh/commit/5b3d501f5a10c5134b53771f13c48dc94c54beb2 \
Release report: https://github.com/wazuh/wazuh/issues/13629


## [4.3.1] - 18-05-2022

Wazuh commit: https://github.com/wazuh/wazuh/commit/8ee2a5646a12d22bf662b2f59a19c12b4b8d0a4e \
Release report: https://github.com/wazuh/wazuh/issues/13448


## [4.3.0] - 05-05-2022

Wazuh commit: https://github.com/wazuh/wazuh/commit/5bae1c1830dbf11acc8a06e01f7a5a134b767760 \
Release report: https://github.com/wazuh/wazuh/issues/13321

### Added

- Add specific version of libcst to install in python lower than 3.7. ([#2459](https://github.com/wazuh/wazuh-qa/pull/2459))
- Add system test to check synchronization between agent and manager. ([#2443](https://github.com/wazuh/wazuh-qa/pull/2443))
- Make `simulate-api-load` CLI run tasks simultaneously. ([#2392](https://github.com/wazuh/wazuh-qa/pull/2392))
- Add `qa-ctl` `v0.3`. ([#2307](https://github.com/wazuh/wazuh-qa/pull/2307))
- Add `qa-ctl` `v0.2`. ([#2299](https://github.com/wazuh/wazuh-qa/pull/2299))
- Improve the `agent_files_deletion` test . ([#2296](https://github.com/wazuh/wazuh-qa/pull/2296))
- Add scripts to add agents to client.keys, create agent-groups and unsynchronize agents. ([#2295](https://github.com/wazuh/wazuh-qa/pull/2295))
- Add cluster performance test. ([#2130](https://github.com/wazuh/wazuh-qa/pull/2130))
- IT Wazuh-logtest: Ruleset reloading at runtime. ([#2077](https://github.com/wazuh/wazuh-qa/pull/2077))
- Add script to parse and obtain stats from cluster CSVs. ([#2032](https://github.com/wazuh/wazuh-qa/pull/2032))
- Add `qa-ctl` tool v0.1. ([#1895](https://github.com/wazuh/wazuh-qa/pull/1895))
- Enable WPK tests for macOS agents. ([#1853](https://github.com/wazuh/wazuh-qa/pull/1853))
- Create local_internal_options configuration handler fixture. ([#1835](https://github.com/wazuh/wazuh-qa/pull/1835))
- Create file monitoring fixture handler. ([#1833](https://github.com/wazuh/wazuh-qa/pull/1833))
- Create daemon handler fixture for integration test. ([#1826](https://github.com/wazuh/wazuh-qa/pull/1826))
- Add test to check new possible flaws in wodles, framework and API code. ([#1659](https://github.com/wazuh/wazuh-qa/pull/1659))
- Add test to scan all python packages. ([#1652](https://github.com/wazuh/wazuh-qa/pull/1652))
- ITs for logtest verbose mode added. ([#1587](https://github.com/wazuh/wazuh-qa/pull/1587))
- Integration and system tests to ensure removed agent files are deleted. ([#1527](https://github.com/wazuh/wazuh-qa/pull/1527))
- Add wdb checksum range test case. ([#1502](https://github.com/wazuh/wazuh-qa/pull/1502))
- Add integration tests for max_upload_size API option. ([#1494](https://github.com/wazuh/wazuh-qa/pull/1494))
- Add support for Amazon Linux in vulnerability detector. ([#1473](https://github.com/wazuh/wazuh-qa/pull/1473))
- Add tests for invalid config of github and office365 modules. ([#1460](https://github.com/wazuh/wazuh-qa/pull/1460))
- Add test to check the behavior of test_max_fd_win_rt option.. ([#1387](https://github.com/wazuh/wazuh-qa/pull/1387))
- Add FIM Windows 4659 events tests. ([#648](https://github.com/wazuh/wazuh-qa/pull/648))

### Changed

- Migrate `test_rids` documentation to `qa-docs`. ([#2422](https://github.com/wazuh/wazuh-qa/pull/2422))
- Google Cloud. IT Tests: Fixing and rework for 4.3.0-RC2. ([#2420](https://github.com/wazuh/wazuh-qa/pull/2420))
- Refactor: FIM `test_report_changes` according to new standard.  Phase 1. ([#2417](https://github.com/wazuh/wazuh-qa/pull/2417))
- Fix `wazuh-metrics` CLI bug when child processes restart. ([#2416](https://github.com/wazuh/wazuh-qa/pull/2416))
- IT Solaris Jenkins: Fix requirements. ([#2415](https://github.com/wazuh/wazuh-qa/pull/2415))
- Fix the `agent_info_sync` test according to new changes. ([#2411](https://github.com/wazuh/wazuh-qa/pull/2411))
- Migrate test_cpe_indexing documentation to qa-docs. ([#2407](https://github.com/wazuh/wazuh-qa/pull/2407))
- WazuhDB IT: Fix for 4.3. ([#2400](https://github.com/wazuh/wazuh-qa/pull/2400))
- Migrate test_scan_results documentation to qa-docs. ([#2398](https://github.com/wazuh/wazuh-qa/pull/2398))
- Migrate test_general_setting documentation to qa-docs. ([#2387](https://github.com/wazuh/wazuh-qa/pull/2387))
- Migrate test_providers documentation to qa-docs. ([#2377](https://github.com/wazuh/wazuh-qa/pull/2377))
- Update API configuration integration tests. ([#2370](https://github.com/wazuh/wazuh-qa/pull/2370))
- Refactor FIM `test_synchronization` according to new standard (1). ([#2358](https://github.com/wazuh/wazuh-qa/pull/2358))
- Migrate test_feeds documentation to qa-docs. ([#2357](https://github.com/wazuh/wazuh-qa/pull/2357))
- Fix autoconfigure `test_add_old_resource`. ([#2356](https://github.com/wazuh/wazuh-qa/pull/2356))
- Migrate test_wazuh_db documentation to qa-docs. ([#2346](https://github.com/wazuh/wazuh-qa/pull/2346))
- Adapt `wazuh-metrics` and `data-visualizer` CLIs to handle multiprocessing. ([#2278](https://github.com/wazuh/wazuh-qa/pull/2278))
- Change `time_to_sync`  variable. ([#2275](https://github.com/wazuh/wazuh-qa/pull/2275))
- Bump pytest-html dependency. ([#2205](https://github.com/wazuh/wazuh-qa/pull/2205))
- Update remoted CSV headers in visualization tool. ([#2202](https://github.com/wazuh/wazuh-qa/pull/2202))
- Migrate `test_rootcheck` documentation to qa-docs. ([#2194](https://github.com/wazuh/wazuh-qa/pull/2194))
- Migrate `test_logtest` documentation to `qa-docs`. ([#2191](https://github.com/wazuh/wazuh-qa/pull/2191))
- Migrate test_office365 documentation to `qa-docs`. ([#2181](https://github.com/wazuh/wazuh-qa/pull/2181))
- fix: Change logtest custom rules ids. ([#2177](https://github.com/wazuh/wazuh-qa/pull/2177))
- Authd replacement configurations QA. ([#2171](https://github.com/wazuh/wazuh-qa/pull/2171))
- Migrate `test_github` documentation to `qa-docs`. ([#2144](https://github.com/wazuh/wazuh-qa/pull/2144))
- Migrate `test_glcoud` documentation to `qa-docs`. ([#2141](https://github.com/wazuh/wazuh-qa/pull/2141))
- Merge 4.2 into master branch . ([#2132](https://github.com/wazuh/wazuh-qa/pull/2132))
- Migrate `test_auth` documentation to `qa-docs`. ([#2129](https://github.com/wazuh/wazuh-qa/pull/2129))
- Migrate `test_registry_restrict` and `test_registry_tags` of `test_fim/test_registry`, and `test_fim/test_synchronization` documentation to `qa-docs`. ([#2128](https://github.com/wazuh/wazuh-qa/pull/2128))
- Migrate `test_registry_report_changes` of `test_fim/test_registry` documentation to `qa-docs`. ([#2127](https://github.com/wazuh/wazuh-qa/pull/2127))
- Migrate `test_registry_file_limit`, `test_registry_multiple_registries`, and `test_registry_recursion_level` of `test_fim/test_registry` documentation to `qa-docs`. ([#2126](https://github.com/wazuh/wazuh-qa/pull/2126))
- Migrate `test_registry_checks`, `test_registry_ignore`, and `test_registry_nodiff` of `test_fim/test_registry` documentation to `qa-docs`. ([#2125](https://github.com/wazuh/wazuh-qa/pull/2125))
- Migrate `test_registry_basic_usage` of `test_fim/test_registry` documentation to `qa-docs`. ([#2124](https://github.com/wazuh/wazuh-qa/pull/2124))
- Migrate `test_registry_ambiguous_confs` of `test_fim/test_registry` documentation to `qa-docs`. ([#2123](https://github.com/wazuh/wazuh-qa/pull/2123))
- Migrate `test_tags`, `test_timezone_changes`, `test_wildcards_complex`, and `test_windows_audit_interval` of `test_fim/test_files` documentation to `qa-docs`. ([#2122](https://github.com/wazuh/wazuh-qa/pull/2122))
- Migrate `test_scan`, `test_skip`, and `test_stats_integrity_sync` of `test_fim/test_files` documentation to `qa-docs`. ([#2121](https://github.com/wazuh/wazuh-qa/pull/2121))
- Migrate `test_fim/test_files/test_report_changes` documentation to `qa-docs`. ([#2120](https://github.com/wazuh/wazuh-qa/pull/2120))
- Migrate `test_process_priority`, `test_recursion_level`, and `test_restrict` of `test_fim/test_files` documentation to `qa-docs`. ([#2118](https://github.com/wazuh/wazuh-qa/pull/2118))
- Migrate `test_multiple_dirs`, `test_nodiff`, and `test_prefilter_cmd` of `test_fim/test_files` documentation to `qa-docs`. ([#2117](https://github.com/wazuh/wazuh-qa/pull/2117))
- Migrate `test_max_eps`, `test_max_files_per_second`, and `test_moving_files` of `test_fim/test_files` documentation to `qa-docs`. ([#2115](https://github.com/wazuh/wazuh-qa/pull/2115))
- Migrate `test_ignore`, `test_inotify`, and `test_invalid` of `test_fim/test_files` documentation to `qa-docs`. ([#2114](https://github.com/wazuh/wazuh-qa/pull/2114))
- Migrate `test_fim/test_files/test_follow_symbolic_link` documentation to `qa-docs`. ([#2112](https://github.com/wazuh/wazuh-qa/pull/2112))
- Migrate `test_env_variables` and `test_file_limit` of `test_fim/test_files` documentation to `qa-docs`. ([#2111](https://github.com/wazuh/wazuh-qa/pull/2111))
- Migrate `test_benchmark` and `test_checks` of `test_fim/test_files` documentation to `qa-docs`. ([#2110](https://github.com/wazuh/wazuh-qa/pull/2110))
- Migrate `test_basic_usage` of `test_fim/test_files` documentation to `qa-docs`. ([#2109](https://github.com/wazuh/wazuh-qa/pull/2109))
- Migrate `test_ambiguous_confs` and `test_audit` of `test_fim/test_files` documentation to qa-docs. ([#2108](https://github.com/wazuh/wazuh-qa/pull/2108))
- Migrate `test_api` documentation to `qa-docs`. ([#2107](https://github.com/wazuh/wazuh-qa/pull/2107))
- Migrate `test_analysisd` documentation to `qa-docs`. ([#2047](https://github.com/wazuh/wazuh-qa/pull/2047))
- Migrate `test_agentd` documentation to `qa-docs`. ([#2006](https://github.com/wazuh/wazuh-qa/pull/2006))
- Migrate `test_active_response` documentation to `qa-docs`. ([#1960](https://github.com/wazuh/wazuh-qa/pull/1960))
- Fix requirements in master. ([#2063](https://github.com/wazuh/wazuh-qa/pull/2063))
- Update system tests for agent key polling. ([#2119](https://github.com/wazuh/wazuh-qa/pull/2119))
- macOS logcollector - Fixes and new tests. ([#2043](https://github.com/wazuh/wazuh-qa/pull/2043))
- Update API performance tests. ([#1881](https://github.com/wazuh/wazuh-qa/pull/1881))
- Integrate qa-docs into wazuh-qa framework. ([#1854](https://github.com/wazuh/wazuh-qa/pull/1854))
- Update user used by `Kibana` in the cluster performance tests. ([#1822](https://github.com/wazuh/wazuh-qa/pull/1822))
- Fix cached dependencies, typos and debian repos. ([#1732](https://github.com/wazuh/wazuh-qa/pull/1732))
- Adapt the JSON event schema to parse WIN perms in JSON. ([#1541](https://github.com/wazuh/wazuh-qa/pull/1541))
- Update API performance tests. ([#1519](https://github.com/wazuh/wazuh-qa/pull/1519))
- Rework of simulate agents script. Add new balance mode to distribute EPS between agents. ([#1491](https://github.com/wazuh/wazuh-qa/pull/1491))
- Fix missing argument in test_macos_format_basic IT. ([#1478](https://github.com/wazuh/wazuh-qa/pull/1478))
- Check if scheduled mode is set when realtime is not available. ([#1474](https://github.com/wazuh/wazuh-qa/pull/1474))

### Removed
- Remove unnecessary `CLIENT_KEYS_PATH`. ([#2419](https://github.com/wazuh/wazuh-qa/pull/2419))
- Remove deprecated configurations. ([#2380](https://github.com/wazuh/wazuh-qa/pull/2380))
- Remove deprecated test_use_only_authd. ([#2294](https://github.com/wazuh/wazuh-qa/pull/2294))
- Remove expected `force` option from the received request in the `agent_enrollment` system tests. ([#2289](https://github.com/wazuh/wazuh-qa/pull/2289))
- Remove old check. ([#2281](https://github.com/wazuh/wazuh-qa/pull/2281))
- Remove the disk i/o % usage calculation from the performance tools. ([#1897](https://github.com/wazuh/wazuh-qa/pull/1897))
- Remove FIM hard link tests. ([#1485](https://github.com/wazuh/wazuh-qa/pull/1485))


## [v4.2.0]
### Added
- Add agent labels to agent simulator tool [#1153](https://github.com/wazuh/wazuh-qa/pull/1153)
- Add the capability to know which CVE’s affect an agent [#7479](https://github.com/wazuh/wazuh/issues/7479)
- Add new tests for Wazuh-DB insert commands in agents' CVEs table [#1092](https://github.com/wazuh/wazuh-qa/pull/1092)
- Add integration tests for syslog [#1086](https://github.com/wazuh/wazuh-qa/pull/1086)
- Add remoted integration tests: basic configuration tests [#1073](https://github.com/wazuh/wazuh-qa/pull/1073)
- Add the tier 0 integration tests for wazuh-remoted [#1024](https://github.com/wazuh/wazuh-qa/issues/1024)
- Add new features to the Agent simulator [#1106](https://github.com/wazuh/wazuh-qa/pull/1106)
- Add new integration tests to cover the stats of wazuh-agentd [#1039](https://github.com/wazuh/wazuh-qa/pull/1039)
- Add the documentation of Wazuh-QA repository [#1066](https://github.com/wazuh/wazuh-qa/pull/1066)
- Add new functionality for mocking agents [#1054](https://github.com/wazuh/wazuh-qa/pull/1054)
- Add support to `wodle` sections for ossec.conf generator tool [#1048](https://github.com/wazuh/wazuh-qa/pull/1048)
- Add new tests for Active Response [#1029](https://github.com/wazuh/wazuh-qa/pull/1029)
- Add focal feed and improve vulnerability scan tests [#1025](https://github.com/wazuh/wazuh-qa/pull/1025)
- Add new cases to test_env_variables to check some possible errors [#1014](https://github.com/wazuh/wazuh-qa/pull/1014)
- Add a test to verify no duplicate entries for vulnerability detector [#1010](https://github.com/wazuh/wazuh-qa/pull/1010)
- Add new case to test_basic_usage_changes to check wildcards [#1009](https://github.com/wazuh/wazuh-qa/pull/1009)
- Add some cases in test_ignore_valid, to check entire disk ignore [#1000](https://github.com/wazuh/wazuh-qa/pull/1000)
- Add new test case for duplicate registry entries [#998](https://github.com/wazuh/wazuh-qa/pull/998)
### Changed
- Rename sockets directory according to the product [#1090](https://github.com/wazuh/wazuh-qa/pull/1090)
- Improve the stop/start behavior of DB's related functions [#1068](https://github.com/wazuh/wazuh-qa/pull/1068)
- Update mock_vulnerability_scan fixture from vulnerability scan tests [#1058](https://github.com/wazuh/wazuh-qa/pull/1058)
- Update insert_vulnerability to meet new constrains [#1059](https://github.com/wazuh/wazuh-qa/pull/1059)
- Refactor the code to be PEP8 compliance [#1043](https://github.com/wazuh/wazuh-qa/pull/1043)
- Deprecate the ossec-init.conf [#1013](https://github.com/wazuh/wazuh-qa/pull/1013)
- Rename ossec-control in framework tests [#983](https://github.com/wazuh/wazuh-qa/pull/983)
- Change names of daemons in integration tests [#973](https://github.com/wazuh/wazuh-qa/pull/973)
- Rename all ossec-control references [#965](https://github.com/wazuh/wazuh-qa/pull/965)
### Fixed
- Fix an error in the Active Response tests related to the configuration file [#1080](https://github.com/wazuh/wazuh-qa/pull/1080)
- Fix an error in the Agent simulator while parsing the messages received from the manager [#1084](https://github.com/wazuh/wazuh-qa/pull/1084).
- Fix msu tests for Windows 10 [#1075](https://github.com/wazuh/wazuh-qa/pull/1075)
- Fix sqlite3.OperationalError: no such table: VULNERABILITIES error [#1067](https://github.com/wazuh/wazuh-qa/pull/1067)
- Fix test_general_settings_ignore_time test [#1056](https://github.com/wazuh/wazuh-qa/pull/1056)
- Avoid problematic race-condition on VD integration tests for Windows [#1047](https://github.com/wazuh/wazuh-qa/pull/1047)
- QA Integration tests stabilization [#1002](https://github.com/wazuh/wazuh-qa/pull/1002)
### Deleted
- Deleted `behind_proxy_server` API config test. ([#1065](https://github.com/wazuh/wazuh-qa/pull/1065))<|MERGE_RESOLUTION|>--- conflicted
+++ resolved
@@ -7,19 +7,9 @@
 Wazuh commit: TBD \
 Release report: TBD
 
-<<<<<<< HEAD
-## Added
+### Added
 
 - Add Windows location wildcards tests ([#4263](https://github.com/wazuh/wazuh-qa/pull/4263)) \- (Tests + Framework)
-
-## [4.5.0] - TBD
-
-Wazuh commit: TBD \
-Release report: TBD
-=======
-### Added
->>>>>>> 5beb116a
-
 - New 'SCA' test suite and framework. ([#3566](https://github.com/wazuh/wazuh-qa/pull/3566)) \- (Framework + Tests)
 - Add integration tests for AWS module. ([#3911](https://github.com/wazuh/wazuh-qa/pull/3911)) \- (Framework + Tests + Documentation)
 - Add tests for msu patches with no associated CVE . ([#4009](https://github.com/wazuh/wazuh-qa/pull/4009)) \- (Framework + Tests)
