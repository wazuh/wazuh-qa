--- conflicted
+++ resolved
@@ -9,11 +9,8 @@
 
 ### Added
 
-<<<<<<< HEAD
 - Add callbacks and IT tests for Integratord options tag. ([#4108](https://github.com/wazuh/wazuh-qa/pull/4108)) \- (Framework + tests)
-=======
 - Add tests for msu patches with no associated CVE . ([#4009](https://github.com/wazuh/wazuh-qa/pull/4009)) \- (Framework + Tests)
->>>>>>> c440043d
 - Add tests with new options to avoid FIM synchronization overlapping. ([#3318](https://github.com/wazuh/wazuh-qa/pull/3318)) \- (Framework + tests)
 - Add Logcollector millisecond granularity support test case ([#3910](https://github.com/wazuh/wazuh-qa/pull/3910)) \- (Tests)
 - Add Windows System folders FIM monitoring tests ([#3720](https://github.com/wazuh/wazuh-qa/pull/3720)) \- (Tests)
