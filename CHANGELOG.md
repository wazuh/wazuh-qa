--- conflicted
+++ resolved
@@ -2,7 +2,6 @@
 
 All notable changes to this project will be documented in this file.
 
-<<<<<<< HEAD
 ## [4.4.4] - TBD
 
 Wazuh commit: TBD
@@ -11,12 +10,11 @@
 ## Added
 
 - Change test_python_flaws.py to accept branch or commit in the same argument. ([#4209](https://github.com/wazuh/wazuh-qa/pull/4209)) (Tests)
-=======
-### Feature
-
-- Change test_python_flaws.py to accept branch or commit in the same argument. ([#4209](https://github.com/wazuh/wazuh-qa/pull/4207)) (Tests)
->>>>>>> b421414f
 - Fix test_dependencies.py for the changes in the feature. ([#4210](https://github.com/wazuh/wazuh-qa/pull/4210)) (Tests)
+
+### Fixed
+
+- Fix syscollector tests failure (get_configuration fixture has different scope) ([#4154](https://github.com/wazuh/wazuh-qa/pull/4154)) \- (Framework + Tests)
 
 ## [4.4.3] - 25-06-2023
 
@@ -25,10 +23,6 @@
 
 ### Fixed
 
-<<<<<<< HEAD
-=======
-- Fix syscollector tests failure (get_configuration fixture has different scope) ([#4154](https://github.com/wazuh/wazuh-qa/pull/4154)) \- (Framework + Tests)
->>>>>>> b421414f
 - Fix missing comma in setup.py. ([#4180](https://github.com/wazuh/wazuh-qa/pull/4180)) (Framework)
 - Changed the last uses of 4.4.2 in setup.py and schema.yaml. ([#4172](https://github.com/wazuh/wazuh-qa/pull/4172)) \- (Framework)
 
