--- conflicted
+++ resolved
@@ -58,11 +58,8 @@
 
 ### Fixed
 
-<<<<<<< HEAD
 - Fix truncate logs in change manager Vulnerability Detector E2E test case ([#5355](https://github.com/wazuh/wazuh-qa/pull/5355)) \- (Tests)
-=======
 - Fix macOS alert collection for E2E Vulnerability Detection tests ([#5337](https://github.com/wazuh/wazuh-qa/pull/5337)) \- (Framework)
->>>>>>> 41b40fa4
 - Fix packages in Windows and macOS upgrade cases ([#5223](https://github.com/wazuh/wazuh-qa/pull/5223)) \- (Framework + Tests)
 - Fix vulnerabilities and add new packages to Vulnerability Detector E2E tests ([#5234](https://github.com/wazuh/wazuh-qa/pull/5234)) \- (Tests)
 - Fix provision macOS endpoints with npm ([#5128](https://github.com/wazuh/wazuh-qa/pull/5158)) \- (Tests)
