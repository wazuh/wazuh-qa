# Changelog

All notable changes to this project will be documented in this file.

## [4.4.0] - Development (unreleased)

Wazuh commit: TBD \
Release report: TBD

### Added

<<<<<<< HEAD
- Add new tests analysid handling of invalid/empty rule signature IDs ([#3649]
(https://github.com/wazuh/wazuh-qa/pull/3649)) \- (Framework + Tests)
=======
- Add integration test to check agent database version ([#3768](https://github.com/wazuh/wazuh-qa/pull/3768)) \- (Tests)
>>>>>>> 3a98e71d
- Fix Yara and VirusTotal E2E basic usage tests ([#3660](https://github.com/wazuh/wazuh-qa/pull/3660))
- Add new test to check if syslog message are parsed correctrly in the `archives.json` file ([#3609](https://github.com/wazuh/wazuh-qa/pull/3609)) \- (Framework + Tests)
- Add new logging tests for analysisd EPS limitation ([#3509](https://github.com/wazuh/wazuh-qa/pull/3509)) \- (Framework + Tests)
- New testing suite for checking analysisd EPS limitation ([#2947](https://github.com/wazuh/wazuh-qa/pull/3181)) \- (Framework + Tests)
- Add stress results comparator tool ([#3478](https://github.com/wazuh/wazuh-qa/pull/3478)) \- (Tools)
- Add E2E tests for demo cases ([#3293](https://github.com/wazuh/wazuh-qa/pull/3293)) \- (Framework + Tests)
- Add configuration files for Jenkins automation of system/E2E tests ([#3221](https://github.com/wazuh/wazuh-qa/pull/3221)) \- (Framework)
- New vulnerability Detector integration tests for Ubuntu 22.04 ([#2957](https://github.com/wazuh/wazuh-qa/pull/2957)) \- (Framework + Tests)
- New vulnerability Detector integration tests for Amazon Linux 2022 ([#2955](https://github.com/wazuh/wazuh-qa/pull/2955)) \- (Framework + Tests)
- New vulnerability detector tests for SUSE Linux Enterpise Support ([#2945](https://github.com/wazuh/wazuh-qa/pull/2945)) \- (Framework + Tests)
- New tests for checking API log formats ([#2635](https://github.com/wazuh/wazuh-qa/pull/2635)) \- (Framework + Tests)
- New tests for the migration of agent-group files ([#2815](https://github.com/wazuh/wazuh-qa/pull/2815)) \- (Framework + Tests)
- Add `qa-docs` `v0.1` ([#2649](https://github.com/wazuh/wazuh-qa/pull/2649)) \- (Framework + Tools + Documentation)
- Add test fim with file currently open ([#2300](https://github.com/wazuh/wazuh-qa/pull/2300)) \- (Framework + Tests)
- Test manager sends AR log format as expected ([#2347](https://github.com/wazuh/wazuh-qa/pull/2347)) \- (Framework + Tests)
- Syscollector deltas IT ([#2146](https://github.com/wazuh/wazuh-qa/pull/2146)) \- (Framework + Tests)
- CVEs alerts inventory for Vulnerability Detector - VDT and WDB Integration Tests implementation ([#1243](https://github.com/wazuh/wazuh-qa/pull/1243)) \- (Framework + Tests)
- Analysisd - add new test to check the pre-decoding stage of analysisd ([#2406](https://github.com/wazuh/wazuh-qa/pull/2406)) \- (Tests)
- Add test to check if files can be accessed while FIM has them opened ([#705](https://github.com/wazuh/wazuh-qa/pull/705)) \- (Framework + Tests)
- Analysisd - add a new test to check analysisd socket properties ([#2405](https://github.com/wazuh/wazuh-qa/pull/2405)) \- (Framework + Tests)
- Add system test to check synchronization between agent and manager when one of this was stopped. ([#2536](https://github.com/wazuh/wazuh-qa/pull/2536)) \- (Tests)
- API - Test the format of the logs (JSON logs support) ([#2635](https://github.com/wazuh/wazuh-qa/pull/2635/)) \- (Tests)
- Add a test to check the multigroups shared file content. ([#2746](https://github.com/wazuh/wazuh-qa/pull/2746)) \- (Framework + Tests)
- Add wpk test documentation ([#2409](https://github.com/wazuh/wazuh-qa/pull/2409)) \- (Documentation)

### Changed

- Increase NVE download feed test timeout([#3769](https://github.com/wazuh/wazuh-qa/pull/3769)) \- (Tests)
- Adapt wazuhdb integration tests for auto-vacuum ([#3613](https://github.com/wazuh/wazuh-qa/issues/3613)) \- (Tests)
- Update logcollector format test due to audit changes ([#3641](https://github.com/wazuh/wazuh-qa/pull/3641)) \- (Framework)
- Refactor `test_basic_usage_realtime_unsupported` FIM test to avoid using time travel ([#3623](https://github.com/wazuh/wazuh-qa/pull/3623)) \- (Tests)
- Add `monitord.rotate_log` to `local_internal_options` file for `test_macos_format_query` ([#3602](https://github.com/wazuh/wazuh-qa/pull/3602)) \- (Tests)
- Adapt analysisd integration tests for EPS ([#3559](https://github.com/wazuh/wazuh-qa/issues/3559)) \- (Tests)
- Improve `test_remove_audit` FIM test to retry install and remove command ([#3562](https://github.com/wazuh/wazuh-qa/pull/3562)) \- (Tests)
- Skip unstable integration tests for gcloud ([#3531](https://github.com/wazuh/wazuh-qa/pull/3531)) \- (Tests)
- Skip unstable integration test for agentd ([#3538](https://github.com/wazuh/wazuh-qa/pull/3538))
- Update wazuhdb_getconfig and EPS limit integration tests ([#3146](https://github.com/wazuh/wazuh-qa/pull/3146)) \- (Tests)
- Refactor: logcollector `test_only_future_events` according to new standard. ([3484](https://github.com/wazuh/wazuh-qa/pull/3484)) \- (Framework + Tests)
- Update python packages scan test to use a file with known vulnerabilities to be skipped ([#3473](https://github.com/wazuh/wazuh-qa/pull/3473)) \- (Framework + Tests)
- Change required version of urllib3 and requests dependencies ([#3315](https://github.com/wazuh/wazuh-qa/pull/3315)) \- (Framework)
- Skip flaky Logcollector tests ([#3218](https://github.com/wazuh/wazuh-qa/pull/3217)) \- (Tests)
- Change how 'service_control' collects clusterd and apid pids ([#3140](https://github.com/wazuh/wazuh-qa/pull/3140)) \- (Framework)
- Change scan test module fixtures to allow use commit instead of branches ([#3134](https://github.com/wazuh/wazuh-qa/issues/3134)) \- (Tests)
- Update syscollector deltas integration tests ([#2921](https://github.com/wazuh/wazuh-qa/pull/2921)) \- (Tests)
- Update deprecated WDB commands ([#2966](https://github.com/wazuh/wazuh-qa/pull/2966)) \- (Tests)
- Move the 'get_datetime_diff' function to 'wazuh-testing' utils module ([#2782](https://github.com/wazuh/wazuh-qa/pull/2782)) \- (Framework + Tests)
- Change method from GET to POST in API login requests ([#2810](https://github.com/wazuh/wazuh-qa/pull/2810)) \- (Framework + Tests)
- Update failed test_basic_configuration_log_format ([#2924](https://github.com/wazuh/wazuh-qa/pull/2650)) \- (Framework + Tests)
- Refactor VDT integration tests: feeds and scan types ([#2650](https://github.com/wazuh/wazuh-qa/pull/2650)) \- (Framework + Tests)
- Refactor: FIM `test_synchronization` according to new standard. Phase 1. ([#2358](https://github.com/wazuh/wazuh-qa/pull/2358)) \- (Framework + Tests)
- Refactor: FIM `test_registry_file_limit` and `test_registry_report_changes`. ([#2478](https://github.com/wazuh/wazuh-qa/pull/2478)) \- (Framework + Tests)
- Refactor: FIM `test_files/test_file_limit` and updated imports to new standard. ([#2501](https://github.com/wazuh/wazuh-qa/pull/2501)) \- (Framework + Tests)
- Adapt ITs related to syscollector deltas ([#2146](https://github.com/wazuh/wazuh-qa/pull/2146)) \- (Framework + Tests)
- Migrate test_age, test_command_monitoring, and test_keep_running of test_logcollector documentation to qa-docs ([#2162](https://github.com/wazuh/wazuh-qa/pull/2162)) \- (Documentation)
- Migrate test_configuration (1/2) of test_logcollector documentation to qa-docs ([#2163](https://github.com/wazuh/wazuh-qa/pull/2163)) \- (Documentation)
- Migrate test_configuration (2/2) of test_logcollector documentation to qa-docs ([#2165](https://github.com/wazuh/wazuh-qa/pull/2165)) \- (Documentation)
- Migrate test_macos of test_logcollector documentation to qa-docs ([#2175](https://github.com/wazuh/wazuh-qa/pull/2175)) \- (Documentation)
- Migrate several test groups of test_logcollector documentation to qa-docs ([#2180](https://github.com/wazuh/wazuh-qa/pull/2180)) \- (Documentation)
- Migrate test_remoted documentation to schema 2.0 ([#2426](https://github.com/wazuh/wazuh-qa/pull/2426)) \- (Documentation)
- Replace callback_generator function to generate_monitoring_callback ([#2535](https://github.com/wazuh/wazuh-qa/pull/2535)) \- (Framework + Tests)
- Analysisd: Reduce execution time of tests with tier 0 ([#2546](https://github.com/wazuh/wazuh-qa/pull/2546)) \- (Tests)
- Adapt logtest ITs given the rules skipping ([#2200](https://github.com/wazuh/wazuh-qa/pull/2200)) \- (Tests)
- Updated the Authd response when a multigroup is too long ([#3746](https://github.com/wazuh/wazuh-qa/pull/3746)) \- (Tests)

### Fixed

- Fix commit option of the scan module for master case ([#3157](https://github.com/wazuh/wazuh-qa/pull/3157)) \- (Tests)
- Fix Vulnerability Detector IT: test_validate_feed_content yaml cases had wrong extension. ([#3299](https://github.com/wazuh/wazuh-qa/pull/3299)) \- (Tests)
- Fix Analysisd IT: test_syscollector_events failure on wait_for_analysisd_startup. ([#3110](https://github.com/wazuh/wazuh-qa/pull/3110)) \- (Tests)
- Fix GCloud IT: test_max_messages error not received expected messages - ([#3083](https://github.com/wazuh/wazuh-qa/pull/3083)) \- (Tests)
- Fix Solaris and Macos FIM integration tests failures ([#2976](https://github.com/wazuh/wazuh-qa/pull/2976)) \- (Framework + Tests)
- Fix the unstable FIM tests that need refactoring ([#2458](https://github.com/wazuh/wazuh-qa/pull/2458)) \- (Framework + Tests)
- Fix version validation in qa-ctl config generator ([#2454](https://github.com/wazuh/wazuh-qa/pull/2454)) \- (Framework)
- Fix invalid reference for test_api_endpoints_performance.py xfail items ([#3378](https://github.com/wazuh/wazuh-qa/pull/3378)) \- (Tests)
- Fix undeclared API token variable in multigroups system tests ([#3674](https://github.com/wazuh/wazuh-qa/pull/3674)) \- (Framework + Tests)
- Fix error in requirements.txt ([#3689](https://github.com/wazuh/wazuh-qa/pull/3689)) \- (Framework)
- Fix sleep time in `test_agent_default_group_added`. ([#3692](https://github.com/wazuh/wazuh-qa/pull/3692)) \- (Tests)
- Fix syscollector deltas integration tests. ([#3695](https://github.com/wazuh/wazuh-qa/pull/3695)) \- (Tests)

### Removed

- Remove all FIM Integration skipped tests ([#2927](https://github.com/wazuh/wazuh-qa/issues/2927)) \- (Framework + Tests)
- VDT ITs: Remove Debian Stretch test support. ([#3172](https://github.com/wazuh/wazuh-qa/pull/3172)) \- (Tests)

## [4.3.9] - 13-10-2022

Wazuh commit: https://github.com/wazuh/wazuh-qa/commit/8af0a5083bd69765f4d7878df9d3b785bb239723 \
Release report: https://github.com/wazuh/wazuh/issues/15090

### Added

- Add a test to check the analysisd socket properties ([#3365](https://github.com/wazuh/wazuh-qa/pull/3365))

## [4.3.8] - 19-09-2022

Wazuh commit: https://github.com/wazuh/wazuh/commit/88bf15d2cbb2040e197e34a94dda0f71f607afad \
Release report: https://github.com/wazuh/wazuh/issues/14827

### Changed

- Update wazuh-logtest messages for integration tests \- (Tests)

## [4.3.7] - 24-08-2022

Wazuh commit: https://github.com/wazuh/wazuh/commit/e2b514bef3d148acd4bcae1a1c7fa8783b82ca3a \
Release report: https://github.com/wazuh/wazuh/issues/14562

## Added
- Added IT test to verify Active Response works with overwritten rules. ([#2984](https://github.com/wazuh/wazuh-qa/pull/2984)) \- (Framework + Tests)
- Add Integratord IT - new test_integratord suite ([#3125](https://github.com/wazuh/wazuh-qa/pull/3125)) \- (Framework + Tests)
- Add system test to check synchronization status in the cluster ([#3180](https://github.com/wazuh/wazuh-qa/pull/3180)) \- (Framework + Tests)
- Add system test to check big files synchronization in the cluster ([#3202](https://github.com/wazuh/wazuh-qa/pull/3202)) \- (Framework + Tests)

### Changed

- Increase framework version of jq and pytest in the requirements file to support python3.10 ([#3107](https://github.com/wazuh/wazuh-qa/pull/3108)) \- (Framework)

## [4.3.6] - 20-07-2022

Wazuh commit: https://github.com/wazuh/wazuh/commit/be15851b8ead7512d9cd4ef1ee18b3b953173211 \
Release report: https://github.com/wazuh/wazuh/issues/14188

### Added

- Add Remoted IT - test_multi_groups ([#3060](https://github.com/wazuh/wazuh-qa/pull/3060)) \- (Framework + Tests)

### Fixed

- Fix GCloud IT - test_max_messages error ([#3006](https://github.com/wazuh/wazuh-qa/pull/3006)) \- (Framework + Tests)
- Fix Remoted IT - test_agent_communication ([#3088](https://github.com/wazuh/wazuh-qa/pull/3088)) \- (Framework)


## [4.3.5] - 29-06-2022

Wazuh commit: https://github.com/wazuh/wazuh/commit/2a2b88bfb2ea30903728372471b33540a3b3d976 \
Release report: https://github.com/wazuh/wazuh/issues/13966

### Fixed

- Fix Solaris and Macos FIM integration failures ([#2977](https://github.com/wazuh/wazuh-qa/pull/2977)) \- (Framework + Tests)


## [4.3.4] - 09-06-2022

Wazuh commit: https://github.com/wazuh/wazuh/commit/ccbc9490bc38718717233c50e3d6daeff102e388 \
Release report: https://github.com/wazuh/wazuh/issues/13669


## [4.3.3] - 01-06-2022

Wazuh commit: https://github.com/wazuh/wazuh/commit/ccbc9490bc38718717233c50e3d6daeff102e388 \
Release report: -


## [4.3.2] - 30-05-2022

Wazuh commit: https://github.com/wazuh/wazuh/commit/5b3d501f5a10c5134b53771f13c48dc94c54beb2 \
Release report: https://github.com/wazuh/wazuh/issues/13629


## [4.3.1] - 18-05-2022

Wazuh commit: https://github.com/wazuh/wazuh/commit/8ee2a5646a12d22bf662b2f59a19c12b4b8d0a4e \
Release report: https://github.com/wazuh/wazuh/issues/13448


## [4.3.0] - 05-05-2022

Wazuh commit: https://github.com/wazuh/wazuh/commit/5bae1c1830dbf11acc8a06e01f7a5a134b767760 \
Release report: https://github.com/wazuh/wazuh/issues/13321

### Added

- Add specific version of libcst to install in python lower than 3.7. ([#2459](https://github.com/wazuh/wazuh-qa/pull/2459))
- Add system test to check synchronization between agent and manager. ([#2443](https://github.com/wazuh/wazuh-qa/pull/2443))
- Make `simulate-api-load` CLI run tasks simultaneously. ([#2392](https://github.com/wazuh/wazuh-qa/pull/2392))
- Add `qa-ctl` `v0.3`. ([#2307](https://github.com/wazuh/wazuh-qa/pull/2307))
- Add `qa-ctl` `v0.2`. ([#2299](https://github.com/wazuh/wazuh-qa/pull/2299))
- Improve the `agent_files_deletion` test . ([#2296](https://github.com/wazuh/wazuh-qa/pull/2296))
- Add scripts to add agents to client.keys, create agent-groups and unsynchronize agents. ([#2295](https://github.com/wazuh/wazuh-qa/pull/2295))
- Add cluster performance test. ([#2130](https://github.com/wazuh/wazuh-qa/pull/2130))
- IT Wazuh-logtest: Ruleset reloading at runtime. ([#2077](https://github.com/wazuh/wazuh-qa/pull/2077))
- Add script to parse and obtain stats from cluster CSVs. ([#2032](https://github.com/wazuh/wazuh-qa/pull/2032))
- Add `qa-ctl` tool v0.1. ([#1895](https://github.com/wazuh/wazuh-qa/pull/1895))
- Enable WPK tests for macOS agents. ([#1853](https://github.com/wazuh/wazuh-qa/pull/1853))
- Create local_internal_options configuration handler fixture. ([#1835](https://github.com/wazuh/wazuh-qa/pull/1835))
- Create file monitoring fixture handler. ([#1833](https://github.com/wazuh/wazuh-qa/pull/1833))
- Create daemon handler fixture for integration test. ([#1826](https://github.com/wazuh/wazuh-qa/pull/1826))
- Add test to check new possible flaws in wodles, framework and API code. ([#1659](https://github.com/wazuh/wazuh-qa/pull/1659))
- Add test to scan all python packages. ([#1652](https://github.com/wazuh/wazuh-qa/pull/1652))
- ITs for logtest verbose mode added. ([#1587](https://github.com/wazuh/wazuh-qa/pull/1587))
- Integration and system tests to ensure removed agent files are deleted. ([#1527](https://github.com/wazuh/wazuh-qa/pull/1527))
- Add wdb checksum range test case. ([#1502](https://github.com/wazuh/wazuh-qa/pull/1502))
- Add integration tests for max_upload_size API option. ([#1494](https://github.com/wazuh/wazuh-qa/pull/1494))
- Add support for Amazon Linux in vulnerability detector. ([#1473](https://github.com/wazuh/wazuh-qa/pull/1473))
- Add tests for invalid config of github and office365 modules. ([#1460](https://github.com/wazuh/wazuh-qa/pull/1460))
- Add test to check the behavior of test_max_fd_win_rt option.. ([#1387](https://github.com/wazuh/wazuh-qa/pull/1387))
- Add FIM Windows 4659 events tests. ([#648](https://github.com/wazuh/wazuh-qa/pull/648))

### Changed

- Migrate `test_rids` documentation to `qa-docs`. ([#2422](https://github.com/wazuh/wazuh-qa/pull/2422))
- Google Cloud. IT Tests: Fixing and rework for 4.3.0-RC2. ([#2420](https://github.com/wazuh/wazuh-qa/pull/2420))
- Refactor: FIM `test_report_changes` according to new standard.  Phase 1. ([#2417](https://github.com/wazuh/wazuh-qa/pull/2417))
- Fix `wazuh-metrics` CLI bug when child processes restart. ([#2416](https://github.com/wazuh/wazuh-qa/pull/2416))
- IT Solaris Jenkins: Fix requirements. ([#2415](https://github.com/wazuh/wazuh-qa/pull/2415))
- Fix the `agent_info_sync` test according to new changes. ([#2411](https://github.com/wazuh/wazuh-qa/pull/2411))
- Migrate test_cpe_indexing documentation to qa-docs. ([#2407](https://github.com/wazuh/wazuh-qa/pull/2407))
- WazuhDB IT: Fix for 4.3. ([#2400](https://github.com/wazuh/wazuh-qa/pull/2400))
- Migrate test_scan_results documentation to qa-docs. ([#2398](https://github.com/wazuh/wazuh-qa/pull/2398))
- Migrate test_general_setting documentation to qa-docs. ([#2387](https://github.com/wazuh/wazuh-qa/pull/2387))
- Migrate test_providers documentation to qa-docs. ([#2377](https://github.com/wazuh/wazuh-qa/pull/2377))
- Update API configuration integration tests. ([#2370](https://github.com/wazuh/wazuh-qa/pull/2370))
- Refactor FIM `test_synchronization` according to new standard (1). ([#2358](https://github.com/wazuh/wazuh-qa/pull/2358))
- Migrate test_feeds documentation to qa-docs. ([#2357](https://github.com/wazuh/wazuh-qa/pull/2357))
- Fix autoconfigure `test_add_old_resource`. ([#2356](https://github.com/wazuh/wazuh-qa/pull/2356))
- Migrate test_wazuh_db documentation to qa-docs. ([#2346](https://github.com/wazuh/wazuh-qa/pull/2346))
- Adapt `wazuh-metrics` and `data-visualizer` CLIs to handle multiprocessing. ([#2278](https://github.com/wazuh/wazuh-qa/pull/2278))
- Change `time_to_sync`  variable. ([#2275](https://github.com/wazuh/wazuh-qa/pull/2275))
- Bump pytest-html dependency. ([#2205](https://github.com/wazuh/wazuh-qa/pull/2205))
- Update remoted CSV headers in visualization tool. ([#2202](https://github.com/wazuh/wazuh-qa/pull/2202))
- Migrate `test_rootcheck` documentation to qa-docs. ([#2194](https://github.com/wazuh/wazuh-qa/pull/2194))
- Migrate `test_logtest` documentation to `qa-docs`. ([#2191](https://github.com/wazuh/wazuh-qa/pull/2191))
- Migrate test_office365 documentation to `qa-docs`. ([#2181](https://github.com/wazuh/wazuh-qa/pull/2181))
- fix: Change logtest custom rules ids. ([#2177](https://github.com/wazuh/wazuh-qa/pull/2177))
- Authd replacement configurations QA. ([#2171](https://github.com/wazuh/wazuh-qa/pull/2171))
- Migrate `test_github` documentation to `qa-docs`. ([#2144](https://github.com/wazuh/wazuh-qa/pull/2144))
- Migrate `test_glcoud` documentation to `qa-docs`. ([#2141](https://github.com/wazuh/wazuh-qa/pull/2141))
- Merge 4.2 into master branch . ([#2132](https://github.com/wazuh/wazuh-qa/pull/2132))
- Migrate `test_auth` documentation to `qa-docs`. ([#2129](https://github.com/wazuh/wazuh-qa/pull/2129))
- Migrate `test_registry_restrict` and `test_registry_tags` of `test_fim/test_registry`, and `test_fim/test_synchronization` documentation to `qa-docs`. ([#2128](https://github.com/wazuh/wazuh-qa/pull/2128))
- Migrate `test_registry_report_changes` of `test_fim/test_registry` documentation to `qa-docs`. ([#2127](https://github.com/wazuh/wazuh-qa/pull/2127))
- Migrate `test_registry_file_limit`, `test_registry_multiple_registries`, and `test_registry_recursion_level` of `test_fim/test_registry` documentation to `qa-docs`. ([#2126](https://github.com/wazuh/wazuh-qa/pull/2126))
- Migrate `test_registry_checks`, `test_registry_ignore`, and `test_registry_nodiff` of `test_fim/test_registry` documentation to `qa-docs`. ([#2125](https://github.com/wazuh/wazuh-qa/pull/2125))
- Migrate `test_registry_basic_usage` of `test_fim/test_registry` documentation to `qa-docs`. ([#2124](https://github.com/wazuh/wazuh-qa/pull/2124))
- Migrate `test_registry_ambiguous_confs` of `test_fim/test_registry` documentation to `qa-docs`. ([#2123](https://github.com/wazuh/wazuh-qa/pull/2123))
- Migrate `test_tags`, `test_timezone_changes`, `test_wildcards_complex`, and `test_windows_audit_interval` of `test_fim/test_files` documentation to `qa-docs`. ([#2122](https://github.com/wazuh/wazuh-qa/pull/2122))
- Migrate `test_scan`, `test_skip`, and `test_stats_integrity_sync` of `test_fim/test_files` documentation to `qa-docs`. ([#2121](https://github.com/wazuh/wazuh-qa/pull/2121))
- Migrate `test_fim/test_files/test_report_changes` documentation to `qa-docs`. ([#2120](https://github.com/wazuh/wazuh-qa/pull/2120))
- Migrate `test_process_priority`, `test_recursion_level`, and `test_restrict` of `test_fim/test_files` documentation to `qa-docs`. ([#2118](https://github.com/wazuh/wazuh-qa/pull/2118))
- Migrate `test_multiple_dirs`, `test_nodiff`, and `test_prefilter_cmd` of `test_fim/test_files` documentation to `qa-docs`. ([#2117](https://github.com/wazuh/wazuh-qa/pull/2117))
- Migrate `test_max_eps`, `test_max_files_per_second`, and `test_moving_files` of `test_fim/test_files` documentation to `qa-docs`. ([#2115](https://github.com/wazuh/wazuh-qa/pull/2115))
- Migrate `test_ignore`, `test_inotify`, and `test_invalid` of `test_fim/test_files` documentation to `qa-docs`. ([#2114](https://github.com/wazuh/wazuh-qa/pull/2114))
- Migrate `test_fim/test_files/test_follow_symbolic_link` documentation to `qa-docs`. ([#2112](https://github.com/wazuh/wazuh-qa/pull/2112))
- Migrate `test_env_variables` and `test_file_limit` of `test_fim/test_files` documentation to `qa-docs`. ([#2111](https://github.com/wazuh/wazuh-qa/pull/2111))
- Migrate `test_benchmark` and `test_checks` of `test_fim/test_files` documentation to `qa-docs`. ([#2110](https://github.com/wazuh/wazuh-qa/pull/2110))
- Migrate `test_basic_usage` of `test_fim/test_files` documentation to `qa-docs`. ([#2109](https://github.com/wazuh/wazuh-qa/pull/2109))
- Migrate `test_ambiguous_confs` and `test_audit` of `test_fim/test_files` documentation to qa-docs. ([#2108](https://github.com/wazuh/wazuh-qa/pull/2108))
- Migrate `test_api` documentation to `qa-docs`. ([#2107](https://github.com/wazuh/wazuh-qa/pull/2107))
- Migrate `test_analysisd` documentation to `qa-docs`. ([#2047](https://github.com/wazuh/wazuh-qa/pull/2047))
- Migrate `test_agentd` documentation to `qa-docs`. ([#2006](https://github.com/wazuh/wazuh-qa/pull/2006))
- Migrate `test_active_response` documentation to `qa-docs`. ([#1960](https://github.com/wazuh/wazuh-qa/pull/1960))
- Fix requirements in master. ([#2063](https://github.com/wazuh/wazuh-qa/pull/2063))
- Update system tests for agent key polling. ([#2119](https://github.com/wazuh/wazuh-qa/pull/2119))
- macOS logcollector - Fixes and new tests. ([#2043](https://github.com/wazuh/wazuh-qa/pull/2043))
- Update API performance tests. ([#1881](https://github.com/wazuh/wazuh-qa/pull/1881))
- Integrate qa-docs into wazuh-qa framework. ([#1854](https://github.com/wazuh/wazuh-qa/pull/1854))
- Update user used by `Kibana` in the cluster performance tests. ([#1822](https://github.com/wazuh/wazuh-qa/pull/1822))
- Fix cached dependencies, typos and debian repos. ([#1732](https://github.com/wazuh/wazuh-qa/pull/1732))
- Adapt the JSON event schema to parse WIN perms in JSON. ([#1541](https://github.com/wazuh/wazuh-qa/pull/1541))
- Update API performance tests. ([#1519](https://github.com/wazuh/wazuh-qa/pull/1519))
- Rework of simulate agents script. Add new balance mode to distribute EPS between agents. ([#1491](https://github.com/wazuh/wazuh-qa/pull/1491))
- Fix missing argument in test_macos_format_basic IT. ([#1478](https://github.com/wazuh/wazuh-qa/pull/1478))
- Check if scheduled mode is set when realtime is not available. ([#1474](https://github.com/wazuh/wazuh-qa/pull/1474))

### Removed
- Remove unnecessary `CLIENT_KEYS_PATH`. ([#2419](https://github.com/wazuh/wazuh-qa/pull/2419))
- Remove deprecated configurations. ([#2380](https://github.com/wazuh/wazuh-qa/pull/2380))
- Remove deprecated test_use_only_authd. ([#2294](https://github.com/wazuh/wazuh-qa/pull/2294))
- Remove expected `force` option from the received request in the `agent_enrollment` system tests. ([#2289](https://github.com/wazuh/wazuh-qa/pull/2289))
- Remove old check. ([#2281](https://github.com/wazuh/wazuh-qa/pull/2281))
- Remove the disk i/o % usage calculation from the performance tools. ([#1897](https://github.com/wazuh/wazuh-qa/pull/1897))
- Remove FIM hard link tests. ([#1485](https://github.com/wazuh/wazuh-qa/pull/1485))


## [v4.2.0]
### Added
- Add agent labels to agent simulator tool [#1153](https://github.com/wazuh/wazuh-qa/pull/1153)
- Add the capability to know which CVE’s affect an agent [#7479](https://github.com/wazuh/wazuh/issues/7479)
- Add new tests for Wazuh-DB insert commands in agents' CVEs table [#1092](https://github.com/wazuh/wazuh-qa/pull/1092)
- Add integration tests for syslog [#1086](https://github.com/wazuh/wazuh-qa/pull/1086)
- Add remoted integration tests: basic configuration tests [#1073](https://github.com/wazuh/wazuh-qa/pull/1073)
- Add the tier 0 integration tests for wazuh-remoted [#1024](https://github.com/wazuh/wazuh-qa/issues/1024)
- Add new features to the Agent simulator [#1106](https://github.com/wazuh/wazuh-qa/pull/1106)
- Add new integration tests to cover the stats of wazuh-agentd [#1039](https://github.com/wazuh/wazuh-qa/pull/1039)
- Add the documentation of Wazuh-QA repository [#1066](https://github.com/wazuh/wazuh-qa/pull/1066)
- Add new functionality for mocking agents [#1054](https://github.com/wazuh/wazuh-qa/pull/1054)
- Add support to `wodle` sections for ossec.conf generator tool [#1048](https://github.com/wazuh/wazuh-qa/pull/1048)
- Add new tests for Active Response [#1029](https://github.com/wazuh/wazuh-qa/pull/1029)
- Add focal feed and improve vulnerability scan tests [#1025](https://github.com/wazuh/wazuh-qa/pull/1025)
- Add new cases to test_env_variables to check some possible errors [#1014](https://github.com/wazuh/wazuh-qa/pull/1014)
- Add a test to verify no duplicate entries for vulnerability detector [#1010](https://github.com/wazuh/wazuh-qa/pull/1010)
- Add new case to test_basic_usage_changes to check wildcards [#1009](https://github.com/wazuh/wazuh-qa/pull/1009)
- Add some cases in test_ignore_valid, to check entire disk ignore [#1000](https://github.com/wazuh/wazuh-qa/pull/1000)
- Add new test case for duplicate registry entries [#998](https://github.com/wazuh/wazuh-qa/pull/998)
### Changed
- Rename sockets directory according to the product [#1090](https://github.com/wazuh/wazuh-qa/pull/1090)
- Improve the stop/start behavior of DB's related functions [#1068](https://github.com/wazuh/wazuh-qa/pull/1068)
- Update mock_vulnerability_scan fixture from vulnerability scan tests [#1058](https://github.com/wazuh/wazuh-qa/pull/1058)
- Update insert_vulnerability to meet new constrains [#1059](https://github.com/wazuh/wazuh-qa/pull/1059)
- Refactor the code to be PEP8 compliance [#1043](https://github.com/wazuh/wazuh-qa/pull/1043)
- Deprecate the ossec-init.conf [#1013](https://github.com/wazuh/wazuh-qa/pull/1013)
- Rename ossec-control in framework tests [#983](https://github.com/wazuh/wazuh-qa/pull/983)
- Change names of daemons in integration tests [#973](https://github.com/wazuh/wazuh-qa/pull/973)
- Rename all ossec-control references [#965](https://github.com/wazuh/wazuh-qa/pull/965)
### Fixed
- Fix an error in the Active Response tests related to the configuration file [#1080](https://github.com/wazuh/wazuh-qa/pull/1080)
- Fix an error in the Agent simulator while parsing the messages received from the manager [#1084](https://github.com/wazuh/wazuh-qa/pull/1084).
- Fix msu tests for Windows 10 [#1075](https://github.com/wazuh/wazuh-qa/pull/1075)
- Fix sqlite3.OperationalError: no such table: VULNERABILITIES error [#1067](https://github.com/wazuh/wazuh-qa/pull/1067)
- Fix test_general_settings_ignore_time test [#1056](https://github.com/wazuh/wazuh-qa/pull/1056)
- Avoid problematic race-condition on VD integration tests for Windows [#1047](https://github.com/wazuh/wazuh-qa/pull/1047)
- QA Integration tests stabilization [#1002](https://github.com/wazuh/wazuh-qa/pull/1002)
### Deleted
- Deleted `behind_proxy_server` API config test. ([#1065](https://github.com/wazuh/wazuh-qa/pull/1065))<|MERGE_RESOLUTION|>--- conflicted
+++ resolved
@@ -9,12 +9,9 @@
 
 ### Added
 
-<<<<<<< HEAD
 - Add new tests analysid handling of invalid/empty rule signature IDs ([#3649]
 (https://github.com/wazuh/wazuh-qa/pull/3649)) \- (Framework + Tests)
-=======
 - Add integration test to check agent database version ([#3768](https://github.com/wazuh/wazuh-qa/pull/3768)) \- (Tests)
->>>>>>> 3a98e71d
 - Fix Yara and VirusTotal E2E basic usage tests ([#3660](https://github.com/wazuh/wazuh-qa/pull/3660))
 - Add new test to check if syslog message are parsed correctrly in the `archives.json` file ([#3609](https://github.com/wazuh/wazuh-qa/pull/3609)) \- (Framework + Tests)
 - Add new logging tests for analysisd EPS limitation ([#3509](https://github.com/wazuh/wazuh-qa/pull/3509)) \- (Framework + Tests)
