# Changelog

All notable changes to this project will be documented in this file.

## [4.5.0] - TBD

### Added

- Add integration tests for AWS module. ([#3911](https://github.com/wazuh/wazuh-qa/pull/3911)) \- (Framework + Tests + Documentation)
- Add tests for msu patches with no associated CVE . ([#4009](https://github.com/wazuh/wazuh-qa/pull/4009)) \- (Framework + Tests)
- Add tests with new options to avoid FIM synchronization overlapping. ([#3318](https://github.com/wazuh/wazuh-qa/pull/3318)) \- (Framework + tests)
- Add Logcollector millisecond granularity support test case ([#3910](https://github.com/wazuh/wazuh-qa/pull/3910)) \- (Tests)
- Add Windows System folders FIM monitoring tests ([#3720](https://github.com/wazuh/wazuh-qa/pull/3720)) \- (Tests)
- Add 'test_whodata_policy_changes' tests ([#3627](https://github.com/wazuh/wazuh-qa/pull/3627)) \- (Framework + Tests)
- Add test to check if active-response netsh generates alerts when firewall is disabled. ([#3787](https://github.com/wazuh/wazuh-qa/pull/3787)) \- (Framework + Tests)
- Add new tests for logcollector 'ignore' and 'restrict' options ([#3582](https://github.com/wazuh/wazuh-qa/pull/3582)) \- (Tests)
- Add 'Force reconnect' feature to agent_simulator tool. ([#3111](https://github.com/wazuh/wazuh-qa/pull/3111)) \- (Tools)
- Add new module to support migration tool. ([#3837](https://github.com/wazuh/wazuh-qa/pull/3837))

### Changed
- Update FIM test_ambiguous_confs IT to new framework ([#4121](https://github.com/wazuh/wazuh-qa/pull/4121)) \- (Tests + Framework)
- Update `test_logcollector` invalid configs log level ([#4094](https://github.com/wazuh/wazuh-qa/pull/4094)) \- (Tests)
- Update `test_office365` to support the new tag `API_TYPE` ([#4065](https://github.com/wazuh/wazuh-qa/pull/4065)) \- (Framework + Tests)
- Update `test_wazuh_db` & `test_enrollment` to support new column `status_code` and new value on the enrollment `payload`. ([#4021](https://github.com/wazuh/wazuh-qa/pull/4021)) \- (Tests)
- Update FIM `test_audit` tests to new framework ([#3939](https://github.com/wazuh/wazuh-qa/pull/3939)) \- (Framework + Tests)
- Update FIM test to new FIM DBSync process  ([#2728](https://github.com/wazuh/wazuh-qa/pull/2728)) \- (Framework + Tests)
- Update file_limit and registry_limit tests ([#3280](https://github.com/wazuh/wazuh-qa/pull/3280)) \- (Tests)
- Change expected timestamp for proftpd analysisd test predecoder test case ([#3900](https://github.com/wazuh/wazuh-qa/pull/3900)) \- (Tests)
- Skip test_large_changes test module ([#3783](https://github.com/wazuh/wazuh-qa/pull/3783)) \- (Tests)
- Update report_changes tests ([#3405](https://github.com/wazuh/wazuh-qa/pull/3405)) \- (Tests)
- Update Authd force_insert tests ([#3379](https://github.com/wazuh/wazuh-qa/pull/3379)) \- (Tests)
- Update cluster logs in reliability tests ([#2772](https://github.com/wazuh/wazuh-qa/pull/2772)) \- (Tests)
- Use correct version format in agent_simulator tool ([#3198](https://github.com/wazuh/wazuh-qa/pull/3198)) \- (Tools)

### Fixed

- Fix boto3 version requirement for legacy OS ([#4150](https://github.com/wazuh/wazuh-qa/pull/4150)) \- (Framework)
- Fix cases yaml of the analysisd windows registry IT ([#4149](https://github.com/wazuh/wazuh-qa/pull/4149)) \- (Tests)
- Fix a bug in on Migration tool's library ([#4106](https://github.com/wazuh/wazuh-qa/pull/4106)) \- (Framework)
- Fix imports and add windows support for test_report_changes_and_diff IT ([#3548](https://github.com/wazuh/wazuh-qa/issues/3548)) \- (Framework + Tests)
- Fix a regex error in the FIM integration tests ([#3061](https://github.com/wazuh/wazuh-qa/issues/3061)) \- (Framework + Tests)
- Fix an error in the cluster performance tests related to CSV parser ([#2999](https://github.com/wazuh/wazuh-qa/pull/2999)) \- (Framework + Tests)
- Fix bug in the framework on migration tool ([#2999](https://github.com/wazuh/wazuh-qa/pull/4027)) \- (Framework)

## [4.4.2] - TBD

### Added

- Add test to check the Syscollector configuration. ([#3584](https://github.com/wazuh/wazuh-qa/pull/3584)) \- (Framework + Tests)
- Add system tests for groups deletion ([#4057](https://github.com/wazuh/wazuh-qa/pull/4057)) \- (Tests)

### Fixed

- Limit urllib3 major required version ([#4162](https://github.com/wazuh/wazuh-qa/pull/4162)) \- (Framework)
- Fix daemons_handler fixture (fix GCP IT) ([#4134](https://github.com/wazuh/wazuh-qa/pull/4134)) \- (Tests)
- Fix wazuhdb IT. ([#3584](https://github.com/wazuh/wazuh-qa/pull/3584)) \- (Framework + Tests)
- Fix agentd IT for python3.10 AMI ([#3973](https://github.com/wazuh/wazuh-qa/pull/3973)) \- (Tests)
- Fix unstable system tests ([#4080](https://github.com/wazuh/wazuh-qa/pull/4080)) \- (Tests)

## [4.4.1] - 12-04-2023

Wazuh commit: https://github.com/wazuh/wazuh/commit/63a0580562007c4ba9c117f4a232ce90160481ff \
Release report: https://github.com/wazuh/wazuh/issues/16620

## [4.4.0] - 28-03-2023

Wazuh commit: https://github.com/wazuh/wazuh/commit/2477e9fa50bc1424e834ac8401ce2450a5978e75 \
Release report: https://github.com/wazuh/wazuh/issues/15504

### Added

- Add new integration test for `authd` to validate error when `authd.pass` is empty ([#3721](https://github.com/wazuh/wazuh-qa/pull/3721)) \- (Framework + Tests)
- Add new test to check missing fields in `cpe_helper.json` file ([#3766](https://github.com/wazuh/wazuh-qa/pull/3766)) \- (Framework + Tests)
- Add multigroups tests cases for `test_assign_groups_guess` ([#3979](https://github.com/wazuh/wazuh-qa/pull/3979)) \- (Tests)
- Add new group_hash case and update the `without condition` case output in `wazuh_db/sync_agent_groups_get` ([#3959](https://github.com/wazuh/wazuh-qa/pull/3959)) \- (Tests)
- Add markers for each system test environment ([#3961](https://github.com/wazuh/wazuh-qa/pull/3961)) \- (Framework + Tests)
- Adapt binary performance module to wazuh-cluster script renaming ([#3944](https://github.com/wazuh/wazuh-qa/pull/3944)) \- (Framework)
- Add an option to store logs in system tests ([#2445](https://github.com/wazuh/wazuh-qa/pull/2445)) \- (Framework + Tests)
- Add new test to check cpe_helper.json file ([#3731](https://github.com/wazuh/wazuh-qa/pull/3731))
- Add new tests analysid handling of invalid/empty rule signature IDs ([#3649]
(https://github.com/wazuh/wazuh-qa/pull/3649)) \- (Framework + Tests)
- Add integration test to check statistics format ([#3813](https://github.com/wazuh/wazuh-qa/pull/3813)) \- (Framework + Tests)
- Add new test to check vulnerable packages with triaged null([#3587](https://github.com/wazuh/wazuh-qa/pull/3587)) \- (Framework + Tests)
- Add new tests analysid handling of invalid/empty rule signature IDs ([#3649](https://github.com/wazuh/wazuh-qa/pull/3649)) \- (Framework + Tests)
- Add integration test to check agent database version ([#3768](https://github.com/wazuh/wazuh-qa/pull/3768)) \- (Tests)
- Add new test to check if syslog message are parsed correctrly in the `archives.json` file ([#3609](https://github.com/wazuh/wazuh-qa/pull/3609)) \- (Framework + Tests)
- Add new logging tests for analysisd EPS limitation ([#3509](https://github.com/wazuh/wazuh-qa/pull/3509)) \- (Framework + Tests)
- New testing suite for checking analysisd EPS limitation ([#2947](https://github.com/wazuh/wazuh-qa/pull/3181)) \- (Framework + Tests)
- Add stress results comparator tool ([#3478](https://github.com/wazuh/wazuh-qa/pull/3478)) \- (Tools)
- Add E2E tests for demo cases ([#3293](https://github.com/wazuh/wazuh-qa/pull/3293)) \- (Framework + Tests)
- Add configuration files for Jenkins automation of system/E2E tests ([#3221](https://github.com/wazuh/wazuh-qa/pull/3221)) \- (Framework)
- New vulnerability Detector integration tests for Ubuntu 22.04 ([#2957](https://github.com/wazuh/wazuh-qa/pull/2957)) \- (Framework + Tests)
- New vulnerability Detector integration tests for Amazon Linux 2022 ([#2955](https://github.com/wazuh/wazuh-qa/pull/2955)) \- (Framework + Tests)
- New vulnerability detector tests for SUSE Linux Enterpise Support ([#2945](https://github.com/wazuh/wazuh-qa/pull/2945)) \- (Framework + Tests)
- New tests for checking API log formats ([#2635](https://github.com/wazuh/wazuh-qa/pull/2635)) \- (Framework + Tests)
- New tests for the migration of agent-group files ([#2815](https://github.com/wazuh/wazuh-qa/pull/2815)) \- (Framework + Tests)
- Add `qa-docs` `v0.1` ([#2649](https://github.com/wazuh/wazuh-qa/pull/2649)) \- (Framework + Tools + Documentation)
- Add test fim with file currently open ([#2300](https://github.com/wazuh/wazuh-qa/pull/2300)) \- (Framework + Tests)
- Test manager sends AR log format as expected ([#2347](https://github.com/wazuh/wazuh-qa/pull/2347)) \- (Framework + Tests)
- Syscollector deltas IT ([#2146](https://github.com/wazuh/wazuh-qa/pull/2146)) \- (Framework + Tests)
- CVEs alerts inventory for Vulnerability Detector - VDT and WDB Integration Tests implementation ([#1243](https://github.com/wazuh/wazuh-qa/pull/1243)) \- (Framework + Tests)
- Analysisd - add new test to check the pre-decoding stage of analysisd ([#2406](https://github.com/wazuh/wazuh-qa/pull/2406)) \- (Tests)
- Add test to check if files can be accessed while FIM has them opened ([#705](https://github.com/wazuh/wazuh-qa/pull/705)) \- (Framework + Tests)
- Analysisd - add a new test to check analysisd socket properties ([#2405](https://github.com/wazuh/wazuh-qa/pull/2405)) \- (Framework + Tests)
- Add system test to check synchronization between agent and manager when one of this was stopped. ([#2536](https://github.com/wazuh/wazuh-qa/pull/2536)) \- (Tests)
- API - Test the format of the logs (JSON logs support) ([#2635](https://github.com/wazuh/wazuh-qa/pull/2635/)) \- (Tests)
- Add a test to check the multigroups shared file content. ([#2746](https://github.com/wazuh/wazuh-qa/pull/2746)) \- (Framework + Tests)
- Add wpk test documentation ([#2409](https://github.com/wazuh/wazuh-qa/pull/2409)) \- (Documentation)

### Changed

- Improve `test_agent_groups_new_cluster_node` ([#3971](https://github.com/wazuh/wazuh-qa/pull/3971)) \- (Tests)
- Improve `test_assign_groups_guess` ([#3901](https://github.com/wazuh/wazuh-qa/pull/3901)) \- (Tests)
- Update `test_cluster_worker_logs_order` test ([#3896](https://github.com/wazuh/wazuh-qa/pull/3896)) \- (Tests)
- Increase NVE download feed test timeout([#3769](https://github.com/wazuh/wazuh-qa/pull/3769)) \- (Tests)
- Adapt wazuhdb integration tests for auto-vacuum ([#3613](https://github.com/wazuh/wazuh-qa/issues/3613)) \- (Tests)
- Update logcollector format test due to audit changes ([#3641](https://github.com/wazuh/wazuh-qa/pull/3641)) \- (Framework)
- Refactor `test_basic_usage_realtime_unsupported` FIM test to avoid using time travel ([#3623](https://github.com/wazuh/wazuh-qa/pull/3623)) \- (Tests)
- Add `monitord.rotate_log` to `local_internal_options` file for `test_macos_format_query` ([#3602](https://github.com/wazuh/wazuh-qa/pull/3602)) \- (Tests)
- Adapt analysisd integration tests for EPS ([#3559](https://github.com/wazuh/wazuh-qa/issues/3559)) \- (Tests)
- Improve `test_remove_audit` FIM test to retry install and remove command ([#3562](https://github.com/wazuh/wazuh-qa/pull/3562)) \- (Tests)
- Update pattern and expected condition for multi_groups tests ([#3565](https://github.com/wazuh/wazuh-qa/pull/3565)) \- (Tests)
- Skip unstable integration tests for gcloud ([#3531](https://github.com/wazuh/wazuh-qa/pull/3531)) \- (Tests)
- Skip unstable integration test for agentd ([#3538](https://github.com/wazuh/wazuh-qa/pull/3538))
- Update wazuhdb_getconfig and EPS limit integration tests ([#3146](https://github.com/wazuh/wazuh-qa/pull/3146)) \- (Tests)
- Refactor: logcollector `test_only_future_events` according to new standard. ([3484](https://github.com/wazuh/wazuh-qa/pull/3484)) \- (Framework + Tests)
- Update python packages scan test to use a file with known vulnerabilities to be skipped ([#3473](https://github.com/wazuh/wazuh-qa/pull/3473)) \- (Framework + Tests)
- Change required version of urllib3 and requests dependencies ([#3315](https://github.com/wazuh/wazuh-qa/pull/3315)) \- (Framework)
- Skip flaky Logcollector tests ([#3218](https://github.com/wazuh/wazuh-qa/pull/3217)) \- (Tests)
- Change how 'service_control' collects clusterd and apid pids ([#3140](https://github.com/wazuh/wazuh-qa/pull/3140)) \- (Framework)
- Change scan test module fixtures to allow use commit instead of branches ([#3134](https://github.com/wazuh/wazuh-qa/issues/3134)) \- (Tests)
- Update syscollector deltas integration tests ([#2921](https://github.com/wazuh/wazuh-qa/pull/2921)) \- (Tests)
- Update deprecated WDB commands ([#2966](https://github.com/wazuh/wazuh-qa/pull/2966)) \- (Tests)
- Move the 'get_datetime_diff' function to 'wazuh-testing' utils module ([#2782](https://github.com/wazuh/wazuh-qa/pull/2782)) \- (Framework + Tests)
- Change method from GET to POST in API login requests ([#2810](https://github.com/wazuh/wazuh-qa/pull/2810)) \- (Framework + Tests)
- Update failed test_basic_configuration_log_format ([#2924](https://github.com/wazuh/wazuh-qa/pull/2650)) \- (Framework + Tests)
- Refactor VDT integration tests: feeds and scan types ([#2650](https://github.com/wazuh/wazuh-qa/pull/2650)) \- (Framework + Tests)
- Refactor: FIM `test_synchronization` according to new standard. Phase 1. ([#2358](https://github.com/wazuh/wazuh-qa/pull/2358)) \- (Framework + Tests)
- Refactor: FIM `test_registry_file_limit` and `test_registry_report_changes`. ([#2478](https://github.com/wazuh/wazuh-qa/pull/2478)) \- (Framework + Tests)
- Refactor: FIM `test_files/test_file_limit` and updated imports to new standard. ([#2501](https://github.com/wazuh/wazuh-qa/pull/2501)) \- (Framework + Tests)
- Adapt ITs related to syscollector deltas ([#2146](https://github.com/wazuh/wazuh-qa/pull/2146)) \- (Framework + Tests)
- Migrate test_age, test_command_monitoring, and test_keep_running of test_logcollector documentation to qa-docs ([#2162](https://github.com/wazuh/wazuh-qa/pull/2162)) \- (Documentation)
- Migrate test_configuration (1/2) of test_logcollector documentation to qa-docs ([#2163](https://github.com/wazuh/wazuh-qa/pull/2163)) \- (Documentation)
- Migrate test_configuration (2/2) of test_logcollector documentation to qa-docs ([#2165](https://github.com/wazuh/wazuh-qa/pull/2165)) \- (Documentation)
- Migrate test_macos of test_logcollector documentation to qa-docs ([#2175](https://github.com/wazuh/wazuh-qa/pull/2175)) \- (Documentation)
- Migrate several test groups of test_logcollector documentation to qa-docs ([#2180](https://github.com/wazuh/wazuh-qa/pull/2180)) \- (Documentation)
- Migrate test_remoted documentation to schema 2.0 ([#2426](https://github.com/wazuh/wazuh-qa/pull/2426)) \- (Documentation)
- Replace callback_generator function to generate_monitoring_callback ([#2535](https://github.com/wazuh/wazuh-qa/pull/2535)) \- (Framework + Tests)
- Analysisd: Reduce execution time of tests with tier 0 ([#2546](https://github.com/wazuh/wazuh-qa/pull/2546)) \- (Tests)
- Adapt logtest ITs given the rules skipping ([#2200](https://github.com/wazuh/wazuh-qa/pull/2200)) \- (Tests)
<<<<<<< HEAD
- Refactor ITs related to syscollector deltas alerts ([#3579](https://github.com/wazuh/wazuh-qa/pull/3579)) \- (Tests)
=======
- Updated the Authd response when a multigroup is too long ([#3746](https://github.com/wazuh/wazuh-qa/pull/3746)) \- (Tests)
>>>>>>> 17970988

### Fixed

- Fix `test_assign_agent_group_with_enrollment` ([#3956](https://github.com/wazuh/wazuh-qa/pull/3956)) \- (Tests)
- Fix `test_file_limit_delete_full` module ([#3990](https://github.com/wazuh/wazuh-qa/pull/3990)) \- (Tests)
- Fix test_agent_groups system test ([#3955](https://github.com/wazuh/wazuh-qa/pull/3964)) \- (Tests)
- Fix Solaris agent provision schema ([#3750](https://github.com/wazuh/wazuh-qa/issues/3744)) \- (Framework)
- Fix wazuh-db integration tests for agent-groups ([#3926](https://github.com/wazuh/wazuh-qa/pull/3926)) \- (Tests + Framework)
- Fix `test_set_agent_groups` ([#3920](https://github.com/wazuh/wazuh-qa/pull/3920)) \- (Tests)
- Fix test_sync_agent_groups_get, replace hardcoded hash to a dinamically calculated one ([#3895](https://github.com/wazuh/wazuh-qa/pull/3895)) \- (Framework + Tests)
- Fix `test_agent_groups` ([#3889](https://github.com/wazuh/wazuh-qa/pull/3889)) \- (Tests + Framework)
- Fix test_db_backup for Ubuntu OS ([#3802](https://github.com/wazuh/wazuh-qa/pull/3802)) \- (Tests)
- Fix Yara and VirusTotal E2E basic usage tests ([#3660](https://github.com/wazuh/wazuh-qa/pull/3660)) \- (Tests)
- Fix commit option of the scan module for master case ([#3157](https://github.com/wazuh/wazuh-qa/pull/3157)) \- (Tests)
- Fix Vulnerability Detector IT: test_validate_feed_content yaml cases had wrong extension. ([#3299](https://github.com/wazuh/wazuh-qa/pull/3299)) \- (Tests)
- Fix Analysisd IT: test_syscollector_events failure on wait_for_analysisd_startup. ([#3110](https://github.com/wazuh/wazuh-qa/pull/3110)) \- (Tests)
- Fix GCloud IT: test_max_messages error not received expected messages - ([#3083](https://github.com/wazuh/wazuh-qa/pull/3083)) \- (Tests)
- Fix Solaris and Macos FIM integration tests failures ([#2976](https://github.com/wazuh/wazuh-qa/pull/2976)) \- (Framework + Tests)
- Fix the unstable FIM tests that need refactoring ([#2458](https://github.com/wazuh/wazuh-qa/pull/2458)) \- (Framework + Tests)
- Fix version validation in qa-ctl config generator ([#2454](https://github.com/wazuh/wazuh-qa/pull/2454)) \- (Framework)
- Fix invalid reference for test_api_endpoints_performance.py xfail items ([#3378](https://github.com/wazuh/wazuh-qa/pull/3378)) \- (Tests)
- Fix undeclared API token variable in multigroups system tests ([#3674](https://github.com/wazuh/wazuh-qa/pull/3674)) \- (Framework + Tests)
- Fix error in requirements.txt ([#3689](https://github.com/wazuh/wazuh-qa/pull/3689)) \- (Framework)
- Fix sleep time in `test_agent_default_group_added`. ([#3692](https://github.com/wazuh/wazuh-qa/pull/3692)) \- (Tests)
- Fix syscollector deltas integration tests. ([#3695](https://github.com/wazuh/wazuh-qa/pull/3695)) \- (Tests)
- Fix test_response_postprocessing: duplicated slash in API endpoints ([#4048](https://github.com/wazuh/wazuh-qa/pull/4048)) \- (Tests)

### Removed

- Remove all FIM Integration skipped tests ([#2927](https://github.com/wazuh/wazuh-qa/issues/2927)) \- (Framework + Tests)
- VDT ITs: Remove Debian Stretch test support. ([#3172](https://github.com/wazuh/wazuh-qa/pull/3172)) \- (Tests)

## [4.3.11] - 20-04-2023

Wazuh commit: https://github.com/wazuh/wazuh/commit/776fda906581a1e4ee170c3e7e73a58d69e41f95 \
Release report: https://github.com/wazuh/wazuh/issues/16758

## [4.3.10] - 16-11-2022

Wazuh commit: https://github.com/wazuh/wazuh/commit/89530f11c9e592cd2e551432209b0080f08ff8e5 \
Release report: https://github.com/wazuh/wazuh/issues/15372

## [4.3.9] - 13-10-2022

Wazuh commit: https://github.com/wazuh/wazuh-qa/commit/8af0a5083bd69765f4d7878df9d3b785bb239723 \
Release report: https://github.com/wazuh/wazuh/issues/15090

### Added

- Add a test to check the analysisd socket properties ([#3365](https://github.com/wazuh/wazuh-qa/pull/3365))

## [4.3.8] - 19-09-2022

Wazuh commit: https://github.com/wazuh/wazuh/commit/88bf15d2cbb2040e197e34a94dda0f71f607afad \
Release report: https://github.com/wazuh/wazuh/issues/14827

### Changed

- Update wazuh-logtest messages for integration tests \- (Tests)

## [4.3.7] - 24-08-2022

Wazuh commit: https://github.com/wazuh/wazuh/commit/e2b514bef3d148acd4bcae1a1c7fa8783b82ca3a \
Release report: https://github.com/wazuh/wazuh/issues/14562

### Added
- Added IT test to verify Active Response works with overwritten rules. ([#2984](https://github.com/wazuh/wazuh-qa/pull/2984)) \- (Framework + Tests)
- Add Integratord IT - new test_integratord suite ([#3125](https://github.com/wazuh/wazuh-qa/pull/3125)) \- (Framework + Tests)
- Add system test to check synchronization status in the cluster ([#3180](https://github.com/wazuh/wazuh-qa/pull/3180)) \- (Framework + Tests)
- Add system test to check big files synchronization in the cluster ([#3202](https://github.com/wazuh/wazuh-qa/pull/3202)) \- (Framework + Tests)

### Changed

- Increase framework version of jq and pytest in the requirements file to support python3.10 ([#3107](https://github.com/wazuh/wazuh-qa/pull/3108)) \- (Framework)

## [4.3.6] - 20-07-2022

Wazuh commit: https://github.com/wazuh/wazuh/commit/be15851b8ead7512d9cd4ef1ee18b3b953173211 \
Release report: https://github.com/wazuh/wazuh/issues/14188

### Added

- Add Remoted IT - test_multi_groups ([#3060](https://github.com/wazuh/wazuh-qa/pull/3060)) \- (Framework + Tests)

### Fixed

- Fix GCloud IT - test_max_messages error ([#3006](https://github.com/wazuh/wazuh-qa/pull/3006)) \- (Framework + Tests)
- Fix Remoted IT - test_agent_communication ([#3088](https://github.com/wazuh/wazuh-qa/pull/3088)) \- (Framework)


## [4.3.5] - 29-06-2022

Wazuh commit: https://github.com/wazuh/wazuh/commit/2a2b88bfb2ea30903728372471b33540a3b3d976 \
Release report: https://github.com/wazuh/wazuh/issues/13966

### Fixed

- Fix Solaris and Macos FIM integration failures ([#2977](https://github.com/wazuh/wazuh-qa/pull/2977)) \- (Framework + Tests)


## [4.3.4] - 09-06-2022

Wazuh commit: https://github.com/wazuh/wazuh/commit/ccbc9490bc38718717233c50e3d6daeff102e388 \
Release report: https://github.com/wazuh/wazuh/issues/13669


## [4.3.3] - 01-06-2022

Wazuh commit: https://github.com/wazuh/wazuh/commit/ccbc9490bc38718717233c50e3d6daeff102e388 \
Release report: -


## [4.3.2] - 30-05-2022

Wazuh commit: https://github.com/wazuh/wazuh/commit/5b3d501f5a10c5134b53771f13c48dc94c54beb2 \
Release report: https://github.com/wazuh/wazuh/issues/13629


## [4.3.1] - 18-05-2022

Wazuh commit: https://github.com/wazuh/wazuh/commit/8ee2a5646a12d22bf662b2f59a19c12b4b8d0a4e \
Release report: https://github.com/wazuh/wazuh/issues/13448


## [4.3.0] - 05-05-2022

Wazuh commit: https://github.com/wazuh/wazuh/commit/5bae1c1830dbf11acc8a06e01f7a5a134b767760 \
Release report: https://github.com/wazuh/wazuh/issues/13321

### Added

- Add specific version of libcst to install in python lower than 3.7. ([#2459](https://github.com/wazuh/wazuh-qa/pull/2459))
- Add system test to check synchronization between agent and manager. ([#2443](https://github.com/wazuh/wazuh-qa/pull/2443))
- Make `simulate-api-load` CLI run tasks simultaneously. ([#2392](https://github.com/wazuh/wazuh-qa/pull/2392))
- Add `qa-ctl` `v0.3`. ([#2307](https://github.com/wazuh/wazuh-qa/pull/2307))
- Add `qa-ctl` `v0.2`. ([#2299](https://github.com/wazuh/wazuh-qa/pull/2299))
- Improve the `agent_files_deletion` test . ([#2296](https://github.com/wazuh/wazuh-qa/pull/2296))
- Add scripts to add agents to client.keys, create agent-groups and unsynchronize agents. ([#2295](https://github.com/wazuh/wazuh-qa/pull/2295))
- Add cluster performance test. ([#2130](https://github.com/wazuh/wazuh-qa/pull/2130))
- IT Wazuh-logtest: Ruleset reloading at runtime. ([#2077](https://github.com/wazuh/wazuh-qa/pull/2077))
- Add script to parse and obtain stats from cluster CSVs. ([#2032](https://github.com/wazuh/wazuh-qa/pull/2032))
- Add `qa-ctl` tool v0.1. ([#1895](https://github.com/wazuh/wazuh-qa/pull/1895))
- Enable WPK tests for macOS agents. ([#1853](https://github.com/wazuh/wazuh-qa/pull/1853))
- Create local_internal_options configuration handler fixture. ([#1835](https://github.com/wazuh/wazuh-qa/pull/1835))
- Create file monitoring fixture handler. ([#1833](https://github.com/wazuh/wazuh-qa/pull/1833))
- Create daemon handler fixture for integration test. ([#1826](https://github.com/wazuh/wazuh-qa/pull/1826))
- Add test to check new possible flaws in wodles, framework and API code. ([#1659](https://github.com/wazuh/wazuh-qa/pull/1659))
- Add test to scan all python packages. ([#1652](https://github.com/wazuh/wazuh-qa/pull/1652))
- ITs for logtest verbose mode added. ([#1587](https://github.com/wazuh/wazuh-qa/pull/1587))
- Integration and system tests to ensure removed agent files are deleted. ([#1527](https://github.com/wazuh/wazuh-qa/pull/1527))
- Add wdb checksum range test case. ([#1502](https://github.com/wazuh/wazuh-qa/pull/1502))
- Add integration tests for max_upload_size API option. ([#1494](https://github.com/wazuh/wazuh-qa/pull/1494))
- Add support for Amazon Linux in vulnerability detector. ([#1473](https://github.com/wazuh/wazuh-qa/pull/1473))
- Add tests for invalid config of github and office365 modules. ([#1460](https://github.com/wazuh/wazuh-qa/pull/1460))
- Add test to check the behavior of test_max_fd_win_rt option.. ([#1387](https://github.com/wazuh/wazuh-qa/pull/1387))
- Add FIM Windows 4659 events tests. ([#648](https://github.com/wazuh/wazuh-qa/pull/648))

### Changed

- Migrate `test_rids` documentation to `qa-docs`. ([#2422](https://github.com/wazuh/wazuh-qa/pull/2422))
- Google Cloud. IT Tests: Fixing and rework for 4.3.0-RC2. ([#2420](https://github.com/wazuh/wazuh-qa/pull/2420))
- Refactor: FIM `test_report_changes` according to new standard.  Phase 1. ([#2417](https://github.com/wazuh/wazuh-qa/pull/2417))
- Fix `wazuh-metrics` CLI bug when child processes restart. ([#2416](https://github.com/wazuh/wazuh-qa/pull/2416))
- IT Solaris Jenkins: Fix requirements. ([#2415](https://github.com/wazuh/wazuh-qa/pull/2415))
- Fix the `agent_info_sync` test according to new changes. ([#2411](https://github.com/wazuh/wazuh-qa/pull/2411))
- Migrate test_cpe_indexing documentation to qa-docs. ([#2407](https://github.com/wazuh/wazuh-qa/pull/2407))
- WazuhDB IT: Fix for 4.3. ([#2400](https://github.com/wazuh/wazuh-qa/pull/2400))
- Migrate test_scan_results documentation to qa-docs. ([#2398](https://github.com/wazuh/wazuh-qa/pull/2398))
- Migrate test_general_setting documentation to qa-docs. ([#2387](https://github.com/wazuh/wazuh-qa/pull/2387))
- Migrate test_providers documentation to qa-docs. ([#2377](https://github.com/wazuh/wazuh-qa/pull/2377))
- Update API configuration integration tests. ([#2370](https://github.com/wazuh/wazuh-qa/pull/2370))
- Refactor FIM `test_synchronization` according to new standard (1). ([#2358](https://github.com/wazuh/wazuh-qa/pull/2358))
- Migrate test_feeds documentation to qa-docs. ([#2357](https://github.com/wazuh/wazuh-qa/pull/2357))
- Fix autoconfigure `test_add_old_resource`. ([#2356](https://github.com/wazuh/wazuh-qa/pull/2356))
- Migrate test_wazuh_db documentation to qa-docs. ([#2346](https://github.com/wazuh/wazuh-qa/pull/2346))
- Adapt `wazuh-metrics` and `data-visualizer` CLIs to handle multiprocessing. ([#2278](https://github.com/wazuh/wazuh-qa/pull/2278))
- Change `time_to_sync`  variable. ([#2275](https://github.com/wazuh/wazuh-qa/pull/2275))
- Bump pytest-html dependency. ([#2205](https://github.com/wazuh/wazuh-qa/pull/2205))
- Update remoted CSV headers in visualization tool. ([#2202](https://github.com/wazuh/wazuh-qa/pull/2202))
- Migrate `test_rootcheck` documentation to qa-docs. ([#2194](https://github.com/wazuh/wazuh-qa/pull/2194))
- Migrate `test_logtest` documentation to `qa-docs`. ([#2191](https://github.com/wazuh/wazuh-qa/pull/2191))
- Migrate test_office365 documentation to `qa-docs`. ([#2181](https://github.com/wazuh/wazuh-qa/pull/2181))
- fix: Change logtest custom rules ids. ([#2177](https://github.com/wazuh/wazuh-qa/pull/2177))
- Authd replacement configurations QA. ([#2171](https://github.com/wazuh/wazuh-qa/pull/2171))
- Migrate `test_github` documentation to `qa-docs`. ([#2144](https://github.com/wazuh/wazuh-qa/pull/2144))
- Migrate `test_glcoud` documentation to `qa-docs`. ([#2141](https://github.com/wazuh/wazuh-qa/pull/2141))
- Merge 4.2 into master branch . ([#2132](https://github.com/wazuh/wazuh-qa/pull/2132))
- Migrate `test_auth` documentation to `qa-docs`. ([#2129](https://github.com/wazuh/wazuh-qa/pull/2129))
- Migrate `test_registry_restrict` and `test_registry_tags` of `test_fim/test_registry`, and `test_fim/test_synchronization` documentation to `qa-docs`. ([#2128](https://github.com/wazuh/wazuh-qa/pull/2128))
- Migrate `test_registry_report_changes` of `test_fim/test_registry` documentation to `qa-docs`. ([#2127](https://github.com/wazuh/wazuh-qa/pull/2127))
- Migrate `test_registry_file_limit`, `test_registry_multiple_registries`, and `test_registry_recursion_level` of `test_fim/test_registry` documentation to `qa-docs`. ([#2126](https://github.com/wazuh/wazuh-qa/pull/2126))
- Migrate `test_registry_checks`, `test_registry_ignore`, and `test_registry_nodiff` of `test_fim/test_registry` documentation to `qa-docs`. ([#2125](https://github.com/wazuh/wazuh-qa/pull/2125))
- Migrate `test_registry_basic_usage` of `test_fim/test_registry` documentation to `qa-docs`. ([#2124](https://github.com/wazuh/wazuh-qa/pull/2124))
- Migrate `test_registry_ambiguous_confs` of `test_fim/test_registry` documentation to `qa-docs`. ([#2123](https://github.com/wazuh/wazuh-qa/pull/2123))
- Migrate `test_tags`, `test_timezone_changes`, `test_wildcards_complex`, and `test_windows_audit_interval` of `test_fim/test_files` documentation to `qa-docs`. ([#2122](https://github.com/wazuh/wazuh-qa/pull/2122))
- Migrate `test_scan`, `test_skip`, and `test_stats_integrity_sync` of `test_fim/test_files` documentation to `qa-docs`. ([#2121](https://github.com/wazuh/wazuh-qa/pull/2121))
- Migrate `test_fim/test_files/test_report_changes` documentation to `qa-docs`. ([#2120](https://github.com/wazuh/wazuh-qa/pull/2120))
- Migrate `test_process_priority`, `test_recursion_level`, and `test_restrict` of `test_fim/test_files` documentation to `qa-docs`. ([#2118](https://github.com/wazuh/wazuh-qa/pull/2118))
- Migrate `test_multiple_dirs`, `test_nodiff`, and `test_prefilter_cmd` of `test_fim/test_files` documentation to `qa-docs`. ([#2117](https://github.com/wazuh/wazuh-qa/pull/2117))
- Migrate `test_max_eps`, `test_max_files_per_second`, and `test_moving_files` of `test_fim/test_files` documentation to `qa-docs`. ([#2115](https://github.com/wazuh/wazuh-qa/pull/2115))
- Migrate `test_ignore`, `test_inotify`, and `test_invalid` of `test_fim/test_files` documentation to `qa-docs`. ([#2114](https://github.com/wazuh/wazuh-qa/pull/2114))
- Migrate `test_fim/test_files/test_follow_symbolic_link` documentation to `qa-docs`. ([#2112](https://github.com/wazuh/wazuh-qa/pull/2112))
- Migrate `test_env_variables` and `test_file_limit` of `test_fim/test_files` documentation to `qa-docs`. ([#2111](https://github.com/wazuh/wazuh-qa/pull/2111))
- Migrate `test_benchmark` and `test_checks` of `test_fim/test_files` documentation to `qa-docs`. ([#2110](https://github.com/wazuh/wazuh-qa/pull/2110))
- Migrate `test_basic_usage` of `test_fim/test_files` documentation to `qa-docs`. ([#2109](https://github.com/wazuh/wazuh-qa/pull/2109))
- Migrate `test_ambiguous_confs` and `test_audit` of `test_fim/test_files` documentation to qa-docs. ([#2108](https://github.com/wazuh/wazuh-qa/pull/2108))
- Migrate `test_api` documentation to `qa-docs`. ([#2107](https://github.com/wazuh/wazuh-qa/pull/2107))
- Migrate `test_analysisd` documentation to `qa-docs`. ([#2047](https://github.com/wazuh/wazuh-qa/pull/2047))
- Migrate `test_agentd` documentation to `qa-docs`. ([#2006](https://github.com/wazuh/wazuh-qa/pull/2006))
- Migrate `test_active_response` documentation to `qa-docs`. ([#1960](https://github.com/wazuh/wazuh-qa/pull/1960))
- Fix requirements in master. ([#2063](https://github.com/wazuh/wazuh-qa/pull/2063))
- Update system tests for agent key polling. ([#2119](https://github.com/wazuh/wazuh-qa/pull/2119))
- macOS logcollector - Fixes and new tests. ([#2043](https://github.com/wazuh/wazuh-qa/pull/2043))
- Update API performance tests. ([#1881](https://github.com/wazuh/wazuh-qa/pull/1881))
- Integrate qa-docs into wazuh-qa framework. ([#1854](https://github.com/wazuh/wazuh-qa/pull/1854))
- Update user used by `Kibana` in the cluster performance tests. ([#1822](https://github.com/wazuh/wazuh-qa/pull/1822))
- Fix cached dependencies, typos and debian repos. ([#1732](https://github.com/wazuh/wazuh-qa/pull/1732))
- Adapt the JSON event schema to parse WIN perms in JSON. ([#1541](https://github.com/wazuh/wazuh-qa/pull/1541))
- Update API performance tests. ([#1519](https://github.com/wazuh/wazuh-qa/pull/1519))
- Rework of simulate agents script. Add new balance mode to distribute EPS between agents. ([#1491](https://github.com/wazuh/wazuh-qa/pull/1491))
- Fix missing argument in test_macos_format_basic IT. ([#1478](https://github.com/wazuh/wazuh-qa/pull/1478))
- Check if scheduled mode is set when realtime is not available. ([#1474](https://github.com/wazuh/wazuh-qa/pull/1474))

### Removed
- Remove unnecessary `CLIENT_KEYS_PATH`. ([#2419](https://github.com/wazuh/wazuh-qa/pull/2419))
- Remove deprecated configurations. ([#2380](https://github.com/wazuh/wazuh-qa/pull/2380))
- Remove deprecated test_use_only_authd. ([#2294](https://github.com/wazuh/wazuh-qa/pull/2294))
- Remove expected `force` option from the received request in the `agent_enrollment` system tests. ([#2289](https://github.com/wazuh/wazuh-qa/pull/2289))
- Remove old check. ([#2281](https://github.com/wazuh/wazuh-qa/pull/2281))
- Remove the disk i/o % usage calculation from the performance tools. ([#1897](https://github.com/wazuh/wazuh-qa/pull/1897))
- Remove FIM hard link tests. ([#1485](https://github.com/wazuh/wazuh-qa/pull/1485))


## [v4.2.0]
### Added
- Add agent labels to agent simulator tool [#1153](https://github.com/wazuh/wazuh-qa/pull/1153)
- Add the capability to know which CVE’s affect an agent [#7479](https://github.com/wazuh/wazuh/issues/7479)
- Add new tests for Wazuh-DB insert commands in agents' CVEs table [#1092](https://github.com/wazuh/wazuh-qa/pull/1092)
- Add integration tests for syslog [#1086](https://github.com/wazuh/wazuh-qa/pull/1086)
- Add remoted integration tests: basic configuration tests [#1073](https://github.com/wazuh/wazuh-qa/pull/1073)
- Add the tier 0 integration tests for wazuh-remoted [#1024](https://github.com/wazuh/wazuh-qa/issues/1024)
- Add new features to the Agent simulator [#1106](https://github.com/wazuh/wazuh-qa/pull/1106)
- Add new integration tests to cover the stats of wazuh-agentd [#1039](https://github.com/wazuh/wazuh-qa/pull/1039)
- Add the documentation of Wazuh-QA repository [#1066](https://github.com/wazuh/wazuh-qa/pull/1066)
- Add new functionality for mocking agents [#1054](https://github.com/wazuh/wazuh-qa/pull/1054)
- Add support to `wodle` sections for ossec.conf generator tool [#1048](https://github.com/wazuh/wazuh-qa/pull/1048)
- Add new tests for Active Response [#1029](https://github.com/wazuh/wazuh-qa/pull/1029)
- Add focal feed and improve vulnerability scan tests [#1025](https://github.com/wazuh/wazuh-qa/pull/1025)
- Add new cases to test_env_variables to check some possible errors [#1014](https://github.com/wazuh/wazuh-qa/pull/1014)
- Add a test to verify no duplicate entries for vulnerability detector [#1010](https://github.com/wazuh/wazuh-qa/pull/1010)
- Add new case to test_basic_usage_changes to check wildcards [#1009](https://github.com/wazuh/wazuh-qa/pull/1009)
- Add some cases in test_ignore_valid, to check entire disk ignore [#1000](https://github.com/wazuh/wazuh-qa/pull/1000)
- Add new test case for duplicate registry entries [#998](https://github.com/wazuh/wazuh-qa/pull/998)
### Changed
- Rename sockets directory according to the product [#1090](https://github.com/wazuh/wazuh-qa/pull/1090)
- Improve the stop/start behavior of DB's related functions [#1068](https://github.com/wazuh/wazuh-qa/pull/1068)
- Update mock_vulnerability_scan fixture from vulnerability scan tests [#1058](https://github.com/wazuh/wazuh-qa/pull/1058)
- Update insert_vulnerability to meet new constrains [#1059](https://github.com/wazuh/wazuh-qa/pull/1059)
- Refactor the code to be PEP8 compliance [#1043](https://github.com/wazuh/wazuh-qa/pull/1043)
- Deprecate the ossec-init.conf [#1013](https://github.com/wazuh/wazuh-qa/pull/1013)
- Rename ossec-control in framework tests [#983](https://github.com/wazuh/wazuh-qa/pull/983)
- Change names of daemons in integration tests [#973](https://github.com/wazuh/wazuh-qa/pull/973)
- Rename all ossec-control references [#965](https://github.com/wazuh/wazuh-qa/pull/965)
### Fixed
- Fix an error in the Active Response tests related to the configuration file [#1080](https://github.com/wazuh/wazuh-qa/pull/1080)
- Fix an error in the Agent simulator while parsing the messages received from the manager [#1084](https://github.com/wazuh/wazuh-qa/pull/1084).
- Fix msu tests for Windows 10 [#1075](https://github.com/wazuh/wazuh-qa/pull/1075)
- Fix sqlite3.OperationalError: no such table: VULNERABILITIES error [#1067](https://github.com/wazuh/wazuh-qa/pull/1067)
- Fix test_general_settings_ignore_time test [#1056](https://github.com/wazuh/wazuh-qa/pull/1056)
- Avoid problematic race-condition on VD integration tests for Windows [#1047](https://github.com/wazuh/wazuh-qa/pull/1047)
- QA Integration tests stabilization [#1002](https://github.com/wazuh/wazuh-qa/pull/1002)
### Deleted
- Deleted `behind_proxy_server` API config test. ([#1065](https://github.com/wazuh/wazuh-qa/pull/1065))<|MERGE_RESOLUTION|>--- conflicted
+++ resolved
@@ -148,11 +148,8 @@
 - Replace callback_generator function to generate_monitoring_callback ([#2535](https://github.com/wazuh/wazuh-qa/pull/2535)) \- (Framework + Tests)
 - Analysisd: Reduce execution time of tests with tier 0 ([#2546](https://github.com/wazuh/wazuh-qa/pull/2546)) \- (Tests)
 - Adapt logtest ITs given the rules skipping ([#2200](https://github.com/wazuh/wazuh-qa/pull/2200)) \- (Tests)
-<<<<<<< HEAD
+- Updated the Authd response when a multigroup is too long ([#3746](https://github.com/wazuh/wazuh-qa/pull/3746)) \- (Tests)
 - Refactor ITs related to syscollector deltas alerts ([#3579](https://github.com/wazuh/wazuh-qa/pull/3579)) \- (Tests)
-=======
-- Updated the Authd response when a multigroup is too long ([#3746](https://github.com/wazuh/wazuh-qa/pull/3746)) \- (Tests)
->>>>>>> 17970988
 
 ### Fixed
 
