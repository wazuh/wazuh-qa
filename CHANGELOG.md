# Changelog

All notable changes to this project will be documented in this file.

## [4.4.0] - Development (unreleased)

Wazuh commit: TBD \
Release report: TBD

### Added

<<<<<<< HEAD
- Add new tests analysid handling of invalid/empy rule signature IDs ([#3649](https://github.com/wazuh/wazuh-qa/pull/3649)) \- (Tests)
=======
- Fix Yara and VirusTotal E2E basic usage tests ([#3660](https://github.com/wazuh/wazuh-qa/pull/3660))
>>>>>>> 30299f6c
- Add new test to check if syslog message are parsed correctrly in the `archives.json` file ([#3609](https://github.com/wazuh/wazuh-qa/pull/3609)) \- (Framework + Tests)
- Add new logging tests for analysisd EPS limitation ([#3509](https://github.com/wazuh/wazuh-qa/pull/3509)) \- (Framework + Tests)
- New testing suite for checking analysisd EPS limitation ([#2947](https://github.com/wazuh/wazuh-qa/pull/3181)) \- (Framework + Tests)
- Add stress results comparator tool ([#3478](https://github.com/wazuh/wazuh-qa/pull/3478)) \- (Tools)
- Add E2E tests for demo cases ([#3293](https://github.com/wazuh/wazuh-qa/pull/3293)) \- (Framework + Tests)
- Add configuration files for Jenkins automation of system/E2E tests ([#3221](https://github.com/wazuh/wazuh-qa/pull/3221)) \- (Framework)
- New vulnerability Detector integration tests for Ubuntu 22.04 ([#2957](https://github.com/wazuh/wazuh-qa/pull/2957)) \- (Framework + Tests)
- New vulnerability Detector integration tests for Amazon Linux 2022 ([#2955](https://github.com/wazuh/wazuh-qa/pull/2955)) \- (Framework + Tests)
- New vulnerability detector tests for SUSE Linux Enterpise Support ([#2945](https://github.com/wazuh/wazuh-qa/pull/2945)) \- (Framework + Tests)
- New tests for checking API log formats ([#2635](https://github.com/wazuh/wazuh-qa/pull/2635)) \- (Framework + Tests)
- New tests for the migration of agent-group files ([#2815](https://github.com/wazuh/wazuh-qa/pull/2815)) \- (Framework + Tests)
- Add `qa-docs` `v0.1` ([#2649](https://github.com/wazuh/wazuh-qa/pull/2649)) \- (Framework + Tools + Documentation)
- Add test fim with file currently open ([#2300](https://github.com/wazuh/wazuh-qa/pull/2300)) \- (Framework + Tests)
- Test manager sends AR log format as expected ([#2347](https://github.com/wazuh/wazuh-qa/pull/2347)) \- (Framework + Tests)
- Syscollector deltas IT ([#2146](https://github.com/wazuh/wazuh-qa/pull/2146)) \- (Framework + Tests)
- CVEs alerts inventory for Vulnerability Detector - VDT and WDB Integration Tests implementation ([#1243](https://github.com/wazuh/wazuh-qa/pull/1243)) \- (Framework + Tests)
- Analysisd - add new test to check the pre-decoding stage of analysisd ([#2406](https://github.com/wazuh/wazuh-qa/pull/2406)) \- (Tests)
- Add test to check if files can be accessed while FIM has them opened ([#705](https://github.com/wazuh/wazuh-qa/pull/705)) \- (Framework + Tests)
- Analysisd - add a new test to check analysisd socket properties ([#2405](https://github.com/wazuh/wazuh-qa/pull/2405)) \- (Framework + Tests)
- Add system test to check synchronization between agent and manager when one of this was stopped. ([#2536](https://github.com/wazuh/wazuh-qa/pull/2536)) \- (Tests)
- API - Test the format of the logs (JSON logs support) ([#2635](https://github.com/wazuh/wazuh-qa/pull/2635/)) \- (Tests)
- Add a test to check the multigroups shared file content. ([#2746](https://github.com/wazuh/wazuh-qa/pull/2746)) \- (Framework + Tests)
- Add wpk test documentation ([#2409](https://github.com/wazuh/wazuh-qa/pull/2409)) \- (Documentation)

### Changed

- Adapt wazuhdb integration tests for auto-vacuum ([#3613](https://github.com/wazuh/wazuh-qa/issues/3613)) \- (Tests)
- Update logcollector format test due to audit changes ([#3641](https://github.com/wazuh/wazuh-qa/pull/3641)) \- (Framework)
- Refactor `test_basic_usage_realtime_unsupported` FIM test to avoid using time travel ([#3623](https://github.com/wazuh/wazuh-qa/pull/3623)) \- (Tests)
- Add `monitord.rotate_log` to `local_internal_options` file for `test_macos_format_query` ([#3602](https://github.com/wazuh/wazuh-qa/pull/3602)) \- (Tests)
- Adapt analysisd integration tests for EPS ([#3559](https://github.com/wazuh/wazuh-qa/issues/3559)) \- (Tests)
- Improve `test_remove_audit` FIM test to retry install and remove command ([#3562](https://github.com/wazuh/wazuh-qa/pull/3562)) \- (Tests)
- Skip unstable integration tests for gcloud ([#3531](https://github.com/wazuh/wazuh-qa/pull/3531)) \- (Tests)
- Skip unstable integration test for agentd ([#3538](https://github.com/wazuh/wazuh-qa/pull/3538))
- Update wazuhdb_getconfig and EPS limit integration tests ([#3146](https://github.com/wazuh/wazuh-qa/pull/3146)) \- (Tests)
- Refactor: logcollector `test_only_future_events` according to new standard. ([3484](https://github.com/wazuh/wazuh-qa/pull/3484)) \- (Framework + Tests)
- Update python packages scan test to use a file with known vulnerabilities to be skipped ([#3473](https://github.com/wazuh/wazuh-qa/pull/3473)) \- (Framework + Tests)
- Change required version of urllib3 and requests dependencies ([#3315](https://github.com/wazuh/wazuh-qa/pull/3315)) \- (Framework)
- Skip flaky Logcollector tests ([#3218](https://github.com/wazuh/wazuh-qa/pull/3217)) \- (Tests)
- Change how 'service_control' collects clusterd and apid pids ([#3140](https://github.com/wazuh/wazuh-qa/pull/3140)) \- (Framework)
- Change scan test module fixtures to allow use commit instead of branches ([#3134](https://github.com/wazuh/wazuh-qa/issues/3134)) \- (Tests)
- Update syscollector deltas integration tests ([#2921](https://github.com/wazuh/wazuh-qa/pull/2921)) \- (Tests)
- Update deprecated WDB commands ([#2966](https://github.com/wazuh/wazuh-qa/pull/2966)) \- (Tests)
- Move the 'get_datetime_diff' function to 'wazuh-testing' utils module ([#2782](https://github.com/wazuh/wazuh-qa/pull/2782)) \- (Framework + Tests)
- Change method from GET to POST in API login requests ([#2810](https://github.com/wazuh/wazuh-qa/pull/2810)) \- (Framework + Tests)
- Update failed test_basic_configuration_log_format ([#2924](https://github.com/wazuh/wazuh-qa/pull/2650)) \- (Framework + Tests)
- Refactor VDT integration tests: feeds and scan types ([#2650](https://github.com/wazuh/wazuh-qa/pull/2650)) \- (Framework + Tests)
- Refactor: FIM `test_synchronization` according to new standard. Phase 1. ([#2358](https://github.com/wazuh/wazuh-qa/pull/2358)) \- (Framework + Tests)
- Refactor: FIM `test_registry_file_limit` and `test_registry_report_changes`. ([#2478](https://github.com/wazuh/wazuh-qa/pull/2478)) \- (Framework + Tests)
- Refactor: FIM `test_files/test_file_limit` and updated imports to new standard. ([#2501](https://github.com/wazuh/wazuh-qa/pull/2501)) \- (Framework + Tests)
- Adapt ITs related to syscollector deltas ([#2146](https://github.com/wazuh/wazuh-qa/pull/2146)) \- (Framework + Tests)
- Migrate test_age, test_command_monitoring, and test_keep_running of test_logcollector documentation to qa-docs ([#2162](https://github.com/wazuh/wazuh-qa/pull/2162)) \- (Documentation)
- Migrate test_configuration (1/2) of test_logcollector documentation to qa-docs ([#2163](https://github.com/wazuh/wazuh-qa/pull/2163)) \- (Documentation)
- Migrate test_configuration (2/2) of test_logcollector documentation to qa-docs ([#2165](https://github.com/wazuh/wazuh-qa/pull/2165)) \- (Documentation)
- Migrate test_macos of test_logcollector documentation to qa-docs ([#2175](https://github.com/wazuh/wazuh-qa/pull/2175)) \- (Documentation)
- Migrate several test groups of test_logcollector documentation to qa-docs ([#2180](https://github.com/wazuh/wazuh-qa/pull/2180)) \- (Documentation)
- Migrate test_remoted documentation to schema 2.0 ([#2426](https://github.com/wazuh/wazuh-qa/pull/2426)) \- (Documentation)
- Replace callback_generator function to generate_monitoring_callback ([#2535](https://github.com/wazuh/wazuh-qa/pull/2535)) \- (Framework + Tests)
- Analysisd: Reduce execution time of tests with tier 0 ([#2546](https://github.com/wazuh/wazuh-qa/pull/2546)) \- (Tests)
- Adapt logtest ITs given the rules skipping ([#2200](https://github.com/wazuh/wazuh-qa/pull/2200)) \- (Tests)

### Fixed

- Fix commit option of the scan module for master case ([#3157](https://github.com/wazuh/wazuh-qa/pull/3157)) \- (Tests)
- Fix Vulnerability Detector IT: test_validate_feed_content yaml cases had wrong extension. ([#3299](https://github.com/wazuh/wazuh-qa/pull/3299)) \- (Tests)
- Fix Analysisd IT: test_syscollector_events failure on wait_for_analysisd_startup. ([#3110](https://github.com/wazuh/wazuh-qa/pull/3110)) \- (Tests)
- Fix GCloud IT: test_max_messages error not received expected messages - ([#3083](https://github.com/wazuh/wazuh-qa/pull/3083)) \- (Tests)
- Fix Solaris and Macos FIM integration tests failures ([#2976](https://github.com/wazuh/wazuh-qa/pull/2976)) \- (Framework + Tests)
- Fix the unstable FIM tests that need refactoring ([#2458](https://github.com/wazuh/wazuh-qa/pull/2458)) \- (Framework + Tests)
- Fix version validation in qa-ctl config generator ([#2454](https://github.com/wazuh/wazuh-qa/pull/2454)) \- (Framework)
- Fix invalid reference for test_api_endpoints_performance.py xfail items ([#3378](https://github.com/wazuh/wazuh-qa/pull/3378)) \- (Tests)
- Fix undeclared API token variable in multigroups system tests ([#3674](https://github.com/wazuh/wazuh-qa/pull/3674)) \- (Framework + Tests)
- Fix error in requirements.txt ([#3689](https://github.com/wazuh/wazuh-qa/pull/3689)) \- (Framework)
- Fix sleep time in `test_agent_default_group_added`. ([#3692](https://github.com/wazuh/wazuh-qa/pull/3692)) \- (Tests)

### Removed

- Remove all FIM Integration skipped tests ([#2927](https://github.com/wazuh/wazuh-qa/issues/2927)) \- (Framework + Tests)
- VDT ITs: Remove Debian Stretch test support. ([#3172](https://github.com/wazuh/wazuh-qa/pull/3172)) \- (Tests)

## [4.3.9] - 13-10-2022

Wazuh commit: https://github.com/wazuh/wazuh-qa/commit/8af0a5083bd69765f4d7878df9d3b785bb239723 \
Release report: https://github.com/wazuh/wazuh/issues/15090

### Added

- Add a test to check the analysisd socket properties ([#3365](https://github.com/wazuh/wazuh-qa/pull/3365))

## [4.3.8] - 19-09-2022

Wazuh commit: https://github.com/wazuh/wazuh/commit/88bf15d2cbb2040e197e34a94dda0f71f607afad \
Release report: https://github.com/wazuh/wazuh/issues/14827

### Changed

- Update wazuh-logtest messages for integration tests \- (Tests)

## [4.3.7] - 24-08-2022

Wazuh commit: https://github.com/wazuh/wazuh/commit/e2b514bef3d148acd4bcae1a1c7fa8783b82ca3a \
Release report: https://github.com/wazuh/wazuh/issues/14562

## Added
- Added IT test to verify Active Response works with overwritten rules. ([#2984](https://github.com/wazuh/wazuh-qa/pull/2984)) \- (Framework + Tests)
- Add Integratord IT - new test_integratord suite ([#3125](https://github.com/wazuh/wazuh-qa/pull/3125)) \- (Framework + Tests)
- Add system test to check synchronization status in the cluster ([#3180](https://github.com/wazuh/wazuh-qa/pull/3180)) \- (Framework + Tests)
- Add system test to check big files synchronization in the cluster ([#3202](https://github.com/wazuh/wazuh-qa/pull/3202)) \- (Framework + Tests)

### Changed

- Increase framework version of jq and pytest in the requirements file to support python3.10 ([#3107](https://github.com/wazuh/wazuh-qa/pull/3108)) \- (Framework)

## [4.3.6] - 20-07-2022

Wazuh commit: https://github.com/wazuh/wazuh/commit/be15851b8ead7512d9cd4ef1ee18b3b953173211 \
Release report: https://github.com/wazuh/wazuh/issues/14188

### Added

- Add Remoted IT - test_multi_groups ([#3060](https://github.com/wazuh/wazuh-qa/pull/3060)) \- (Framework + Tests)

### Fixed

- Fix GCloud IT - test_max_messages error ([#3006](https://github.com/wazuh/wazuh-qa/pull/3006)) \- (Framework + Tests)
- Fix Remoted IT - test_agent_communication ([#3088](https://github.com/wazuh/wazuh-qa/pull/3088)) \- (Framework)


## [4.3.5] - 29-06-2022

Wazuh commit: https://github.com/wazuh/wazuh/commit/2a2b88bfb2ea30903728372471b33540a3b3d976 \
Release report: https://github.com/wazuh/wazuh/issues/13966

### Fixed

- Fix Solaris and Macos FIM integration failures ([#2977](https://github.com/wazuh/wazuh-qa/pull/2977)) \- (Framework + Tests)


## [4.3.4] - 09-06-2022

Wazuh commit: https://github.com/wazuh/wazuh/commit/ccbc9490bc38718717233c50e3d6daeff102e388 \
Release report: https://github.com/wazuh/wazuh/issues/13669


## [4.3.3] - 01-06-2022

Wazuh commit: https://github.com/wazuh/wazuh/commit/ccbc9490bc38718717233c50e3d6daeff102e388 \
Release report: -


## [4.3.2] - 30-05-2022

Wazuh commit: https://github.com/wazuh/wazuh/commit/5b3d501f5a10c5134b53771f13c48dc94c54beb2 \
Release report: https://github.com/wazuh/wazuh/issues/13629


## [4.3.1] - 18-05-2022

Wazuh commit: https://github.com/wazuh/wazuh/commit/8ee2a5646a12d22bf662b2f59a19c12b4b8d0a4e \
Release report: https://github.com/wazuh/wazuh/issues/13448


## [4.3.0] - 05-05-2022

Wazuh commit: https://github.com/wazuh/wazuh/commit/5bae1c1830dbf11acc8a06e01f7a5a134b767760 \
Release report: https://github.com/wazuh/wazuh/issues/13321

### Added

- Add specific version of libcst to install in python lower than 3.7. ([#2459](https://github.com/wazuh/wazuh-qa/pull/2459))
- Add system test to check synchronization between agent and manager. ([#2443](https://github.com/wazuh/wazuh-qa/pull/2443))
- Make `simulate-api-load` CLI run tasks simultaneously. ([#2392](https://github.com/wazuh/wazuh-qa/pull/2392))
- Add `qa-ctl` `v0.3`. ([#2307](https://github.com/wazuh/wazuh-qa/pull/2307))
- Add `qa-ctl` `v0.2`. ([#2299](https://github.com/wazuh/wazuh-qa/pull/2299))
- Improve the `agent_files_deletion` test . ([#2296](https://github.com/wazuh/wazuh-qa/pull/2296))
- Add scripts to add agents to client.keys, create agent-groups and unsynchronize agents. ([#2295](https://github.com/wazuh/wazuh-qa/pull/2295))
- Add cluster performance test. ([#2130](https://github.com/wazuh/wazuh-qa/pull/2130))
- IT Wazuh-logtest: Ruleset reloading at runtime. ([#2077](https://github.com/wazuh/wazuh-qa/pull/2077))
- Add script to parse and obtain stats from cluster CSVs. ([#2032](https://github.com/wazuh/wazuh-qa/pull/2032))
- Add `qa-ctl` tool v0.1. ([#1895](https://github.com/wazuh/wazuh-qa/pull/1895))
- Enable WPK tests for macOS agents. ([#1853](https://github.com/wazuh/wazuh-qa/pull/1853))
- Create local_internal_options configuration handler fixture. ([#1835](https://github.com/wazuh/wazuh-qa/pull/1835))
- Create file monitoring fixture handler. ([#1833](https://github.com/wazuh/wazuh-qa/pull/1833))
- Create daemon handler fixture for integration test. ([#1826](https://github.com/wazuh/wazuh-qa/pull/1826))
- Add test to check new possible flaws in wodles, framework and API code. ([#1659](https://github.com/wazuh/wazuh-qa/pull/1659))
- Add test to scan all python packages. ([#1652](https://github.com/wazuh/wazuh-qa/pull/1652))
- ITs for logtest verbose mode added. ([#1587](https://github.com/wazuh/wazuh-qa/pull/1587))
- Integration and system tests to ensure removed agent files are deleted. ([#1527](https://github.com/wazuh/wazuh-qa/pull/1527))
- Add wdb checksum range test case. ([#1502](https://github.com/wazuh/wazuh-qa/pull/1502))
- Add integration tests for max_upload_size API option. ([#1494](https://github.com/wazuh/wazuh-qa/pull/1494))
- Add support for Amazon Linux in vulnerability detector. ([#1473](https://github.com/wazuh/wazuh-qa/pull/1473))
- Add tests for invalid config of github and office365 modules. ([#1460](https://github.com/wazuh/wazuh-qa/pull/1460))
- Add test to check the behavior of test_max_fd_win_rt option.. ([#1387](https://github.com/wazuh/wazuh-qa/pull/1387))
- Add FIM Windows 4659 events tests. ([#648](https://github.com/wazuh/wazuh-qa/pull/648))

### Changed

- Migrate `test_rids` documentation to `qa-docs`. ([#2422](https://github.com/wazuh/wazuh-qa/pull/2422))
- Google Cloud. IT Tests: Fixing and rework for 4.3.0-RC2. ([#2420](https://github.com/wazuh/wazuh-qa/pull/2420))
- Refactor: FIM `test_report_changes` according to new standard.  Phase 1. ([#2417](https://github.com/wazuh/wazuh-qa/pull/2417))
- Fix `wazuh-metrics` CLI bug when child processes restart. ([#2416](https://github.com/wazuh/wazuh-qa/pull/2416))
- IT Solaris Jenkins: Fix requirements. ([#2415](https://github.com/wazuh/wazuh-qa/pull/2415))
- Fix the `agent_info_sync` test according to new changes. ([#2411](https://github.com/wazuh/wazuh-qa/pull/2411))
- Migrate test_cpe_indexing documentation to qa-docs. ([#2407](https://github.com/wazuh/wazuh-qa/pull/2407))
- WazuhDB IT: Fix for 4.3. ([#2400](https://github.com/wazuh/wazuh-qa/pull/2400))
- Migrate test_scan_results documentation to qa-docs. ([#2398](https://github.com/wazuh/wazuh-qa/pull/2398))
- Migrate test_general_setting documentation to qa-docs. ([#2387](https://github.com/wazuh/wazuh-qa/pull/2387))
- Migrate test_providers documentation to qa-docs. ([#2377](https://github.com/wazuh/wazuh-qa/pull/2377))
- Update API configuration integration tests. ([#2370](https://github.com/wazuh/wazuh-qa/pull/2370))
- Refactor FIM `test_synchronization` according to new standard (1). ([#2358](https://github.com/wazuh/wazuh-qa/pull/2358))
- Migrate test_feeds documentation to qa-docs. ([#2357](https://github.com/wazuh/wazuh-qa/pull/2357))
- Fix autoconfigure `test_add_old_resource`. ([#2356](https://github.com/wazuh/wazuh-qa/pull/2356))
- Migrate test_wazuh_db documentation to qa-docs. ([#2346](https://github.com/wazuh/wazuh-qa/pull/2346))
- Adapt `wazuh-metrics` and `data-visualizer` CLIs to handle multiprocessing. ([#2278](https://github.com/wazuh/wazuh-qa/pull/2278))
- Change `time_to_sync`  variable. ([#2275](https://github.com/wazuh/wazuh-qa/pull/2275))
- Bump pytest-html dependency. ([#2205](https://github.com/wazuh/wazuh-qa/pull/2205))
- Update remoted CSV headers in visualization tool. ([#2202](https://github.com/wazuh/wazuh-qa/pull/2202))
- Migrate `test_rootcheck` documentation to qa-docs. ([#2194](https://github.com/wazuh/wazuh-qa/pull/2194))
- Migrate `test_logtest` documentation to `qa-docs`. ([#2191](https://github.com/wazuh/wazuh-qa/pull/2191))
- Migrate test_office365 documentation to `qa-docs`. ([#2181](https://github.com/wazuh/wazuh-qa/pull/2181))
- fix: Change logtest custom rules ids. ([#2177](https://github.com/wazuh/wazuh-qa/pull/2177))
- Authd replacement configurations QA. ([#2171](https://github.com/wazuh/wazuh-qa/pull/2171))
- Migrate `test_github` documentation to `qa-docs`. ([#2144](https://github.com/wazuh/wazuh-qa/pull/2144))
- Migrate `test_glcoud` documentation to `qa-docs`. ([#2141](https://github.com/wazuh/wazuh-qa/pull/2141))
- Merge 4.2 into master branch . ([#2132](https://github.com/wazuh/wazuh-qa/pull/2132))
- Migrate `test_auth` documentation to `qa-docs`. ([#2129](https://github.com/wazuh/wazuh-qa/pull/2129))
- Migrate `test_registry_restrict` and `test_registry_tags` of `test_fim/test_registry`, and `test_fim/test_synchronization` documentation to `qa-docs`. ([#2128](https://github.com/wazuh/wazuh-qa/pull/2128))
- Migrate `test_registry_report_changes` of `test_fim/test_registry` documentation to `qa-docs`. ([#2127](https://github.com/wazuh/wazuh-qa/pull/2127))
- Migrate `test_registry_file_limit`, `test_registry_multiple_registries`, and `test_registry_recursion_level` of `test_fim/test_registry` documentation to `qa-docs`. ([#2126](https://github.com/wazuh/wazuh-qa/pull/2126))
- Migrate `test_registry_checks`, `test_registry_ignore`, and `test_registry_nodiff` of `test_fim/test_registry` documentation to `qa-docs`. ([#2125](https://github.com/wazuh/wazuh-qa/pull/2125))
- Migrate `test_registry_basic_usage` of `test_fim/test_registry` documentation to `qa-docs`. ([#2124](https://github.com/wazuh/wazuh-qa/pull/2124))
- Migrate `test_registry_ambiguous_confs` of `test_fim/test_registry` documentation to `qa-docs`. ([#2123](https://github.com/wazuh/wazuh-qa/pull/2123))
- Migrate `test_tags`, `test_timezone_changes`, `test_wildcards_complex`, and `test_windows_audit_interval` of `test_fim/test_files` documentation to `qa-docs`. ([#2122](https://github.com/wazuh/wazuh-qa/pull/2122))
- Migrate `test_scan`, `test_skip`, and `test_stats_integrity_sync` of `test_fim/test_files` documentation to `qa-docs`. ([#2121](https://github.com/wazuh/wazuh-qa/pull/2121))
- Migrate `test_fim/test_files/test_report_changes` documentation to `qa-docs`. ([#2120](https://github.com/wazuh/wazuh-qa/pull/2120))
- Migrate `test_process_priority`, `test_recursion_level`, and `test_restrict` of `test_fim/test_files` documentation to `qa-docs`. ([#2118](https://github.com/wazuh/wazuh-qa/pull/2118))
- Migrate `test_multiple_dirs`, `test_nodiff`, and `test_prefilter_cmd` of `test_fim/test_files` documentation to `qa-docs`. ([#2117](https://github.com/wazuh/wazuh-qa/pull/2117))
- Migrate `test_max_eps`, `test_max_files_per_second`, and `test_moving_files` of `test_fim/test_files` documentation to `qa-docs`. ([#2115](https://github.com/wazuh/wazuh-qa/pull/2115))
- Migrate `test_ignore`, `test_inotify`, and `test_invalid` of `test_fim/test_files` documentation to `qa-docs`. ([#2114](https://github.com/wazuh/wazuh-qa/pull/2114))
- Migrate `test_fim/test_files/test_follow_symbolic_link` documentation to `qa-docs`. ([#2112](https://github.com/wazuh/wazuh-qa/pull/2112))
- Migrate `test_env_variables` and `test_file_limit` of `test_fim/test_files` documentation to `qa-docs`. ([#2111](https://github.com/wazuh/wazuh-qa/pull/2111))
- Migrate `test_benchmark` and `test_checks` of `test_fim/test_files` documentation to `qa-docs`. ([#2110](https://github.com/wazuh/wazuh-qa/pull/2110))
- Migrate `test_basic_usage` of `test_fim/test_files` documentation to `qa-docs`. ([#2109](https://github.com/wazuh/wazuh-qa/pull/2109))
- Migrate `test_ambiguous_confs` and `test_audit` of `test_fim/test_files` documentation to qa-docs. ([#2108](https://github.com/wazuh/wazuh-qa/pull/2108))
- Migrate `test_api` documentation to `qa-docs`. ([#2107](https://github.com/wazuh/wazuh-qa/pull/2107))
- Migrate `test_analysisd` documentation to `qa-docs`. ([#2047](https://github.com/wazuh/wazuh-qa/pull/2047))
- Migrate `test_agentd` documentation to `qa-docs`. ([#2006](https://github.com/wazuh/wazuh-qa/pull/2006))
- Migrate `test_active_response` documentation to `qa-docs`. ([#1960](https://github.com/wazuh/wazuh-qa/pull/1960))
- Fix requirements in master. ([#2063](https://github.com/wazuh/wazuh-qa/pull/2063))
- Update system tests for agent key polling. ([#2119](https://github.com/wazuh/wazuh-qa/pull/2119))
- macOS logcollector - Fixes and new tests. ([#2043](https://github.com/wazuh/wazuh-qa/pull/2043))
- Update API performance tests. ([#1881](https://github.com/wazuh/wazuh-qa/pull/1881))
- Integrate qa-docs into wazuh-qa framework. ([#1854](https://github.com/wazuh/wazuh-qa/pull/1854))
- Update user used by `Kibana` in the cluster performance tests. ([#1822](https://github.com/wazuh/wazuh-qa/pull/1822))
- Fix cached dependencies, typos and debian repos. ([#1732](https://github.com/wazuh/wazuh-qa/pull/1732))
- Adapt the JSON event schema to parse WIN perms in JSON. ([#1541](https://github.com/wazuh/wazuh-qa/pull/1541))
- Update API performance tests. ([#1519](https://github.com/wazuh/wazuh-qa/pull/1519))
- Rework of simulate agents script. Add new balance mode to distribute EPS between agents. ([#1491](https://github.com/wazuh/wazuh-qa/pull/1491))
- Fix missing argument in test_macos_format_basic IT. ([#1478](https://github.com/wazuh/wazuh-qa/pull/1478))
- Check if scheduled mode is set when realtime is not available. ([#1474](https://github.com/wazuh/wazuh-qa/pull/1474))

### Removed
- Remove unnecessary `CLIENT_KEYS_PATH`. ([#2419](https://github.com/wazuh/wazuh-qa/pull/2419))
- Remove deprecated configurations. ([#2380](https://github.com/wazuh/wazuh-qa/pull/2380))
- Remove deprecated test_use_only_authd. ([#2294](https://github.com/wazuh/wazuh-qa/pull/2294))
- Remove expected `force` option from the received request in the `agent_enrollment` system tests. ([#2289](https://github.com/wazuh/wazuh-qa/pull/2289))
- Remove old check. ([#2281](https://github.com/wazuh/wazuh-qa/pull/2281))
- Remove the disk i/o % usage calculation from the performance tools. ([#1897](https://github.com/wazuh/wazuh-qa/pull/1897))
- Remove FIM hard link tests. ([#1485](https://github.com/wazuh/wazuh-qa/pull/1485))


## [v4.2.0]
### Added
- Add agent labels to agent simulator tool [#1153](https://github.com/wazuh/wazuh-qa/pull/1153)
- Add the capability to know which CVE’s affect an agent [#7479](https://github.com/wazuh/wazuh/issues/7479)
- Add new tests for Wazuh-DB insert commands in agents' CVEs table [#1092](https://github.com/wazuh/wazuh-qa/pull/1092)
- Add integration tests for syslog [#1086](https://github.com/wazuh/wazuh-qa/pull/1086)
- Add remoted integration tests: basic configuration tests [#1073](https://github.com/wazuh/wazuh-qa/pull/1073)
- Add the tier 0 integration tests for wazuh-remoted [#1024](https://github.com/wazuh/wazuh-qa/issues/1024)
- Add new features to the Agent simulator [#1106](https://github.com/wazuh/wazuh-qa/pull/1106)
- Add new integration tests to cover the stats of wazuh-agentd [#1039](https://github.com/wazuh/wazuh-qa/pull/1039)
- Add the documentation of Wazuh-QA repository [#1066](https://github.com/wazuh/wazuh-qa/pull/1066)
- Add new functionality for mocking agents [#1054](https://github.com/wazuh/wazuh-qa/pull/1054)
- Add support to `wodle` sections for ossec.conf generator tool [#1048](https://github.com/wazuh/wazuh-qa/pull/1048)
- Add new tests for Active Response [#1029](https://github.com/wazuh/wazuh-qa/pull/1029)
- Add focal feed and improve vulnerability scan tests [#1025](https://github.com/wazuh/wazuh-qa/pull/1025)
- Add new cases to test_env_variables to check some possible errors [#1014](https://github.com/wazuh/wazuh-qa/pull/1014)
- Add a test to verify no duplicate entries for vulnerability detector [#1010](https://github.com/wazuh/wazuh-qa/pull/1010)
- Add new case to test_basic_usage_changes to check wildcards [#1009](https://github.com/wazuh/wazuh-qa/pull/1009)
- Add some cases in test_ignore_valid, to check entire disk ignore [#1000](https://github.com/wazuh/wazuh-qa/pull/1000)
- Add new test case for duplicate registry entries [#998](https://github.com/wazuh/wazuh-qa/pull/998)
### Changed
- Rename sockets directory according to the product [#1090](https://github.com/wazuh/wazuh-qa/pull/1090)
- Improve the stop/start behavior of DB's related functions [#1068](https://github.com/wazuh/wazuh-qa/pull/1068)
- Update mock_vulnerability_scan fixture from vulnerability scan tests [#1058](https://github.com/wazuh/wazuh-qa/pull/1058)
- Update insert_vulnerability to meet new constrains [#1059](https://github.com/wazuh/wazuh-qa/pull/1059)
- Refactor the code to be PEP8 compliance [#1043](https://github.com/wazuh/wazuh-qa/pull/1043)
- Deprecate the ossec-init.conf [#1013](https://github.com/wazuh/wazuh-qa/pull/1013)
- Rename ossec-control in framework tests [#983](https://github.com/wazuh/wazuh-qa/pull/983)
- Change names of daemons in integration tests [#973](https://github.com/wazuh/wazuh-qa/pull/973)
- Rename all ossec-control references [#965](https://github.com/wazuh/wazuh-qa/pull/965)
### Fixed
- Fix an error in the Active Response tests related to the configuration file [#1080](https://github.com/wazuh/wazuh-qa/pull/1080)
- Fix an error in the Agent simulator while parsing the messages received from the manager [#1084](https://github.com/wazuh/wazuh-qa/pull/1084).
- Fix msu tests for Windows 10 [#1075](https://github.com/wazuh/wazuh-qa/pull/1075)
- Fix sqlite3.OperationalError: no such table: VULNERABILITIES error [#1067](https://github.com/wazuh/wazuh-qa/pull/1067)
- Fix test_general_settings_ignore_time test [#1056](https://github.com/wazuh/wazuh-qa/pull/1056)
- Avoid problematic race-condition on VD integration tests for Windows [#1047](https://github.com/wazuh/wazuh-qa/pull/1047)
- QA Integration tests stabilization [#1002](https://github.com/wazuh/wazuh-qa/pull/1002)
### Deleted
- Deleted `behind_proxy_server` API config test. ([#1065](https://github.com/wazuh/wazuh-qa/pull/1065))<|MERGE_RESOLUTION|>--- conflicted
+++ resolved
@@ -9,11 +9,8 @@
 
 ### Added
 
-<<<<<<< HEAD
 - Add new tests analysid handling of invalid/empy rule signature IDs ([#3649](https://github.com/wazuh/wazuh-qa/pull/3649)) \- (Tests)
-=======
 - Fix Yara and VirusTotal E2E basic usage tests ([#3660](https://github.com/wazuh/wazuh-qa/pull/3660))
->>>>>>> 30299f6c
 - Add new test to check if syslog message are parsed correctrly in the `archives.json` file ([#3609](https://github.com/wazuh/wazuh-qa/pull/3609)) \- (Framework + Tests)
 - Add new logging tests for analysisd EPS limitation ([#3509](https://github.com/wazuh/wazuh-qa/pull/3509)) \- (Framework + Tests)
 - New testing suite for checking analysisd EPS limitation ([#2947](https://github.com/wazuh/wazuh-qa/pull/3181)) \- (Framework + Tests)
