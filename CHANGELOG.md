# Changelog

All notable changes to this project will be documented in this file.

## [4.8.0] - TBD

Wazuh commit: TBD \
Release report: TBD

### Added

- Added tests for checking agent status upon ungraceful closure.([#4146](https://github.com/wazuh/wazuh-qa/pull/4146)) \- (Tests)
- Agent syncronization testing after group deleting ([#3953](https://github.com/wazuh/wazuh-qa/pull/4143)) \- (Tests)


### Changed

- Enable Ubuntu Vulnerability Detector E2E. ([#4252](https://github.com/wazuh/wazuh-qa/pull/4252)) \- (Tests)
- Update _wazuh_db_ schema database version ([#4353](https://github.com/wazuh/wazuh-qa/pull/4353)) \- (Tests)
- Update the JSON schema with the required fields for the output content of the migration tool ([#4375](https://github.com/wazuh/wazuh-qa/pull/4375)) \- (Tests)
- Update framework known flaws file ([#4443](https://github.com/wazuh/wazuh-qa/pull/4443)) \- (Tests)

## [4.7.0] - TBD

Wazuh commit: TBD \
Release report: TBD

### Added

- Add tests for new FIM audit buffer option. ([#4399](https://github.com/wazuh/wazuh-qa/pull/4399)) \- (Framework + tests)
- Add callbacks and IT tests for Integratord options tag. ([#4108](https://github.com/wazuh/wazuh-qa/pull/4108)) \- (Framework + tests)

### Changed

- Add option to run some logcollector tests isolated (without a manager) [#4226](https://github.com/wazuh/wazuh-qa/pull/4226) \- (Tests + Framework)
- Update code analysis and dependencies known flaws. [#3319](https://github.com/wazuh/wazuh-qa/pull/4083) \- (Tests)
- Update _wazuh_db_ schema database version([#4405](https://github.com/wazuh/wazuh-qa/pull/4405)) \- (Tests)
- Update framework known flaws file ([#4313](https://github.com/wazuh/wazuh-qa/pull/4313)) \- (Tests)

### Fixed
- Update `get_test_cases_data` function so it handles fim_mode parameter ([#4185](https://github.com/wazuh/wazuh-qa/pull/4185)) \- (Framework)
- Fix warnings in the rids tests([#4151](https://github.com/wazuh/wazuh-qa/pull/4151)) \- (Framework + Tests)

## [4.6.0] - TBD

Wazuh commit: TBD \
Release report: TBD

### Added

<<<<<<< HEAD
- Add tests for merged.mg file generation. ([#3278](https://github.com/wazuh/wazuh-qa/pull/4129)) \- (Tests)
=======
- Add Debian Bookworm VDT IT support. ([#4463](https://github.com/wazuh/wazuh-qa/pull/4463)) \- (Tests)
- Add new test cases for the `discard_regex` functionality of `CloudWatchLogs` and `Inspector` services. ([#4278](https://github.com/wazuh/wazuh-qa/pull/4278)) \- (Tests)
>>>>>>> 907ac224
- Add Windows location wildcards tests ([#4263](https://github.com/wazuh/wazuh-qa/pull/4263)) \- (Tests + Framework)
- New 'SCA' test suite and framework. ([#3566](https://github.com/wazuh/wazuh-qa/pull/3566)) \- (Framework + Tests)
- Add integration tests for AWS module. ([#3911](https://github.com/wazuh/wazuh-qa/pull/3911)) \- (Framework + Tests + Documentation)
- Add tests for msu patches with no associated CVE . ([#4009](https://github.com/wazuh/wazuh-qa/pull/4009)) \- (Framework + Tests)
- Add tests with new options to avoid FIM synchronization overlapping. ([#3318](https://github.com/wazuh/wazuh-qa/pull/3318)) \- (Framework + tests)
- Add Logcollector millisecond granularity support test case ([#3910](https://github.com/wazuh/wazuh-qa/pull/3910)) \- (Tests)
- Add Windows System folders FIM monitoring tests ([#3720](https://github.com/wazuh/wazuh-qa/pull/3720)) \- (Tests)
- Add 'test_whodata_policy_changes' tests ([#3627](https://github.com/wazuh/wazuh-qa/pull/3627)) \- (Framework + Tests)
- Add test to check if active-response netsh generates alerts when firewall is disabled. ([#3787](https://github.com/wazuh/wazuh-qa/pull/3787)) \- (Framework + Tests)
- Add new tests for logcollector 'ignore' and 'restrict' options ([#3582](https://github.com/wazuh/wazuh-qa/pull/3582)) \- (Tests)
- Add 'Force reconnect' feature to agent_simulator tool. ([#3111](https://github.com/wazuh/wazuh-qa/pull/3111)) \- (Tools)
- Add new module to support migration tool. ([#3837](https://github.com/wazuh/wazuh-qa/pull/3837))
- Add IT tests FIM registry monitoring using wildcards. ([#4270](https://github.com/wazuh/wazuh-qa/pull/4270)) \- (Framework + Tests)
- Update schema database version ([#4128](https://github.com/wazuh/wazuh-qa/pull/4128)) \- (Tests)
- Update framework known flaws files ([#4380](https://github.com/wazuh/wazuh-qa/pull/4380)) \- (Tests)

### Changed

- Skip `test_authd_ssl_options` cases that use TLS 1.1 causing errors on several OpenSSL versions. ([#4229](https://github.com/wazuh/wazuh-qa/pull/4229)) \- (Tests)
- Update database version ([#4467](https://github.com/wazuh/wazuh-qa/pull/4467)) \- (Tests)
- Remove versionStartIncluding from NVD custom feed ([#4441](https://github.com/wazuh/wazuh-qa/pull/4441)) \- (Tests)
- Updated syscollector wmodules prefix ([#4384](https://github.com/wazuh/wazuh-qa/pull/4384)) \- (Framework)
- Replace embedded python invocations with generic `python3`. ([#4186](https://github.com/wazuh/wazuh-qa/pull/4186)) - (Tests)
- Fix FIM test_large_changes test suite ([#3948](https://github.com/wazuh/wazuh-qa/pull/3948)) \- (Tests)
- Update `get_test_cases_data` function so it handles fim_mode parameter ([#4185](https://github.com/wazuh/wazuh-qa/pull/4185)) \- (Framework)
- Change FIM `regular_file_cud` and `EventChecker` file modification steps ([#4183](https://github.com/wazuh/wazuh-qa/pull/4183)) \- (Framework + Tests)
- Refactor library to change the environment ([#4145](https://github.com/wazuh/wazuh-qa/pull/4145)) \- (Framework)
- Improve the way that environment data is managed ([#4059](https://github.com/wazuh/wazuh-qa/pull/4059)) \- (Framework)
- Update FIM test_ambiguous_confs IT to new framework ([#4121](https://github.com/wazuh/wazuh-qa/pull/4121)) \- (Tests + Framework)
- Update `test_logcollector` invalid configs log level ([#4094](https://github.com/wazuh/wazuh-qa/pull/4094)) \- (Tests)
- Update `test_office365` to support the new tag `API_TYPE` ([#4065](https://github.com/wazuh/wazuh-qa/pull/4065)) \- (Framework + Tests)
- Update `test_wazuh_db` & `test_enrollment` to support new column `status_code` and new value on the enrollment `payload`. ([#4021](https://github.com/wazuh/wazuh-qa/pull/4021)) \- (Tests)
- Update FIM `test_audit` tests to new framework ([#3939](https://github.com/wazuh/wazuh-qa/pull/3939)) \- (Framework + Tests)
- Update FIM test to new FIM DBSync process  ([#2728](https://github.com/wazuh/wazuh-qa/pull/2728)) \- (Framework + Tests)
- Update file_limit and registry_limit tests ([#3280](https://github.com/wazuh/wazuh-qa/pull/3280)) \- (Tests)
- Change expected timestamp for proftpd analysisd test predecoder test case ([#3900](https://github.com/wazuh/wazuh-qa/pull/3900)) \- (Tests)
- Skip test_large_changes test module ([#3783](https://github.com/wazuh/wazuh-qa/pull/3783)) \- (Tests)
- Update report_changes tests ([#3405](https://github.com/wazuh/wazuh-qa/pull/3405)) \- (Tests)
- Update Authd force_insert tests ([#3379](https://github.com/wazuh/wazuh-qa/pull/3379)) \- (Tests)
- Update cluster logs in reliability tests ([#2772](https://github.com/wazuh/wazuh-qa/pull/2772)) \- (Tests)
- Use correct version format in agent_simulator tool ([#3198](https://github.com/wazuh/wazuh-qa/pull/3198)) \- (Tools)
- Upgrade PyYAML to 6.0.1. ([#4326](https://github.com/wazuh/wazuh-qa/pull/4326)) \- (Framework)
- Update schema database version ([#4128](https://github.com/wazuh/wazuh-qa/pull/4128)) \- (Tests)
- Update framework known flaws files ([#4380](https://github.com/wazuh/wazuh-qa/pull/4380)) \- (Tests)

### Fixed

- Fix FIM framework to validate path in event correctly ([#4390](https://github.com/wazuh/wazuh-qa/pull/4390)) \- (Framework)
- Fix an error related to logs format in reliability test ([#4387](https://github.com/wazuh/wazuh-qa/pull/4387)) \- (Tests)
- Fix boto3 version requirement for legacy OS ([#4150](https://github.com/wazuh/wazuh-qa/pull/4150)) \- (Framework)
- Fix cases yaml of the analysisd windows registry IT ([#4149](https://github.com/wazuh/wazuh-qa/pull/4149)) \- (Tests)
- Fix a bug in on Migration tool's library ([#4106](https://github.com/wazuh/wazuh-qa/pull/4106)) \- (Framework)
- Fix imports and add windows support for test_report_changes_and_diff IT ([#3548](https://github.com/wazuh/wazuh-qa/issues/3548)) \- (Framework + Tests)
- Fix a regex error in the FIM integration tests ([#3061](https://github.com/wazuh/wazuh-qa/issues/3061)) \- (Framework + Tests)
- Fix an error in the cluster performance tests related to CSV parser ([#2999](https://github.com/wazuh/wazuh-qa/pull/2999)) \- (Framework + Tests)
- Fix bug in the framework on migration tool ([#4027](https://github.com/wazuh/wazuh-qa/pull/4027)) \- (Framework)
- Fix test cluster / integrity sync system test and configuration to avoid flaky behavior ([#4406](https://github.com/wazuh/wazuh-qa/pull/4406)) \- (Tests)

## [4.5.3] - TBD

Wazuh commit: TBD \
Release report: TBD

## [4.5.2] - TBD

Wazuh commit: TBD \
Release report: TBD

### Changed

- Update ITs URL for Debian OVAL ([#4491](https://github.com/wazuh/wazuh-qa/pull/4491)) \- (Tests)
- Syscollector package inventory deltas fix ([#4483](https://github.com/wazuh/wazuh-qa/pull/4483)) \- (Tests)
- Update schema sys_programs table ([#4451](https://github.com/wazuh/wazuh-qa/pull/4451)) \- (Tests)
- Update enrollment logs in system test ([#4442](https://github.com/wazuh/wazuh-qa/pull/4442)) \- (Tests)
- Fix one_manager_agent environment provisioning by packages for system tests ([#4438](https://github.com/wazuh/wazuh-qa/pull/4438)) \- (Framework)
- Update framework known flaws files ([#4379](https://github.com/wazuh/wazuh-qa/pull/4379)) \- (Tests)

### Fixed

- Minor fixes in the `tests_python_flaws.py` scan ([#4439](https://github.com/wazuh/wazuh-qa/pull/4439)) \- (Tests)

## [4.5.1] - 24-08-2023

Wazuh commit: https://github.com/wazuh/wazuh/commit/731cdf39a430d2fb6fa02f3721624e07f887b02f
Release report: https://github.com/wazuh/wazuh/issues/18475

### Added

- Add an integration test to check the wazuh-analysisd's decoder parser ([#4286](https://github.com/wazuh/wazuh-qa/pull/4286)) \- (Tests)

### Changed

- Update python integration test dependencies in the README ([#4427](https://github.com/wazuh/wazuh-qa/pull/4427)) \- (Documentation)
- Update vulnerability detector IT outdated URLs ([#4428](https://github.com/wazuh/wazuh-qa/pull/4428)) \- (Tests)

## [4.5.0] - 11-08-2023

Wazuh commit: https://github.com/wazuh/wazuh/commit/f6aba151d08ef065dfc1bdc9b8885c3d4f618fca
Release report: https://github.com/wazuh/wazuh/issues/18235

### Changed

- Delete `update_from_year` from system and E2E tests configuration ([#4372](https://github.com/wazuh/wazuh-qa/pull/4372)) \- (Tests)
- Upgrade PyYAML to 6.0.1. ([#4326](https://github.com/wazuh/wazuh-qa/pull/4326)) \- (Framework)
- Change Vulnerability Detector ITs to support the development of the NVD 2.0 refactor. ([#4327](https://github.com/wazuh/wazuh-qa/pull/4327)) \- (Tests)

## [4.4.5] - 10-07-2023

Wazuh commit: https://github.com/wazuh/wazuh/commit/8d17d2c9c11bc10be9a31c83bc7c17dfbac0d2a0 \
Release report: https://github.com/wazuh/wazuh/issues/17844

## [4.4.4] - 13-06-2023

Wazuh commit: https://github.com/wazuh/wazuh/commit/32b9b4684efb7c21ce71f80d845096549a5b4ed5  \
Release report: https://github.com/wazuh/wazuh/issues/17520

### Added

- Change test_python_flaws.py to accept branch or commit in the same argument. ([#4209](https://github.com/wazuh/wazuh-qa/pull/4209)) (Tests)
- Fix test_dependencies.py for the changes in the feature. ([#4210](https://github.com/wazuh/wazuh-qa/pull/4210)) (Tests)

### Fixed

- Fix syscollector tests failure (get_configuration fixture has different scope) ([#4154](https://github.com/wazuh/wazuh-qa/pull/4154)) \- (Framework + Tests)

## [4.4.3] - 25-06-2023

Wazuh commit: https://github.com/wazuh/wazuh/commit/f7080df56081adaeaad94529522233e2f0bbd577 \
Release report: https://github.com/wazuh/wazuh/issues/17198

### Fixed

- Fix missing comma in setup.py. ([#4180](https://github.com/wazuh/wazuh-qa/pull/4180)) (Framework)
- Changed the last uses of 4.4.2 in setup.py and schema.yaml. ([#4172](https://github.com/wazuh/wazuh-qa/pull/4172)) \- (Framework)

## [4.4.2] - 18-05-2023

Wazuh commit: https://github.com/wazuh/wazuh/commit/b2901d5086e7a073d89f4f72827e070ce3abd8e8 \
Release report: https://github.com/wazuh/wazuh/issues/17004

### Added

- Add package support for system tests ([#3965](https://github.com/wazuh/wazuh-qa/pull/3966)) \- (Framework)
- Add test to check the Syscollector configuration. ([#3584](https://github.com/wazuh/wazuh-qa/pull/3584)) \- (Framework + Tests)
- Add system tests for groups deletion ([#4057](https://github.com/wazuh/wazuh-qa/pull/4057)) \- (Tests)

### Changed

- Change integratord test to use slack instead of virustotal ([#3540](https://github.com/wazuh/wazuh-qa/pull/3540)) \- (Framework + Tests)

### Fixed

- Stabilize multiple wday tests (GCloud integration) ([#4176](https://github.com/wazuh/wazuh-qa/pull/4176)) \- (Tests)
- Remove old XFail marker (API suite) ([#4177](https://github.com/wazuh/wazuh-qa/pull/4177)) \- (Tests)
- Mark VD download feeds test as xfail ([#4197](https://github.com/wazuh/wazuh-qa/pull/4197)) \- (Tests)
- Skip test_age_datetime_changed ([#4182](https://github.com/wazuh/wazuh-qa/pull/4182)) \- (Tests)
- Limit urllib3 major required version ([#4162](https://github.com/wazuh/wazuh-qa/pull/4162)) \- (Framework)
- Fix daemons_handler fixture (fix GCP IT) ([#4134](https://github.com/wazuh/wazuh-qa/pull/4134)) \- (Tests)
- Fix wazuhdb IT. ([#3584](https://github.com/wazuh/wazuh-qa/pull/3584)) \- (Framework + Tests)
- Fix agentd IT for python3.10 AMI ([#3973](https://github.com/wazuh/wazuh-qa/pull/3973)) \- (Tests)
- Fix unstable system tests ([#4080](https://github.com/wazuh/wazuh-qa/pull/4080)) \- (Tests)

### Changed

- Modify authd ITs test_authd_valid_name_ip to avoid flackyness. ([#4164](https://github.com/wazuh/wazuh-qa/pull/4164)) \- (Tests)

## [4.4.1] - 12-04-2023

Wazuh commit: https://github.com/wazuh/wazuh/commit/63a0580562007c4ba9c117f4a232ce90160481ff \
Release report: https://github.com/wazuh/wazuh/issues/16620

## [4.4.0] - 28-03-2023

Wazuh commit: https://github.com/wazuh/wazuh/commit/2477e9fa50bc1424e834ac8401ce2450a5978e75 \
Release report: https://github.com/wazuh/wazuh/issues/15504

### Added

- Add new integration test for `authd` to validate error when `authd.pass` is empty ([#3721](https://github.com/wazuh/wazuh-qa/pull/3721)) \- (Framework + Tests)
- Add new test to check missing fields in `cpe_helper.json` file ([#3766](https://github.com/wazuh/wazuh-qa/pull/3766)) \- (Framework + Tests)
- Add multigroups tests cases for `test_assign_groups_guess` ([#3979](https://github.com/wazuh/wazuh-qa/pull/3979)) \- (Tests)
- Add new group_hash case and update the `without condition` case output in `wazuh_db/sync_agent_groups_get` ([#3959](https://github.com/wazuh/wazuh-qa/pull/3959)) \- (Tests)
- Add markers for each system test environment ([#3961](https://github.com/wazuh/wazuh-qa/pull/3961)) \- (Framework + Tests)
- Adapt binary performance module to wazuh-cluster script renaming ([#3944](https://github.com/wazuh/wazuh-qa/pull/3944)) \- (Framework)
- Add an option to store logs in system tests ([#2445](https://github.com/wazuh/wazuh-qa/pull/2445)) \- (Framework + Tests)
- Add new test to check cpe_helper.json file ([#3731](https://github.com/wazuh/wazuh-qa/pull/3731))
- Add new tests analysid handling of invalid/empty rule signature IDs ([#3649]
(https://github.com/wazuh/wazuh-qa/pull/3649)) \- (Framework + Tests)
- Add integration test to check statistics format ([#3813](https://github.com/wazuh/wazuh-qa/pull/3813)) \- (Framework + Tests)
- Add new test to check vulnerable packages with triaged null([#3587](https://github.com/wazuh/wazuh-qa/pull/3587)) \- (Framework + Tests)
- Add new tests analysid handling of invalid/empty rule signature IDs ([#3649](https://github.com/wazuh/wazuh-qa/pull/3649)) \- (Framework + Tests)
- Add integration test to check agent database version ([#3768](https://github.com/wazuh/wazuh-qa/pull/3768)) \- (Tests)
- Add new test to check if syslog message are parsed correctrly in the `archives.json` file ([#3609](https://github.com/wazuh/wazuh-qa/pull/3609)) \- (Framework + Tests)
- Add new logging tests for analysisd EPS limitation ([#3509](https://github.com/wazuh/wazuh-qa/pull/3509)) \- (Framework + Tests)
- New testing suite for checking analysisd EPS limitation ([#2947](https://github.com/wazuh/wazuh-qa/pull/3181)) \- (Framework + Tests)
- Add stress results comparator tool ([#3478](https://github.com/wazuh/wazuh-qa/pull/3478)) \- (Tools)
- Add E2E tests for demo cases ([#3293](https://github.com/wazuh/wazuh-qa/pull/3293)) \- (Framework + Tests)
- Add configuration files for Jenkins automation of system/E2E tests ([#3221](https://github.com/wazuh/wazuh-qa/pull/3221)) \- (Framework)
- New vulnerability Detector integration tests for Ubuntu 22.04 ([#2957](https://github.com/wazuh/wazuh-qa/pull/2957)) \- (Framework + Tests)
- New vulnerability Detector integration tests for Amazon Linux 2022 ([#2955](https://github.com/wazuh/wazuh-qa/pull/2955)) \- (Framework + Tests)
- New vulnerability detector tests for SUSE Linux Enterpise Support ([#2945](https://github.com/wazuh/wazuh-qa/pull/2945)) \- (Framework + Tests)
- New tests for checking API log formats ([#2635](https://github.com/wazuh/wazuh-qa/pull/2635)) \- (Framework + Tests)
- New tests for the migration of agent-group files ([#2815](https://github.com/wazuh/wazuh-qa/pull/2815)) \- (Framework + Tests)
- Add `qa-docs` `v0.1` ([#2649](https://github.com/wazuh/wazuh-qa/pull/2649)) \- (Framework + Tools + Documentation)
- Add test fim with file currently open ([#2300](https://github.com/wazuh/wazuh-qa/pull/2300)) \- (Framework + Tests)
- Test manager sends AR log format as expected ([#2347](https://github.com/wazuh/wazuh-qa/pull/2347)) \- (Framework + Tests)
- Syscollector deltas IT ([#2146](https://github.com/wazuh/wazuh-qa/pull/2146)) \- (Framework + Tests)
- CVEs alerts inventory for Vulnerability Detector - VDT and WDB Integration Tests implementation ([#1243](https://github.com/wazuh/wazuh-qa/pull/1243)) \- (Framework + Tests)
- Analysisd - add new test to check the pre-decoding stage of analysisd ([#2406](https://github.com/wazuh/wazuh-qa/pull/2406)) \- (Tests)
- Add test to check if files can be accessed while FIM has them opened ([#705](https://github.com/wazuh/wazuh-qa/pull/705)) \- (Framework + Tests)
- Analysisd - add a new test to check analysisd socket properties ([#2405](https://github.com/wazuh/wazuh-qa/pull/2405)) \- (Framework + Tests)
- Add system test to check synchronization between agent and manager when one of this was stopped. ([#2536](https://github.com/wazuh/wazuh-qa/pull/2536)) \- (Tests)
- API - Test the format of the logs (JSON logs support) ([#2635](https://github.com/wazuh/wazuh-qa/pull/2635/)) \- (Tests)
- Add a test to check the multigroups shared file content. ([#2746](https://github.com/wazuh/wazuh-qa/pull/2746)) \- (Framework + Tests)
- Add wpk test documentation ([#2409](https://github.com/wazuh/wazuh-qa/pull/2409)) \- (Documentation)

### Changed

- Improve `test_agent_groups_new_cluster_node` ([#3971](https://github.com/wazuh/wazuh-qa/pull/3971)) \- (Tests)
- Improve `test_assign_groups_guess` ([#3901](https://github.com/wazuh/wazuh-qa/pull/3901)) \- (Tests)
- Update `test_cluster_worker_logs_order` test ([#3896](https://github.com/wazuh/wazuh-qa/pull/3896)) \- (Tests)
- Increase NVE download feed test timeout([#3769](https://github.com/wazuh/wazuh-qa/pull/3769)) \- (Tests)
- Adapt wazuhdb integration tests for auto-vacuum ([#3613](https://github.com/wazuh/wazuh-qa/issues/3613)) \- (Tests)
- Update logcollector format test due to audit changes ([#3641](https://github.com/wazuh/wazuh-qa/pull/3641)) \- (Framework)
- Refactor `test_basic_usage_realtime_unsupported` FIM test to avoid using time travel ([#3623](https://github.com/wazuh/wazuh-qa/pull/3623)) \- (Tests)
- Add `monitord.rotate_log` to `local_internal_options` file for `test_macos_format_query` ([#3602](https://github.com/wazuh/wazuh-qa/pull/3602)) \- (Tests)
- Adapt analysisd integration tests for EPS ([#3559](https://github.com/wazuh/wazuh-qa/issues/3559)) \- (Tests)
- Improve `test_remove_audit` FIM test to retry install and remove command ([#3562](https://github.com/wazuh/wazuh-qa/pull/3562)) \- (Tests)
- Update pattern and expected condition for multi_groups tests ([#3565](https://github.com/wazuh/wazuh-qa/pull/3565)) \- (Tests)
- Skip unstable integration tests for gcloud ([#3531](https://github.com/wazuh/wazuh-qa/pull/3531)) \- (Tests)
- Skip unstable integration test for agentd ([#3538](https://github.com/wazuh/wazuh-qa/pull/3538))
- Update wazuhdb_getconfig and EPS limit integration tests ([#3146](https://github.com/wazuh/wazuh-qa/pull/3146)) \- (Tests)
- Refactor: logcollector `test_only_future_events` according to new standard. ([3484](https://github.com/wazuh/wazuh-qa/pull/3484)) \- (Framework + Tests)
- Update python packages scan test to use a file with known vulnerabilities to be skipped ([#3473](https://github.com/wazuh/wazuh-qa/pull/3473)) \- (Framework + Tests)
- Change required version of urllib3 and requests dependencies ([#3315](https://github.com/wazuh/wazuh-qa/pull/3315)) \- (Framework)
- Skip flaky Logcollector tests ([#3218](https://github.com/wazuh/wazuh-qa/pull/3217)) \- (Tests)
- Change how 'service_control' collects clusterd and apid pids ([#3140](https://github.com/wazuh/wazuh-qa/pull/3140)) \- (Framework)
- Change scan test module fixtures to allow use commit instead of branches ([#3134](https://github.com/wazuh/wazuh-qa/issues/3134)) \- (Tests)
- Update syscollector deltas integration tests ([#2921](https://github.com/wazuh/wazuh-qa/pull/2921)) \- (Tests)
- Update deprecated WDB commands ([#2966](https://github.com/wazuh/wazuh-qa/pull/2966)) \- (Tests)
- Move the 'get_datetime_diff' function to 'wazuh-testing' utils module ([#2782](https://github.com/wazuh/wazuh-qa/pull/2782)) \- (Framework + Tests)
- Change method from GET to POST in API login requests ([#2810](https://github.com/wazuh/wazuh-qa/pull/2810)) \- (Framework + Tests)
- Update failed test_basic_configuration_log_format ([#2924](https://github.com/wazuh/wazuh-qa/pull/2650)) \- (Framework + Tests)
- Refactor VDT integration tests: feeds and scan types ([#2650](https://github.com/wazuh/wazuh-qa/pull/2650)) \- (Framework + Tests)
- Refactor: FIM `test_synchronization` according to new standard. Phase 1. ([#2358](https://github.com/wazuh/wazuh-qa/pull/2358)) \- (Framework + Tests)
- Refactor: FIM `test_registry_file_limit` and `test_registry_report_changes`. ([#2478](https://github.com/wazuh/wazuh-qa/pull/2478)) \- (Framework + Tests)
- Refactor: FIM `test_files/test_file_limit` and updated imports to new standard. ([#2501](https://github.com/wazuh/wazuh-qa/pull/2501)) \- (Framework + Tests)
- Adapt ITs related to syscollector deltas ([#2146](https://github.com/wazuh/wazuh-qa/pull/2146)) \- (Framework + Tests)
- Migrate test_age, test_command_monitoring, and test_keep_running of test_logcollector documentation to qa-docs ([#2162](https://github.com/wazuh/wazuh-qa/pull/2162)) \- (Documentation)
- Migrate test_configuration (1/2) of test_logcollector documentation to qa-docs ([#2163](https://github.com/wazuh/wazuh-qa/pull/2163)) \- (Documentation)
- Migrate test_configuration (2/2) of test_logcollector documentation to qa-docs ([#2165](https://github.com/wazuh/wazuh-qa/pull/2165)) \- (Documentation)
- Migrate test_macos of test_logcollector documentation to qa-docs ([#2175](https://github.com/wazuh/wazuh-qa/pull/2175)) \- (Documentation)
- Migrate several test groups of test_logcollector documentation to qa-docs ([#2180](https://github.com/wazuh/wazuh-qa/pull/2180)) \- (Documentation)
- Migrate test_remoted documentation to schema 2.0 ([#2426](https://github.com/wazuh/wazuh-qa/pull/2426)) \- (Documentation)
- Replace callback_generator function to generate_monitoring_callback ([#2535](https://github.com/wazuh/wazuh-qa/pull/2535)) \- (Framework + Tests)
- Analysisd: Reduce execution time of tests with tier 0 ([#2546](https://github.com/wazuh/wazuh-qa/pull/2546)) \- (Tests)
- Adapt logtest ITs given the rules skipping ([#2200](https://github.com/wazuh/wazuh-qa/pull/2200)) \- (Tests)
- Updated the Authd response when a multigroup is too long ([#3746](https://github.com/wazuh/wazuh-qa/pull/3746)) \- (Tests)
- Refactor ITs related to syscollector deltas alerts ([#3579](https://github.com/wazuh/wazuh-qa/pull/3579)) \- (Tests)

### Fixed

- Fix `test_assign_agent_group_with_enrollment` ([#3956](https://github.com/wazuh/wazuh-qa/pull/3956)) \- (Tests)
- Fix `test_file_limit_delete_full` module ([#3990](https://github.com/wazuh/wazuh-qa/pull/3990)) \- (Tests)
- Fix test_agent_groups system test ([#3955](https://github.com/wazuh/wazuh-qa/pull/3964)) \- (Tests)
- Fix Solaris agent provision schema ([#3750](https://github.com/wazuh/wazuh-qa/issues/3744)) \- (Framework)
- Fix wazuh-db integration tests for agent-groups ([#3926](https://github.com/wazuh/wazuh-qa/pull/3926)) \- (Tests + Framework)
- Fix `test_set_agent_groups` ([#3920](https://github.com/wazuh/wazuh-qa/pull/3920)) \- (Tests)
- Fix test_sync_agent_groups_get, replace hardcoded hash to a dinamically calculated one ([#3895](https://github.com/wazuh/wazuh-qa/pull/3895)) \- (Framework + Tests)
- Fix `test_agent_groups` ([#3889](https://github.com/wazuh/wazuh-qa/pull/3889)) \- (Tests + Framework)
- Fix test_db_backup for Ubuntu OS ([#3802](https://github.com/wazuh/wazuh-qa/pull/3802)) \- (Tests)
- Fix Yara and VirusTotal E2E basic usage tests ([#3660](https://github.com/wazuh/wazuh-qa/pull/3660)) \- (Tests)
- Fix commit option of the scan module for master case ([#3157](https://github.com/wazuh/wazuh-qa/pull/3157)) \- (Tests)
- Fix Vulnerability Detector IT: test_validate_feed_content yaml cases had wrong extension. ([#3299](https://github.com/wazuh/wazuh-qa/pull/3299)) \- (Tests)
- Fix Analysisd IT: test_syscollector_events failure on wait_for_analysisd_startup. ([#3110](https://github.com/wazuh/wazuh-qa/pull/3110)) \- (Tests)
- Fix GCloud IT: test_max_messages error not received expected messages - ([#3083](https://github.com/wazuh/wazuh-qa/pull/3083)) \- (Tests)
- Fix Solaris and Macos FIM integration tests failures ([#2976](https://github.com/wazuh/wazuh-qa/pull/2976)) \- (Framework + Tests)
- Fix the unstable FIM tests that need refactoring ([#2458](https://github.com/wazuh/wazuh-qa/pull/2458)) \- (Framework + Tests)
- Fix version validation in qa-ctl config generator ([#2454](https://github.com/wazuh/wazuh-qa/pull/2454)) \- (Framework)
- Fix invalid reference for test_api_endpoints_performance.py xfail items ([#3378](https://github.com/wazuh/wazuh-qa/pull/3378)) \- (Tests)
- Fix undeclared API token variable in multigroups system tests ([#3674](https://github.com/wazuh/wazuh-qa/pull/3674)) \- (Framework + Tests)
- Fix error in requirements.txt ([#3689](https://github.com/wazuh/wazuh-qa/pull/3689)) \- (Framework)
- Fix sleep time in `test_agent_default_group_added`. ([#3692](https://github.com/wazuh/wazuh-qa/pull/3692)) \- (Tests)
- Fix syscollector deltas integration tests. ([#3695](https://github.com/wazuh/wazuh-qa/pull/3695)) \- (Tests)
- Fix test_response_postprocessing: duplicated slash in API endpoints ([#4048](https://github.com/wazuh/wazuh-qa/pull/4048)) \- (Tests)

### Removed

- Remove all FIM Integration skipped tests ([#2927](https://github.com/wazuh/wazuh-qa/issues/2927)) \- (Framework + Tests)
- VDT ITs: Remove Debian Stretch test support. ([#3172](https://github.com/wazuh/wazuh-qa/pull/3172)) \- (Tests)

## [4.3.11] - 20-04-2023

Wazuh commit: https://github.com/wazuh/wazuh/commit/776fda906581a1e4ee170c3e7e73a58d69e41f95 \
Release report: https://github.com/wazuh/wazuh/issues/16758

## [4.3.10] - 16-11-2022

Wazuh commit: https://github.com/wazuh/wazuh/commit/89530f11c9e592cd2e551432209b0080f08ff8e5 \
Release report: https://github.com/wazuh/wazuh/issues/15372

## [4.3.9] - 13-10-2022

Wazuh commit: https://github.com/wazuh/wazuh-qa/commit/8af0a5083bd69765f4d7878df9d3b785bb239723 \
Release report: https://github.com/wazuh/wazuh/issues/15090

### Added

- Add a test to check the analysisd socket properties ([#3365](https://github.com/wazuh/wazuh-qa/pull/3365))

## [4.3.8] - 19-09-2022

Wazuh commit: https://github.com/wazuh/wazuh/commit/88bf15d2cbb2040e197e34a94dda0f71f607afad \
Release report: https://github.com/wazuh/wazuh/issues/14827

### Changed

- Update wazuh-logtest messages for integration tests \- (Tests)

## [4.3.7] - 24-08-2022

Wazuh commit: https://github.com/wazuh/wazuh/commit/e2b514bef3d148acd4bcae1a1c7fa8783b82ca3a \
Release report: https://github.com/wazuh/wazuh/issues/14562

### Added
- Added IT test to verify Active Response works with overwritten rules. ([#2984](https://github.com/wazuh/wazuh-qa/pull/2984)) \- (Framework + Tests)
- Add Integratord IT - new test_integratord suite ([#3125](https://github.com/wazuh/wazuh-qa/pull/3125)) \- (Framework + Tests)
- Add system test to check synchronization status in the cluster ([#3180](https://github.com/wazuh/wazuh-qa/pull/3180)) \- (Framework + Tests)
- Add system test to check big files synchronization in the cluster ([#3202](https://github.com/wazuh/wazuh-qa/pull/3202)) \- (Framework + Tests)

### Changed

- Increase framework version of jq and pytest in the requirements file to support python3.10 ([#3107](https://github.com/wazuh/wazuh-qa/pull/3108)) \- (Framework)

## [4.3.6] - 20-07-2022

Wazuh commit: https://github.com/wazuh/wazuh/commit/be15851b8ead7512d9cd4ef1ee18b3b953173211 \
Release report: https://github.com/wazuh/wazuh/issues/14188

### Added

- Add Remoted IT - test_multi_groups ([#3060](https://github.com/wazuh/wazuh-qa/pull/3060)) \- (Framework + Tests)

### Fixed

- Fix GCloud IT - test_max_messages error ([#3006](https://github.com/wazuh/wazuh-qa/pull/3006)) \- (Framework + Tests)
- Fix Remoted IT - test_agent_communication ([#3088](https://github.com/wazuh/wazuh-qa/pull/3088)) \- (Framework)


## [4.3.5] - 29-06-2022

Wazuh commit: https://github.com/wazuh/wazuh/commit/2a2b88bfb2ea30903728372471b33540a3b3d976 \
Release report: https://github.com/wazuh/wazuh/issues/13966

### Fixed

- Fix Solaris and Macos FIM integration failures ([#2977](https://github.com/wazuh/wazuh-qa/pull/2977)) \- (Framework + Tests)


## [4.3.4] - 09-06-2022

Wazuh commit: https://github.com/wazuh/wazuh/commit/ccbc9490bc38718717233c50e3d6daeff102e388 \
Release report: https://github.com/wazuh/wazuh/issues/13669


## [4.3.3] - 01-06-2022

Wazuh commit: https://github.com/wazuh/wazuh/commit/ccbc9490bc38718717233c50e3d6daeff102e388 \
Release report: -


## [4.3.2] - 30-05-2022

Wazuh commit: https://github.com/wazuh/wazuh/commit/5b3d501f5a10c5134b53771f13c48dc94c54beb2 \
Release report: https://github.com/wazuh/wazuh/issues/13629


## [4.3.1] - 18-05-2022

Wazuh commit: https://github.com/wazuh/wazuh/commit/8ee2a5646a12d22bf662b2f59a19c12b4b8d0a4e \
Release report: https://github.com/wazuh/wazuh/issues/13448


## [4.3.0] - 05-05-2022

Wazuh commit: https://github.com/wazuh/wazuh/commit/5bae1c1830dbf11acc8a06e01f7a5a134b767760 \
Release report: https://github.com/wazuh/wazuh/issues/13321

### Added

- Add specific version of libcst to install in python lower than 3.7. ([#2459](https://github.com/wazuh/wazuh-qa/pull/2459))
- Add system test to check synchronization between agent and manager. ([#2443](https://github.com/wazuh/wazuh-qa/pull/2443))
- Make `simulate-api-load` CLI run tasks simultaneously. ([#2392](https://github.com/wazuh/wazuh-qa/pull/2392))
- Add `qa-ctl` `v0.3`. ([#2307](https://github.com/wazuh/wazuh-qa/pull/2307))
- Add `qa-ctl` `v0.2`. ([#2299](https://github.com/wazuh/wazuh-qa/pull/2299))
- Improve the `agent_files_deletion` test . ([#2296](https://github.com/wazuh/wazuh-qa/pull/2296))
- Add scripts to add agents to client.keys, create agent-groups and unsynchronize agents. ([#2295](https://github.com/wazuh/wazuh-qa/pull/2295))
- Add cluster performance test. ([#2130](https://github.com/wazuh/wazuh-qa/pull/2130))
- IT Wazuh-logtest: Ruleset reloading at runtime. ([#2077](https://github.com/wazuh/wazuh-qa/pull/2077))
- Add script to parse and obtain stats from cluster CSVs. ([#2032](https://github.com/wazuh/wazuh-qa/pull/2032))
- Add `qa-ctl` tool v0.1. ([#1895](https://github.com/wazuh/wazuh-qa/pull/1895))
- Enable WPK tests for macOS agents. ([#1853](https://github.com/wazuh/wazuh-qa/pull/1853))
- Create local_internal_options configuration handler fixture. ([#1835](https://github.com/wazuh/wazuh-qa/pull/1835))
- Create file monitoring fixture handler. ([#1833](https://github.com/wazuh/wazuh-qa/pull/1833))
- Create daemon handler fixture for integration test. ([#1826](https://github.com/wazuh/wazuh-qa/pull/1826))
- Add test to check new possible flaws in wodles, framework and API code. ([#1659](https://github.com/wazuh/wazuh-qa/pull/1659))
- Add test to scan all python packages. ([#1652](https://github.com/wazuh/wazuh-qa/pull/1652))
- ITs for logtest verbose mode added. ([#1587](https://github.com/wazuh/wazuh-qa/pull/1587))
- Integration and system tests to ensure removed agent files are deleted. ([#1527](https://github.com/wazuh/wazuh-qa/pull/1527))
- Add wdb checksum range test case. ([#1502](https://github.com/wazuh/wazuh-qa/pull/1502))
- Add integration tests for max_upload_size API option. ([#1494](https://github.com/wazuh/wazuh-qa/pull/1494))
- Add support for Amazon Linux in vulnerability detector. ([#1473](https://github.com/wazuh/wazuh-qa/pull/1473))
- Add tests for invalid config of github and office365 modules. ([#1460](https://github.com/wazuh/wazuh-qa/pull/1460))
- Add test to check the behavior of test_max_fd_win_rt option.. ([#1387](https://github.com/wazuh/wazuh-qa/pull/1387))
- Add FIM Windows 4659 events tests. ([#648](https://github.com/wazuh/wazuh-qa/pull/648))

### Changed

- Migrate `test_rids` documentation to `qa-docs`. ([#2422](https://github.com/wazuh/wazuh-qa/pull/2422))
- Google Cloud. IT Tests: Fixing and rework for 4.3.0-RC2. ([#2420](https://github.com/wazuh/wazuh-qa/pull/2420))
- Refactor: FIM `test_report_changes` according to new standard.  Phase 1. ([#2417](https://github.com/wazuh/wazuh-qa/pull/2417))
- Fix `wazuh-metrics` CLI bug when child processes restart. ([#2416](https://github.com/wazuh/wazuh-qa/pull/2416))
- IT Solaris Jenkins: Fix requirements. ([#2415](https://github.com/wazuh/wazuh-qa/pull/2415))
- Fix the `agent_info_sync` test according to new changes. ([#2411](https://github.com/wazuh/wazuh-qa/pull/2411))
- Migrate test_cpe_indexing documentation to qa-docs. ([#2407](https://github.com/wazuh/wazuh-qa/pull/2407))
- WazuhDB IT: Fix for 4.3. ([#2400](https://github.com/wazuh/wazuh-qa/pull/2400))
- Migrate test_scan_results documentation to qa-docs. ([#2398](https://github.com/wazuh/wazuh-qa/pull/2398))
- Migrate test_general_setting documentation to qa-docs. ([#2387](https://github.com/wazuh/wazuh-qa/pull/2387))
- Migrate test_providers documentation to qa-docs. ([#2377](https://github.com/wazuh/wazuh-qa/pull/2377))
- Update API configuration integration tests. ([#2370](https://github.com/wazuh/wazuh-qa/pull/2370))
- Refactor FIM `test_synchronization` according to new standard (1). ([#2358](https://github.com/wazuh/wazuh-qa/pull/2358))
- Migrate test_feeds documentation to qa-docs. ([#2357](https://github.com/wazuh/wazuh-qa/pull/2357))
- Fix autoconfigure `test_add_old_resource`. ([#2356](https://github.com/wazuh/wazuh-qa/pull/2356))
- Migrate test_wazuh_db documentation to qa-docs. ([#2346](https://github.com/wazuh/wazuh-qa/pull/2346))
- Adapt `wazuh-metrics` and `data-visualizer` CLIs to handle multiprocessing. ([#2278](https://github.com/wazuh/wazuh-qa/pull/2278))
- Change `time_to_sync`  variable. ([#2275](https://github.com/wazuh/wazuh-qa/pull/2275))
- Bump pytest-html dependency. ([#2205](https://github.com/wazuh/wazuh-qa/pull/2205))
- Update remoted CSV headers in visualization tool. ([#2202](https://github.com/wazuh/wazuh-qa/pull/2202))
- Migrate `test_rootcheck` documentation to qa-docs. ([#2194](https://github.com/wazuh/wazuh-qa/pull/2194))
- Migrate `test_logtest` documentation to `qa-docs`. ([#2191](https://github.com/wazuh/wazuh-qa/pull/2191))
- Migrate test_office365 documentation to `qa-docs`. ([#2181](https://github.com/wazuh/wazuh-qa/pull/2181))
- fix: Change logtest custom rules ids. ([#2177](https://github.com/wazuh/wazuh-qa/pull/2177))
- Authd replacement configurations QA. ([#2171](https://github.com/wazuh/wazuh-qa/pull/2171))
- Migrate `test_github` documentation to `qa-docs`. ([#2144](https://github.com/wazuh/wazuh-qa/pull/2144))
- Migrate `test_glcoud` documentation to `qa-docs`. ([#2141](https://github.com/wazuh/wazuh-qa/pull/2141))
- Merge 4.2 into master branch . ([#2132](https://github.com/wazuh/wazuh-qa/pull/2132))
- Migrate `test_auth` documentation to `qa-docs`. ([#2129](https://github.com/wazuh/wazuh-qa/pull/2129))
- Migrate `test_registry_restrict` and `test_registry_tags` of `test_fim/test_registry`, and `test_fim/test_synchronization` documentation to `qa-docs`. ([#2128](https://github.com/wazuh/wazuh-qa/pull/2128))
- Migrate `test_registry_report_changes` of `test_fim/test_registry` documentation to `qa-docs`. ([#2127](https://github.com/wazuh/wazuh-qa/pull/2127))
- Migrate `test_registry_file_limit`, `test_registry_multiple_registries`, and `test_registry_recursion_level` of `test_fim/test_registry` documentation to `qa-docs`. ([#2126](https://github.com/wazuh/wazuh-qa/pull/2126))
- Migrate `test_registry_checks`, `test_registry_ignore`, and `test_registry_nodiff` of `test_fim/test_registry` documentation to `qa-docs`. ([#2125](https://github.com/wazuh/wazuh-qa/pull/2125))
- Migrate `test_registry_basic_usage` of `test_fim/test_registry` documentation to `qa-docs`. ([#2124](https://github.com/wazuh/wazuh-qa/pull/2124))
- Migrate `test_registry_ambiguous_confs` of `test_fim/test_registry` documentation to `qa-docs`. ([#2123](https://github.com/wazuh/wazuh-qa/pull/2123))
- Migrate `test_tags`, `test_timezone_changes`, `test_wildcards_complex`, and `test_windows_audit_interval` of `test_fim/test_files` documentation to `qa-docs`. ([#2122](https://github.com/wazuh/wazuh-qa/pull/2122))
- Migrate `test_scan`, `test_skip`, and `test_stats_integrity_sync` of `test_fim/test_files` documentation to `qa-docs`. ([#2121](https://github.com/wazuh/wazuh-qa/pull/2121))
- Migrate `test_fim/test_files/test_report_changes` documentation to `qa-docs`. ([#2120](https://github.com/wazuh/wazuh-qa/pull/2120))
- Migrate `test_process_priority`, `test_recursion_level`, and `test_restrict` of `test_fim/test_files` documentation to `qa-docs`. ([#2118](https://github.com/wazuh/wazuh-qa/pull/2118))
- Migrate `test_multiple_dirs`, `test_nodiff`, and `test_prefilter_cmd` of `test_fim/test_files` documentation to `qa-docs`. ([#2117](https://github.com/wazuh/wazuh-qa/pull/2117))
- Migrate `test_max_eps`, `test_max_files_per_second`, and `test_moving_files` of `test_fim/test_files` documentation to `qa-docs`. ([#2115](https://github.com/wazuh/wazuh-qa/pull/2115))
- Migrate `test_ignore`, `test_inotify`, and `test_invalid` of `test_fim/test_files` documentation to `qa-docs`. ([#2114](https://github.com/wazuh/wazuh-qa/pull/2114))
- Migrate `test_fim/test_files/test_follow_symbolic_link` documentation to `qa-docs`. ([#2112](https://github.com/wazuh/wazuh-qa/pull/2112))
- Migrate `test_env_variables` and `test_file_limit` of `test_fim/test_files` documentation to `qa-docs`. ([#2111](https://github.com/wazuh/wazuh-qa/pull/2111))
- Migrate `test_benchmark` and `test_checks` of `test_fim/test_files` documentation to `qa-docs`. ([#2110](https://github.com/wazuh/wazuh-qa/pull/2110))
- Migrate `test_basic_usage` of `test_fim/test_files` documentation to `qa-docs`. ([#2109](https://github.com/wazuh/wazuh-qa/pull/2109))
- Migrate `test_ambiguous_confs` and `test_audit` of `test_fim/test_files` documentation to qa-docs. ([#2108](https://github.com/wazuh/wazuh-qa/pull/2108))
- Migrate `test_api` documentation to `qa-docs`. ([#2107](https://github.com/wazuh/wazuh-qa/pull/2107))
- Migrate `test_analysisd` documentation to `qa-docs`. ([#2047](https://github.com/wazuh/wazuh-qa/pull/2047))
- Migrate `test_agentd` documentation to `qa-docs`. ([#2006](https://github.com/wazuh/wazuh-qa/pull/2006))
- Migrate `test_active_response` documentation to `qa-docs`. ([#1960](https://github.com/wazuh/wazuh-qa/pull/1960))
- Fix requirements in master. ([#2063](https://github.com/wazuh/wazuh-qa/pull/2063))
- Update system tests for agent key polling. ([#2119](https://github.com/wazuh/wazuh-qa/pull/2119))
- macOS logcollector - Fixes and new tests. ([#2043](https://github.com/wazuh/wazuh-qa/pull/2043))
- Update API performance tests. ([#1881](https://github.com/wazuh/wazuh-qa/pull/1881))
- Integrate qa-docs into wazuh-qa framework. ([#1854](https://github.com/wazuh/wazuh-qa/pull/1854))
- Update user used by `Kibana` in the cluster performance tests. ([#1822](https://github.com/wazuh/wazuh-qa/pull/1822))
- Fix cached dependencies, typos and debian repos. ([#1732](https://github.com/wazuh/wazuh-qa/pull/1732))
- Adapt the JSON event schema to parse WIN perms in JSON. ([#1541](https://github.com/wazuh/wazuh-qa/pull/1541))
- Update API performance tests. ([#1519](https://github.com/wazuh/wazuh-qa/pull/1519))
- Rework of simulate agents script. Add new balance mode to distribute EPS between agents. ([#1491](https://github.com/wazuh/wazuh-qa/pull/1491))
- Fix missing argument in test_macos_format_basic IT. ([#1478](https://github.com/wazuh/wazuh-qa/pull/1478))
- Check if scheduled mode is set when realtime is not available. ([#1474](https://github.com/wazuh/wazuh-qa/pull/1474))

### Removed
- Remove unnecessary `CLIENT_KEYS_PATH`. ([#2419](https://github.com/wazuh/wazuh-qa/pull/2419))
- Remove deprecated configurations. ([#2380](https://github.com/wazuh/wazuh-qa/pull/2380))
- Remove deprecated test_use_only_authd. ([#2294](https://github.com/wazuh/wazuh-qa/pull/2294))
- Remove expected `force` option from the received request in the `agent_enrollment` system tests. ([#2289](https://github.com/wazuh/wazuh-qa/pull/2289))
- Remove old check. ([#2281](https://github.com/wazuh/wazuh-qa/pull/2281))
- Remove the disk i/o % usage calculation from the performance tools. ([#1897](https://github.com/wazuh/wazuh-qa/pull/1897))
- Remove FIM hard link tests. ([#1485](https://github.com/wazuh/wazuh-qa/pull/1485))


## [v4.2.0]
### Added
- Add agent labels to agent simulator tool [#1153](https://github.com/wazuh/wazuh-qa/pull/1153)
- Add the capability to know which CVE’s affect an agent [#7479](https://github.com/wazuh/wazuh/issues/7479)
- Add new tests for Wazuh-DB insert commands in agents' CVEs table [#1092](https://github.com/wazuh/wazuh-qa/pull/1092)
- Add integration tests for syslog [#1086](https://github.com/wazuh/wazuh-qa/pull/1086)
- Add remoted integration tests: basic configuration tests [#1073](https://github.com/wazuh/wazuh-qa/pull/1073)
- Add the tier 0 integration tests for wazuh-remoted [#1024](https://github.com/wazuh/wazuh-qa/issues/1024)
- Add new features to the Agent simulator [#1106](https://github.com/wazuh/wazuh-qa/pull/1106)
- Add new integration tests to cover the stats of wazuh-agentd [#1039](https://github.com/wazuh/wazuh-qa/pull/1039)
- Add the documentation of Wazuh-QA repository [#1066](https://github.com/wazuh/wazuh-qa/pull/1066)
- Add new functionality for mocking agents [#1054](https://github.com/wazuh/wazuh-qa/pull/1054)
- Add support to `wodle` sections for ossec.conf generator tool [#1048](https://github.com/wazuh/wazuh-qa/pull/1048)
- Add new tests for Active Response [#1029](https://github.com/wazuh/wazuh-qa/pull/1029)
- Add focal feed and improve vulnerability scan tests [#1025](https://github.com/wazuh/wazuh-qa/pull/1025)
- Add new cases to test_env_variables to check some possible errors [#1014](https://github.com/wazuh/wazuh-qa/pull/1014)
- Add a test to verify no duplicate entries for vulnerability detector [#1010](https://github.com/wazuh/wazuh-qa/pull/1010)
- Add new case to test_basic_usage_changes to check wildcards [#1009](https://github.com/wazuh/wazuh-qa/pull/1009)
- Add some cases in test_ignore_valid, to check entire disk ignore [#1000](https://github.com/wazuh/wazuh-qa/pull/1000)
- Add new test case for duplicate registry entries [#998](https://github.com/wazuh/wazuh-qa/pull/998)
### Changed
- Rename sockets directory according to the product [#1090](https://github.com/wazuh/wazuh-qa/pull/1090)
- Improve the stop/start behavior of DB's related functions [#1068](https://github.com/wazuh/wazuh-qa/pull/1068)
- Update mock_vulnerability_scan fixture from vulnerability scan tests [#1058](https://github.com/wazuh/wazuh-qa/pull/1058)
- Update insert_vulnerability to meet new constrains [#1059](https://github.com/wazuh/wazuh-qa/pull/1059)
- Refactor the code to be PEP8 compliance [#1043](https://github.com/wazuh/wazuh-qa/pull/1043)
- Deprecate the ossec-init.conf [#1013](https://github.com/wazuh/wazuh-qa/pull/1013)
- Rename ossec-control in framework tests [#983](https://github.com/wazuh/wazuh-qa/pull/983)
- Change names of daemons in integration tests [#973](https://github.com/wazuh/wazuh-qa/pull/973)
- Rename all ossec-control references [#965](https://github.com/wazuh/wazuh-qa/pull/965)
### Fixed
- Fix an error in the Active Response tests related to the configuration file [#1080](https://github.com/wazuh/wazuh-qa/pull/1080)
- Fix an error in the Agent simulator while parsing the messages received from the manager [#1084](https://github.com/wazuh/wazuh-qa/pull/1084).
- Fix msu tests for Windows 10 [#1075](https://github.com/wazuh/wazuh-qa/pull/1075)
- Fix sqlite3.OperationalError: no such table: VULNERABILITIES error [#1067](https://github.com/wazuh/wazuh-qa/pull/1067)
- Fix test_general_settings_ignore_time test [#1056](https://github.com/wazuh/wazuh-qa/pull/1056)
- Avoid problematic race-condition on VD integration tests for Windows [#1047](https://github.com/wazuh/wazuh-qa/pull/1047)
- QA Integration tests stabilization [#1002](https://github.com/wazuh/wazuh-qa/pull/1002)
### Deleted
- Deleted `behind_proxy_server` API config test. ([#1065](https://github.com/wazuh/wazuh-qa/pull/1065))<|MERGE_RESOLUTION|>--- conflicted
+++ resolved
@@ -9,6 +9,7 @@
 
 ### Added
 
+- Add tests for merged.mg file generation. ([#3278](https://github.com/wazuh/wazuh-qa/pull/4129)) \- (Tests)
 - Added tests for checking agent status upon ungraceful closure.([#4146](https://github.com/wazuh/wazuh-qa/pull/4146)) \- (Tests)
 - Agent syncronization testing after group deleting ([#3953](https://github.com/wazuh/wazuh-qa/pull/4143)) \- (Tests)
 
@@ -48,12 +49,8 @@
 
 ### Added
 
-<<<<<<< HEAD
-- Add tests for merged.mg file generation. ([#3278](https://github.com/wazuh/wazuh-qa/pull/4129)) \- (Tests)
-=======
 - Add Debian Bookworm VDT IT support. ([#4463](https://github.com/wazuh/wazuh-qa/pull/4463)) \- (Tests)
 - Add new test cases for the `discard_regex` functionality of `CloudWatchLogs` and `Inspector` services. ([#4278](https://github.com/wazuh/wazuh-qa/pull/4278)) \- (Tests)
->>>>>>> 907ac224
 - Add Windows location wildcards tests ([#4263](https://github.com/wazuh/wazuh-qa/pull/4263)) \- (Tests + Framework)
 - New 'SCA' test suite and framework. ([#3566](https://github.com/wazuh/wazuh-qa/pull/3566)) \- (Framework + Tests)
 - Add integration tests for AWS module. ([#3911](https://github.com/wazuh/wazuh-qa/pull/3911)) \- (Framework + Tests + Documentation)
