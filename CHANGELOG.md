--- conflicted
+++ resolved
@@ -2,12 +2,7 @@
 
 All notable changes to this project will be documented in this file.
 
-<<<<<<< HEAD
-### Fixed
-- Changed the last uses of 4.4.2 in setup.py and schema.yaml. ([#4172](https://github.com/wazuh/wazuh-qa/pull/4172)) \- (Framework)
-
-## [4.4.2] - TBD
-=======
+
 ## [4.4.3] - 25-06-2023
 
 Wazuh commit: https://github.com/wazuh/wazuh/commit/f7080df56081adaeaad94529522233e2f0bbd577
@@ -15,13 +10,12 @@
 
 ### Fixed
 - Fix missing comma in setup.py. ([#4180](https://github.com/wazuh/wazuh-qa/pull/4180)) (Framework)
+- Changed the last uses of 4.4.2 in setup.py and schema.yaml. ([#4172](https://github.com/wazuh/wazuh-qa/pull/4172)) \- (Framework)
 
 ## [4.4.2] - 18-05-2023
 
 Wazuh commit: https://github.com/wazuh/wazuh/commit/b2901d5086e7a073d89f4f72827e070ce3abd8e8
 Release report: https://github.com/wazuh/wazuh/issues/17004
-
->>>>>>> 6bcf5a3a
 
 ### Added
 
