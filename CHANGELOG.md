# Changelog

All notable changes to this project will be documented in this file.

## [4.9.0] - TBD

### Added

- Add integration tests for Update field to CPE_Helper. ([#4574](https://github.com/wazuh/wazuh-qa/pull/4574)) \- (Core)

<<<<<<< HEAD
Wazuh commit: TBD \
Release report: TBD
- Add new behaviour for endpoints marked as xfail in api_endpoints_performance test ([#4657](https://github.com/wazuh/wazuh-qa/pull/4657)) \ (Tests)
=======
## [4.8.1] - TBD

## [4.8.0] - TBD
>>>>>>> 86aa9b74

### Added

- Migrate Wazuh Ansibles Roles. ([#4642](https://github.com/wazuh/wazuh-qa/pull/4642)) \- (Framework)
- Add scans environment setup documentation. ([#4444](https://github.com/wazuh/wazuh-qa/pull/4444)) \- (Tests)
- Add system test for global group hash ([#4015](https://github.com/wazuh/wazuh-qa/pull/4015)) \- (Tests)
- Add tests for new FIM audit buffer option. ([#4485](https://githubhttps://github.com/wazuh/wazuh-qa/pull/4497#pullrequestreview-1654748331.com/wazuh/wazuh-qa/pull/4485)) \- (Framework + tests)
- Add tests for merged.mg file generation. ([#4129](https://github.com/wazuh/wazuh-qa/pull/4129)) \- (Tests)
- Added tests for checking agent status upon ungraceful closure.([#4146](https://github.com/wazuh/wazuh-qa/pull/4146)) \- (Tests)
- Agent syncronization testing after group deleting ([#4143](https://github.com/wazuh/wazuh-qa/pull/4143)) \- (Tests)
- Add test for AWS Custom Logs. ([#4675](https://github.com/wazuh/wazuh-qa/pull/4675)) \- (Tests)

### Changed

- Updated Filebeat module to 0.3 ([#4700](https://github.com/wazuh/wazuh-qa/pull/4700)) \- (Framework)
- Change database v13 to v12. ([#4677](https://github.com/wazuh/wazuh-qa/pull/4677)) \- (Tests)
- Enable Windows Vulnerability Detector E2E. ([#4251](https://github.com/wazuh/wazuh-qa/pull/4251)) \- (Tests)
- Update certifi library due to a vulnerability. ([#4486](https://github.com/wazuh/wazuh-qa/pull/4486)) \- (Tests)
- Enable Ubuntu Vulnerability Detector E2E. ([#4252](https://github.com/wazuh/wazuh-qa/pull/4252)) \- (Tests)
- Update _wazuh_db_ schema database version ([#4353](https://github.com/wazuh/wazuh-qa/pull/4353)) \- (Tests)
- Update the JSON schema with the required fields for the output content of the migration tool ([#4375](https://github.com/wazuh/wazuh-qa/pull/4375)) \- (Tests)
- Update framework known flaws file ([#4443](https://github.com/wazuh/wazuh-qa/pull/4443)) \- (Tests)
- Align migration tool system tests to the tool's new output directory structure ([#4561](https://github.com/wazuh/wazuh-qa/pull/4561)) \- (Tests)
- Update the migration tool's system tests to match the new log file naming convention ([#4618](https://github.com/wazuh/wazuh-qa/pull/4618)) \- (Tests)

### Fixed

- Fix hardcoded python interpreter in qa_framework role. ([#4658](https://github.com/wazuh/wazuh-qa/pull/4658)) \- (Framework)
- Fix duplicated jq dependency ([#4678](https://github.com/wazuh/wazuh-qa/pull/4678)) \- (Framework)

## [4.7.1] - TBD

### Changed

- Add XFAIL mark to Cluster reliability logs test. ([#4706](https://github.com/wazuh/wazuh-qa/pull/4706)) \- (Tests)

## [4.7.0] - 27/11/2023

### Added

- Add callbacks and IT tests for Integratord options tag. ([#4166](https://github.com/wazuh/wazuh-qa/pull/4166)) \- (Framework + tests)
- Add vulnerability Detector integration tests for Amazon Linux 2023 ([#4482](https://github.com/wazuh/wazuh-qa/pull/4482)) \- (Core)

### Changed

- Revert a pattern log in analysisd test ([#4688](https://github.com/wazuh/wazuh-qa/pull/4688)) \- (Framework)
- Clean environment between basic_cluster tests ([#4656](https://github.com/wazuh/wazuh-qa/pull/4656)) \- (Tests)
- Upgrade gcc version in system tests image ([#4655](https://github.com/wazuh/wazuh-qa/pull/4655)) \- (Framework)
- Add option to run some logcollector tests isolated (without a manager) ([#4226](https://github.com/wazuh/wazuh-qa/pull/4226)) \- (Tests + Framework)
- Update code analysis and dependencies known flaws. ([#4083](https://github.com/wazuh/wazuh-qa/pull/4083)) \- (Tests)
- Update _wazuh_db_ schema database version([#4405](https://github.com/wazuh/wazuh-qa/pull/4405)) \- (Tests)
- Update framework known flaws file ([#4313](https://github.com/wazuh/wazuh-qa/pull/4313)) \- (Tests)

### Fixed

- Deprecate source installation in System Tests ([#4686](https://github.com/wazuh/wazuh-qa/pull/4686)) \- (Framework)
- Update default vacuum settings in IT ([#4671](https://github.com/wazuh/wazuh-qa/pull/4671)) \- (Tests)
- Fix registry wildcards path ([#4400](https://github.com/wazuh/wazuh-qa/pull/4400)) \- (Tests)
- Fix warnings in the rids tests([#4151](https://github.com/wazuh/wazuh-qa/pull/4151)) \- (Framework + Tests)

## [4.6.0] - 31/10/2023

### Added

- Add EC2 information for system tests. ([#4536](https://github.com/wazuh/wazuh-qa/pull/4536)) \- (Documentation)
- Add Debian Bookworm VDT IT support. ([#4463](https://github.com/wazuh/wazuh-qa/pull/4463)) \- (Tests)
- Add new test cases for the `discard_regex` functionality of `CloudWatchLogs` and `Inspector` services. ([#4278](https://github.com/wazuh/wazuh-qa/pull/4278)) \- (Tests)
- Add Windows location wildcards tests ([#4263](https://github.com/wazuh/wazuh-qa/pull/4263)) \- (Tests + Framework)
- New 'SCA' test suite and framework. ([#3566](https://github.com/wazuh/wazuh-qa/pull/3566)) \- (Framework + Tests)
- Add integration tests for AWS module. ([#3911](https://github.com/wazuh/wazuh-qa/pull/3911)) \- (Framework + Tests + Documentation)
- Add tests for msu patches with no associated CVE . ([#4009](https://github.com/wazuh/wazuh-qa/pull/4009)) \- (Framework + Tests)
- Add tests with new options to avoid FIM synchronization overlapping. ([#3318](https://github.com/wazuh/wazuh-qa/pull/3318)) \- (Framework + tests)
- Add Logcollector millisecond granularity support test case ([#3910](https://github.com/wazuh/wazuh-qa/pull/3910)) \- (Tests)
- Add Windows System folders FIM monitoring tests ([#3720](https://github.com/wazuh/wazuh-qa/pull/3720)) \- (Tests)
- Add 'test_whodata_policy_changes' tests ([#3627](https://github.com/wazuh/wazuh-qa/pull/3627)) \- (Framework + Tests)
- Add test to check if active-response netsh generates alerts when firewall is disabled. ([#3787](https://github.com/wazuh/wazuh-qa/pull/3787)) \- (Framework + Tests)
- Add new tests for logcollector 'ignore' and 'restrict' options ([#3582](https://github.com/wazuh/wazuh-qa/pull/3582)) \- (Tests)
- Add 'Force reconnect' feature to agent_simulator tool. ([#3111](https://github.com/wazuh/wazuh-qa/pull/3111)) \- (Tools)
- Add new module to support migration tool. ([#3837](https://github.com/wazuh/wazuh-qa/pull/3837))
- Add IT tests FIM registry monitoring using wildcards. ([#4270](https://github.com/wazuh/wazuh-qa/pull/4270)) \- (Framework + Tests)
- Update schema database version ([#4128](https://github.com/wazuh/wazuh-qa/pull/4128)) \- (Tests)
- Update framework known flaws files ([#4380](https://github.com/wazuh/wazuh-qa/pull/4380)) \- (Tests)
- Add tests for Vulnerability Detector: Red Hat 9 support ([#4497](https://github.com/wazuh/wazuh-qa/pull/4497)) \- (Tests)
- Add AlmaLinux VDT IT support ([#4376](https://github.com/wazuh/wazuh-qa/pull/4376)) \- (Tests)
- Add new FIM test to verify checks in configuration ([#4373](https://github.com/wazuh/wazuh-qa/pull/4373)) \- (Tests)

### Changed

- `Agentless_cluster` system tests timeout changed in order to reduce EC2 requirements ([#4534](https://github.com/wazuh/wazuh-qa/pull/4534)) \- (Tests)
- Skip `test_authd_ssl_options` cases that use TLS 1.1 causing errors on several OpenSSL versions. ([#4229](https://github.com/wazuh/wazuh-qa/pull/4229)) \- (Tests)
- Update database version ([#4467](https://github.com/wazuh/wazuh-qa/pull/4467)) \- (Tests)
- Remove versionStartIncluding from NVD custom feed ([#4441](https://github.com/wazuh/wazuh-qa/pull/4441)) \- (Tests)
- Updated syscollector wmodules prefix ([#4384](https://github.com/wazuh/wazuh-qa/pull/4384)) \- (Framework)
- Replace embedded python invocations with generic `python3`. ([#4186](https://github.com/wazuh/wazuh-qa/pull/4186)) - (Tests)
- Fix FIM test_large_changes test suite ([#3948](https://github.com/wazuh/wazuh-qa/pull/3948)) \- (Tests)
- Update `get_test_cases_data` function so it handles fim_mode parameter ([#4185](https://github.com/wazuh/wazuh-qa/pull/4185)) \- (Framework)
- Change FIM `regular_file_cud` and `EventChecker` file modification steps ([#4183](https://github.com/wazuh/wazuh-qa/pull/4183)) \- (Framework + Tests)
- Refactor library to change the environment ([#4145](https://github.com/wazuh/wazuh-qa/pull/4145)) \- (Framework)
- Improve the way that environment data is managed ([#4059](https://github.com/wazuh/wazuh-qa/pull/4059)) \- (Framework)
- Update FIM test_ambiguous_confs IT to new framework ([#4121](https://github.com/wazuh/wazuh-qa/pull/4121)) \- (Tests + Framework)
- Update `test_logcollector` invalid configs log level ([#4094](https://github.com/wazuh/wazuh-qa/pull/4094)) \- (Tests)
- Update `test_office365` to support the new tag `API_TYPE` ([#4065](https://github.com/wazuh/wazuh-qa/pull/4065)) \- (Framework + Tests)
- Update `test_wazuh_db` & `test_enrollment` to support new column `status_code` and new value on the enrollment `payload`. ([#4021](https://github.com/wazuh/wazuh-qa/pull/4021)) \- (Tests)
- Update FIM `test_audit` tests to new framework ([#3939](https://github.com/wazuh/wazuh-qa/pull/3939)) \- (Framework + Tests)
- Update FIM test to new FIM DBSync process  ([#2728](https://github.com/wazuh/wazuh-qa/pull/2728)) \- (Framework + Tests)
- Update file_limit and registry_limit tests ([#3280](https://github.com/wazuh/wazuh-qa/pull/3280)) \- (Tests)
- Change expected timestamp for proftpd analysisd test predecoder test case ([#3900](https://github.com/wazuh/wazuh-qa/pull/3900)) \- (Tests)
- Skip test_large_changes test module ([#3783](https://github.com/wazuh/wazuh-qa/pull/3783)) \- (Tests)
- Update report_changes tests ([#3405](https://github.com/wazuh/wazuh-qa/pull/3405)) \- (Tests)
- Update Authd force_insert tests ([#3379](https://github.com/wazuh/wazuh-qa/pull/3379)) \- (Tests)
- Update cluster logs in reliability tests ([#2772](https://github.com/wazuh/wazuh-qa/pull/2772)) \- (Tests)
- Use correct version format in agent_simulator tool ([#3198](https://github.com/wazuh/wazuh-qa/pull/3198)) \- (Tools)
- Upgrade PyYAML to 6.0.1. ([#4326](https://github.com/wazuh/wazuh-qa/pull/4326)) \- (Framework)
- Update schema database version ([#4128](https://github.com/wazuh/wazuh-qa/pull/4128)) \- (Tests)
- Update framework known flaws files ([#4380](https://github.com/wazuh/wazuh-qa/pull/4380)) \- (Tests)

### Fixed

- Fix Integration Test FIM tests skip marks changed ([#4569] (https://github.com/wazuh/wazuh-qa/pull/4569)) \- (Tests)
- Fix invalid AR conf in integration tests ([#4521](https://github.com/wazuh/wazuh-qa/pull/4521)) \- (Tests)
- Fix an error in AR library and test ([#4511](https://github.com/wazuh/wazuh-qa/pull/4511)) \- (Framework + Tests)
- Fix provisioned pytest failure fixed ([#4520](https://github.com/wazuh/wazuh-qa/pull/4520)) \- (Framework)
- Fix FIM framework to validate path in event correctly ([#4390](https://github.com/wazuh/wazuh-qa/pull/4390)) \- (Framework)
- Fix an error related to logs format in reliability test ([#4387](https://github.com/wazuh/wazuh-qa/pull/4387)) \- (Tests)
- Fix boto3 version requirement for legacy OS ([#4150](https://github.com/wazuh/wazuh-qa/pull/4150)) \- (Framework)
- Fix cases yaml of the analysisd windows registry IT ([#4149](https://github.com/wazuh/wazuh-qa/pull/4149)) \- (Tests)
- Fix a bug in on Migration tool's library ([#4106](https://github.com/wazuh/wazuh-qa/pull/4106)) \- (Framework)
- Fix imports and add windows support for test_report_changes_and_diff IT ([#3548](https://github.com/wazuh/wazuh-qa/issues/3548)) \- (Framework + Tests)
- Fix a regex error in the FIM integration tests ([#3061](https://github.com/wazuh/wazuh-qa/issues/3061)) \- (Framework + Tests)
- Fix an error in the cluster performance tests related to CSV parser ([#2999](https://github.com/wazuh/wazuh-qa/pull/2999)) \- (Framework + Tests)
- Fix bug in the framework on migration tool ([#4027](https://github.com/wazuh/wazuh-qa/pull/4027)) \- (Framework)
- Fix test cluster / integrity sync system test and configuration to avoid flaky behavior ([#4406](https://github.com/wazuh/wazuh-qa/pull/4406)) \- (Tests)
- Fix misspelling regex and error in test_cluster_connection ([#4392](https://github.com/wazuh/wazuh-qa/pull/4392)) \- (Tests)
- Fix test validate feed content - Canonical ([#4381](https://github.com/wazuh/wazuh-qa/pull/4381)) \- (Tests)
- Fix flaky test in AR suite (excecd) ([#4360](https://github.com/wazuh/wazuh-qa/pull/4360)) \- (Tests)
- Fix registry wildcards path ([#4357](https://github.com/wazuh/wazuh-qa/pull/4357)) \- (Tests)

## [4.5.4] - 24/10/2023

Wazuh commit: https://github.com/wazuh/wazuh/commit/48870c11207b1f0ba20ae29688d75564bfc04489 \
Release report: https://github.com/wazuh/wazuh/issues/19764

## [4.5.3] - 10/10/2023

Wazuh commit: https://github.com/wazuh/wazuh/commit/388ce54b704d7b6aa2dda1b30258ad1642b26a2d \
Release report: https://github.com/wazuh/wazuh/issues/19446

### Changed

- Update the cluster master logs reliability test to run with python 3.7 [#4445](https://github.com/wazuh/wazuh-qa/pull/4478) \- (Tests)
- Update ITs URL for SUSE OVAL ([#4496](https://github.com/wazuh/wazuh-qa/pull/4496/))

### Fixed

- Fix enrollment system tests ([#4562](https://github.com/wazuh/wazuh-qa/pull/4562/)) \- (Tests)
- Update the request method used to call the login API endpoint. ([#4492](https://github.com/wazuh/wazuh-qa/pull/4492)) \- (Tests)
- Enhancing the handling of authd and remoted simulators in case of restart failures ([#Wazuh-jenkins#3487](https://github.com/wazuh/wazuh-qa/pull/4205)) \- (Tests)
- Fix py dependency version to install for Windows after the change to Python 3.11([#4523](https://github.com/wazuh/wazuh-qa/pull/4523)) \- (Framework)

## [4.5.2] - 06-08-2023

Wazuh commit: https://github.com/wazuh/wazuh/commit/2efea7428ad34bce8ea0bd32d56b5faccad114a6 \
Release report: https://github.com/wazuh/wazuh/issues/18794

### Changed

- Update ITs URL for Debian OVAL ([#4491](https://github.com/wazuh/wazuh-qa/pull/4491)) \- (Tests)
- Syscollector package inventory deltas fix ([#4483](https://github.com/wazuh/wazuh-qa/pull/4483)) \- (Tests)
- Update schema sys_programs table ([#4451](https://github.com/wazuh/wazuh-qa/pull/4451)) \- (Tests)
- Update enrollment logs in system test ([#4442](https://github.com/wazuh/wazuh-qa/pull/4442)) \- (Tests)
- Fix one_manager_agent environment provisioning by packages for system tests ([#4438](https://github.com/wazuh/wazuh-qa/pull/4438)) \- (Framework)
- Update framework known flaws files ([#4379](https://github.com/wazuh/wazuh-qa/pull/4379)) \- (Tests)

### Fixed

- Minor fixes in the `tests_python_flaws.py` scan ([#4439](https://github.com/wazuh/wazuh-qa/pull/4439)) \- (Tests)

## [4.5.1] - 24-08-2023

Wazuh commit: https://github.com/wazuh/wazuh/commit/731cdf39a430d2fb6fa02f3721624e07f887b02f
Release report: https://github.com/wazuh/wazuh/issues/18475

### Added

- Add an integration test to check the wazuh-analysisd's decoder parser ([#4286](https://github.com/wazuh/wazuh-qa/pull/4286)) \- (Tests)

### Changed

- Update python integration test dependencies in the README ([#4427](https://github.com/wazuh/wazuh-qa/pull/4427)) \- (Documentation)
- Update vulnerability detector IT outdated URLs ([#4428](https://github.com/wazuh/wazuh-qa/pull/4428)) \- (Tests)

## [4.5.0] - 11-08-2023

Wazuh commit: https://github.com/wazuh/wazuh/commit/f6aba151d08ef065dfc1bdc9b8885c3d4f618fca
Release report: https://github.com/wazuh/wazuh/issues/18235

### Changed

- Delete `update_from_year` from system and E2E tests configuration ([#4372](https://github.com/wazuh/wazuh-qa/pull/4372)) \- (Tests)
- Upgrade PyYAML to 6.0.1. ([#4326](https://github.com/wazuh/wazuh-qa/pull/4326)) \- (Framework)
- Change Vulnerability Detector ITs to support the development of the NVD 2.0 refactor. ([#4327](https://github.com/wazuh/wazuh-qa/pull/4327)) \- (Tests)

## [4.4.5] - 10-07-2023

Wazuh commit: https://github.com/wazuh/wazuh/commit/8d17d2c9c11bc10be9a31c83bc7c17dfbac0d2a0 \
Release report: https://github.com/wazuh/wazuh/issues/17844

## [4.4.4] - 13-06-2023

Wazuh commit: https://github.com/wazuh/wazuh/commit/32b9b4684efb7c21ce71f80d845096549a5b4ed5  \
Release report: https://github.com/wazuh/wazuh/issues/17520

### Added

- Change test_python_flaws.py to accept branch or commit in the same argument. ([#4209](https://github.com/wazuh/wazuh-qa/pull/4209)) \- (Tests)
- Fix test_dependencies.py for the changes in the feature. ([#4210](https://github.com/wazuh/wazuh-qa/pull/4210)) \- (Tests)

### Fixed

- Fix syscollector tests failure (get_configuration fixture has different scope) ([#4154](https://github.com/wazuh/wazuh-qa/pull/4154)) \- (Framework + Tests)

## [4.4.3] - 25-06-2023

Wazuh commit: https://github.com/wazuh/wazuh/commit/f7080df56081adaeaad94529522233e2f0bbd577 \
Release report: https://github.com/wazuh/wazuh/issues/17198

### Fixed

- Fix missing comma in setup.py. ([#4180](https://github.com/wazuh/wazuh-qa/pull/4180)) (Framework)
- Changed the last uses of 4.4.2 in setup.py and schema.yaml. ([#4172](https://github.com/wazuh/wazuh-qa/pull/4172)) \- (Framework)

## [4.4.2] - 18-05-2023

Wazuh commit: https://github.com/wazuh/wazuh/commit/b2901d5086e7a073d89f4f72827e070ce3abd8e8 \
Release report: https://github.com/wazuh/wazuh/issues/17004

### Added

- Add package support for system tests ([#3965](https://github.com/wazuh/wazuh-qa/pull/3966)) \- (Framework)
- Add test to check the Syscollector configuration. ([#3584](https://github.com/wazuh/wazuh-qa/pull/3584)) \- (Framework + Tests)
- Add system tests for groups deletion ([#4057](https://github.com/wazuh/wazuh-qa/pull/4057)) \- (Tests)

### Changed

- Change integratord test to use slack instead of virustotal ([#3540](https://github.com/wazuh/wazuh-qa/pull/3540)) \- (Framework + Tests)

### Fixed

- Stabilize multiple wday tests (GCloud integration) ([#4176](https://github.com/wazuh/wazuh-qa/pull/4176)) \- (Tests)
- Remove old XFail marker (API suite) ([#4177](https://github.com/wazuh/wazuh-qa/pull/4177)) \- (Tests)
- Mark VD download feeds test as xfail ([#4197](https://github.com/wazuh/wazuh-qa/pull/4197)) \- (Tests)
- Skip test_age_datetime_changed ([#4182](https://github.com/wazuh/wazuh-qa/pull/4182)) \- (Tests)
- Limit urllib3 major required version ([#4162](https://github.com/wazuh/wazuh-qa/pull/4162)) \- (Framework)
- Fix daemons_handler fixture (fix GCP IT) ([#4134](https://github.com/wazuh/wazuh-qa/pull/4134)) \- (Tests)
- Fix wazuhdb IT. ([#3584](https://github.com/wazuh/wazuh-qa/pull/3584)) \- (Framework + Tests)
- Fix agentd IT for python3.10 AMI ([#3973](https://github.com/wazuh/wazuh-qa/pull/3973)) \- (Tests)
- Fix unstable system tests ([#4080](https://github.com/wazuh/wazuh-qa/pull/4080)) \- (Tests)

### Changed

- Modify authd ITs test_authd_valid_name_ip to avoid flackyness. ([#4164](https://github.com/wazuh/wazuh-qa/pull/4164)) \- (Tests)

## [4.4.1] - 12-04-2023

Wazuh commit: https://github.com/wazuh/wazuh/commit/63a0580562007c4ba9c117f4a232ce90160481ff \
Release report: https://github.com/wazuh/wazuh/issues/16620

## [4.4.0] - 28-03-2023

Wazuh commit: https://github.com/wazuh/wazuh/commit/2477e9fa50bc1424e834ac8401ce2450a5978e75 \
Release report: https://github.com/wazuh/wazuh/issues/15504

### Added

- Add new integration test for `authd` to validate error when `authd.pass` is empty ([#3721](https://github.com/wazuh/wazuh-qa/pull/3721)) \- (Framework + Tests)
- Add new test to check missing fields in `cpe_helper.json` file ([#3766](https://github.com/wazuh/wazuh-qa/pull/3766)) \- (Framework + Tests)
- Add multigroups tests cases for `test_assign_groups_guess` ([#3979](https://github.com/wazuh/wazuh-qa/pull/3979)) \- (Tests)
- Add new group_hash case and update the `without condition` case output in `wazuh_db/sync_agent_groups_get` ([#3959](https://github.com/wazuh/wazuh-qa/pull/3959)) \- (Tests)
- Add markers for each system test environment ([#3961](https://github.com/wazuh/wazuh-qa/pull/3961)) \- (Framework + Tests)
- Adapt binary performance module to wazuh-cluster script renaming ([#3944](https://github.com/wazuh/wazuh-qa/pull/3944)) \- (Framework)
- Add an option to store logs in system tests ([#2445](https://github.com/wazuh/wazuh-qa/pull/2445)) \- (Framework + Tests)
- Add new test to check cpe_helper.json file ([#3731](https://github.com/wazuh/wazuh-qa/pull/3731))
- Add integration test to check statistics format ([#3813](https://github.com/wazuh/wazuh-qa/pull/3813)) \- (Framework + Tests)
- Add new test to check vulnerable packages with triaged null([#3587](https://github.com/wazuh/wazuh-qa/pull/3587)) \- (Framework + Tests)
- Add new tests analysid handling of invalid/empty rule signature IDs ([#3649](https://github.com/wazuh/wazuh-qa/pull/3649)) \- (Framework + Tests)
- Add integration test to check agent database version ([#3768](https://github.com/wazuh/wazuh-qa/pull/3768)) \- (Tests)
- Add new test to check if syslog message are parsed correctrly in the `archives.json` file ([#3609](https://github.com/wazuh/wazuh-qa/pull/3609)) \- (Framework + Tests)
- Add new logging tests for analysisd EPS limitation ([#3509](https://github.com/wazuh/wazuh-qa/pull/3509)) \- (Framework + Tests)
- New testing suite for checking analysisd EPS limitation ([#2947](https://github.com/wazuh/wazuh-qa/pull/3181)) \- (Framework + Tests)
- Add stress results comparator tool ([#3478](https://github.com/wazuh/wazuh-qa/pull/3478)) \- (Tools)
- Add E2E tests for demo cases ([#3293](https://github.com/wazuh/wazuh-qa/pull/3293)) \- (Framework + Tests)
- Add configuration files for Jenkins automation of system/E2E tests ([#3221](https://github.com/wazuh/wazuh-qa/pull/3221)) \- (Framework)
- New vulnerability Detector integration tests for Ubuntu 22.04 ([#2957](https://github.com/wazuh/wazuh-qa/pull/2957)) \- (Framework + Tests)
- New vulnerability Detector integration tests for Amazon Linux 2022 ([#2955](https://github.com/wazuh/wazuh-qa/pull/2955)) \- (Framework + Tests)
- New vulnerability detector tests for SUSE Linux Enterpise Support ([#2945](https://github.com/wazuh/wazuh-qa/pull/2945)) \- (Framework + Tests)
- New tests for checking API log formats ([#2635](https://github.com/wazuh/wazuh-qa/pull/2635)) \- (Framework + Tests)
- New tests for the migration of agent-group files ([#2815](https://github.com/wazuh/wazuh-qa/pull/2815)) \- (Framework + Tests)
- Add `qa-docs` `v0.1` ([#2649](https://github.com/wazuh/wazuh-qa/pull/2649)) \- (Framework + Tools + Documentation)
- Add test fim with file currently open ([#2300](https://github.com/wazuh/wazuh-qa/pull/2300)) \- (Framework + Tests)
- Test manager sends AR log format as expected ([#2347](https://github.com/wazuh/wazuh-qa/pull/2347)) \- (Framework + Tests)
- Syscollector deltas IT ([#2146](https://github.com/wazuh/wazuh-qa/pull/2146)) \- (Framework + Tests)
- CVEs alerts inventory for Vulnerability Detector - VDT and WDB Integration Tests implementation ([#1243](https://github.com/wazuh/wazuh-qa/pull/1243)) \- (Framework + Tests)
- Analysisd - add new test to check the pre-decoding stage of analysisd ([#2406](https://github.com/wazuh/wazuh-qa/pull/2406)) \- (Tests)
- Add test to check if files can be accessed while FIM has them opened ([#705](https://github.com/wazuh/wazuh-qa/pull/705)) \- (Framework + Tests)
- Analysisd - add a new test to check analysisd socket properties ([#2405](https://github.com/wazuh/wazuh-qa/pull/2405)) \- (Framework + Tests)
- Add system test to check synchronization between agent and manager when one of this was stopped. ([#2536](https://github.com/wazuh/wazuh-qa/pull/2536)) \- (Tests)
- API - Test the format of the logs (JSON logs support) ([#2635](https://github.com/wazuh/wazuh-qa/pull/2635/)) \- (Tests)
- Add a test to check the multigroups shared file content. ([#2746](https://github.com/wazuh/wazuh-qa/pull/2746)) \- (Framework + Tests)
- Add wpk test documentation ([#2409](https://github.com/wazuh/wazuh-qa/pull/2409)) \- (Documentation)

### Changed

- Improve `test_agent_groups_new_cluster_node` ([#3971](https://github.com/wazuh/wazuh-qa/pull/3971)) \- (Tests)
- Improve `test_assign_groups_guess` ([#3901](https://github.com/wazuh/wazuh-qa/pull/3901)) \- (Tests)
- Update `test_cluster_worker_logs_order` test ([#3896](https://github.com/wazuh/wazuh-qa/pull/3896)) \- (Tests)
- Increase NVE download feed test timeout([#3769](https://github.com/wazuh/wazuh-qa/pull/3769)) \- (Tests)
- Adapt wazuhdb integration tests for auto-vacuum ([#3613](https://github.com/wazuh/wazuh-qa/issues/3613)) \- (Tests)
- Update logcollector format test due to audit changes ([#3641](https://github.com/wazuh/wazuh-qa/pull/3641)) \- (Framework)
- Refactor `test_basic_usage_realtime_unsupported` FIM test to avoid using time travel ([#3623](https://github.com/wazuh/wazuh-qa/pull/3623)) \- (Tests)
- Add `monitord.rotate_log` to `local_internal_options` file for `test_macos_format_query` ([#3602](https://github.com/wazuh/wazuh-qa/pull/3602)) \- (Tests)
- Adapt analysisd integration tests for EPS ([#3559](https://github.com/wazuh/wazuh-qa/issues/3559)) \- (Tests)
- Improve `test_remove_audit` FIM test to retry install and remove command ([#3562](https://github.com/wazuh/wazuh-qa/pull/3562)) \- (Tests)
- Update pattern and expected condition for multi_groups tests ([#3565](https://github.com/wazuh/wazuh-qa/pull/3565)) \- (Tests)
- Skip unstable integration tests for gcloud ([#3531](https://github.com/wazuh/wazuh-qa/pull/3531)) \- (Tests)
- Skip unstable integration test for agentd ([#3538](https://github.com/wazuh/wazuh-qa/pull/3538))
- Update wazuhdb_getconfig and EPS limit integration tests ([#3146](https://github.com/wazuh/wazuh-qa/pull/3146)) \- (Tests)
- Refactor: logcollector `test_only_future_events` according to new standard. ([3484](https://github.com/wazuh/wazuh-qa/pull/3484)) \- (Framework + Tests)
- Update python packages scan test to use a file with known vulnerabilities to be skipped ([#3473](https://github.com/wazuh/wazuh-qa/pull/3473)) \- (Framework + Tests)
- Change required version of urllib3 and requests dependencies ([#3315](https://github.com/wazuh/wazuh-qa/pull/3315)) \- (Framework)
- Skip flaky Logcollector tests ([#3218](https://github.com/wazuh/wazuh-qa/pull/3217)) \- (Tests)
- Change how 'service_control' collects clusterd and apid pids ([#3140](https://github.com/wazuh/wazuh-qa/pull/3140)) \- (Framework)
- Change scan test module fixtures to allow use commit instead of branches ([#3134](https://github.com/wazuh/wazuh-qa/issues/3134)) \- (Tests)
- Update syscollector deltas integration tests ([#2921](https://github.com/wazuh/wazuh-qa/pull/2921)) \- (Tests)
- Update deprecated WDB commands ([#2966](https://github.com/wazuh/wazuh-qa/pull/2966)) \- (Tests)
- Move the 'get_datetime_diff' function to 'wazuh-testing' utils module ([#2782](https://github.com/wazuh/wazuh-qa/pull/2782)) \- (Framework + Tests)
- Change method from GET to POST in API login requests ([#2810](https://github.com/wazuh/wazuh-qa/pull/2810)) \- (Framework + Tests)
- Update failed test_basic_configuration_log_format ([#2924](https://github.com/wazuh/wazuh-qa/pull/2650)) \- (Framework + Tests)
- Refactor VDT integration tests: feeds and scan types ([#2650](https://github.com/wazuh/wazuh-qa/pull/2650)) \- (Framework + Tests)
- Refactor: FIM `test_synchronization` according to new standard. Phase 1. ([#2358](https://github.com/wazuh/wazuh-qa/pull/2358)) \- (Framework + Tests)
- Refactor: FIM `test_registry_file_limit` and `test_registry_report_changes`. ([#2478](https://github.com/wazuh/wazuh-qa/pull/2478)) \- (Framework + Tests)
- Refactor: FIM `test_files/test_file_limit` and updated imports to new standard. ([#2501](https://github.com/wazuh/wazuh-qa/pull/2501)) \- (Framework + Tests)
- Adapt ITs related to syscollector deltas ([#2146](https://github.com/wazuh/wazuh-qa/pull/2146)) \- (Framework + Tests)
- Migrate test_age, test_command_monitoring, and test_keep_running of test_logcollector documentation to qa-docs ([#2162](https://github.com/wazuh/wazuh-qa/pull/2162)) \- (Documentation)
- Migrate test_configuration (1/2) of test_logcollector documentation to qa-docs ([#2163](https://github.com/wazuh/wazuh-qa/pull/2163)) \- (Documentation)
- Migrate test_configuration (2/2) of test_logcollector documentation to qa-docs ([#2165](https://github.com/wazuh/wazuh-qa/pull/2165)) \- (Documentation)
- Migrate test_macos of test_logcollector documentation to qa-docs ([#2175](https://github.com/wazuh/wazuh-qa/pull/2175)) \- (Documentation)
- Migrate several test groups of test_logcollector documentation to qa-docs ([#2180](https://github.com/wazuh/wazuh-qa/pull/2180)) \- (Documentation)
- Migrate test_remoted documentation to schema 2.0 ([#2426](https://github.com/wazuh/wazuh-qa/pull/2426)) \- (Documentation)
- Replace callback_generator function to generate_monitoring_callback ([#2535](https://github.com/wazuh/wazuh-qa/pull/2535)) \- (Framework + Tests)
- Analysisd: Reduce execution time of tests with tier 0 ([#2546](https://github.com/wazuh/wazuh-qa/pull/2546)) \- (Tests)
- Adapt logtest ITs given the rules skipping ([#2200](https://github.com/wazuh/wazuh-qa/pull/2200)) \- (Tests)
- Updated the Authd response when a multigroup is too long ([#3746](https://github.com/wazuh/wazuh-qa/pull/3746)) \- (Tests)
- Refactor ITs related to syscollector deltas alerts ([#3579](https://github.com/wazuh/wazuh-qa/pull/3579)) \- (Tests)

### Fixed

- Fix `test_assign_agent_group_with_enrollment` ([#3956](https://github.com/wazuh/wazuh-qa/pull/3956)) \- (Tests)
- Fix `test_file_limit_delete_full` module ([#3990](https://github.com/wazuh/wazuh-qa/pull/3990)) \- (Tests)
- Fix test_agent_groups system test ([#3955](https://github.com/wazuh/wazuh-qa/pull/3964)) \- (Tests)
- Fix Solaris agent provision schema ([#3750](https://github.com/wazuh/wazuh-qa/issues/3744)) \- (Framework)
- Fix wazuh-db integration tests for agent-groups ([#3926](https://github.com/wazuh/wazuh-qa/pull/3926)) \- (Tests + Framework)
- Fix `test_set_agent_groups` ([#3920](https://github.com/wazuh/wazuh-qa/pull/3920)) \- (Tests)
- Fix test_sync_agent_groups_get, replace hardcoded hash to a dinamically calculated one ([#3895](https://github.com/wazuh/wazuh-qa/pull/3895)) \- (Framework + Tests)
- Fix `test_agent_groups` ([#3889](https://github.com/wazuh/wazuh-qa/pull/3889)) \- (Tests + Framework)
- Fix test_db_backup for Ubuntu OS ([#3802](https://github.com/wazuh/wazuh-qa/pull/3802)) \- (Tests)
- Fix Yara and VirusTotal E2E basic usage tests ([#3660](https://github.com/wazuh/wazuh-qa/pull/3660)) \- (Tests)
- Fix commit option of the scan module for master case ([#3157](https://github.com/wazuh/wazuh-qa/pull/3157)) \- (Tests)
- Fix Vulnerability Detector IT: test_validate_feed_content yaml cases had wrong extension. ([#3299](https://github.com/wazuh/wazuh-qa/pull/3299)) \- (Tests)
- Fix Analysisd IT: test_syscollector_events failure on wait_for_analysisd_startup. ([#3110](https://github.com/wazuh/wazuh-qa/pull/3110)) \- (Tests)
- Fix GCloud IT: test_max_messages error not received expected messages - ([#3083](https://github.com/wazuh/wazuh-qa/pull/3083)) \- (Tests)
- Fix Solaris and Macos FIM integration tests failures ([#2976](https://github.com/wazuh/wazuh-qa/pull/2976)) \- (Framework + Tests)
- Fix the unstable FIM tests that need refactoring ([#2458](https://github.com/wazuh/wazuh-qa/pull/2458)) \- (Framework + Tests)
- Fix version validation in qa-ctl config generator ([#2454](https://github.com/wazuh/wazuh-qa/pull/2454)) \- (Framework)
- Fix invalid reference for test_api_endpoints_performance.py xfail items ([#3378](https://github.com/wazuh/wazuh-qa/pull/3378)) \- (Tests)
- Fix undeclared API token variable in multigroups system tests ([#3674](https://github.com/wazuh/wazuh-qa/pull/3674)) \- (Framework + Tests)
- Fix error in requirements.txt ([#3689](https://github.com/wazuh/wazuh-qa/pull/3689)) \- (Framework)
- Fix sleep time in `test_agent_default_group_added`. ([#3692](https://github.com/wazuh/wazuh-qa/pull/3692)) \- (Tests)
- Fix syscollector deltas integration tests. ([#3695](https://github.com/wazuh/wazuh-qa/pull/3695)) \- (Tests)
- Fix test_response_postprocessing: duplicated slash in API endpoints ([#4048](https://github.com/wazuh/wazuh-qa/pull/4048)) \- (Tests)

### Removed

- Remove all FIM Integration skipped tests ([#2927](https://github.com/wazuh/wazuh-qa/issues/2927)) \- (Framework + Tests)
- VDT ITs: Remove Debian Stretch test support. ([#3172](https://github.com/wazuh/wazuh-qa/pull/3172)) \- (Tests)

## [4.3.11] - 20-04-2023

Wazuh commit: https://github.com/wazuh/wazuh/commit/776fda906581a1e4ee170c3e7e73a58d69e41f95 \
Release report: https://github.com/wazuh/wazuh/issues/16758

## [4.3.10] - 16-11-2022

Wazuh commit: https://github.com/wazuh/wazuh/commit/89530f11c9e592cd2e551432209b0080f08ff8e5 \
Release report: https://github.com/wazuh/wazuh/issues/15372

## [4.3.9] - 13-10-2022

Wazuh commit: https://github.com/wazuh/wazuh-qa/commit/8af0a5083bd69765f4d7878df9d3b785bb239723 \
Release report: https://github.com/wazuh/wazuh/issues/15090

### Added

- Add a test to check the analysisd socket properties ([#3365](https://github.com/wazuh/wazuh-qa/pull/3365))

## [4.3.8] - 19-09-2022

Wazuh commit: https://github.com/wazuh/wazuh/commit/88bf15d2cbb2040e197e34a94dda0f71f607afad \
Release report: https://github.com/wazuh/wazuh/issues/14827

### Changed

- Update wazuh-logtest messages for integration tests \- (Tests)

## [4.3.7] - 24-08-2022

Wazuh commit: https://github.com/wazuh/wazuh/commit/e2b514bef3d148acd4bcae1a1c7fa8783b82ca3a \
Release report: https://github.com/wazuh/wazuh/issues/14562

### Added
- Added IT test to verify Active Response works with overwritten rules. ([#2984](https://github.com/wazuh/wazuh-qa/pull/2984)) \- (Framework + Tests)
- Add Integratord IT - new test_integratord suite ([#3125](https://github.com/wazuh/wazuh-qa/pull/3125)) \- (Framework + Tests)
- Add system test to check synchronization status in the cluster ([#3180](https://github.com/wazuh/wazuh-qa/pull/3180)) \- (Framework + Tests)
- Add system test to check big files synchronization in the cluster ([#3202](https://github.com/wazuh/wazuh-qa/pull/3202)) \- (Framework + Tests)

### Changed

- Increase framework version of jq and pytest in the requirements file to support python3.10 ([#3107](https://github.com/wazuh/wazuh-qa/pull/3108)) \- (Framework)

## [4.3.6] - 20-07-2022

Wazuh commit: https://github.com/wazuh/wazuh/commit/be15851b8ead7512d9cd4ef1ee18b3b953173211 \
Release report: https://github.com/wazuh/wazuh/issues/14188

### Added

- Add Remoted IT - test_multi_groups ([#3060](https://github.com/wazuh/wazuh-qa/pull/3060)) \- (Framework + Tests)

### Fixed

- Fix GCloud IT - test_max_messages error ([#3006](https://github.com/wazuh/wazuh-qa/pull/3006)) \- (Framework + Tests)
- Fix Remoted IT - test_agent_communication ([#3088](https://github.com/wazuh/wazuh-qa/pull/3088)) \- (Framework)


## [4.3.5] - 29-06-2022

Wazuh commit: https://github.com/wazuh/wazuh/commit/2a2b88bfb2ea30903728372471b33540a3b3d976 \
Release report: https://github.com/wazuh/wazuh/issues/13966

### Fixed

- Fix Solaris and Macos FIM integration failures ([#2977](https://github.com/wazuh/wazuh-qa/pull/2977)) \- (Framework + Tests)


## [4.3.4] - 09-06-2022

Wazuh commit: https://github.com/wazuh/wazuh/commit/ccbc9490bc38718717233c50e3d6daeff102e388 \
Release report: https://github.com/wazuh/wazuh/issues/13669


## [4.3.3] - 01-06-2022

Wazuh commit: https://github.com/wazuh/wazuh/commit/ccbc9490bc38718717233c50e3d6daeff102e388 \
Release report: -


## [4.3.2] - 30-05-2022

Wazuh commit: https://github.com/wazuh/wazuh/commit/5b3d501f5a10c5134b53771f13c48dc94c54beb2 \
Release report: https://github.com/wazuh/wazuh/issues/13629


## [4.3.1] - 18-05-2022

Wazuh commit: https://github.com/wazuh/wazuh/commit/8ee2a5646a12d22bf662b2f59a19c12b4b8d0a4e \
Release report: https://github.com/wazuh/wazuh/issues/13448


## [4.3.0] - 05-05-2022

Wazuh commit: https://github.com/wazuh/wazuh/commit/5bae1c1830dbf11acc8a06e01f7a5a134b767760 \
Release report: https://github.com/wazuh/wazuh/issues/13321

### Added

- Add specific version of libcst to install in python lower than 3.7. ([#2459](https://github.com/wazuh/wazuh-qa/pull/2459))
- Add system test to check synchronization between agent and manager. ([#2443](https://github.com/wazuh/wazuh-qa/pull/2443))
- Make `simulate-api-load` CLI run tasks simultaneously. ([#2392](https://github.com/wazuh/wazuh-qa/pull/2392))
- Add `qa-ctl` `v0.3`. ([#2307](https://github.com/wazuh/wazuh-qa/pull/2307))
- Add `qa-ctl` `v0.2`. ([#2299](https://github.com/wazuh/wazuh-qa/pull/2299))
- Improve the `agent_files_deletion` test . ([#2296](https://github.com/wazuh/wazuh-qa/pull/2296))
- Add scripts to add agents to client.keys, create agent-groups and unsynchronize agents. ([#2295](https://github.com/wazuh/wazuh-qa/pull/2295))
- Add cluster performance test. ([#2130](https://github.com/wazuh/wazuh-qa/pull/2130))
- IT Wazuh-logtest: Ruleset reloading at runtime. ([#2077](https://github.com/wazuh/wazuh-qa/pull/2077))
- Add script to parse and obtain stats from cluster CSVs. ([#2032](https://github.com/wazuh/wazuh-qa/pull/2032))
- Add `qa-ctl` tool v0.1. ([#1895](https://github.com/wazuh/wazuh-qa/pull/1895))
- Enable WPK tests for macOS agents. ([#1853](https://github.com/wazuh/wazuh-qa/pull/1853))
- Create local_internal_options configuration handler fixture. ([#1835](https://github.com/wazuh/wazuh-qa/pull/1835))
- Create file monitoring fixture handler. ([#1833](https://github.com/wazuh/wazuh-qa/pull/1833))
- Create daemon handler fixture for integration test. ([#1826](https://github.com/wazuh/wazuh-qa/pull/1826))
- Add test to check new possible flaws in wodles, framework and API code. ([#1659](https://github.com/wazuh/wazuh-qa/pull/1659))
- Add test to scan all python packages. ([#1652](https://github.com/wazuh/wazuh-qa/pull/1652))
- ITs for logtest verbose mode added. ([#1587](https://github.com/wazuh/wazuh-qa/pull/1587))
- Integration and system tests to ensure removed agent files are deleted. ([#1527](https://github.com/wazuh/wazuh-qa/pull/1527))
- Add wdb checksum range test case. ([#1502](https://github.com/wazuh/wazuh-qa/pull/1502))
- Add integration tests for max_upload_size API option. ([#1494](https://github.com/wazuh/wazuh-qa/pull/1494))
- Add support for Amazon Linux in vulnerability detector. ([#1473](https://github.com/wazuh/wazuh-qa/pull/1473))
- Add tests for invalid config of github and office365 modules. ([#1460](https://github.com/wazuh/wazuh-qa/pull/1460))
- Add test to check the behavior of test_max_fd_win_rt option.. ([#1387](https://github.com/wazuh/wazuh-qa/pull/1387))
- Add FIM Windows 4659 events tests. ([#648](https://github.com/wazuh/wazuh-qa/pull/648))

### Changed

- Migrate `test_rids` documentation to `qa-docs`. ([#2422](https://github.com/wazuh/wazuh-qa/pull/2422))
- Google Cloud. IT Tests: Fixing and rework for 4.3.0-RC2. ([#2420](https://github.com/wazuh/wazuh-qa/pull/2420))
- Refactor: FIM `test_report_changes` according to new standard.  Phase 1. ([#2417](https://github.com/wazuh/wazuh-qa/pull/2417))
- Fix `wazuh-metrics` CLI bug when child processes restart. ([#2416](https://github.com/wazuh/wazuh-qa/pull/2416))
- IT Solaris Jenkins: Fix requirements. ([#2415](https://github.com/wazuh/wazuh-qa/pull/2415))
- Fix the `agent_info_sync` test according to new changes. ([#2411](https://github.com/wazuh/wazuh-qa/pull/2411))
- Migrate test_cpe_indexing documentation to qa-docs. ([#2407](https://github.com/wazuh/wazuh-qa/pull/2407))
- WazuhDB IT: Fix for 4.3. ([#2400](https://github.com/wazuh/wazuh-qa/pull/2400))
- Migrate test_scan_results documentation to qa-docs. ([#2398](https://github.com/wazuh/wazuh-qa/pull/2398))
- Migrate test_general_setting documentation to qa-docs. ([#2387](https://github.com/wazuh/wazuh-qa/pull/2387))
- Migrate test_providers documentation to qa-docs. ([#2377](https://github.com/wazuh/wazuh-qa/pull/2377))
- Update API configuration integration tests. ([#2370](https://github.com/wazuh/wazuh-qa/pull/2370))
- Refactor FIM `test_synchronization` according to new standard (1). ([#2358](https://github.com/wazuh/wazuh-qa/pull/2358))
- Migrate test_feeds documentation to qa-docs. ([#2357](https://github.com/wazuh/wazuh-qa/pull/2357))
- Fix autoconfigure `test_add_old_resource`. ([#2356](https://github.com/wazuh/wazuh-qa/pull/2356))
- Migrate test_wazuh_db documentation to qa-docs. ([#2346](https://github.com/wazuh/wazuh-qa/pull/2346))
- Adapt `wazuh-metrics` and `data-visualizer` CLIs to handle multiprocessing. ([#2278](https://github.com/wazuh/wazuh-qa/pull/2278))
- Change `time_to_sync`  variable. ([#2275](https://github.com/wazuh/wazuh-qa/pull/2275))
- Bump pytest-html dependency. ([#2205](https://github.com/wazuh/wazuh-qa/pull/2205))
- Update remoted CSV headers in visualization tool. ([#2202](https://github.com/wazuh/wazuh-qa/pull/2202))
- Migrate `test_rootcheck` documentation to qa-docs. ([#2194](https://github.com/wazuh/wazuh-qa/pull/2194))
- Migrate `test_logtest` documentation to `qa-docs`. ([#2191](https://github.com/wazuh/wazuh-qa/pull/2191))
- Migrate test_office365 documentation to `qa-docs`. ([#2181](https://github.com/wazuh/wazuh-qa/pull/2181))
- fix: Change logtest custom rules ids. ([#2177](https://github.com/wazuh/wazuh-qa/pull/2177))
- Authd replacement configurations QA. ([#2171](https://github.com/wazuh/wazuh-qa/pull/2171))
- Migrate `test_github` documentation to `qa-docs`. ([#2144](https://github.com/wazuh/wazuh-qa/pull/2144))
- Migrate `test_glcoud` documentation to `qa-docs`. ([#2141](https://github.com/wazuh/wazuh-qa/pull/2141))
- Merge 4.2 into master branch . ([#2132](https://github.com/wazuh/wazuh-qa/pull/2132))
- Migrate `test_auth` documentation to `qa-docs`. ([#2129](https://github.com/wazuh/wazuh-qa/pull/2129))
- Migrate `test_registry_restrict` and `test_registry_tags` of `test_fim/test_registry`, and `test_fim/test_synchronization` documentation to `qa-docs`. ([#2128](https://github.com/wazuh/wazuh-qa/pull/2128))
- Migrate `test_registry_report_changes` of `test_fim/test_registry` documentation to `qa-docs`. ([#2127](https://github.com/wazuh/wazuh-qa/pull/2127))
- Migrate `test_registry_file_limit`, `test_registry_multiple_registries`, and `test_registry_recursion_level` of `test_fim/test_registry` documentation to `qa-docs`. ([#2126](https://github.com/wazuh/wazuh-qa/pull/2126))
- Migrate `test_registry_checks`, `test_registry_ignore`, and `test_registry_nodiff` of `test_fim/test_registry` documentation to `qa-docs`. ([#2125](https://github.com/wazuh/wazuh-qa/pull/2125))
- Migrate `test_registry_basic_usage` of `test_fim/test_registry` documentation to `qa-docs`. ([#2124](https://github.com/wazuh/wazuh-qa/pull/2124))
- Migrate `test_registry_ambiguous_confs` of `test_fim/test_registry` documentation to `qa-docs`. ([#2123](https://github.com/wazuh/wazuh-qa/pull/2123))
- Migrate `test_tags`, `test_timezone_changes`, `test_wildcards_complex`, and `test_windows_audit_interval` of `test_fim/test_files` documentation to `qa-docs`. ([#2122](https://github.com/wazuh/wazuh-qa/pull/2122))
- Migrate `test_scan`, `test_skip`, and `test_stats_integrity_sync` of `test_fim/test_files` documentation to `qa-docs`. ([#2121](https://github.com/wazuh/wazuh-qa/pull/2121))
- Migrate `test_fim/test_files/test_report_changes` documentation to `qa-docs`. ([#2120](https://github.com/wazuh/wazuh-qa/pull/2120))
- Migrate `test_process_priority`, `test_recursion_level`, and `test_restrict` of `test_fim/test_files` documentation to `qa-docs`. ([#2118](https://github.com/wazuh/wazuh-qa/pull/2118))
- Migrate `test_multiple_dirs`, `test_nodiff`, and `test_prefilter_cmd` of `test_fim/test_files` documentation to `qa-docs`. ([#2117](https://github.com/wazuh/wazuh-qa/pull/2117))
- Migrate `test_max_eps`, `test_max_files_per_second`, and `test_moving_files` of `test_fim/test_files` documentation to `qa-docs`. ([#2115](https://github.com/wazuh/wazuh-qa/pull/2115))
- Migrate `test_ignore`, `test_inotify`, and `test_invalid` of `test_fim/test_files` documentation to `qa-docs`. ([#2114](https://github.com/wazuh/wazuh-qa/pull/2114))
- Migrate `test_fim/test_files/test_follow_symbolic_link` documentation to `qa-docs`. ([#2112](https://github.com/wazuh/wazuh-qa/pull/2112))
- Migrate `test_env_variables` and `test_file_limit` of `test_fim/test_files` documentation to `qa-docs`. ([#2111](https://github.com/wazuh/wazuh-qa/pull/2111))
- Migrate `test_benchmark` and `test_checks` of `test_fim/test_files` documentation to `qa-docs`. ([#2110](https://github.com/wazuh/wazuh-qa/pull/2110))
- Migrate `test_basic_usage` of `test_fim/test_files` documentation to `qa-docs`. ([#2109](https://github.com/wazuh/wazuh-qa/pull/2109))
- Migrate `test_ambiguous_confs` and `test_audit` of `test_fim/test_files` documentation to qa-docs. ([#2108](https://github.com/wazuh/wazuh-qa/pull/2108))
- Migrate `test_api` documentation to `qa-docs`. ([#2107](https://github.com/wazuh/wazuh-qa/pull/2107))
- Migrate `test_analysisd` documentation to `qa-docs`. ([#2047](https://github.com/wazuh/wazuh-qa/pull/2047))
- Migrate `test_agentd` documentation to `qa-docs`. ([#2006](https://github.com/wazuh/wazuh-qa/pull/2006))
- Migrate `test_active_response` documentation to `qa-docs`. ([#1960](https://github.com/wazuh/wazuh-qa/pull/1960))
- Fix requirements in master. ([#2063](https://github.com/wazuh/wazuh-qa/pull/2063))
- Update system tests for agent key polling. ([#2119](https://github.com/wazuh/wazuh-qa/pull/2119))
- macOS logcollector - Fixes and new tests. ([#2043](https://github.com/wazuh/wazuh-qa/pull/2043))
- Update API performance tests. ([#1881](https://github.com/wazuh/wazuh-qa/pull/1881))
- Integrate qa-docs into wazuh-qa framework. ([#1854](https://github.com/wazuh/wazuh-qa/pull/1854))
- Update user used by `Kibana` in the cluster performance tests. ([#1822](https://github.com/wazuh/wazuh-qa/pull/1822))
- Fix cached dependencies, typos and debian repos. ([#1732](https://github.com/wazuh/wazuh-qa/pull/1732))
- Adapt the JSON event schema to parse WIN perms in JSON. ([#1541](https://github.com/wazuh/wazuh-qa/pull/1541))
- Update API performance tests. ([#1519](https://github.com/wazuh/wazuh-qa/pull/1519))
- Rework of simulate agents script. Add new balance mode to distribute EPS between agents. ([#1491](https://github.com/wazuh/wazuh-qa/pull/1491))
- Fix missing argument in test_macos_format_basic IT. ([#1478](https://github.com/wazuh/wazuh-qa/pull/1478))
- Check if scheduled mode is set when realtime is not available. ([#1474](https://github.com/wazuh/wazuh-qa/pull/1474))

### Removed
- Remove unnecessary `CLIENT_KEYS_PATH`. ([#2419](https://github.com/wazuh/wazuh-qa/pull/2419))
- Remove deprecated configurations. ([#2380](https://github.com/wazuh/wazuh-qa/pull/2380))
- Remove deprecated test_use_only_authd. ([#2294](https://github.com/wazuh/wazuh-qa/pull/2294))
- Remove expected `force` option from the received request in the `agent_enrollment` system tests. ([#2289](https://github.com/wazuh/wazuh-qa/pull/2289))
- Remove old check. ([#2281](https://github.com/wazuh/wazuh-qa/pull/2281))
- Remove the disk i/o % usage calculation from the performance tools. ([#1897](https://github.com/wazuh/wazuh-qa/pull/1897))
- Remove FIM hard link tests. ([#1485](https://github.com/wazuh/wazuh-qa/pull/1485))


## [v4.2.0]
### Added
- Add agent labels to agent simulator tool [#1153](https://github.com/wazuh/wazuh-qa/pull/1153)
- Add the capability to know which CVE’s affect an agent [#7479](https://github.com/wazuh/wazuh/issues/7479)
- Add new tests for Wazuh-DB insert commands in agents' CVEs table [#1092](https://github.com/wazuh/wazuh-qa/pull/1092)
- Add integration tests for syslog [#1086](https://github.com/wazuh/wazuh-qa/pull/1086)
- Add remoted integration tests: basic configuration tests [#1073](https://github.com/wazuh/wazuh-qa/pull/1073)
- Add the tier 0 integration tests for wazuh-remoted [#1024](https://github.com/wazuh/wazuh-qa/issues/1024)
- Add new features to the Agent simulator [#1106](https://github.com/wazuh/wazuh-qa/pull/1106)
- Add new integration tests to cover the stats of wazuh-agentd [#1039](https://github.com/wazuh/wazuh-qa/pull/1039)
- Add the documentation of Wazuh-QA repository [#1066](https://github.com/wazuh/wazuh-qa/pull/1066)
- Add new functionality for mocking agents [#1054](https://github.com/wazuh/wazuh-qa/pull/1054)
- Add support to `wodle` sections for ossec.conf generator tool [#1048](https://github.com/wazuh/wazuh-qa/pull/1048)
- Add new tests for Active Response [#1029](https://github.com/wazuh/wazuh-qa/pull/1029)
- Add focal feed and improve vulnerability scan tests [#1025](https://github.com/wazuh/wazuh-qa/pull/1025)
- Add new cases to test_env_variables to check some possible errors [#1014](https://github.com/wazuh/wazuh-qa/pull/1014)
- Add a test to verify no duplicate entries for vulnerability detector [#1010](https://github.com/wazuh/wazuh-qa/pull/1010)
- Add new case to test_basic_usage_changes to check wildcards [#1009](https://github.com/wazuh/wazuh-qa/pull/1009)
- Add some cases in test_ignore_valid, to check entire disk ignore [#1000](https://github.com/wazuh/wazuh-qa/pull/1000)
- Add new test case for duplicate registry entries [#998](https://github.com/wazuh/wazuh-qa/pull/998)
### Changed
- Rename sockets directory according to the product [#1090](https://github.com/wazuh/wazuh-qa/pull/1090)
- Improve the stop/start behavior of DB's related functions [#1068](https://github.com/wazuh/wazuh-qa/pull/1068)
- Update mock_vulnerability_scan fixture from vulnerability scan tests [#1058](https://github.com/wazuh/wazuh-qa/pull/1058)
- Update insert_vulnerability to meet new constrains [#1059](https://github.com/wazuh/wazuh-qa/pull/1059)
- Refactor the code to be PEP8 compliance [#1043](https://github.com/wazuh/wazuh-qa/pull/1043)
- Deprecate the ossec-init.conf [#1013](https://github.com/wazuh/wazuh-qa/pull/1013)
- Rename ossec-control in framework tests [#983](https://github.com/wazuh/wazuh-qa/pull/983)
- Change names of daemons in integration tests [#973](https://github.com/wazuh/wazuh-qa/pull/973)
- Rename all ossec-control references [#965](https://github.com/wazuh/wazuh-qa/pull/965)
### Fixed
- Fix an error in the Active Response tests related to the configuration file [#1080](https://github.com/wazuh/wazuh-qa/pull/1080)
- Fix an error in the Agent simulator while parsing the messages received from the manager [#1084](https://github.com/wazuh/wazuh-qa/pull/1084).
- Fix msu tests for Windows 10 [#1075](https://github.com/wazuh/wazuh-qa/pull/1075)
- Fix sqlite3.OperationalError: no such table: VULNERABILITIES error [#1067](https://github.com/wazuh/wazuh-qa/pull/1067)
- Fix test_general_settings_ignore_time test [#1056](https://github.com/wazuh/wazuh-qa/pull/1056)
- Avoid problematic race-condition on VD integration tests for Windows [#1047](https://github.com/wazuh/wazuh-qa/pull/1047)
- QA Integration tests stabilization [#1002](https://github.com/wazuh/wazuh-qa/pull/1002)
### Deleted
- Deleted `behind_proxy_server` API config test. ([#1065](https://github.com/wazuh/wazuh-qa/pull/1065))<|MERGE_RESOLUTION|>--- conflicted
+++ resolved
@@ -8,15 +8,9 @@
 
 - Add integration tests for Update field to CPE_Helper. ([#4574](https://github.com/wazuh/wazuh-qa/pull/4574)) \- (Core)
 
-<<<<<<< HEAD
-Wazuh commit: TBD \
-Release report: TBD
-- Add new behaviour for endpoints marked as xfail in api_endpoints_performance test ([#4657](https://github.com/wazuh/wazuh-qa/pull/4657)) \ (Tests)
-=======
 ## [4.8.1] - TBD
 
 ## [4.8.0] - TBD
->>>>>>> 86aa9b74
 
 ### Added
 
@@ -28,6 +22,7 @@
 - Added tests for checking agent status upon ungraceful closure.([#4146](https://github.com/wazuh/wazuh-qa/pull/4146)) \- (Tests)
 - Agent syncronization testing after group deleting ([#4143](https://github.com/wazuh/wazuh-qa/pull/4143)) \- (Tests)
 - Add test for AWS Custom Logs. ([#4675](https://github.com/wazuh/wazuh-qa/pull/4675)) \- (Tests)
+- Add new behaviour for endpoints marked as xfail in api_endpoints_performance test ([#4657](https://github.com/wazuh/wazuh-qa/pull/4657)) \ (Tests)
 
 ### Changed
 
