# Changelog

All notable changes to this project will be documented in this file.

## [4.7.0] - TBD

Wazuh commit: TBD \
Release report: TBD

### Added
<<<<<<< HEAD

- Add callbacks and IT tests for Integratord options tag. ([#4108](https://github.com/wazuh/wazuh-qa/pull/4108)) \- (Framework + tests)

### Changed

- Add option to run some logcollector tests isolated (without a manager) [#4226](https://github.com/wazuh/wazuh-qa/pull/4226) \- (Tests + Framework)
- Update code analysis and dependencies known flaws. [#3319](https://github.com/wazuh/wazuh-qa/pull/4083) \- (Tests)
- Update _wazuh_db_ schema database version([#4405](https://github.com/wazuh/wazuh-qa/pull/4405)) \- (Tests)

### Fixed
- Update `get_test_cases_data` function so it handles fim_mode parameter ([#4185](https://github.com/wazuh/wazuh-qa/pull/4185)) \- (Framework)
- Fix warnings in the rids tests([#4151](https://github.com/wazuh/wazuh-qa/pull/4151)) \- (Framework + Tests)

## [4.6.0] - TBD

Wazuh commit: TBD \
Release report: TBD

### Added

=======

- Add Windows location wildcards tests ([#4263](https://github.com/wazuh/wazuh-qa/pull/4263)) \- (Tests + Framework)
>>>>>>> 2f8ef8c4
- New 'SCA' test suite and framework. ([#3566](https://github.com/wazuh/wazuh-qa/pull/3566)) \- (Framework + Tests)
- Add integration tests for AWS module. ([#3911](https://github.com/wazuh/wazuh-qa/pull/3911)) \- (Framework + Tests + Documentation)
- Add tests for msu patches with no associated CVE . ([#4009](https://github.com/wazuh/wazuh-qa/pull/4009)) \- (Framework + Tests)
- Add tests with new options to avoid FIM synchronization overlapping. ([#3318](https://github.com/wazuh/wazuh-qa/pull/3318)) \- (Framework + tests)
- Add Logcollector millisecond granularity support test case ([#3910](https://github.com/wazuh/wazuh-qa/pull/3910)) \- (Tests)
- Add Windows System folders FIM monitoring tests ([#3720](https://github.com/wazuh/wazuh-qa/pull/3720)) \- (Tests)
- Add 'test_whodata_policy_changes' tests ([#3627](https://github.com/wazuh/wazuh-qa/pull/3627)) \- (Framework + Tests)
- Add test to check if active-response netsh generates alerts when firewall is disabled. ([#3787](https://github.com/wazuh/wazuh-qa/pull/3787)) \- (Framework + Tests)
- Add new tests for logcollector 'ignore' and 'restrict' options ([#3582](https://github.com/wazuh/wazuh-qa/pull/3582)) \- (Tests)
- Add 'Force reconnect' feature to agent_simulator tool. ([#3111](https://github.com/wazuh/wazuh-qa/pull/3111)) \- (Tools)
- Add new module to support migration tool. ([#3837](https://github.com/wazuh/wazuh-qa/pull/3837))
- Add IT tests FIM registry monitoring using wildcards. ([#4270](https://github.com/wazuh/wazuh-qa/pull/4270)) \- (Framework + Tests)
<<<<<<< HEAD
=======
- Update schema database version ([#4128](https://github.com/wazuh/wazuh-qa/pull/4128)) \- (Tests)
>>>>>>> 2f8ef8c4

### Changed

- Updated syscollector wmodules prefix ([#4384](https://github.com/wazuh/wazuh-qa/pull/4384)) \- (Framework)
- Replace embedded python invocations with generic `python3`. ([#4186](https://github.com/wazuh/wazuh-qa/pull/4186)) - (Tests)
- Fix FIM test_large_changes test suite ([#3948](https://github.com/wazuh/wazuh-qa/pull/3948)) \- (Tests)
- Update `get_test_cases_data` function so it handles fim_mode parameter ([#4185](https://github.com/wazuh/wazuh-qa/pull/4185)) \- (Framework)
- Change FIM `regular_file_cud` and `EventChecker` file modification steps ([#4183](https://github.com/wazuh/wazuh-qa/pull/4183)) \- (Framework + Tests)
- Refactor library to change the environment ([#4145](https://github.com/wazuh/wazuh-qa/pull/4145)) \- (Framework)
- Improve the way that environment data is managed ([#4059](https://github.com/wazuh/wazuh-qa/pull/4059)) \- (Framework)
- Update FIM test_ambiguous_confs IT to new framework ([#4121](https://github.com/wazuh/wazuh-qa/pull/4121)) \- (Tests + Framework)
- Update `test_logcollector` invalid configs log level ([#4094](https://github.com/wazuh/wazuh-qa/pull/4094)) \- (Tests)
- Update `test_office365` to support the new tag `API_TYPE` ([#4065](https://github.com/wazuh/wazuh-qa/pull/4065)) \- (Framework + Tests)
- Update `test_wazuh_db` & `test_enrollment` to support new column `status_code` and new value on the enrollment `payload`. ([#4021](https://github.com/wazuh/wazuh-qa/pull/4021)) \- (Tests)
- Update FIM `test_audit` tests to new framework ([#3939](https://github.com/wazuh/wazuh-qa/pull/3939)) \- (Framework + Tests)
- Update FIM test to new FIM DBSync process  ([#2728](https://github.com/wazuh/wazuh-qa/pull/2728)) \- (Framework + Tests)
- Update file_limit and registry_limit tests ([#3280](https://github.com/wazuh/wazuh-qa/pull/3280)) \- (Tests)
- Change expected timestamp for proftpd analysisd test predecoder test case ([#3900](https://github.com/wazuh/wazuh-qa/pull/3900)) \- (Tests)
- Skip test_large_changes test module ([#3783](https://github.com/wazuh/wazuh-qa/pull/3783)) \- (Tests)
- Update report_changes tests ([#3405](https://github.com/wazuh/wazuh-qa/pull/3405)) \- (Tests)
- Update Authd force_insert tests ([#3379](https://github.com/wazuh/wazuh-qa/pull/3379)) \- (Tests)
- Update cluster logs in reliability tests ([#2772](https://github.com/wazuh/wazuh-qa/pull/2772)) \- (Tests)
- Use correct version format in agent_simulator tool ([#3198](https://github.com/wazuh/wazuh-qa/pull/3198)) \- (Tools)
- Upgrade PyYAML to 6.0.1. ([#4326](https://github.com/wazuh/wazuh-qa/pull/4326)) \- (Framework)
<<<<<<< HEAD
- Update schema database version ([#4128](https://github.com/wazuh/wazuh-qa/pull/4128)) \- (Tests)
=======
>>>>>>> 2f8ef8c4

### Fixed

- Fix boto3 version requirement for legacy OS ([#4150](https://github.com/wazuh/wazuh-qa/pull/4150)) \- (Framework)
- Fix cases yaml of the analysisd windows registry IT ([#4149](https://github.com/wazuh/wazuh-qa/pull/4149)) \- (Tests)
- Fix a bug in on Migration tool's library ([#4106](https://github.com/wazuh/wazuh-qa/pull/4106)) \- (Framework)
- Fix imports and add windows support for test_report_changes_and_diff IT ([#3548](https://github.com/wazuh/wazuh-qa/issues/3548)) \- (Framework + Tests)
- Fix a regex error in the FIM integration tests ([#3061](https://github.com/wazuh/wazuh-qa/issues/3061)) \- (Framework + Tests)
- Fix an error in the cluster performance tests related to CSV parser ([#2999](https://github.com/wazuh/wazuh-qa/pull/2999)) \- (Framework + Tests)
- Fix bug in the framework on migration tool ([#4027](https://github.com/wazuh/wazuh-qa/pull/4027)) \- (Framework)

<<<<<<< HEAD
=======
## [4.5.2] - TBD

Wazuh commit: TBD \
Release report: TBD

>>>>>>> 2f8ef8c4
## [4.5.1] - TBD

Wazuh commit: TBD \
Release report: TBD

<<<<<<< HEAD
=======
### Added

- Add an integration test to check the wazuh-analysisd's decoder parser ([#4286](https://github.com/wazuh/wazuh-qa/pull/4286)) \- (Tests)

>>>>>>> 2f8ef8c4
## [4.5.0] - TBD

Wazuh commit: TBD \
Release report: TBD

<<<<<<< HEAD
=======
### Changed

- Delete `update_from_year` from system and E2E tests configuration ([#4372](https://github.com/wazuh/wazuh-qa/pull/4372)) \- (Tests)
- Upgrade PyYAML to 6.0.1. ([#4326](https://github.com/wazuh/wazuh-qa/pull/4326)) \- (Framework)
- Change Vulnerability Detector ITs to support the development of the NVD 2.0 refactor. ([#4327](https://github.com/wazuh/wazuh-qa/pull/4327)) \- (Tests)

>>>>>>> 2f8ef8c4
## [4.4.5] - 10-07-2023

Wazuh commit: https://github.com/wazuh/wazuh/commit/8d17d2c9c11bc10be9a31c83bc7c17dfbac0d2a0 \
Release report: https://github.com/wazuh/wazuh/issues/17844

## [4.4.4] - 13-06-2023

Wazuh commit: https://github.com/wazuh/wazuh/commit/32b9b4684efb7c21ce71f80d845096549a5b4ed5  \
Release report: https://github.com/wazuh/wazuh/issues/17520

### Added

- Change test_python_flaws.py to accept branch or commit in the same argument. ([#4209](https://github.com/wazuh/wazuh-qa/pull/4209)) (Tests)
- Fix test_dependencies.py for the changes in the feature. ([#4210](https://github.com/wazuh/wazuh-qa/pull/4210)) (Tests)

### Fixed

- Fix syscollector tests failure (get_configuration fixture has different scope) ([#4154](https://github.com/wazuh/wazuh-qa/pull/4154)) \- (Framework + Tests)

## [4.4.3] - 25-06-2023

Wazuh commit: https://github.com/wazuh/wazuh/commit/f7080df56081adaeaad94529522233e2f0bbd577 \
Release report: https://github.com/wazuh/wazuh/issues/17198

### Fixed

- Fix missing comma in setup.py. ([#4180](https://github.com/wazuh/wazuh-qa/pull/4180)) (Framework)
- Changed the last uses of 4.4.2 in setup.py and schema.yaml. ([#4172](https://github.com/wazuh/wazuh-qa/pull/4172)) \- (Framework)

## [4.4.2] - 18-05-2023

Wazuh commit: https://github.com/wazuh/wazuh/commit/b2901d5086e7a073d89f4f72827e070ce3abd8e8 \
Release report: https://github.com/wazuh/wazuh/issues/17004

### Added

- Add package support for system tests ([#3965](https://github.com/wazuh/wazuh-qa/pull/3966)) \- (Framework)
- Add test to check the Syscollector configuration. ([#3584](https://github.com/wazuh/wazuh-qa/pull/3584)) \- (Framework + Tests)
- Add system tests for groups deletion ([#4057](https://github.com/wazuh/wazuh-qa/pull/4057)) \- (Tests)

### Changed

- Change integratord test to use slack instead of virustotal ([#3540](https://github.com/wazuh/wazuh-qa/pull/3540)) \- (Framework + Tests)

### Fixed

- Stabilize multiple wday tests (GCloud integration) ([#4176](https://github.com/wazuh/wazuh-qa/pull/4176)) \- (Tests)
- Remove old XFail marker (API suite) ([#4177](https://github.com/wazuh/wazuh-qa/pull/4177)) \- (Tests)
- Mark VD download feeds test as xfail ([#4197](https://github.com/wazuh/wazuh-qa/pull/4197)) \- (Tests)
- Skip test_age_datetime_changed ([#4182](https://github.com/wazuh/wazuh-qa/pull/4182)) \- (Tests)
- Limit urllib3 major required version ([#4162](https://github.com/wazuh/wazuh-qa/pull/4162)) \- (Framework)
- Fix daemons_handler fixture (fix GCP IT) ([#4134](https://github.com/wazuh/wazuh-qa/pull/4134)) \- (Tests)
- Fix wazuhdb IT. ([#3584](https://github.com/wazuh/wazuh-qa/pull/3584)) \- (Framework + Tests)
- Fix agentd IT for python3.10 AMI ([#3973](https://github.com/wazuh/wazuh-qa/pull/3973)) \- (Tests)
- Fix unstable system tests ([#4080](https://github.com/wazuh/wazuh-qa/pull/4080)) \- (Tests)

### Changed

- Modify authd ITs test_authd_valid_name_ip to avoid flackyness. ([#4164](https://github.com/wazuh/wazuh-qa/pull/4164)) \- (Tests)

## [4.4.1] - 12-04-2023

Wazuh commit: https://github.com/wazuh/wazuh/commit/63a0580562007c4ba9c117f4a232ce90160481ff \
Release report: https://github.com/wazuh/wazuh/issues/16620

## [4.4.0] - 28-03-2023

Wazuh commit: https://github.com/wazuh/wazuh/commit/2477e9fa50bc1424e834ac8401ce2450a5978e75 \
Release report: https://github.com/wazuh/wazuh/issues/15504

### Added

- Add new integration test for `authd` to validate error when `authd.pass` is empty ([#3721](https://github.com/wazuh/wazuh-qa/pull/3721)) \- (Framework + Tests)
- Add new test to check missing fields in `cpe_helper.json` file ([#3766](https://github.com/wazuh/wazuh-qa/pull/3766)) \- (Framework + Tests)
- Add multigroups tests cases for `test_assign_groups_guess` ([#3979](https://github.com/wazuh/wazuh-qa/pull/3979)) \- (Tests)
- Add new group_hash case and update the `without condition` case output in `wazuh_db/sync_agent_groups_get` ([#3959](https://github.com/wazuh/wazuh-qa/pull/3959)) \- (Tests)
- Add markers for each system test environment ([#3961](https://github.com/wazuh/wazuh-qa/pull/3961)) \- (Framework + Tests)
- Adapt binary performance module to wazuh-cluster script renaming ([#3944](https://github.com/wazuh/wazuh-qa/pull/3944)) \- (Framework)
- Add an option to store logs in system tests ([#2445](https://github.com/wazuh/wazuh-qa/pull/2445)) \- (Framework + Tests)
- Add new test to check cpe_helper.json file ([#3731](https://github.com/wazuh/wazuh-qa/pull/3731))
- Add new tests analysid handling of invalid/empty rule signature IDs ([#3649]
(https://github.com/wazuh/wazuh-qa/pull/3649)) \- (Framework + Tests)
- Add integration test to check statistics format ([#3813](https://github.com/wazuh/wazuh-qa/pull/3813)) \- (Framework + Tests)
- Add new test to check vulnerable packages with triaged null([#3587](https://github.com/wazuh/wazuh-qa/pull/3587)) \- (Framework + Tests)
- Add new tests analysid handling of invalid/empty rule signature IDs ([#3649](https://github.com/wazuh/wazuh-qa/pull/3649)) \- (Framework + Tests)
- Add integration test to check agent database version ([#3768](https://github.com/wazuh/wazuh-qa/pull/3768)) \- (Tests)
- Add new test to check if syslog message are parsed correctrly in the `archives.json` file ([#3609](https://github.com/wazuh/wazuh-qa/pull/3609)) \- (Framework + Tests)
- Add new logging tests for analysisd EPS limitation ([#3509](https://github.com/wazuh/wazuh-qa/pull/3509)) \- (Framework + Tests)
- New testing suite for checking analysisd EPS limitation ([#2947](https://github.com/wazuh/wazuh-qa/pull/3181)) \- (Framework + Tests)
- Add stress results comparator tool ([#3478](https://github.com/wazuh/wazuh-qa/pull/3478)) \- (Tools)
- Add E2E tests for demo cases ([#3293](https://github.com/wazuh/wazuh-qa/pull/3293)) \- (Framework + Tests)
- Add configuration files for Jenkins automation of system/E2E tests ([#3221](https://github.com/wazuh/wazuh-qa/pull/3221)) \- (Framework)
- New vulnerability Detector integration tests for Ubuntu 22.04 ([#2957](https://github.com/wazuh/wazuh-qa/pull/2957)) \- (Framework + Tests)
- New vulnerability Detector integration tests for Amazon Linux 2022 ([#2955](https://github.com/wazuh/wazuh-qa/pull/2955)) \- (Framework + Tests)
- New vulnerability detector tests for SUSE Linux Enterpise Support ([#2945](https://github.com/wazuh/wazuh-qa/pull/2945)) \- (Framework + Tests)
- New tests for checking API log formats ([#2635](https://github.com/wazuh/wazuh-qa/pull/2635)) \- (Framework + Tests)
- New tests for the migration of agent-group files ([#2815](https://github.com/wazuh/wazuh-qa/pull/2815)) \- (Framework + Tests)
- Add `qa-docs` `v0.1` ([#2649](https://github.com/wazuh/wazuh-qa/pull/2649)) \- (Framework + Tools + Documentation)
- Add test fim with file currently open ([#2300](https://github.com/wazuh/wazuh-qa/pull/2300)) \- (Framework + Tests)
- Test manager sends AR log format as expected ([#2347](https://github.com/wazuh/wazuh-qa/pull/2347)) \- (Framework + Tests)
- Syscollector deltas IT ([#2146](https://github.com/wazuh/wazuh-qa/pull/2146)) \- (Framework + Tests)
- CVEs alerts inventory for Vulnerability Detector - VDT and WDB Integration Tests implementation ([#1243](https://github.com/wazuh/wazuh-qa/pull/1243)) \- (Framework + Tests)
- Analysisd - add new test to check the pre-decoding stage of analysisd ([#2406](https://github.com/wazuh/wazuh-qa/pull/2406)) \- (Tests)
- Add test to check if files can be accessed while FIM has them opened ([#705](https://github.com/wazuh/wazuh-qa/pull/705)) \- (Framework + Tests)
- Analysisd - add a new test to check analysisd socket properties ([#2405](https://github.com/wazuh/wazuh-qa/pull/2405)) \- (Framework + Tests)
- Add system test to check synchronization between agent and manager when one of this was stopped. ([#2536](https://github.com/wazuh/wazuh-qa/pull/2536)) \- (Tests)
- API - Test the format of the logs (JSON logs support) ([#2635](https://github.com/wazuh/wazuh-qa/pull/2635/)) \- (Tests)
- Add a test to check the multigroups shared file content. ([#2746](https://github.com/wazuh/wazuh-qa/pull/2746)) \- (Framework + Tests)
- Add wpk test documentation ([#2409](https://github.com/wazuh/wazuh-qa/pull/2409)) \- (Documentation)

### Changed

- Improve `test_agent_groups_new_cluster_node` ([#3971](https://github.com/wazuh/wazuh-qa/pull/3971)) \- (Tests)
- Improve `test_assign_groups_guess` ([#3901](https://github.com/wazuh/wazuh-qa/pull/3901)) \- (Tests)
- Update `test_cluster_worker_logs_order` test ([#3896](https://github.com/wazuh/wazuh-qa/pull/3896)) \- (Tests)
- Increase NVE download feed test timeout([#3769](https://github.com/wazuh/wazuh-qa/pull/3769)) \- (Tests)
- Adapt wazuhdb integration tests for auto-vacuum ([#3613](https://github.com/wazuh/wazuh-qa/issues/3613)) \- (Tests)
- Update logcollector format test due to audit changes ([#3641](https://github.com/wazuh/wazuh-qa/pull/3641)) \- (Framework)
- Refactor `test_basic_usage_realtime_unsupported` FIM test to avoid using time travel ([#3623](https://github.com/wazuh/wazuh-qa/pull/3623)) \- (Tests)
- Add `monitord.rotate_log` to `local_internal_options` file for `test_macos_format_query` ([#3602](https://github.com/wazuh/wazuh-qa/pull/3602)) \- (Tests)
- Adapt analysisd integration tests for EPS ([#3559](https://github.com/wazuh/wazuh-qa/issues/3559)) \- (Tests)
- Improve `test_remove_audit` FIM test to retry install and remove command ([#3562](https://github.com/wazuh/wazuh-qa/pull/3562)) \- (Tests)
- Update pattern and expected condition for multi_groups tests ([#3565](https://github.com/wazuh/wazuh-qa/pull/3565)) \- (Tests)
- Skip unstable integration tests for gcloud ([#3531](https://github.com/wazuh/wazuh-qa/pull/3531)) \- (Tests)
- Skip unstable integration test for agentd ([#3538](https://github.com/wazuh/wazuh-qa/pull/3538))
- Update wazuhdb_getconfig and EPS limit integration tests ([#3146](https://github.com/wazuh/wazuh-qa/pull/3146)) \- (Tests)
- Refactor: logcollector `test_only_future_events` according to new standard. ([3484](https://github.com/wazuh/wazuh-qa/pull/3484)) \- (Framework + Tests)
- Update python packages scan test to use a file with known vulnerabilities to be skipped ([#3473](https://github.com/wazuh/wazuh-qa/pull/3473)) \- (Framework + Tests)
- Change required version of urllib3 and requests dependencies ([#3315](https://github.com/wazuh/wazuh-qa/pull/3315)) \- (Framework)
- Skip flaky Logcollector tests ([#3218](https://github.com/wazuh/wazuh-qa/pull/3217)) \- (Tests)
- Change how 'service_control' collects clusterd and apid pids ([#3140](https://github.com/wazuh/wazuh-qa/pull/3140)) \- (Framework)
- Change scan test module fixtures to allow use commit instead of branches ([#3134](https://github.com/wazuh/wazuh-qa/issues/3134)) \- (Tests)
- Update syscollector deltas integration tests ([#2921](https://github.com/wazuh/wazuh-qa/pull/2921)) \- (Tests)
- Update deprecated WDB commands ([#2966](https://github.com/wazuh/wazuh-qa/pull/2966)) \- (Tests)
- Move the 'get_datetime_diff' function to 'wazuh-testing' utils module ([#2782](https://github.com/wazuh/wazuh-qa/pull/2782)) \- (Framework + Tests)
- Change method from GET to POST in API login requests ([#2810](https://github.com/wazuh/wazuh-qa/pull/2810)) \- (Framework + Tests)
- Update failed test_basic_configuration_log_format ([#2924](https://github.com/wazuh/wazuh-qa/pull/2650)) \- (Framework + Tests)
- Refactor VDT integration tests: feeds and scan types ([#2650](https://github.com/wazuh/wazuh-qa/pull/2650)) \- (Framework + Tests)
- Refactor: FIM `test_synchronization` according to new standard. Phase 1. ([#2358](https://github.com/wazuh/wazuh-qa/pull/2358)) \- (Framework + Tests)
- Refactor: FIM `test_registry_file_limit` and `test_registry_report_changes`. ([#2478](https://github.com/wazuh/wazuh-qa/pull/2478)) \- (Framework + Tests)
- Refactor: FIM `test_files/test_file_limit` and updated imports to new standard. ([#2501](https://github.com/wazuh/wazuh-qa/pull/2501)) \- (Framework + Tests)
- Adapt ITs related to syscollector deltas ([#2146](https://github.com/wazuh/wazuh-qa/pull/2146)) \- (Framework + Tests)
- Migrate test_age, test_command_monitoring, and test_keep_running of test_logcollector documentation to qa-docs ([#2162](https://github.com/wazuh/wazuh-qa/pull/2162)) \- (Documentation)
- Migrate test_configuration (1/2) of test_logcollector documentation to qa-docs ([#2163](https://github.com/wazuh/wazuh-qa/pull/2163)) \- (Documentation)
- Migrate test_configuration (2/2) of test_logcollector documentation to qa-docs ([#2165](https://github.com/wazuh/wazuh-qa/pull/2165)) \- (Documentation)
- Migrate test_macos of test_logcollector documentation to qa-docs ([#2175](https://github.com/wazuh/wazuh-qa/pull/2175)) \- (Documentation)
- Migrate several test groups of test_logcollector documentation to qa-docs ([#2180](https://github.com/wazuh/wazuh-qa/pull/2180)) \- (Documentation)
- Migrate test_remoted documentation to schema 2.0 ([#2426](https://github.com/wazuh/wazuh-qa/pull/2426)) \- (Documentation)
- Replace callback_generator function to generate_monitoring_callback ([#2535](https://github.com/wazuh/wazuh-qa/pull/2535)) \- (Framework + Tests)
- Analysisd: Reduce execution time of tests with tier 0 ([#2546](https://github.com/wazuh/wazuh-qa/pull/2546)) \- (Tests)
- Adapt logtest ITs given the rules skipping ([#2200](https://github.com/wazuh/wazuh-qa/pull/2200)) \- (Tests)
- Updated the Authd response when a multigroup is too long ([#3746](https://github.com/wazuh/wazuh-qa/pull/3746)) \- (Tests)
- Refactor ITs related to syscollector deltas alerts ([#3579](https://github.com/wazuh/wazuh-qa/pull/3579)) \- (Tests)

### Fixed

- Fix `test_assign_agent_group_with_enrollment` ([#3956](https://github.com/wazuh/wazuh-qa/pull/3956)) \- (Tests)
- Fix `test_file_limit_delete_full` module ([#3990](https://github.com/wazuh/wazuh-qa/pull/3990)) \- (Tests)
- Fix test_agent_groups system test ([#3955](https://github.com/wazuh/wazuh-qa/pull/3964)) \- (Tests)
- Fix Solaris agent provision schema ([#3750](https://github.com/wazuh/wazuh-qa/issues/3744)) \- (Framework)
- Fix wazuh-db integration tests for agent-groups ([#3926](https://github.com/wazuh/wazuh-qa/pull/3926)) \- (Tests + Framework)
- Fix `test_set_agent_groups` ([#3920](https://github.com/wazuh/wazuh-qa/pull/3920)) \- (Tests)
- Fix test_sync_agent_groups_get, replace hardcoded hash to a dinamically calculated one ([#3895](https://github.com/wazuh/wazuh-qa/pull/3895)) \- (Framework + Tests)
- Fix `test_agent_groups` ([#3889](https://github.com/wazuh/wazuh-qa/pull/3889)) \- (Tests + Framework)
- Fix test_db_backup for Ubuntu OS ([#3802](https://github.com/wazuh/wazuh-qa/pull/3802)) \- (Tests)
- Fix Yara and VirusTotal E2E basic usage tests ([#3660](https://github.com/wazuh/wazuh-qa/pull/3660)) \- (Tests)
- Fix commit option of the scan module for master case ([#3157](https://github.com/wazuh/wazuh-qa/pull/3157)) \- (Tests)
- Fix Vulnerability Detector IT: test_validate_feed_content yaml cases had wrong extension. ([#3299](https://github.com/wazuh/wazuh-qa/pull/3299)) \- (Tests)
- Fix Analysisd IT: test_syscollector_events failure on wait_for_analysisd_startup. ([#3110](https://github.com/wazuh/wazuh-qa/pull/3110)) \- (Tests)
- Fix GCloud IT: test_max_messages error not received expected messages - ([#3083](https://github.com/wazuh/wazuh-qa/pull/3083)) \- (Tests)
- Fix Solaris and Macos FIM integration tests failures ([#2976](https://github.com/wazuh/wazuh-qa/pull/2976)) \- (Framework + Tests)
- Fix the unstable FIM tests that need refactoring ([#2458](https://github.com/wazuh/wazuh-qa/pull/2458)) \- (Framework + Tests)
- Fix version validation in qa-ctl config generator ([#2454](https://github.com/wazuh/wazuh-qa/pull/2454)) \- (Framework)
- Fix invalid reference for test_api_endpoints_performance.py xfail items ([#3378](https://github.com/wazuh/wazuh-qa/pull/3378)) \- (Tests)
- Fix undeclared API token variable in multigroups system tests ([#3674](https://github.com/wazuh/wazuh-qa/pull/3674)) \- (Framework + Tests)
- Fix error in requirements.txt ([#3689](https://github.com/wazuh/wazuh-qa/pull/3689)) \- (Framework)
- Fix sleep time in `test_agent_default_group_added`. ([#3692](https://github.com/wazuh/wazuh-qa/pull/3692)) \- (Tests)
- Fix syscollector deltas integration tests. ([#3695](https://github.com/wazuh/wazuh-qa/pull/3695)) \- (Tests)
- Fix test_response_postprocessing: duplicated slash in API endpoints ([#4048](https://github.com/wazuh/wazuh-qa/pull/4048)) \- (Tests)

### Removed

- Remove all FIM Integration skipped tests ([#2927](https://github.com/wazuh/wazuh-qa/issues/2927)) \- (Framework + Tests)
- VDT ITs: Remove Debian Stretch test support. ([#3172](https://github.com/wazuh/wazuh-qa/pull/3172)) \- (Tests)

## [4.3.11] - 20-04-2023

Wazuh commit: https://github.com/wazuh/wazuh/commit/776fda906581a1e4ee170c3e7e73a58d69e41f95 \
Release report: https://github.com/wazuh/wazuh/issues/16758

## [4.3.10] - 16-11-2022

Wazuh commit: https://github.com/wazuh/wazuh/commit/89530f11c9e592cd2e551432209b0080f08ff8e5 \
Release report: https://github.com/wazuh/wazuh/issues/15372

## [4.3.9] - 13-10-2022

Wazuh commit: https://github.com/wazuh/wazuh-qa/commit/8af0a5083bd69765f4d7878df9d3b785bb239723 \
Release report: https://github.com/wazuh/wazuh/issues/15090

### Added

- Add a test to check the analysisd socket properties ([#3365](https://github.com/wazuh/wazuh-qa/pull/3365))

## [4.3.8] - 19-09-2022

Wazuh commit: https://github.com/wazuh/wazuh/commit/88bf15d2cbb2040e197e34a94dda0f71f607afad \
Release report: https://github.com/wazuh/wazuh/issues/14827

### Changed

- Update wazuh-logtest messages for integration tests \- (Tests)

## [4.3.7] - 24-08-2022

Wazuh commit: https://github.com/wazuh/wazuh/commit/e2b514bef3d148acd4bcae1a1c7fa8783b82ca3a \
Release report: https://github.com/wazuh/wazuh/issues/14562

### Added
- Added IT test to verify Active Response works with overwritten rules. ([#2984](https://github.com/wazuh/wazuh-qa/pull/2984)) \- (Framework + Tests)
- Add Integratord IT - new test_integratord suite ([#3125](https://github.com/wazuh/wazuh-qa/pull/3125)) \- (Framework + Tests)
- Add system test to check synchronization status in the cluster ([#3180](https://github.com/wazuh/wazuh-qa/pull/3180)) \- (Framework + Tests)
- Add system test to check big files synchronization in the cluster ([#3202](https://github.com/wazuh/wazuh-qa/pull/3202)) \- (Framework + Tests)

### Changed

- Increase framework version of jq and pytest in the requirements file to support python3.10 ([#3107](https://github.com/wazuh/wazuh-qa/pull/3108)) \- (Framework)

## [4.3.6] - 20-07-2022

Wazuh commit: https://github.com/wazuh/wazuh/commit/be15851b8ead7512d9cd4ef1ee18b3b953173211 \
Release report: https://github.com/wazuh/wazuh/issues/14188

### Added

- Add Remoted IT - test_multi_groups ([#3060](https://github.com/wazuh/wazuh-qa/pull/3060)) \- (Framework + Tests)

### Fixed

- Fix GCloud IT - test_max_messages error ([#3006](https://github.com/wazuh/wazuh-qa/pull/3006)) \- (Framework + Tests)
- Fix Remoted IT - test_agent_communication ([#3088](https://github.com/wazuh/wazuh-qa/pull/3088)) \- (Framework)


## [4.3.5] - 29-06-2022

Wazuh commit: https://github.com/wazuh/wazuh/commit/2a2b88bfb2ea30903728372471b33540a3b3d976 \
Release report: https://github.com/wazuh/wazuh/issues/13966

### Fixed

- Fix Solaris and Macos FIM integration failures ([#2977](https://github.com/wazuh/wazuh-qa/pull/2977)) \- (Framework + Tests)


## [4.3.4] - 09-06-2022

Wazuh commit: https://github.com/wazuh/wazuh/commit/ccbc9490bc38718717233c50e3d6daeff102e388 \
Release report: https://github.com/wazuh/wazuh/issues/13669


## [4.3.3] - 01-06-2022

Wazuh commit: https://github.com/wazuh/wazuh/commit/ccbc9490bc38718717233c50e3d6daeff102e388 \
Release report: -


## [4.3.2] - 30-05-2022

Wazuh commit: https://github.com/wazuh/wazuh/commit/5b3d501f5a10c5134b53771f13c48dc94c54beb2 \
Release report: https://github.com/wazuh/wazuh/issues/13629


## [4.3.1] - 18-05-2022

Wazuh commit: https://github.com/wazuh/wazuh/commit/8ee2a5646a12d22bf662b2f59a19c12b4b8d0a4e \
Release report: https://github.com/wazuh/wazuh/issues/13448


## [4.3.0] - 05-05-2022

Wazuh commit: https://github.com/wazuh/wazuh/commit/5bae1c1830dbf11acc8a06e01f7a5a134b767760 \
Release report: https://github.com/wazuh/wazuh/issues/13321

### Added

- Add specific version of libcst to install in python lower than 3.7. ([#2459](https://github.com/wazuh/wazuh-qa/pull/2459))
- Add system test to check synchronization between agent and manager. ([#2443](https://github.com/wazuh/wazuh-qa/pull/2443))
- Make `simulate-api-load` CLI run tasks simultaneously. ([#2392](https://github.com/wazuh/wazuh-qa/pull/2392))
- Add `qa-ctl` `v0.3`. ([#2307](https://github.com/wazuh/wazuh-qa/pull/2307))
- Add `qa-ctl` `v0.2`. ([#2299](https://github.com/wazuh/wazuh-qa/pull/2299))
- Improve the `agent_files_deletion` test . ([#2296](https://github.com/wazuh/wazuh-qa/pull/2296))
- Add scripts to add agents to client.keys, create agent-groups and unsynchronize agents. ([#2295](https://github.com/wazuh/wazuh-qa/pull/2295))
- Add cluster performance test. ([#2130](https://github.com/wazuh/wazuh-qa/pull/2130))
- IT Wazuh-logtest: Ruleset reloading at runtime. ([#2077](https://github.com/wazuh/wazuh-qa/pull/2077))
- Add script to parse and obtain stats from cluster CSVs. ([#2032](https://github.com/wazuh/wazuh-qa/pull/2032))
- Add `qa-ctl` tool v0.1. ([#1895](https://github.com/wazuh/wazuh-qa/pull/1895))
- Enable WPK tests for macOS agents. ([#1853](https://github.com/wazuh/wazuh-qa/pull/1853))
- Create local_internal_options configuration handler fixture. ([#1835](https://github.com/wazuh/wazuh-qa/pull/1835))
- Create file monitoring fixture handler. ([#1833](https://github.com/wazuh/wazuh-qa/pull/1833))
- Create daemon handler fixture for integration test. ([#1826](https://github.com/wazuh/wazuh-qa/pull/1826))
- Add test to check new possible flaws in wodles, framework and API code. ([#1659](https://github.com/wazuh/wazuh-qa/pull/1659))
- Add test to scan all python packages. ([#1652](https://github.com/wazuh/wazuh-qa/pull/1652))
- ITs for logtest verbose mode added. ([#1587](https://github.com/wazuh/wazuh-qa/pull/1587))
- Integration and system tests to ensure removed agent files are deleted. ([#1527](https://github.com/wazuh/wazuh-qa/pull/1527))
- Add wdb checksum range test case. ([#1502](https://github.com/wazuh/wazuh-qa/pull/1502))
- Add integration tests for max_upload_size API option. ([#1494](https://github.com/wazuh/wazuh-qa/pull/1494))
- Add support for Amazon Linux in vulnerability detector. ([#1473](https://github.com/wazuh/wazuh-qa/pull/1473))
- Add tests for invalid config of github and office365 modules. ([#1460](https://github.com/wazuh/wazuh-qa/pull/1460))
- Add test to check the behavior of test_max_fd_win_rt option.. ([#1387](https://github.com/wazuh/wazuh-qa/pull/1387))
- Add FIM Windows 4659 events tests. ([#648](https://github.com/wazuh/wazuh-qa/pull/648))

### Changed

- Migrate `test_rids` documentation to `qa-docs`. ([#2422](https://github.com/wazuh/wazuh-qa/pull/2422))
- Google Cloud. IT Tests: Fixing and rework for 4.3.0-RC2. ([#2420](https://github.com/wazuh/wazuh-qa/pull/2420))
- Refactor: FIM `test_report_changes` according to new standard.  Phase 1. ([#2417](https://github.com/wazuh/wazuh-qa/pull/2417))
- Fix `wazuh-metrics` CLI bug when child processes restart. ([#2416](https://github.com/wazuh/wazuh-qa/pull/2416))
- IT Solaris Jenkins: Fix requirements. ([#2415](https://github.com/wazuh/wazuh-qa/pull/2415))
- Fix the `agent_info_sync` test according to new changes. ([#2411](https://github.com/wazuh/wazuh-qa/pull/2411))
- Migrate test_cpe_indexing documentation to qa-docs. ([#2407](https://github.com/wazuh/wazuh-qa/pull/2407))
- WazuhDB IT: Fix for 4.3. ([#2400](https://github.com/wazuh/wazuh-qa/pull/2400))
- Migrate test_scan_results documentation to qa-docs. ([#2398](https://github.com/wazuh/wazuh-qa/pull/2398))
- Migrate test_general_setting documentation to qa-docs. ([#2387](https://github.com/wazuh/wazuh-qa/pull/2387))
- Migrate test_providers documentation to qa-docs. ([#2377](https://github.com/wazuh/wazuh-qa/pull/2377))
- Update API configuration integration tests. ([#2370](https://github.com/wazuh/wazuh-qa/pull/2370))
- Refactor FIM `test_synchronization` according to new standard (1). ([#2358](https://github.com/wazuh/wazuh-qa/pull/2358))
- Migrate test_feeds documentation to qa-docs. ([#2357](https://github.com/wazuh/wazuh-qa/pull/2357))
- Fix autoconfigure `test_add_old_resource`. ([#2356](https://github.com/wazuh/wazuh-qa/pull/2356))
- Migrate test_wazuh_db documentation to qa-docs. ([#2346](https://github.com/wazuh/wazuh-qa/pull/2346))
- Adapt `wazuh-metrics` and `data-visualizer` CLIs to handle multiprocessing. ([#2278](https://github.com/wazuh/wazuh-qa/pull/2278))
- Change `time_to_sync`  variable. ([#2275](https://github.com/wazuh/wazuh-qa/pull/2275))
- Bump pytest-html dependency. ([#2205](https://github.com/wazuh/wazuh-qa/pull/2205))
- Update remoted CSV headers in visualization tool. ([#2202](https://github.com/wazuh/wazuh-qa/pull/2202))
- Migrate `test_rootcheck` documentation to qa-docs. ([#2194](https://github.com/wazuh/wazuh-qa/pull/2194))
- Migrate `test_logtest` documentation to `qa-docs`. ([#2191](https://github.com/wazuh/wazuh-qa/pull/2191))
- Migrate test_office365 documentation to `qa-docs`. ([#2181](https://github.com/wazuh/wazuh-qa/pull/2181))
- fix: Change logtest custom rules ids. ([#2177](https://github.com/wazuh/wazuh-qa/pull/2177))
- Authd replacement configurations QA. ([#2171](https://github.com/wazuh/wazuh-qa/pull/2171))
- Migrate `test_github` documentation to `qa-docs`. ([#2144](https://github.com/wazuh/wazuh-qa/pull/2144))
- Migrate `test_glcoud` documentation to `qa-docs`. ([#2141](https://github.com/wazuh/wazuh-qa/pull/2141))
- Merge 4.2 into master branch . ([#2132](https://github.com/wazuh/wazuh-qa/pull/2132))
- Migrate `test_auth` documentation to `qa-docs`. ([#2129](https://github.com/wazuh/wazuh-qa/pull/2129))
- Migrate `test_registry_restrict` and `test_registry_tags` of `test_fim/test_registry`, and `test_fim/test_synchronization` documentation to `qa-docs`. ([#2128](https://github.com/wazuh/wazuh-qa/pull/2128))
- Migrate `test_registry_report_changes` of `test_fim/test_registry` documentation to `qa-docs`. ([#2127](https://github.com/wazuh/wazuh-qa/pull/2127))
- Migrate `test_registry_file_limit`, `test_registry_multiple_registries`, and `test_registry_recursion_level` of `test_fim/test_registry` documentation to `qa-docs`. ([#2126](https://github.com/wazuh/wazuh-qa/pull/2126))
- Migrate `test_registry_checks`, `test_registry_ignore`, and `test_registry_nodiff` of `test_fim/test_registry` documentation to `qa-docs`. ([#2125](https://github.com/wazuh/wazuh-qa/pull/2125))
- Migrate `test_registry_basic_usage` of `test_fim/test_registry` documentation to `qa-docs`. ([#2124](https://github.com/wazuh/wazuh-qa/pull/2124))
- Migrate `test_registry_ambiguous_confs` of `test_fim/test_registry` documentation to `qa-docs`. ([#2123](https://github.com/wazuh/wazuh-qa/pull/2123))
- Migrate `test_tags`, `test_timezone_changes`, `test_wildcards_complex`, and `test_windows_audit_interval` of `test_fim/test_files` documentation to `qa-docs`. ([#2122](https://github.com/wazuh/wazuh-qa/pull/2122))
- Migrate `test_scan`, `test_skip`, and `test_stats_integrity_sync` of `test_fim/test_files` documentation to `qa-docs`. ([#2121](https://github.com/wazuh/wazuh-qa/pull/2121))
- Migrate `test_fim/test_files/test_report_changes` documentation to `qa-docs`. ([#2120](https://github.com/wazuh/wazuh-qa/pull/2120))
- Migrate `test_process_priority`, `test_recursion_level`, and `test_restrict` of `test_fim/test_files` documentation to `qa-docs`. ([#2118](https://github.com/wazuh/wazuh-qa/pull/2118))
- Migrate `test_multiple_dirs`, `test_nodiff`, and `test_prefilter_cmd` of `test_fim/test_files` documentation to `qa-docs`. ([#2117](https://github.com/wazuh/wazuh-qa/pull/2117))
- Migrate `test_max_eps`, `test_max_files_per_second`, and `test_moving_files` of `test_fim/test_files` documentation to `qa-docs`. ([#2115](https://github.com/wazuh/wazuh-qa/pull/2115))
- Migrate `test_ignore`, `test_inotify`, and `test_invalid` of `test_fim/test_files` documentation to `qa-docs`. ([#2114](https://github.com/wazuh/wazuh-qa/pull/2114))
- Migrate `test_fim/test_files/test_follow_symbolic_link` documentation to `qa-docs`. ([#2112](https://github.com/wazuh/wazuh-qa/pull/2112))
- Migrate `test_env_variables` and `test_file_limit` of `test_fim/test_files` documentation to `qa-docs`. ([#2111](https://github.com/wazuh/wazuh-qa/pull/2111))
- Migrate `test_benchmark` and `test_checks` of `test_fim/test_files` documentation to `qa-docs`. ([#2110](https://github.com/wazuh/wazuh-qa/pull/2110))
- Migrate `test_basic_usage` of `test_fim/test_files` documentation to `qa-docs`. ([#2109](https://github.com/wazuh/wazuh-qa/pull/2109))
- Migrate `test_ambiguous_confs` and `test_audit` of `test_fim/test_files` documentation to qa-docs. ([#2108](https://github.com/wazuh/wazuh-qa/pull/2108))
- Migrate `test_api` documentation to `qa-docs`. ([#2107](https://github.com/wazuh/wazuh-qa/pull/2107))
- Migrate `test_analysisd` documentation to `qa-docs`. ([#2047](https://github.com/wazuh/wazuh-qa/pull/2047))
- Migrate `test_agentd` documentation to `qa-docs`. ([#2006](https://github.com/wazuh/wazuh-qa/pull/2006))
- Migrate `test_active_response` documentation to `qa-docs`. ([#1960](https://github.com/wazuh/wazuh-qa/pull/1960))
- Fix requirements in master. ([#2063](https://github.com/wazuh/wazuh-qa/pull/2063))
- Update system tests for agent key polling. ([#2119](https://github.com/wazuh/wazuh-qa/pull/2119))
- macOS logcollector - Fixes and new tests. ([#2043](https://github.com/wazuh/wazuh-qa/pull/2043))
- Update API performance tests. ([#1881](https://github.com/wazuh/wazuh-qa/pull/1881))
- Integrate qa-docs into wazuh-qa framework. ([#1854](https://github.com/wazuh/wazuh-qa/pull/1854))
- Update user used by `Kibana` in the cluster performance tests. ([#1822](https://github.com/wazuh/wazuh-qa/pull/1822))
- Fix cached dependencies, typos and debian repos. ([#1732](https://github.com/wazuh/wazuh-qa/pull/1732))
- Adapt the JSON event schema to parse WIN perms in JSON. ([#1541](https://github.com/wazuh/wazuh-qa/pull/1541))
- Update API performance tests. ([#1519](https://github.com/wazuh/wazuh-qa/pull/1519))
- Rework of simulate agents script. Add new balance mode to distribute EPS between agents. ([#1491](https://github.com/wazuh/wazuh-qa/pull/1491))
- Fix missing argument in test_macos_format_basic IT. ([#1478](https://github.com/wazuh/wazuh-qa/pull/1478))
- Check if scheduled mode is set when realtime is not available. ([#1474](https://github.com/wazuh/wazuh-qa/pull/1474))

### Removed
- Remove unnecessary `CLIENT_KEYS_PATH`. ([#2419](https://github.com/wazuh/wazuh-qa/pull/2419))
- Remove deprecated configurations. ([#2380](https://github.com/wazuh/wazuh-qa/pull/2380))
- Remove deprecated test_use_only_authd. ([#2294](https://github.com/wazuh/wazuh-qa/pull/2294))
- Remove expected `force` option from the received request in the `agent_enrollment` system tests. ([#2289](https://github.com/wazuh/wazuh-qa/pull/2289))
- Remove old check. ([#2281](https://github.com/wazuh/wazuh-qa/pull/2281))
- Remove the disk i/o % usage calculation from the performance tools. ([#1897](https://github.com/wazuh/wazuh-qa/pull/1897))
- Remove FIM hard link tests. ([#1485](https://github.com/wazuh/wazuh-qa/pull/1485))


## [v4.2.0]
### Added
- Add agent labels to agent simulator tool [#1153](https://github.com/wazuh/wazuh-qa/pull/1153)
- Add the capability to know which CVE’s affect an agent [#7479](https://github.com/wazuh/wazuh/issues/7479)
- Add new tests for Wazuh-DB insert commands in agents' CVEs table [#1092](https://github.com/wazuh/wazuh-qa/pull/1092)
- Add integration tests for syslog [#1086](https://github.com/wazuh/wazuh-qa/pull/1086)
- Add remoted integration tests: basic configuration tests [#1073](https://github.com/wazuh/wazuh-qa/pull/1073)
- Add the tier 0 integration tests for wazuh-remoted [#1024](https://github.com/wazuh/wazuh-qa/issues/1024)
- Add new features to the Agent simulator [#1106](https://github.com/wazuh/wazuh-qa/pull/1106)
- Add new integration tests to cover the stats of wazuh-agentd [#1039](https://github.com/wazuh/wazuh-qa/pull/1039)
- Add the documentation of Wazuh-QA repository [#1066](https://github.com/wazuh/wazuh-qa/pull/1066)
- Add new functionality for mocking agents [#1054](https://github.com/wazuh/wazuh-qa/pull/1054)
- Add support to `wodle` sections for ossec.conf generator tool [#1048](https://github.com/wazuh/wazuh-qa/pull/1048)
- Add new tests for Active Response [#1029](https://github.com/wazuh/wazuh-qa/pull/1029)
- Add focal feed and improve vulnerability scan tests [#1025](https://github.com/wazuh/wazuh-qa/pull/1025)
- Add new cases to test_env_variables to check some possible errors [#1014](https://github.com/wazuh/wazuh-qa/pull/1014)
- Add a test to verify no duplicate entries for vulnerability detector [#1010](https://github.com/wazuh/wazuh-qa/pull/1010)
- Add new case to test_basic_usage_changes to check wildcards [#1009](https://github.com/wazuh/wazuh-qa/pull/1009)
- Add some cases in test_ignore_valid, to check entire disk ignore [#1000](https://github.com/wazuh/wazuh-qa/pull/1000)
- Add new test case for duplicate registry entries [#998](https://github.com/wazuh/wazuh-qa/pull/998)
### Changed
- Rename sockets directory according to the product [#1090](https://github.com/wazuh/wazuh-qa/pull/1090)
- Improve the stop/start behavior of DB's related functions [#1068](https://github.com/wazuh/wazuh-qa/pull/1068)
- Update mock_vulnerability_scan fixture from vulnerability scan tests [#1058](https://github.com/wazuh/wazuh-qa/pull/1058)
- Update insert_vulnerability to meet new constrains [#1059](https://github.com/wazuh/wazuh-qa/pull/1059)
- Refactor the code to be PEP8 compliance [#1043](https://github.com/wazuh/wazuh-qa/pull/1043)
- Deprecate the ossec-init.conf [#1013](https://github.com/wazuh/wazuh-qa/pull/1013)
- Rename ossec-control in framework tests [#983](https://github.com/wazuh/wazuh-qa/pull/983)
- Change names of daemons in integration tests [#973](https://github.com/wazuh/wazuh-qa/pull/973)
- Rename all ossec-control references [#965](https://github.com/wazuh/wazuh-qa/pull/965)
### Fixed
- Fix an error in the Active Response tests related to the configuration file [#1080](https://github.com/wazuh/wazuh-qa/pull/1080)
- Fix an error in the Agent simulator while parsing the messages received from the manager [#1084](https://github.com/wazuh/wazuh-qa/pull/1084).
- Fix msu tests for Windows 10 [#1075](https://github.com/wazuh/wazuh-qa/pull/1075)
- Fix sqlite3.OperationalError: no such table: VULNERABILITIES error [#1067](https://github.com/wazuh/wazuh-qa/pull/1067)
- Fix test_general_settings_ignore_time test [#1056](https://github.com/wazuh/wazuh-qa/pull/1056)
- Avoid problematic race-condition on VD integration tests for Windows [#1047](https://github.com/wazuh/wazuh-qa/pull/1047)
- QA Integration tests stabilization [#1002](https://github.com/wazuh/wazuh-qa/pull/1002)
### Deleted
- Deleted `behind_proxy_server` API config test. ([#1065](https://github.com/wazuh/wazuh-qa/pull/1065))<|MERGE_RESOLUTION|>--- conflicted
+++ resolved
@@ -8,7 +8,6 @@
 Release report: TBD
 
 ### Added
-<<<<<<< HEAD
 
 - Add callbacks and IT tests for Integratord options tag. ([#4108](https://github.com/wazuh/wazuh-qa/pull/4108)) \- (Framework + tests)
 
@@ -29,10 +28,7 @@
 
 ### Added
 
-=======
-
 - Add Windows location wildcards tests ([#4263](https://github.com/wazuh/wazuh-qa/pull/4263)) \- (Tests + Framework)
->>>>>>> 2f8ef8c4
 - New 'SCA' test suite and framework. ([#3566](https://github.com/wazuh/wazuh-qa/pull/3566)) \- (Framework + Tests)
 - Add integration tests for AWS module. ([#3911](https://github.com/wazuh/wazuh-qa/pull/3911)) \- (Framework + Tests + Documentation)
 - Add tests for msu patches with no associated CVE . ([#4009](https://github.com/wazuh/wazuh-qa/pull/4009)) \- (Framework + Tests)
@@ -45,10 +41,6 @@
 - Add 'Force reconnect' feature to agent_simulator tool. ([#3111](https://github.com/wazuh/wazuh-qa/pull/3111)) \- (Tools)
 - Add new module to support migration tool. ([#3837](https://github.com/wazuh/wazuh-qa/pull/3837))
 - Add IT tests FIM registry monitoring using wildcards. ([#4270](https://github.com/wazuh/wazuh-qa/pull/4270)) \- (Framework + Tests)
-<<<<<<< HEAD
-=======
-- Update schema database version ([#4128](https://github.com/wazuh/wazuh-qa/pull/4128)) \- (Tests)
->>>>>>> 2f8ef8c4
 
 ### Changed
 
@@ -73,10 +65,7 @@
 - Update cluster logs in reliability tests ([#2772](https://github.com/wazuh/wazuh-qa/pull/2772)) \- (Tests)
 - Use correct version format in agent_simulator tool ([#3198](https://github.com/wazuh/wazuh-qa/pull/3198)) \- (Tools)
 - Upgrade PyYAML to 6.0.1. ([#4326](https://github.com/wazuh/wazuh-qa/pull/4326)) \- (Framework)
-<<<<<<< HEAD
 - Update schema database version ([#4128](https://github.com/wazuh/wazuh-qa/pull/4128)) \- (Tests)
-=======
->>>>>>> 2f8ef8c4
 
 ### Fixed
 
@@ -88,40 +77,31 @@
 - Fix an error in the cluster performance tests related to CSV parser ([#2999](https://github.com/wazuh/wazuh-qa/pull/2999)) \- (Framework + Tests)
 - Fix bug in the framework on migration tool ([#4027](https://github.com/wazuh/wazuh-qa/pull/4027)) \- (Framework)
 
-<<<<<<< HEAD
-=======
 ## [4.5.2] - TBD
 
 Wazuh commit: TBD \
 Release report: TBD
 
->>>>>>> 2f8ef8c4
 ## [4.5.1] - TBD
 
 Wazuh commit: TBD \
 Release report: TBD
 
-<<<<<<< HEAD
-=======
 ### Added
 
 - Add an integration test to check the wazuh-analysisd's decoder parser ([#4286](https://github.com/wazuh/wazuh-qa/pull/4286)) \- (Tests)
 
->>>>>>> 2f8ef8c4
 ## [4.5.0] - TBD
 
 Wazuh commit: TBD \
 Release report: TBD
 
-<<<<<<< HEAD
-=======
 ### Changed
 
 - Delete `update_from_year` from system and E2E tests configuration ([#4372](https://github.com/wazuh/wazuh-qa/pull/4372)) \- (Tests)
 - Upgrade PyYAML to 6.0.1. ([#4326](https://github.com/wazuh/wazuh-qa/pull/4326)) \- (Framework)
 - Change Vulnerability Detector ITs to support the development of the NVD 2.0 refactor. ([#4327](https://github.com/wazuh/wazuh-qa/pull/4327)) \- (Tests)
 
->>>>>>> 2f8ef8c4
 ## [4.4.5] - 10-07-2023
 
 Wazuh commit: https://github.com/wazuh/wazuh/commit/8d17d2c9c11bc10be9a31c83bc7c17dfbac0d2a0 \
