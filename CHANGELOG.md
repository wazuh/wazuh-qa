--- conflicted
+++ resolved
@@ -38,10 +38,7 @@
 
 ### Added
 
-<<<<<<< HEAD
-=======
 - Add new test cases for the `discard_regex` functionality of `CloudWatchLogs` and `Inspector` services. ([#4278](https://github.com/wazuh/wazuh-qa/pull/4278)) \- (Tests)
->>>>>>> b8d0df45
 - Add Windows location wildcards tests ([#4263](https://github.com/wazuh/wazuh-qa/pull/4263)) \- (Tests + Framework)
 - New 'SCA' test suite and framework. ([#3566](https://github.com/wazuh/wazuh-qa/pull/3566)) \- (Framework + Tests)
 - Add integration tests for AWS module. ([#3911](https://github.com/wazuh/wazuh-qa/pull/3911)) \- (Framework + Tests + Documentation)
