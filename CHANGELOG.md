--- conflicted
+++ resolved
@@ -72,11 +72,8 @@
 - Update the JSON schema with the required fields for the output content of the migration tool ([#4375](https://github.com/wazuh/wazuh-qa/pull/4375)) \- (Tests)
 - Update framework known flaws file ([#4443](https://github.com/wazuh/wazuh-qa/pull/4443)) \- (Tests)
 - Align migration tool system tests to the tool's new output directory structure ([#4561](https://github.com/wazuh/wazuh-qa/pull/4561)) \- (Tests)
-<<<<<<< HEAD
 - Update the migration tool's system tests to match the new log file naming convention ([#4618](https://github.com/wazuh/wazuh-qa/pull/4618)) \- (Tests)
-=======
 - Update file descriptors threshold values used in cluster performance tests ([#5073](https://github.com/wazuh/wazuh-qa/pull/5073)) \- (Tests)
->>>>>>> 386fa8cf
 
 ### Fixed
 
