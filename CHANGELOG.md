--- conflicted
+++ resolved
@@ -13,16 +13,12 @@
 
 ### Changed
 
-<<<<<<< HEAD
 - Update cluster logs in reliability tests ([#2772](https://github.com/wazuh/wazuh-qa/pull/2772))
 - Modify how control_service stops clusterd and apid ([#3045](https://github.com/wazuh/wazuh-qa/pull/3045))
-=======
-- Update cluster logs in reliability tests ([#2772](https://github.com/wazuh/wazuh-qa/pull/2772)) \- (Tests)
 
 ### Fixed
 
 - Fix an error in the cluster performance tests related to CSV parser ([#2999](https://github.com/wazuh/wazuh-qa/pull/2999)) \- (Framework + Tests)
->>>>>>> 83024e2a
 
 
 ## [4.4.0] - Development (unreleased)
