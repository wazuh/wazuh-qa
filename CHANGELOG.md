--- conflicted
+++ resolved
@@ -9,16 +9,13 @@
 
 ### Added
 
-<<<<<<< HEAD
 - New 'SCA' test suite and framework. ([#3566](https://github.com/wazuh/wazuh-qa/pull/3566)) \- (Framework + Tests)
-=======
 - Add tests with new options to avoid FIM synchronization overlapping. ([#3318](https://github.com/wazuh/wazuh-qa/pull/3318)) \- (Framework + tests)
 - Add Logcollector millisecond granularity support test case ([#3910](https://github.com/wazuh/wazuh-qa/pull/3910)) \- (Tests)
 - Add Windows System folders FIM monitoring tests ([#3720](https://github.com/wazuh/wazuh-qa/pull/3720)) \- (Tests)
 - Add 'test_whodata_policy_changes' tests ([#3627](https://github.com/wazuh/wazuh-qa/pull/3627)) \- (Framework + Tests)
 - Add test to check if active-response netsh generates alerts when firewall is disabled. ([#3787](https://github.com/wazuh/wazuh-qa/pull/3787)) \- (Framework + Tests)
 - Add new tests for logcollector 'ignore' and 'restrict' options ([#3582](https://github.com/wazuh/wazuh-qa/pull/3582)) \- (Tests)
->>>>>>> f92dfff1
 - Add 'Force reconnect' feature to agent_simulator tool. ([#3111](https://github.com/wazuh/wazuh-qa/pull/3111)) \- (Tools)
 
 ### Changed
