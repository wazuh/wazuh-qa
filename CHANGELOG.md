--- conflicted
+++ resolved
@@ -2,11 +2,9 @@
 
 All notable changes to this project will be documented in this file.
 
-<<<<<<< HEAD
 ## [4.10.0] - TBD
-=======
+
 ## [4.9.1] - TBD
->>>>>>> 090b0e8f
 
 ## [4.9.0] - TBD
 
