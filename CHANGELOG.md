# Changelog

All notable changes to this project will be documented in this file.

## [5.0.0] - TBD

<<<<<<< HEAD
### Added

- Add saturation tools for Wazuh agent's modules ([#5697](https://github.com/wazuh/wazuh-qa/pull/5697)) \- (Framework + Tests)
=======
## [4.10.0] - TBD
>>>>>>> 243fb08a

## [4.9.0] - TBD

### Added

- Add RockyLinux 8.10 to Allocator module ([#5524](https://github.com/wazuh/wazuh-qa/pull/5524)) \- (Framework)
- Add Deployability testing tier 1 ([#5190](https://github.com/wazuh/wazuh-qa/pull/5190)) \- (Framework + Documentation + Tests)
- Add Workflow module to Wazuh-qa repository ([#4990](https://github.com/wazuh/wazuh-qa/pull/4990)) \- (Tests)
- Add an IT to check that the agent erases its wazuh-agent.state file ([#4716](https://github.com/wazuh/wazuh-qa/pull/4716)) \- (Tests)
- Add integration tests for Update field to CPE_Helper ([#4574](https://github.com/wazuh/wazuh-qa/pull/4574)) \- (Framework + Tests)

### Changed

- Update CentOS 7 Vagrant box ([#5546](https://github.com/wazuh/wazuh-qa/pull/5546)) \- (Framework)
- Update CentOS 7 AMIs ([#5545](https://github.com/wazuh/wazuh-qa/pull/5545)) \- (Framework)
- Update OpenSUSE 15 AMI ([#5536](https://github.com/wazuh/wazuh-qa/pull/5536)) \- (Framework)
- Update Debian 12 AMIs ([#5529](https://github.com/wazuh/wazuh-qa/pull/5529)) \- (Framework)
- Update AL2023 AMIs ([#5530](https://github.com/wazuh/wazuh-qa/pull/5530)) \- (Framework)
- Update Oracle Linux 9 AMI ([#5525](https://github.com/wazuh/wazuh-qa/pull/5525)) \- (Framework)
- Update the API script file name ([#5351](https://github.com/wazuh/wazuh-qa/pull/5351)) \- (Framework + Tests)
- Enhance the PR template ([#4881](https://github.com/wazuh/wazuh-qa/pull/4881)) \- (Framework)
- Update integration tests README ([#4742](https://github.com/wazuh/wazuh-qa/pull/4742)) \- (Documentation)

### Fixed

- Fix CentOS 9 AMI in Allocator module ([#5523](https://github.com/wazuh/wazuh-qa/pull/5523)) \- (Framework)
- Fix stability in cluster reliability tests ([#5477](https://github.com/wazuh/wazuh-qa/pull/5477)) \- (Tests)
- Fix agent_simulator response for active-response configuration commands ([#4895](https://github.com/wazuh/wazuh-qa/pull/4895)) \- (Framework + Tests)
- Fix manager_agent system tests environment ([#4808](https://github.com/wazuh/wazuh-qa/pull/4808)) \- (Framework)

### Deleted

- Remove configobj library from requirements.txt ([#4803](https://github.com/wazuh/wazuh-qa/pull/4803)) \- (Framework)

## [4.8.1] - 18/07/2024

### Added

- Added the capability to plot indexed alerts and vulnerabilities. ([#5518](https://github.com/wazuh/wazuh-qa/pull/5518)) \- (Framework)
- Add functionality to unify data of the binary processes with their subprocesses to plot ([#5500](https://github.com/wazuh/wazuh-qa/pull/5500)) \- (Framework)
s
### Changed

- Remove hardcoded references in provision playbook for E2E tests ([#5517](https://github.com/wazuh/wazuh-qa/pull/5517)) \- (Framework)
- Fix test_consistency_initial_scans by adding a 30-minute wait before collecting vulnerabilities. ([#5507](https://github.com/wazuh/wazuh-qa/pull/5507)) \- (Tests)
- Update `wazuh_template_branch` in filebeat provision template ([#5499]https://github.com/wazuh/wazuh-qa/pull/5499) \- (Test)


### Fixed

- Fix indexer data visualizaiton class generation ([#5520](https://github.com/wazuh/wazuh-qa/pull/5520)) and ([#5526]https://github.com/wazuh/wazuh-qa/pull/5526) \- (Framework)


## [4.8.0] - 12/06/2024

### Added

- Add functionality to obtain metrics from the dashboard ([#5432](https://github.com/wazuh/wazuh-qa/pull/5432)) \- (Framework)
- Add `Timestamp` field to the indexer statistics ([#5357](https://github.com/wazuh/wazuh-qa/pull/5357)) \- (Framework)
- Add `GeneratorVulnerabilityEvents` in agent simulator ([#5265](https://github.com/wazuh/wazuh-qa/pull/5265)) \- (Framework)
- Add functionality to obtain statistics and metrics from the indexer ([#5090](https://github.com/wazuh/wazuh-qa/pull/5090)) \- (Framework)
- Add support for the installation/uninstallation of npm packages ([#5092](https://github.com/wazuh/wazuh-qa/pull/5092)) \- (Tests)
- Add alert.json file to Vulnerability Detector E2E test report ([#5147](https://github.com/wazuh/wazuh-qa/pull/5147)) \- (Framework)
- Add documentation about markers for system tests ([#5080](https://github.com/wazuh/wazuh-qa/pull/5080)) \- (Documentation)
- Add AWS Custom Buckets Integration tests ([#4675](https://github.com/wazuh/wazuh-qa/pull/4675)) \- (Framework + Tests)
- Add Vulnerability Detector end to end tests ([#4878](https://github.com/wazuh/wazuh-qa/pull/4878)) \- (Framework + Tests)
- Agent Simulator: Syscollector message generation refactoring ([#4868](https://github.com/wazuh/wazuh-qa/pull/4868)) \- (Framework)
- Migrate Wazuh Ansibles Roles. ([#4642](https://github.com/wazuh/wazuh-qa/pull/4642)) \- (Framework)
- Add scans environment setup documentation. ([#4444](https://github.com/wazuh/wazuh-qa/pull/4444)) \- (Tests)
- Add system test for global group hash ([#4015](https://github.com/wazuh/wazuh-qa/pull/4015)) \- (Tests)
- Add tests for new FIM audit buffer option. ([#4485](https://githubhttps://github.com/wazuh/wazuh-qa/pull/4497#pullrequestreview-1654748331.com/wazuh/wazuh-qa/pull/4485)) \- (Framework + tests)
- Add tests for merged.mg file generation. ([#4129](https://github.com/wazuh/wazuh-qa/pull/4129)) \- (Tests)
- Added tests for checking agent status upon ungraceful closure.([#4146](https://github.com/wazuh/wazuh-qa/pull/4146)) \- (Tests)
- Agent syncronization testing after group deleting ([#4143](https://github.com/wazuh/wazuh-qa/pull/4143)) \- (Tests)
- Add test for AWS Custom Logs. ([#4675](https://github.com/wazuh/wazuh-qa/pull/4675)) \- (Tests)
- Add new behaviour for endpoints marked as xfail in api_endpoints_performance test ([#4657](https://github.com/wazuh/wazuh-qa/pull/4657)) \ (Tests)

### Changed

- Fix workload benchmark plots ([#5364](https://github.com/wazuh/wazuh-qa/pull/5364)) \- (Framework)
- Increase feed update time in Vulnerability Detection E2E tests to 10h ([#5424](https://github.com/wazuh/wazuh-qa/pull/5424)) \- (Tests)
- Migrate E2E Vulnerability Detector test packages to S3 repository ([#5376](https://github.com/wazuh/wazuh-qa/pull/5376)) \- (Framework)
- Include "Agent key already in use" in the E2E Vulnerability Detection expected error list. ([#5409](https://github.com/wazuh/wazuh-qa/pull/5409)) \- (Tests)
- Update vulnerability state index name ([#5402](https://github.com/wazuh/wazuh-qa/pull/5402)) \- (Framework)
- Include new package information from wdb ([#5350](https://github.com/wazuh/wazuh-qa/pull/5350)) \- (Tests)
- Disable debug evidences for Vulnerability Detector E2E tests by default ([#5331](https://github.com/wazuh/wazuh-qa/pull/5331)) \- (Tests)
- Include CVE-2023-4822 vulnerability to grafana packages ([#5332](https://github.com/wazuh/wazuh-qa/pull/5332)) \- (Framework)
- Remove sslverify from host manager install package method ([#5339](https://github.com/wazuh/wazuh-qa/pull/5339)) \- (Framework)
- Include additional Vulnerability Detector E2E tests ([#5287](https://github.com/wazuh/wazuh-qa/pull/5287)) \- (Framework + Tests)
- Change Vulnerability Detection feed updated waiter ([#5227](https://github.com/wazuh/wazuh-qa/pull/5227)) \- (Tests)
- Replace timestamp filter with vulnerabilities detected_at field.([#5266](https://github.com/wazuh/wazuh-qa/pull/5266)) \- (Framework + Tests)
- Changes macOS packages with new ones that generate vulnerabilities ([#5174](https://github.com/wazuh/wazuh-qa/pull/5174)) \- (Tests)
- Refactor initial scan Vulnerability E2E tests ([#5081](https://github.com/wazuh/wazuh-qa/pull/5081)) \- (Framework + Tests)
- Update Packages in TestScanSyscollectorCases ([#4997](https://github.com/wazuh/wazuh-qa/pull/4997)) \- (Framework + Tests)
- Reduced test_shutdown_message runtime ([#4986](https://github.com/wazuh/wazuh-qa/pull/4986)) \- (Tests)
- Change e2e vd configuration keystore ([#4952](https://github.com/wazuh/wazuh-qa/pull/4952)) \- (Framework)
- Updating tests after removing references to the legacy vulnerability detector module ([#4872](https://github.com/wazuh/wazuh-qa/pull/4872)) \- (Tests)
- Fix wazuhdb API statistics parsing ([#5007](https://github.com/wazuh/wazuh-qa/pull/5007)) \- (Framework)
- Enhance StatisticMonitor with API support ([#4970](https://github.com/wazuh/wazuh-qa/pull/4970)) \- (Framework)
- Deactivate tests and update vulnerability-detector configuration ([#4784](https://github.com/wazuh/wazuh-qa/pull/4784)) \- (Framework + Tests)
- Fix body format for get_api_token ([#4797](https://github.com/wazuh/wazuh-qa/pull/4797)) \- (Framework)
- Fix one_manager_agent_env pytest marker for System Tests ([#4782](https://github.com/wazuh/wazuh-qa/pull/4782)) \- (Tests)
- Updated Filebeat module to 0.4 ([#4775](https://github.com/wazuh/wazuh-qa/pull/4775)) \- (Framework)
- Include APT repository update before the installation of Ubuntu E2E agent installation ([#4761](https://github.com/wazuh/wazuh-qa/pull/4761)) \- (Framework)
- Enhance macOS deployment ansible taks ([#4685](https://github.com/wazuh/wazuh-qa/pull/4685)) \- (Framework)
- Updated Filebeat module to 0.3 ([#4700](https://github.com/wazuh/wazuh-qa/pull/4700)) \- (Framework)
- Change database v13 to v12. ([#4677](https://github.com/wazuh/wazuh-qa/pull/4677)) \- (Tests)
- Enable Windows Vulnerability Detector E2E. ([#4251](https://github.com/wazuh/wazuh-qa/pull/4251)) \- (Tests)
- Update certifi library due to a vulnerability. ([#4486](https://github.com/wazuh/wazuh-qa/pull/4486)) \- (Tests)
- Enable Ubuntu Vulnerability Detector E2E. ([#4252](https://github.com/wazuh/wazuh-qa/pull/4252)) \- (Tests)
- Update _wazuh_db_ schema database version ([#4353](https://github.com/wazuh/wazuh-qa/pull/4353)) \- (Tests)
- Update the JSON schema with the required fields for the output content of the migration tool ([#4375](https://github.com/wazuh/wazuh-qa/pull/4375)) \- (Tests)
- Update framework known flaws file ([#4443](https://github.com/wazuh/wazuh-qa/pull/4443)) \- (Tests)
- Align migration tool system tests to the tool's new output directory structure ([#4561](https://github.com/wazuh/wazuh-qa/pull/4561)) \- (Tests)
- Update the migration tool's system tests to match the new log file naming convention ([#4618](https://github.com/wazuh/wazuh-qa/pull/4618)) \- (Tests)
- Update file descriptors threshold values used in cluster performance tests ([#5073](https://github.com/wazuh/wazuh-qa/pull/5073)) \- (Tests)

### Fixed

- Set a stable `requets` version ([#5476](https://github.com/wazuh/wazuh-qa/pull/5476)) \- (Framework)
- Include logic to retry package installation if the lock file is currently in use ([#5421](https://github.com/wazuh/wazuh-qa/pull/5421)) \- (Framework)
- Increase E2E Vulnerability detection change manager test timeout ([#5414](https://github.com/wazuh/wazuh-qa/pull/5414)) \- (Tests)
- Fix filter vulnerabilities function in case of multiple packages are used ([#5419](https://github.com/wazuh/wazuh-qa/pull/5419)) \- (Framework)
- Remove false positive from E2E Vulnerability Detection tests ([#5369](https://github.com/wazuh/wazuh-qa/pull/5369)) \- (Framework)
- Fix multigroups guess system test ([#5396](https://github.com/wazuh/wazuh-qa/pull/5396)) \- (Tests)
- Fix hotfixes syscollector agent simulator messages ([#5379](https://github.com/wazuh/wazuh-qa/pull/5379)) \- (Framework)
- Fix restart agent in change manager Vulnerability Detector E2E test case ([#5355](https://github.com/wazuh/wazuh-qa/pull/5355)) \- (Tests)
- Fix E2E Vulnerability Detection Windows package installation error ([#5363](https://github.com/wazuh/wazuh-qa/pull/5363)) \- (Framework)
- Fix shutdown messages system test ([#5298](https://github.com/wazuh/wazuh-qa/pull/5298)) \- (Framework + Tests)
- Fix upgrade macOS package cases for vulnerability scanner E2E ([#5334](https://github.com/wazuh/wazuh-qa/pull/5334)) \- (Tests)
- Fix test cases in Vulnerability Detection E2E test by adding new packages ([#5349](https://github.com/wazuh/wazuh-qa/pull/5349)) \- (Tests)
- Fix macOS alert collection for E2E Vulnerability Detection tests ([#5337](https://github.com/wazuh/wazuh-qa/pull/5337)) \- (Framework)
- Fix packages in Windows and macOS upgrade cases ([#5223](https://github.com/wazuh/wazuh-qa/pull/5223)) \- (Framework + Tests)
- Fix vulnerabilities and add new packages to Vulnerability Detector E2E tests ([#5234](https://github.com/wazuh/wazuh-qa/pull/5234)) \- (Tests)
- Fix provision macOS endpoints with npm ([#5128](https://github.com/wazuh/wazuh-qa/pull/5158)) \- (Tests)
- Fix timestamps alerts and logs filter ([#5157](https://github.com/wazuh/wazuh-qa/pull/5157)) \- (Framework + Tests)
- Fix macOS and Windows agents timezone ([#5178](https://github.com/wazuh/wazuh-qa/pull/5178)) \- (Framework)
- Fix Vulnerability Detector E2E tests by adding description to all tests ([#5151](https://github.com/wazuh/wazuh-qa/pull/5151)) \- (Tests)
- Fix parser for non package vulnerabilities ([#5146](https://github.com/wazuh/wazuh-qa/pull/5146)) \- (Framework)
- Fix remote_operations_handler functions to Vulnerability Detector E2E tests ([#5155](https://github.com/wazuh/wazuh-qa/pull/5155)) \- (Framework)
- Fix enrollment cluster system tests ([#5134](https://github.com/wazuh/wazuh-qa/pull/5134)) \- (Tests)
- Fix `test_synchronization` system test ([#5089](https://github.com/wazuh/wazuh-qa/pull/5089)) \- (Framework + Tests)
- Fix number of files and their size for `test_zip_size_limit` ([#5133](https://github.com/wazuh/wazuh-qa/pull/5133)) \- (Tests)
- Fix test_shutdown_message system test ([#5087](https://github.com/wazuh/wazuh-qa/pull/5087)) \- (Tests)
- Include timeout to test_authd system tests ([#5083](https://github.com/wazuh/wazuh-qa/pull/5083)) \- (Tests)
- Fix Vulnerability Detection mismatch in scans ([#5053](https://github.com/wazuh/wazuh-qa/pull/5053)) \- (Tests)
- Fix agent groups tests for enrollment_cluster environment ([#5086](https://github.com/wazuh/wazuh-qa/pull/5086)) \- (Framework + Tests)
- Fix initial scans tests ([5032](https://github.com/wazuh/wazuh-qa/pull/5032)) \- (Framework + Tests)
- Handle VDT data missing in wazuh-db API ([5014](https://github.com/wazuh/wazuh-qa/pull/5014)) \- (Framework + Tests)
- Fixed x-axis labels in data-visualizer script ([#4987 ](https://github.com/wazuh/wazuh-qa/pull/4987)) \- (Framework)
- Fix monitoring module for e2e tests ([#4959](https://github.com/wazuh/wazuh-qa/pull/4959)) \- (Framework)
- Fix get_host_variables for system tests ([#4958](https://github.com/wazuh/wazuh-qa/pull/4958)) \- (Framework)
- Fix install package HostManager method ([#4954](https://github.com/wazuh/wazuh-qa/pull/4954)) \- (Framework)
- Fix Modify file method in system module ([#4953](https://github.com/wazuh/wazuh-qa/pull/4953)) \- (Framework)
- Fix timeout and performance issues in E2E Vulnerability Detector tests ([#5003](https://github.com/wazuh/wazuh-qa/pull/5003)) \- (Framework)
- Fixed Filebeat provisioning role with pre-release and staging URLs ([#4950](https://github.com/wazuh/wazuh-qa/pull/4950)) \- (Framework)
- Fix macOS Vulnerability Detection handler provision in E2E tests ([#4948](https://github.com/wazuh/wazuh-qa/pull/4948)) \- (Framework)
- Migrate Vulnerability Detection timeouts variables to the waiters module ([#4949](https://github.com/wazuh/wazuh-qa/pull/4949)) \- (Framework)
- Migrate HostMonitor to system_monitoring to avoid Windows import of ansible module ([#4917](https://github.com/wazuh/wazuh-qa/pull/4917/)) \- (Framework)
- Fixed ansible_runner import conditional to avoid errors on Windows and python 3.6 ([#4916](https://github.com/wazuh/wazuh-qa/pull/4916)) \- (Framework)
- Fixed IT control_service Windows loop ([#4765](https://github.com/wazuh/wazuh-qa/pull/4765)) \- (Framework)
- Fix macOS agents provision to enable registration and connection with managers. ([#4770](https://github.com/wazuh/wazuh-qa/pull/4770/)) \- (Framework)
- Fix hardcoded python interpreter in qa_framework role. ([#4658](https://github.com/wazuh/wazuh-qa/pull/4658)) \- (Framework)
- Fix duplicated jq dependency ([#4678](https://github.com/wazuh/wazuh-qa/pull/4678)) \- (Framework)
- Fix test_file_checker in check_mtime case ([#4873](https://github.com/wazuh/wazuh-qa/pull/4873)) \- (Tests)
- Fix test cluster performance. ([#4780](https://github.com/wazuh/wazuh-qa/pull/4780)) \- (Framework)
- Fixed the graphic generation for the logcollectord statistics files. ([#5021](https://github.com/wazuh/wazuh-qa/pull/5021)) \- (Framework)

## [4.7.5] - 31/05/2024

- No changes

## [4.7.4] - 29/04/2024

- No changes

## [4.7.3] - 04/03/2024

### Changed

- Upgrade wazuh-db agent database version. ([#4992](https://github.com/wazuh/wazuh-qa/pull/4992)) \- (Tests)

## [4.7.2] - 10/01/2024

### Fixed

- Fix the generation of syscollector events in the agent simulator class. ([#4773](https://github.com/wazuh/wazuh-qa/pull/4773)) \- (Framework)

## [4.7.1] - 20/12/2023

### Changed

- Remove deprecated message from cluster System Tests. ([#4740](https://github.com/wazuh/wazuh-qa/pull/4740)) \- (Tests)
- Enhance control_service error handling on windows agents. ([#4741](https://github.com/wazuh/wazuh-qa/pull/4741)) \- (Framework)
- Add XFAIL mark to Cluster reliability logs test. ([#4706](https://github.com/wazuh/wazuh-qa/pull/4706)) \- (Tests)

## [4.7.0] - 27/11/2023

### Added

- Add callbacks and IT tests for Integratord options tag. ([#4166](https://github.com/wazuh/wazuh-qa/pull/4166)) \- (Framework + tests)
- Add vulnerability Detector integration tests for Amazon Linux 2023 ([#4482](https://github.com/wazuh/wazuh-qa/pull/4482)) \- (Core)

### Changed

- Revert a pattern log in analysisd test ([#4688](https://github.com/wazuh/wazuh-qa/pull/4688)) \- (Framework)
- Clean environment between basic_cluster tests ([#4656](https://github.com/wazuh/wazuh-qa/pull/4656)) \- (Tests)
- Upgrade gcc version in system tests image ([#4655](https://github.com/wazuh/wazuh-qa/pull/4655)) \- (Framework)
- Add option to run some logcollector tests isolated (without a manager) ([#4226](https://github.com/wazuh/wazuh-qa/pull/4226)) \- (Tests + Framework)
- Update code analysis and dependencies known flaws. ([#4083](https://github.com/wazuh/wazuh-qa/pull/4083)) \- (Tests)
- Update _wazuh_db_ schema database version([#4405](https://github.com/wazuh/wazuh-qa/pull/4405)) \- (Tests)
- Update framework known flaws file ([#4313](https://github.com/wazuh/wazuh-qa/pull/4313)) \- (Tests)

### Fixed

- Deprecate source installation in System Tests ([#4686](https://github.com/wazuh/wazuh-qa/pull/4686)) \- (Framework)
- Update default vacuum settings in IT ([#4671](https://github.com/wazuh/wazuh-qa/pull/4671)) \- (Tests)
- Fix registry wildcards path ([#4400](https://github.com/wazuh/wazuh-qa/pull/4400)) \- (Tests)
- Fix warnings in the rids tests([#4151](https://github.com/wazuh/wazuh-qa/pull/4151)) \- (Framework + Tests)

## [4.6.0] - 31/10/2023

### Added

- Add EC2 information for system tests. ([#4536](https://github.com/wazuh/wazuh-qa/pull/4536)) \- (Documentation)
- Add Debian Bookworm VDT IT support. ([#4463](https://github.com/wazuh/wazuh-qa/pull/4463)) \- (Tests)
- Add new test cases for the `discard_regex` functionality of `CloudWatchLogs` and `Inspector` services. ([#4278](https://github.com/wazuh/wazuh-qa/pull/4278)) \- (Tests)
- Add Windows location wildcards tests ([#4263](https://github.com/wazuh/wazuh-qa/pull/4263)) \- (Tests + Framework)
- New 'SCA' test suite and framework. ([#3566](https://github.com/wazuh/wazuh-qa/pull/3566)) \- (Framework + Tests)
- Add integration tests for AWS module. ([#3911](https://github.com/wazuh/wazuh-qa/pull/3911)) \- (Framework + Tests + Documentation)
- Add tests for msu patches with no associated CVE . ([#4009](https://github.com/wazuh/wazuh-qa/pull/4009)) \- (Framework + Tests)
- Add tests with new options to avoid FIM synchronization overlapping. ([#3318](https://github.com/wazuh/wazuh-qa/pull/3318)) \- (Framework + tests)
- Add Logcollector millisecond granularity support test case ([#3910](https://github.com/wazuh/wazuh-qa/pull/3910)) \- (Tests)
- Add Windows System folders FIM monitoring tests ([#3720](https://github.com/wazuh/wazuh-qa/pull/3720)) \- (Tests)
- Add 'test_whodata_policy_changes' tests ([#3627](https://github.com/wazuh/wazuh-qa/pull/3627)) \- (Framework + Tests)
- Add test to check if active-response netsh generates alerts when firewall is disabled. ([#3787](https://github.com/wazuh/wazuh-qa/pull/3787)) \- (Framework + Tests)
- Add new tests for logcollector 'ignore' and 'restrict' options ([#3582](https://github.com/wazuh/wazuh-qa/pull/3582)) \- (Tests)
- Add 'Force reconnect' feature to agent_simulator tool. ([#3111](https://github.com/wazuh/wazuh-qa/pull/3111)) \- (Tools)
- Add new module to support migration tool. ([#3837](https://github.com/wazuh/wazuh-qa/pull/3837))
- Add IT tests FIM registry monitoring using wildcards. ([#4270](https://github.com/wazuh/wazuh-qa/pull/4270)) \- (Framework + Tests)
- Update schema database version ([#4128](https://github.com/wazuh/wazuh-qa/pull/4128)) \- (Tests)
- Update framework known flaws files ([#4380](https://github.com/wazuh/wazuh-qa/pull/4380)) \- (Tests)
- Add tests for Vulnerability Detector: Red Hat 9 support ([#4497](https://github.com/wazuh/wazuh-qa/pull/4497)) \- (Tests)
- Add AlmaLinux VDT IT support ([#4376](https://github.com/wazuh/wazuh-qa/pull/4376)) \- (Tests)
- Add new FIM test to verify checks in configuration ([#4373](https://github.com/wazuh/wazuh-qa/pull/4373)) \- (Tests)

### Changed

- Change expected database version ([#5111](https://github.com/wazuh/wazuh-qa/pull/5111)) \- (Tests)
- `Agentless_cluster` system tests timeout changed in order to reduce EC2 requirements ([#4534](https://github.com/wazuh/wazuh-qa/pull/4534)) \- (Tests)
- Skip `test_authd_ssl_options` cases that use TLS 1.1 causing errors on several OpenSSL versions. ([#4229](https://github.com/wazuh/wazuh-qa/pull/4229)) \- (Tests)
- Update database version ([#4467](https://github.com/wazuh/wazuh-qa/pull/4467)) \- (Tests)
- Remove versionStartIncluding from NVD custom feed ([#4441](https://github.com/wazuh/wazuh-qa/pull/4441)) \- (Tests)
- Updated syscollector wmodules prefix ([#4384](https://github.com/wazuh/wazuh-qa/pull/4384)) \- (Framework)
- Replace embedded python invocations with generic `python3`. ([#4186](https://github.com/wazuh/wazuh-qa/pull/4186)) - (Tests)
- Fix FIM test_large_changes test suite ([#3948](https://github.com/wazuh/wazuh-qa/pull/3948)) \- (Tests)
- Update `get_test_cases_data` function so it handles fim_mode parameter ([#4185](https://github.com/wazuh/wazuh-qa/pull/4185)) \- (Framework)
- Change FIM `regular_file_cud` and `EventChecker` file modification steps ([#4183](https://github.com/wazuh/wazuh-qa/pull/4183)) \- (Framework + Tests)
- Refactor library to change the environment ([#4145](https://github.com/wazuh/wazuh-qa/pull/4145)) \- (Framework)
- Improve the way that environment data is managed ([#4059](https://github.com/wazuh/wazuh-qa/pull/4059)) \- (Framework)
- Update FIM test_ambiguous_confs IT to new framework ([#4121](https://github.com/wazuh/wazuh-qa/pull/4121)) \- (Tests + Framework)
- Update `test_logcollector` invalid configs log level ([#4094](https://github.com/wazuh/wazuh-qa/pull/4094)) \- (Tests)
- Update `test_office365` to support the new tag `API_TYPE` ([#4065](https://github.com/wazuh/wazuh-qa/pull/4065)) \- (Framework + Tests)
- Update `test_wazuh_db` & `test_enrollment` to support new column `status_code` and new value on the enrollment `payload`. ([#4021](https://github.com/wazuh/wazuh-qa/pull/4021)) \- (Tests)
- Update FIM `test_audit` tests to new framework ([#3939](https://github.com/wazuh/wazuh-qa/pull/3939)) \- (Framework + Tests)
- Update FIM test to new FIM DBSync process  ([#2728](https://github.com/wazuh/wazuh-qa/pull/2728)) \- (Framework + Tests)
- Update file_limit and registry_limit tests ([#3280](https://github.com/wazuh/wazuh-qa/pull/3280)) \- (Tests)
- Change expected timestamp for proftpd analysisd test predecoder test case ([#3900](https://github.com/wazuh/wazuh-qa/pull/3900)) \- (Tests)
- Skip test_large_changes test module ([#3783](https://github.com/wazuh/wazuh-qa/pull/3783)) \- (Tests)
- Update report_changes tests ([#3405](https://github.com/wazuh/wazuh-qa/pull/3405)) \- (Tests)
- Update Authd force_insert tests ([#3379](https://github.com/wazuh/wazuh-qa/pull/3379)) \- (Tests)
- Update cluster logs in reliability tests ([#2772](https://github.com/wazuh/wazuh-qa/pull/2772)) \- (Tests)
- Use correct version format in agent_simulator tool ([#3198](https://github.com/wazuh/wazuh-qa/pull/3198)) \- (Tools)
- Upgrade PyYAML to 6.0.1. ([#4326](https://github.com/wazuh/wazuh-qa/pull/4326)) \- (Framework)
- Update schema database version ([#4128](https://github.com/wazuh/wazuh-qa/pull/4128)) \- (Tests)
- Update framework known flaws files ([#4380](https://github.com/wazuh/wazuh-qa/pull/4380)) \- (Tests)

### Fixed

- Fix Integration Test FIM tests skip marks changed ([#4569] (https://github.com/wazuh/wazuh-qa/pull/4569)) \- (Tests)
- Fix invalid AR conf in integration tests ([#4521](https://github.com/wazuh/wazuh-qa/pull/4521)) \- (Tests)
- Fix an error in AR library and test ([#4511](https://github.com/wazuh/wazuh-qa/pull/4511)) \- (Framework + Tests)
- Fix provisioned pytest failure fixed ([#4520](https://github.com/wazuh/wazuh-qa/pull/4520)) \- (Framework)
- Fix FIM framework to validate path in event correctly ([#4390](https://github.com/wazuh/wazuh-qa/pull/4390)) \- (Framework)
- Fix an error related to logs format in reliability test ([#4387](https://github.com/wazuh/wazuh-qa/pull/4387)) \- (Tests)
- Fix boto3 version requirement for legacy OS ([#4150](https://github.com/wazuh/wazuh-qa/pull/4150)) \- (Framework)
- Fix cases yaml of the analysisd windows registry IT ([#4149](https://github.com/wazuh/wazuh-qa/pull/4149)) \- (Tests)
- Fix a bug in on Migration tool's library ([#4106](https://github.com/wazuh/wazuh-qa/pull/4106)) \- (Framework)
- Fix imports and add windows support for test_report_changes_and_diff IT ([#3548](https://github.com/wazuh/wazuh-qa/issues/3548)) \- (Framework + Tests)
- Fix a regex error in the FIM integration tests ([#3061](https://github.com/wazuh/wazuh-qa/issues/3061)) \- (Framework + Tests)
- Fix an error in the cluster performance tests related to CSV parser ([#2999](https://github.com/wazuh/wazuh-qa/pull/2999)) \- (Framework + Tests)
- Fix bug in the framework on migration tool ([#4027](https://github.com/wazuh/wazuh-qa/pull/4027)) \- (Framework)
- Fix test cluster / integrity sync system test and configuration to avoid flaky behavior ([#4406](https://github.com/wazuh/wazuh-qa/pull/4406)) \- (Tests)
- Fix misspelling regex and error in test_cluster_connection ([#4392](https://github.com/wazuh/wazuh-qa/pull/4392)) \- (Tests)
- Fix test validate feed content - Canonical ([#4381](https://github.com/wazuh/wazuh-qa/pull/4381)) \- (Tests)
- Fix flaky test in AR suite (excecd) ([#4360](https://github.com/wazuh/wazuh-qa/pull/4360)) \- (Tests)
- Fix registry wildcards path ([#4357](https://github.com/wazuh/wazuh-qa/pull/4357)) \- (Tests)

## [4.5.4] - 24/10/2023

Wazuh commit: https://github.com/wazuh/wazuh/commit/48870c11207b1f0ba20ae29688d75564bfc04489 \
Release report: https://github.com/wazuh/wazuh/issues/19764

## [4.5.3] - 10/10/2023

Wazuh commit: https://github.com/wazuh/wazuh/commit/388ce54b704d7b6aa2dda1b30258ad1642b26a2d \
Release report: https://github.com/wazuh/wazuh/issues/19446

### Changed

- Update the cluster master logs reliability test to run with python 3.7 [#4445](https://github.com/wazuh/wazuh-qa/pull/4478) \- (Tests)
- Update ITs URL for SUSE OVAL ([#4496](https://github.com/wazuh/wazuh-qa/pull/4496/))

### Fixed

- Fix enrollment system tests ([#4562](https://github.com/wazuh/wazuh-qa/pull/4562/)) \- (Tests)
- Update the request method used to call the login API endpoint. ([#4492](https://github.com/wazuh/wazuh-qa/pull/4492)) \- (Tests)
- Enhancing the handling of authd and remoted simulators in case of restart failures ([#Wazuh-jenkins#3487](https://github.com/wazuh/wazuh-qa/pull/4205)) \- (Tests)
- Fix py dependency version to install for Windows after the change to Python 3.11([#4523](https://github.com/wazuh/wazuh-qa/pull/4523)) \- (Framework)

## [4.5.2] - 06-08-2023

Wazuh commit: https://github.com/wazuh/wazuh/commit/2efea7428ad34bce8ea0bd32d56b5faccad114a6 \
Release report: https://github.com/wazuh/wazuh/issues/18794

### Changed

- Update ITs URL for Debian OVAL ([#4491](https://github.com/wazuh/wazuh-qa/pull/4491)) \- (Tests)
- Syscollector package inventory deltas fix ([#4483](https://github.com/wazuh/wazuh-qa/pull/4483)) \- (Tests)
- Update schema sys_programs table ([#4451](https://github.com/wazuh/wazuh-qa/pull/4451)) \- (Tests)
- Update enrollment logs in system test ([#4442](https://github.com/wazuh/wazuh-qa/pull/4442)) \- (Tests)
- Fix one_manager_agent environment provisioning by packages for system tests ([#4438](https://github.com/wazuh/wazuh-qa/pull/4438)) \- (Framework)
- Update framework known flaws files ([#4379](https://github.com/wazuh/wazuh-qa/pull/4379)) \- (Tests)

### Fixed

- Minor fixes in the `tests_python_flaws.py` scan ([#4439](https://github.com/wazuh/wazuh-qa/pull/4439)) \- (Tests)

## [4.5.1] - 24-08-2023

Wazuh commit: https://github.com/wazuh/wazuh/commit/731cdf39a430d2fb6fa02f3721624e07f887b02f
Release report: https://github.com/wazuh/wazuh/issues/18475

### Added

- Add an integration test to check the wazuh-analysisd's decoder parser ([#4286](https://github.com/wazuh/wazuh-qa/pull/4286)) \- (Tests)

### Changed

- Update python integration test dependencies in the README ([#4427](https://github.com/wazuh/wazuh-qa/pull/4427)) \- (Documentation)
- Update vulnerability detector IT outdated URLs ([#4428](https://github.com/wazuh/wazuh-qa/pull/4428)) \- (Tests)

## [4.5.0] - 11-08-2023

Wazuh commit: https://github.com/wazuh/wazuh/commit/f6aba151d08ef065dfc1bdc9b8885c3d4f618fca
Release report: https://github.com/wazuh/wazuh/issues/18235

### Changed

- Delete `update_from_year` from system and E2E tests configuration ([#4372](https://github.com/wazuh/wazuh-qa/pull/4372)) \- (Tests)
- Upgrade PyYAML to 6.0.1. ([#4326](https://github.com/wazuh/wazuh-qa/pull/4326)) \- (Framework)
- Change Vulnerability Detector ITs to support the development of the NVD 2.0 refactor. ([#4327](https://github.com/wazuh/wazuh-qa/pull/4327)) \- (Tests)

## [4.4.5] - 10-07-2023

Wazuh commit: https://github.com/wazuh/wazuh/commit/8d17d2c9c11bc10be9a31c83bc7c17dfbac0d2a0 \
Release report: https://github.com/wazuh/wazuh/issues/17844

## [4.4.4] - 13-06-2023

Wazuh commit: https://github.com/wazuh/wazuh/commit/32b9b4684efb7c21ce71f80d845096549a5b4ed5  \
Release report: https://github.com/wazuh/wazuh/issues/17520

### Added

- Change test_python_flaws.py to accept branch or commit in the same argument. ([#4209](https://github.com/wazuh/wazuh-qa/pull/4209)) \- (Tests)
- Fix test_dependencies.py for the changes in the feature. ([#4210](https://github.com/wazuh/wazuh-qa/pull/4210)) \- (Tests)

### Fixed

- Fix syscollector tests failure (get_configuration fixture has different scope) ([#4154](https://github.com/wazuh/wazuh-qa/pull/4154)) \- (Framework + Tests)

## [4.4.3] - 25-06-2023

Wazuh commit: https://github.com/wazuh/wazuh/commit/f7080df56081adaeaad94529522233e2f0bbd577 \
Release report: https://github.com/wazuh/wazuh/issues/17198

### Fixed

- Fix missing comma in setup.py. ([#4180](https://github.com/wazuh/wazuh-qa/pull/4180)) (Framework)
- Changed the last uses of 4.4.2 in setup.py and schema.yaml. ([#4172](https://github.com/wazuh/wazuh-qa/pull/4172)) \- (Framework)

## [4.4.2] - 18-05-2023

Wazuh commit: https://github.com/wazuh/wazuh/commit/b2901d5086e7a073d89f4f72827e070ce3abd8e8 \
Release report: https://github.com/wazuh/wazuh/issues/17004

### Added

- Add package support for system tests ([#3965](https://github.com/wazuh/wazuh-qa/pull/3966)) \- (Framework)
- Add test to check the Syscollector configuration. ([#3584](https://github.com/wazuh/wazuh-qa/pull/3584)) \- (Framework + Tests)
- Add system tests for groups deletion ([#4057](https://github.com/wazuh/wazuh-qa/pull/4057)) \- (Tests)

### Changed

- Change integratord test to use slack instead of virustotal ([#3540](https://github.com/wazuh/wazuh-qa/pull/3540)) \- (Framework + Tests)

### Fixed

- Stabilize multiple wday tests (GCloud integration) ([#4176](https://github.com/wazuh/wazuh-qa/pull/4176)) \- (Tests)
- Remove old XFail marker (API suite) ([#4177](https://github.com/wazuh/wazuh-qa/pull/4177)) \- (Tests)
- Mark VD download feeds test as xfail ([#4197](https://github.com/wazuh/wazuh-qa/pull/4197)) \- (Tests)
- Skip test_age_datetime_changed ([#4182](https://github.com/wazuh/wazuh-qa/pull/4182)) \- (Tests)
- Limit urllib3 major required version ([#4162](https://github.com/wazuh/wazuh-qa/pull/4162)) \- (Framework)
- Fix daemons_handler fixture (fix GCP IT) ([#4134](https://github.com/wazuh/wazuh-qa/pull/4134)) \- (Tests)
- Fix wazuhdb IT. ([#3584](https://github.com/wazuh/wazuh-qa/pull/3584)) \- (Framework + Tests)
- Fix agentd IT for python3.10 AMI ([#3973](https://github.com/wazuh/wazuh-qa/pull/3973)) \- (Tests)
- Fix unstable system tests ([#4080](https://github.com/wazuh/wazuh-qa/pull/4080)) \- (Tests)

### Changed

- Modify authd ITs test_authd_valid_name_ip to avoid flackyness. ([#4164](https://github.com/wazuh/wazuh-qa/pull/4164)) \- (Tests)

## [4.4.1] - 12-04-2023

Wazuh commit: https://github.com/wazuh/wazuh/commit/63a0580562007c4ba9c117f4a232ce90160481ff \
Release report: https://github.com/wazuh/wazuh/issues/16620

## [4.4.0] - 28-03-2023

Wazuh commit: https://github.com/wazuh/wazuh/commit/2477e9fa50bc1424e834ac8401ce2450a5978e75 \
Release report: https://github.com/wazuh/wazuh/issues/15504

### Added

- Add new integration test for `authd` to validate error when `authd.pass` is empty ([#3721](https://github.com/wazuh/wazuh-qa/pull/3721)) \- (Framework + Tests)
- Add new test to check missing fields in `cpe_helper.json` file ([#3766](https://github.com/wazuh/wazuh-qa/pull/3766)) \- (Framework + Tests)
- Add multigroups tests cases for `test_assign_groups_guess` ([#3979](https://github.com/wazuh/wazuh-qa/pull/3979)) \- (Tests)
- Add new group_hash case and update the `without condition` case output in `wazuh_db/sync_agent_groups_get` ([#3959](https://github.com/wazuh/wazuh-qa/pull/3959)) \- (Tests)
- Add markers for each system test environment ([#3961](https://github.com/wazuh/wazuh-qa/pull/3961)) \- (Framework + Tests)
- Adapt binary performance module to wazuh-cluster script renaming ([#3944](https://github.com/wazuh/wazuh-qa/pull/3944)) \- (Framework)
- Add an option to store logs in system tests ([#2445](https://github.com/wazuh/wazuh-qa/pull/2445)) \- (Framework + Tests)
- Add new test to check cpe_helper.json file ([#3731](https://github.com/wazuh/wazuh-qa/pull/3731))
- Add integration test to check statistics format ([#3813](https://github.com/wazuh/wazuh-qa/pull/3813)) \- (Framework + Tests)
- Add new test to check vulnerable packages with triaged null([#3587](https://github.com/wazuh/wazuh-qa/pull/3587)) \- (Framework + Tests)
- Add new tests analysid handling of invalid/empty rule signature IDs ([#3649](https://github.com/wazuh/wazuh-qa/pull/3649)) \- (Framework + Tests)
- Add integration test to check agent database version ([#3768](https://github.com/wazuh/wazuh-qa/pull/3768)) \- (Tests)
- Add new test to check if syslog message are parsed correctrly in the `archives.json` file ([#3609](https://github.com/wazuh/wazuh-qa/pull/3609)) \- (Framework + Tests)
- Add new logging tests for analysisd EPS limitation ([#3509](https://github.com/wazuh/wazuh-qa/pull/3509)) \- (Framework + Tests)
- New testing suite for checking analysisd EPS limitation ([#2947](https://github.com/wazuh/wazuh-qa/pull/3181)) \- (Framework + Tests)
- Add stress results comparator tool ([#3478](https://github.com/wazuh/wazuh-qa/pull/3478)) \- (Tools)
- Add E2E tests for demo cases ([#3293](https://github.com/wazuh/wazuh-qa/pull/3293)) \- (Framework + Tests)
- Add configuration files for Jenkins automation of system/E2E tests ([#3221](https://github.com/wazuh/wazuh-qa/pull/3221)) \- (Framework)
- New vulnerability Detector integration tests for Ubuntu 22.04 ([#2957](https://github.com/wazuh/wazuh-qa/pull/2957)) \- (Framework + Tests)
- New vulnerability Detector integration tests for Amazon Linux 2022 ([#2955](https://github.com/wazuh/wazuh-qa/pull/2955)) \- (Framework + Tests)
- New vulnerability detector tests for SUSE Linux Enterpise Support ([#2945](https://github.com/wazuh/wazuh-qa/pull/2945)) \- (Framework + Tests)
- New tests for checking API log formats ([#2635](https://github.com/wazuh/wazuh-qa/pull/2635)) \- (Framework + Tests)
- New tests for the migration of agent-group files ([#2815](https://github.com/wazuh/wazuh-qa/pull/2815)) \- (Framework + Tests)
- Add `qa-docs` `v0.1` ([#2649](https://github.com/wazuh/wazuh-qa/pull/2649)) \- (Framework + Tools + Documentation)
- Add test fim with file currently open ([#2300](https://github.com/wazuh/wazuh-qa/pull/2300)) \- (Framework + Tests)
- Test manager sends AR log format as expected ([#2347](https://github.com/wazuh/wazuh-qa/pull/2347)) \- (Framework + Tests)
- Syscollector deltas IT ([#2146](https://github.com/wazuh/wazuh-qa/pull/2146)) \- (Framework + Tests)
- CVEs alerts inventory for Vulnerability Detector - VDT and WDB Integration Tests implementation ([#1243](https://github.com/wazuh/wazuh-qa/pull/1243)) \- (Framework + Tests)
- Analysisd - add new test to check the pre-decoding stage of analysisd ([#2406](https://github.com/wazuh/wazuh-qa/pull/2406)) \- (Tests)
- Add test to check if files can be accessed while FIM has them opened ([#705](https://github.com/wazuh/wazuh-qa/pull/705)) \- (Framework + Tests)
- Analysisd - add a new test to check analysisd socket properties ([#2405](https://github.com/wazuh/wazuh-qa/pull/2405)) \- (Framework + Tests)
- Add system test to check synchronization between agent and manager when one of this was stopped. ([#2536](https://github.com/wazuh/wazuh-qa/pull/2536)) \- (Tests)
- API - Test the format of the logs (JSON logs support) ([#2635](https://github.com/wazuh/wazuh-qa/pull/2635/)) \- (Tests)
- Add a test to check the multigroups shared file content. ([#2746](https://github.com/wazuh/wazuh-qa/pull/2746)) \- (Framework + Tests)
- Add wpk test documentation ([#2409](https://github.com/wazuh/wazuh-qa/pull/2409)) \- (Documentation)

### Changed

- Improve `test_agent_groups_new_cluster_node` ([#3971](https://github.com/wazuh/wazuh-qa/pull/3971)) \- (Tests)
- Improve `test_assign_groups_guess` ([#3901](https://github.com/wazuh/wazuh-qa/pull/3901)) \- (Tests)
- Update `test_cluster_worker_logs_order` test ([#3896](https://github.com/wazuh/wazuh-qa/pull/3896)) \- (Tests)
- Increase NVE download feed test timeout([#3769](https://github.com/wazuh/wazuh-qa/pull/3769)) \- (Tests)
- Adapt wazuhdb integration tests for auto-vacuum ([#3613](https://github.com/wazuh/wazuh-qa/issues/3613)) \- (Tests)
- Update logcollector format test due to audit changes ([#3641](https://github.com/wazuh/wazuh-qa/pull/3641)) \- (Framework)
- Refactor `test_basic_usage_realtime_unsupported` FIM test to avoid using time travel ([#3623](https://github.com/wazuh/wazuh-qa/pull/3623)) \- (Tests)
- Add `monitord.rotate_log` to `local_internal_options` file for `test_macos_format_query` ([#3602](https://github.com/wazuh/wazuh-qa/pull/3602)) \- (Tests)
- Adapt analysisd integration tests for EPS ([#3559](https://github.com/wazuh/wazuh-qa/issues/3559)) \- (Tests)
- Improve `test_remove_audit` FIM test to retry install and remove command ([#3562](https://github.com/wazuh/wazuh-qa/pull/3562)) \- (Tests)
- Update pattern and expected condition for multi_groups tests ([#3565](https://github.com/wazuh/wazuh-qa/pull/3565)) \- (Tests)
- Skip unstable integration tests for gcloud ([#3531](https://github.com/wazuh/wazuh-qa/pull/3531)) \- (Tests)
- Skip unstable integration test for agentd ([#3538](https://github.com/wazuh/wazuh-qa/pull/3538))
- Update wazuhdb_getconfig and EPS limit integration tests ([#3146](https://github.com/wazuh/wazuh-qa/pull/3146)) \- (Tests)
- Refactor: logcollector `test_only_future_events` according to new standard. ([3484](https://github.com/wazuh/wazuh-qa/pull/3484)) \- (Framework + Tests)
- Update python packages scan test to use a file with known vulnerabilities to be skipped ([#3473](https://github.com/wazuh/wazuh-qa/pull/3473)) \- (Framework + Tests)
- Change required version of urllib3 and requests dependencies ([#3315](https://github.com/wazuh/wazuh-qa/pull/3315)) \- (Framework)
- Skip flaky Logcollector tests ([#3218](https://github.com/wazuh/wazuh-qa/pull/3217)) \- (Tests)
- Change how 'service_control' collects clusterd and apid pids ([#3140](https://github.com/wazuh/wazuh-qa/pull/3140)) \- (Framework)
- Change scan test module fixtures to allow use commit instead of branches ([#3134](https://github.com/wazuh/wazuh-qa/issues/3134)) \- (Tests)
- Update syscollector deltas integration tests ([#2921](https://github.com/wazuh/wazuh-qa/pull/2921)) \- (Tests)
- Update deprecated WDB commands ([#2966](https://github.com/wazuh/wazuh-qa/pull/2966)) \- (Tests)
- Move the 'get_datetime_diff' function to 'wazuh-testing' utils module ([#2782](https://github.com/wazuh/wazuh-qa/pull/2782)) \- (Framework + Tests)
- Change method from GET to POST in API login requests ([#2810](https://github.com/wazuh/wazuh-qa/pull/2810)) \- (Framework + Tests)
- Update failed test_basic_configuration_log_format ([#2924](https://github.com/wazuh/wazuh-qa/pull/2650)) \- (Framework + Tests)
- Refactor VDT integration tests: feeds and scan types ([#2650](https://github.com/wazuh/wazuh-qa/pull/2650)) \- (Framework + Tests)
- Refactor: FIM `test_synchronization` according to new standard. Phase 1. ([#2358](https://github.com/wazuh/wazuh-qa/pull/2358)) \- (Framework + Tests)
- Refactor: FIM `test_registry_file_limit` and `test_registry_report_changes`. ([#2478](https://github.com/wazuh/wazuh-qa/pull/2478)) \- (Framework + Tests)
- Refactor: FIM `test_files/test_file_limit` and updated imports to new standard. ([#2501](https://github.com/wazuh/wazuh-qa/pull/2501)) \- (Framework + Tests)
- Adapt ITs related to syscollector deltas ([#2146](https://github.com/wazuh/wazuh-qa/pull/2146)) \- (Framework + Tests)
- Migrate test_age, test_command_monitoring, and test_keep_running of test_logcollector documentation to qa-docs ([#2162](https://github.com/wazuh/wazuh-qa/pull/2162)) \- (Documentation)
- Migrate test_configuration (1/2) of test_logcollector documentation to qa-docs ([#2163](https://github.com/wazuh/wazuh-qa/pull/2163)) \- (Documentation)
- Migrate test_configuration (2/2) of test_logcollector documentation to qa-docs ([#2165](https://github.com/wazuh/wazuh-qa/pull/2165)) \- (Documentation)
- Migrate test_macos of test_logcollector documentation to qa-docs ([#2175](https://github.com/wazuh/wazuh-qa/pull/2175)) \- (Documentation)
- Migrate several test groups of test_logcollector documentation to qa-docs ([#2180](https://github.com/wazuh/wazuh-qa/pull/2180)) \- (Documentation)
- Migrate test_remoted documentation to schema 2.0 ([#2426](https://github.com/wazuh/wazuh-qa/pull/2426)) \- (Documentation)
- Replace callback_generator function to generate_monitoring_callback ([#2535](https://github.com/wazuh/wazuh-qa/pull/2535)) \- (Framework + Tests)
- Analysisd: Reduce execution time of tests with tier 0 ([#2546](https://github.com/wazuh/wazuh-qa/pull/2546)) \- (Tests)
- Adapt logtest ITs given the rules skipping ([#2200](https://github.com/wazuh/wazuh-qa/pull/2200)) \- (Tests)
- Updated the Authd response when a multigroup is too long ([#3746](https://github.com/wazuh/wazuh-qa/pull/3746)) \- (Tests)
- Refactor ITs related to syscollector deltas alerts ([#3579](https://github.com/wazuh/wazuh-qa/pull/3579)) \- (Tests)

### Fixed

- Fix `test_assign_agent_group_with_enrollment` ([#3956](https://github.com/wazuh/wazuh-qa/pull/3956)) \- (Tests)
- Fix `test_file_limit_delete_full` module ([#3990](https://github.com/wazuh/wazuh-qa/pull/3990)) \- (Tests)
- Fix test_agent_groups system test ([#3955](https://github.com/wazuh/wazuh-qa/pull/3964)) \- (Tests)
- Fix Solaris agent provision schema ([#3750](https://github.com/wazuh/wazuh-qa/issues/3744)) \- (Framework)
- Fix wazuh-db integration tests for agent-groups ([#3926](https://github.com/wazuh/wazuh-qa/pull/3926)) \- (Tests + Framework)
- Fix `test_set_agent_groups` ([#3920](https://github.com/wazuh/wazuh-qa/pull/3920)) \- (Tests)
- Fix test_sync_agent_groups_get, replace hardcoded hash to a dinamically calculated one ([#3895](https://github.com/wazuh/wazuh-qa/pull/3895)) \- (Framework + Tests)
- Fix `test_agent_groups` ([#3889](https://github.com/wazuh/wazuh-qa/pull/3889)) \- (Tests + Framework)
- Fix test_db_backup for Ubuntu OS ([#3802](https://github.com/wazuh/wazuh-qa/pull/3802)) \- (Tests)
- Fix Yara and VirusTotal E2E basic usage tests ([#3660](https://github.com/wazuh/wazuh-qa/pull/3660)) \- (Tests)
- Fix commit option of the scan module for master case ([#3157](https://github.com/wazuh/wazuh-qa/pull/3157)) \- (Tests)
- Fix Vulnerability Detector IT: test_validate_feed_content yaml cases had wrong extension. ([#3299](https://github.com/wazuh/wazuh-qa/pull/3299)) \- (Tests)
- Fix Analysisd IT: test_syscollector_events failure on wait_for_analysisd_startup. ([#3110](https://github.com/wazuh/wazuh-qa/pull/3110)) \- (Tests)
- Fix GCloud IT: test_max_messages error not received expected messages - ([#3083](https://github.com/wazuh/wazuh-qa/pull/3083)) \- (Tests)
- Fix Solaris and Macos FIM integration tests failures ([#2976](https://github.com/wazuh/wazuh-qa/pull/2976)) \- (Framework + Tests)
- Fix the unstable FIM tests that need refactoring ([#2458](https://github.com/wazuh/wazuh-qa/pull/2458)) \- (Framework + Tests)
- Fix version validation in qa-ctl config generator ([#2454](https://github.com/wazuh/wazuh-qa/pull/2454)) \- (Framework)
- Fix invalid reference for test_api_endpoints_performance.py xfail items ([#3378](https://github.com/wazuh/wazuh-qa/pull/3378)) \- (Tests)
- Fix undeclared API token variable in multigroups system tests ([#3674](https://github.com/wazuh/wazuh-qa/pull/3674)) \- (Framework + Tests)
- Fix error in requirements.txt ([#3689](https://github.com/wazuh/wazuh-qa/pull/3689)) \- (Framework)
- Fix sleep time in `test_agent_default_group_added`. ([#3692](https://github.com/wazuh/wazuh-qa/pull/3692)) \- (Tests)
- Fix syscollector deltas integration tests. ([#3695](https://github.com/wazuh/wazuh-qa/pull/3695)) \- (Tests)
- Fix test_response_postprocessing: duplicated slash in API endpoints ([#4048](https://github.com/wazuh/wazuh-qa/pull/4048)) \- (Tests)

### Removed

- Remove all FIM Integration skipped tests ([#2927](https://github.com/wazuh/wazuh-qa/issues/2927)) \- (Framework + Tests)
- VDT ITs: Remove Debian Stretch test support. ([#3172](https://github.com/wazuh/wazuh-qa/pull/3172)) \- (Tests)

## [4.3.11] - 20-04-2023

Wazuh commit: https://github.com/wazuh/wazuh/commit/776fda906581a1e4ee170c3e7e73a58d69e41f95 \
Release report: https://github.com/wazuh/wazuh/issues/16758

## [4.3.10] - 16-11-2022

Wazuh commit: https://github.com/wazuh/wazuh/commit/89530f11c9e592cd2e551432209b0080f08ff8e5 \
Release report: https://github.com/wazuh/wazuh/issues/15372

## [4.3.9] - 13-10-2022

Wazuh commit: https://github.com/wazuh/wazuh-qa/commit/8af0a5083bd69765f4d7878df9d3b785bb239723 \
Release report: https://github.com/wazuh/wazuh/issues/15090

### Added

- Add a test to check the analysisd socket properties ([#3365](https://github.com/wazuh/wazuh-qa/pull/3365))

## [4.3.8] - 19-09-2022

Wazuh commit: https://github.com/wazuh/wazuh/commit/88bf15d2cbb2040e197e34a94dda0f71f607afad \
Release report: https://github.com/wazuh/wazuh/issues/14827

### Changed

- Update wazuh-logtest messages for integration tests \- (Tests)

## [4.3.7] - 24-08-2022

Wazuh commit: https://github.com/wazuh/wazuh/commit/e2b514bef3d148acd4bcae1a1c7fa8783b82ca3a \
Release report: https://github.com/wazuh/wazuh/issues/14562

### Added
- Added IT test to verify Active Response works with overwritten rules. ([#2984](https://github.com/wazuh/wazuh-qa/pull/2984)) \- (Framework + Tests)
- Add Integratord IT - new test_integratord suite ([#3125](https://github.com/wazuh/wazuh-qa/pull/3125)) \- (Framework + Tests)
- Add system test to check synchronization status in the cluster ([#3180](https://github.com/wazuh/wazuh-qa/pull/3180)) \- (Framework + Tests)
- Add system test to check big files synchronization in the cluster ([#3202](https://github.com/wazuh/wazuh-qa/pull/3202)) \- (Framework + Tests)

### Changed

- Increase framework version of jq and pytest in the requirements file to support python3.10 ([#3107](https://github.com/wazuh/wazuh-qa/pull/3108)) \- (Framework)

## [4.3.6] - 20-07-2022

Wazuh commit: https://github.com/wazuh/wazuh/commit/be15851b8ead7512d9cd4ef1ee18b3b953173211 \
Release report: https://github.com/wazuh/wazuh/issues/14188

### Added

- Add Remoted IT - test_multi_groups ([#3060](https://github.com/wazuh/wazuh-qa/pull/3060)) \- (Framework + Tests)

### Fixed

- Fix GCloud IT - test_max_messages error ([#3006](https://github.com/wazuh/wazuh-qa/pull/3006)) \- (Framework + Tests)
- Fix Remoted IT - test_agent_communication ([#3088](https://github.com/wazuh/wazuh-qa/pull/3088)) \- (Framework)


## [4.3.5] - 29-06-2022

Wazuh commit: https://github.com/wazuh/wazuh/commit/2a2b88bfb2ea30903728372471b33540a3b3d976 \
Release report: https://github.com/wazuh/wazuh/issues/13966

### Fixed

- Fix Solaris and Macos FIM integration failures ([#2977](https://github.com/wazuh/wazuh-qa/pull/2977)) \- (Framework + Tests)


## [4.3.4] - 09-06-2022

Wazuh commit: https://github.com/wazuh/wazuh/commit/ccbc9490bc38718717233c50e3d6daeff102e388 \
Release report: https://github.com/wazuh/wazuh/issues/13669


## [4.3.3] - 01-06-2022

Wazuh commit: https://github.com/wazuh/wazuh/commit/ccbc9490bc38718717233c50e3d6daeff102e388 \
Release report: -


## [4.3.2] - 30-05-2022

Wazuh commit: https://github.com/wazuh/wazuh/commit/5b3d501f5a10c5134b53771f13c48dc94c54beb2 \
Release report: https://github.com/wazuh/wazuh/issues/13629


## [4.3.1] - 18-05-2022

Wazuh commit: https://github.com/wazuh/wazuh/commit/8ee2a5646a12d22bf662b2f59a19c12b4b8d0a4e \
Release report: https://github.com/wazuh/wazuh/issues/13448


## [4.3.0] - 05-05-2022

Wazuh commit: https://github.com/wazuh/wazuh/commit/5bae1c1830dbf11acc8a06e01f7a5a134b767760 \
Release report: https://github.com/wazuh/wazuh/issues/13321

### Added

- Add specific version of libcst to install in python lower than 3.7. ([#2459](https://github.com/wazuh/wazuh-qa/pull/2459))
- Add system test to check synchronization between agent and manager. ([#2443](https://github.com/wazuh/wazuh-qa/pull/2443))
- Make `simulate-api-load` CLI run tasks simultaneously. ([#2392](https://github.com/wazuh/wazuh-qa/pull/2392))
- Add `qa-ctl` `v0.3`. ([#2307](https://github.com/wazuh/wazuh-qa/pull/2307))
- Add `qa-ctl` `v0.2`. ([#2299](https://github.com/wazuh/wazuh-qa/pull/2299))
- Improve the `agent_files_deletion` test . ([#2296](https://github.com/wazuh/wazuh-qa/pull/2296))
- Add scripts to add agents to client.keys, create agent-groups and unsynchronize agents. ([#2295](https://github.com/wazuh/wazuh-qa/pull/2295))
- Add cluster performance test. ([#2130](https://github.com/wazuh/wazuh-qa/pull/2130))
- IT Wazuh-logtest: Ruleset reloading at runtime. ([#2077](https://github.com/wazuh/wazuh-qa/pull/2077))
- Add script to parse and obtain stats from cluster CSVs. ([#2032](https://github.com/wazuh/wazuh-qa/pull/2032))
- Add `qa-ctl` tool v0.1. ([#1895](https://github.com/wazuh/wazuh-qa/pull/1895))
- Enable WPK tests for macOS agents. ([#1853](https://github.com/wazuh/wazuh-qa/pull/1853))
- Create local_internal_options configuration handler fixture. ([#1835](https://github.com/wazuh/wazuh-qa/pull/1835))
- Create file monitoring fixture handler. ([#1833](https://github.com/wazuh/wazuh-qa/pull/1833))
- Create daemon handler fixture for integration test. ([#1826](https://github.com/wazuh/wazuh-qa/pull/1826))
- Add test to check new possible flaws in wodles, framework and API code. ([#1659](https://github.com/wazuh/wazuh-qa/pull/1659))
- Add test to scan all python packages. ([#1652](https://github.com/wazuh/wazuh-qa/pull/1652))
- ITs for logtest verbose mode added. ([#1587](https://github.com/wazuh/wazuh-qa/pull/1587))
- Integration and system tests to ensure removed agent files are deleted. ([#1527](https://github.com/wazuh/wazuh-qa/pull/1527))
- Add wdb checksum range test case. ([#1502](https://github.com/wazuh/wazuh-qa/pull/1502))
- Add integration tests for max_upload_size API option. ([#1494](https://github.com/wazuh/wazuh-qa/pull/1494))
- Add support for Amazon Linux in vulnerability detector. ([#1473](https://github.com/wazuh/wazuh-qa/pull/1473))
- Add tests for invalid config of github and office365 modules. ([#1460](https://github.com/wazuh/wazuh-qa/pull/1460))
- Add test to check the behavior of test_max_fd_win_rt option.. ([#1387](https://github.com/wazuh/wazuh-qa/pull/1387))
- Add FIM Windows 4659 events tests. ([#648](https://github.com/wazuh/wazuh-qa/pull/648))

### Changed

- Migrate `test_rids` documentation to `qa-docs`. ([#2422](https://github.com/wazuh/wazuh-qa/pull/2422))
- Google Cloud. IT Tests: Fixing and rework for 4.3.0-RC2. ([#2420](https://github.com/wazuh/wazuh-qa/pull/2420))
- Refactor: FIM `test_report_changes` according to new standard.  Phase 1. ([#2417](https://github.com/wazuh/wazuh-qa/pull/2417))
- Fix `wazuh-metrics` CLI bug when child processes restart. ([#2416](https://github.com/wazuh/wazuh-qa/pull/2416))
- IT Solaris Jenkins: Fix requirements. ([#2415](https://github.com/wazuh/wazuh-qa/pull/2415))
- Fix the `agent_info_sync` test according to new changes. ([#2411](https://github.com/wazuh/wazuh-qa/pull/2411))
- Migrate test_cpe_indexing documentation to qa-docs. ([#2407](https://github.com/wazuh/wazuh-qa/pull/2407))
- WazuhDB IT: Fix for 4.3. ([#2400](https://github.com/wazuh/wazuh-qa/pull/2400))
- Migrate test_scan_results documentation to qa-docs. ([#2398](https://github.com/wazuh/wazuh-qa/pull/2398))
- Migrate test_general_setting documentation to qa-docs. ([#2387](https://github.com/wazuh/wazuh-qa/pull/2387))
- Migrate test_providers documentation to qa-docs. ([#2377](https://github.com/wazuh/wazuh-qa/pull/2377))
- Update API configuration integration tests. ([#2370](https://github.com/wazuh/wazuh-qa/pull/2370))
- Refactor FIM `test_synchronization` according to new standard (1). ([#2358](https://github.com/wazuh/wazuh-qa/pull/2358))
- Migrate test_feeds documentation to qa-docs. ([#2357](https://github.com/wazuh/wazuh-qa/pull/2357))
- Fix autoconfigure `test_add_old_resource`. ([#2356](https://github.com/wazuh/wazuh-qa/pull/2356))
- Migrate test_wazuh_db documentation to qa-docs. ([#2346](https://github.com/wazuh/wazuh-qa/pull/2346))
- Adapt `wazuh-metrics` and `data-visualizer` CLIs to handle multiprocessing. ([#2278](https://github.com/wazuh/wazuh-qa/pull/2278))
- Change `time_to_sync`  variable. ([#2275](https://github.com/wazuh/wazuh-qa/pull/2275))
- Bump pytest-html dependency. ([#2205](https://github.com/wazuh/wazuh-qa/pull/2205))
- Update remoted CSV headers in visualization tool. ([#2202](https://github.com/wazuh/wazuh-qa/pull/2202))
- Migrate `test_rootcheck` documentation to qa-docs. ([#2194](https://github.com/wazuh/wazuh-qa/pull/2194))
- Migrate `test_logtest` documentation to `qa-docs`. ([#2191](https://github.com/wazuh/wazuh-qa/pull/2191))
- Migrate test_office365 documentation to `qa-docs`. ([#2181](https://github.com/wazuh/wazuh-qa/pull/2181))
- fix: Change logtest custom rules ids. ([#2177](https://github.com/wazuh/wazuh-qa/pull/2177))
- Authd replacement configurations QA. ([#2171](https://github.com/wazuh/wazuh-qa/pull/2171))
- Migrate `test_github` documentation to `qa-docs`. ([#2144](https://github.com/wazuh/wazuh-qa/pull/2144))
- Migrate `test_glcoud` documentation to `qa-docs`. ([#2141](https://github.com/wazuh/wazuh-qa/pull/2141))
- Merge 4.2 into master branch . ([#2132](https://github.com/wazuh/wazuh-qa/pull/2132))
- Migrate `test_auth` documentation to `qa-docs`. ([#2129](https://github.com/wazuh/wazuh-qa/pull/2129))
- Migrate `test_registry_restrict` and `test_registry_tags` of `test_fim/test_registry`, and `test_fim/test_synchronization` documentation to `qa-docs`. ([#2128](https://github.com/wazuh/wazuh-qa/pull/2128))
- Migrate `test_registry_report_changes` of `test_fim/test_registry` documentation to `qa-docs`. ([#2127](https://github.com/wazuh/wazuh-qa/pull/2127))
- Migrate `test_registry_file_limit`, `test_registry_multiple_registries`, and `test_registry_recursion_level` of `test_fim/test_registry` documentation to `qa-docs`. ([#2126](https://github.com/wazuh/wazuh-qa/pull/2126))
- Migrate `test_registry_checks`, `test_registry_ignore`, and `test_registry_nodiff` of `test_fim/test_registry` documentation to `qa-docs`. ([#2125](https://github.com/wazuh/wazuh-qa/pull/2125))
- Migrate `test_registry_basic_usage` of `test_fim/test_registry` documentation to `qa-docs`. ([#2124](https://github.com/wazuh/wazuh-qa/pull/2124))
- Migrate `test_registry_ambiguous_confs` of `test_fim/test_registry` documentation to `qa-docs`. ([#2123](https://github.com/wazuh/wazuh-qa/pull/2123))
- Migrate `test_tags`, `test_timezone_changes`, `test_wildcards_complex`, and `test_windows_audit_interval` of `test_fim/test_files` documentation to `qa-docs`. ([#2122](https://github.com/wazuh/wazuh-qa/pull/2122))
- Migrate `test_scan`, `test_skip`, and `test_stats_integrity_sync` of `test_fim/test_files` documentation to `qa-docs`. ([#2121](https://github.com/wazuh/wazuh-qa/pull/2121))
- Migrate `test_fim/test_files/test_report_changes` documentation to `qa-docs`. ([#2120](https://github.com/wazuh/wazuh-qa/pull/2120))
- Migrate `test_process_priority`, `test_recursion_level`, and `test_restrict` of `test_fim/test_files` documentation to `qa-docs`. ([#2118](https://github.com/wazuh/wazuh-qa/pull/2118))
- Migrate `test_multiple_dirs`, `test_nodiff`, and `test_prefilter_cmd` of `test_fim/test_files` documentation to `qa-docs`. ([#2117](https://github.com/wazuh/wazuh-qa/pull/2117))
- Migrate `test_max_eps`, `test_max_files_per_second`, and `test_moving_files` of `test_fim/test_files` documentation to `qa-docs`. ([#2115](https://github.com/wazuh/wazuh-qa/pull/2115))
- Migrate `test_ignore`, `test_inotify`, and `test_invalid` of `test_fim/test_files` documentation to `qa-docs`. ([#2114](https://github.com/wazuh/wazuh-qa/pull/2114))
- Migrate `test_fim/test_files/test_follow_symbolic_link` documentation to `qa-docs`. ([#2112](https://github.com/wazuh/wazuh-qa/pull/2112))
- Migrate `test_env_variables` and `test_file_limit` of `test_fim/test_files` documentation to `qa-docs`. ([#2111](https://github.com/wazuh/wazuh-qa/pull/2111))
- Migrate `test_benchmark` and `test_checks` of `test_fim/test_files` documentation to `qa-docs`. ([#2110](https://github.com/wazuh/wazuh-qa/pull/2110))
- Migrate `test_basic_usage` of `test_fim/test_files` documentation to `qa-docs`. ([#2109](https://github.com/wazuh/wazuh-qa/pull/2109))
- Migrate `test_ambiguous_confs` and `test_audit` of `test_fim/test_files` documentation to qa-docs. ([#2108](https://github.com/wazuh/wazuh-qa/pull/2108))
- Migrate `test_api` documentation to `qa-docs`. ([#2107](https://github.com/wazuh/wazuh-qa/pull/2107))
- Migrate `test_analysisd` documentation to `qa-docs`. ([#2047](https://github.com/wazuh/wazuh-qa/pull/2047))
- Migrate `test_agentd` documentation to `qa-docs`. ([#2006](https://github.com/wazuh/wazuh-qa/pull/2006))
- Migrate `test_active_response` documentation to `qa-docs`. ([#1960](https://github.com/wazuh/wazuh-qa/pull/1960))
- Fix requirements in master. ([#2063](https://github.com/wazuh/wazuh-qa/pull/2063))
- Update system tests for agent key polling. ([#2119](https://github.com/wazuh/wazuh-qa/pull/2119))
- macOS logcollector - Fixes and new tests. ([#2043](https://github.com/wazuh/wazuh-qa/pull/2043))
- Update API performance tests. ([#1881](https://github.com/wazuh/wazuh-qa/pull/1881))
- Integrate qa-docs into wazuh-qa framework. ([#1854](https://github.com/wazuh/wazuh-qa/pull/1854))
- Update user used by `Kibana` in the cluster performance tests. ([#1822](https://github.com/wazuh/wazuh-qa/pull/1822))
- Fix cached dependencies, typos and debian repos. ([#1732](https://github.com/wazuh/wazuh-qa/pull/1732))
- Adapt the JSON event schema to parse WIN perms in JSON. ([#1541](https://github.com/wazuh/wazuh-qa/pull/1541))
- Update API performance tests. ([#1519](https://github.com/wazuh/wazuh-qa/pull/1519))
- Rework of simulate agents script. Add new balance mode to distribute EPS between agents. ([#1491](https://github.com/wazuh/wazuh-qa/pull/1491))
- Fix missing argument in test_macos_format_basic IT. ([#1478](https://github.com/wazuh/wazuh-qa/pull/1478))
- Check if scheduled mode is set when realtime is not available. ([#1474](https://github.com/wazuh/wazuh-qa/pull/1474))

### Removed
- Remove unnecessary `CLIENT_KEYS_PATH`. ([#2419](https://github.com/wazuh/wazuh-qa/pull/2419))
- Remove deprecated configurations. ([#2380](https://github.com/wazuh/wazuh-qa/pull/2380))
- Remove deprecated test_use_only_authd. ([#2294](https://github.com/wazuh/wazuh-qa/pull/2294))
- Remove expected `force` option from the received request in the `agent_enrollment` system tests. ([#2289](https://github.com/wazuh/wazuh-qa/pull/2289))
- Remove old check. ([#2281](https://github.com/wazuh/wazuh-qa/pull/2281))
- Remove the disk i/o % usage calculation from the performance tools. ([#1897](https://github.com/wazuh/wazuh-qa/pull/1897))
- Remove FIM hard link tests. ([#1485](https://github.com/wazuh/wazuh-qa/pull/1485))


## [v4.2.0]
### Added
- Add agent labels to agent simulator tool [#1153](https://github.com/wazuh/wazuh-qa/pull/1153)
- Add the capability to know which CVE’s affect an agent [#7479](https://github.com/wazuh/wazuh/issues/7479)
- Add new tests for Wazuh-DB insert commands in agents' CVEs table [#1092](https://github.com/wazuh/wazuh-qa/pull/1092)
- Add integration tests for syslog [#1086](https://github.com/wazuh/wazuh-qa/pull/1086)
- Add remoted integration tests: basic configuration tests [#1073](https://github.com/wazuh/wazuh-qa/pull/1073)
- Add the tier 0 integration tests for wazuh-remoted [#1024](https://github.com/wazuh/wazuh-qa/issues/1024)
- Add new features to the Agent simulator [#1106](https://github.com/wazuh/wazuh-qa/pull/1106)
- Add new integration tests to cover the stats of wazuh-agentd [#1039](https://github.com/wazuh/wazuh-qa/pull/1039)
- Add the documentation of Wazuh-QA repository [#1066](https://github.com/wazuh/wazuh-qa/pull/1066)
- Add new functionality for mocking agents [#1054](https://github.com/wazuh/wazuh-qa/pull/1054)
- Add support to `wodle` sections for ossec.conf generator tool [#1048](https://github.com/wazuh/wazuh-qa/pull/1048)
- Add new tests for Active Response [#1029](https://github.com/wazuh/wazuh-qa/pull/1029)
- Add focal feed and improve vulnerability scan tests [#1025](https://github.com/wazuh/wazuh-qa/pull/1025)
- Add new cases to test_env_variables to check some possible errors [#1014](https://github.com/wazuh/wazuh-qa/pull/1014)
- Add a test to verify no duplicate entries for vulnerability detector [#1010](https://github.com/wazuh/wazuh-qa/pull/1010)
- Add new case to test_basic_usage_changes to check wildcards [#1009](https://github.com/wazuh/wazuh-qa/pull/1009)
- Add some cases in test_ignore_valid, to check entire disk ignore [#1000](https://github.com/wazuh/wazuh-qa/pull/1000)
- Add new test case for duplicate registry entries [#998](https://github.com/wazuh/wazuh-qa/pull/998)
### Changed
- Rename sockets directory according to the product [#1090](https://github.com/wazuh/wazuh-qa/pull/1090)
- Improve the stop/start behavior of DB's related functions [#1068](https://github.com/wazuh/wazuh-qa/pull/1068)
- Update mock_vulnerability_scan fixture from vulnerability scan tests [#1058](https://github.com/wazuh/wazuh-qa/pull/1058)
- Update insert_vulnerability to meet new constrains [#1059](https://github.com/wazuh/wazuh-qa/pull/1059)
- Refactor the code to be PEP8 compliance [#1043](https://github.com/wazuh/wazuh-qa/pull/1043)
- Deprecate the ossec-init.conf [#1013](https://github.com/wazuh/wazuh-qa/pull/1013)
- Rename ossec-control in framework tests [#983](https://github.com/wazuh/wazuh-qa/pull/983)
- Change names of daemons in integration tests [#973](https://github.com/wazuh/wazuh-qa/pull/973)
- Rename all ossec-control references [#965](https://github.com/wazuh/wazuh-qa/pull/965)
### Fixed
- Fix an error in the Active Response tests related to the configuration file [#1080](https://github.com/wazuh/wazuh-qa/pull/1080)
- Fix an error in the Agent simulator while parsing the messages received from the manager [#1084](https://github.com/wazuh/wazuh-qa/pull/1084).
- Fix msu tests for Windows 10 [#1075](https://github.com/wazuh/wazuh-qa/pull/1075)
- Fix sqlite3.OperationalError: no such table: VULNERABILITIES error [#1067](https://github.com/wazuh/wazuh-qa/pull/1067)
- Fix test_general_settings_ignore_time test [#1056](https://github.com/wazuh/wazuh-qa/pull/1056)
- Avoid problematic race-condition on VD integration tests for Windows [#1047](https://github.com/wazuh/wazuh-qa/pull/1047)
- QA Integration tests stabilization [#1002](https://github.com/wazuh/wazuh-qa/pull/1002)
### Deleted
- Deleted `behind_proxy_server` API config test. ([#1065](https://github.com/wazuh/wazuh-qa/pull/1065))<|MERGE_RESOLUTION|>--- conflicted
+++ resolved
@@ -4,13 +4,13 @@
 
 ## [5.0.0] - TBD
 
-<<<<<<< HEAD
+
 ### Added
 
 - Add saturation tools for Wazuh agent's modules ([#5697](https://github.com/wazuh/wazuh-qa/pull/5697)) \- (Framework + Tests)
-=======
+
 ## [4.10.0] - TBD
->>>>>>> 243fb08a
+
 
 ## [4.9.0] - TBD
 
