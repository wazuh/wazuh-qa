--- conflicted
+++ resolved
@@ -9,11 +9,8 @@
 
 ### Added
 
-<<<<<<< HEAD
 - Add tests for new FIM audit buffer option. ([#4485](https://github.com/wazuh/wazuh-qa/pull/4485)) \- (Framework + tests)
-=======
 - Add tests for merged.mg file generation. ([#4129](https://github.com/wazuh/wazuh-qa/pull/4129)) \- (Tests)
->>>>>>> 92b223d6
 - Added tests for checking agent status upon ungraceful closure.([#4146](https://github.com/wazuh/wazuh-qa/pull/4146)) \- (Tests)
 - Agent syncronization testing after group deleting ([#3953](https://github.com/wazuh/wazuh-qa/pull/4143)) \- (Tests)
 
