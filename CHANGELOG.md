--- conflicted
+++ resolved
@@ -55,11 +55,8 @@
 
 ### Fixed
 
-<<<<<<< HEAD
 - Fix invalid AR conf in integration tests ([#4521](https://github.com/wazuh/wazuh-qa/pull/4521)) \- (Tests)
-=======
-- Fix an error in AR library and test ([#4508](https://github.com/wazuh/wazuh-qa/pull/4390)) \- (Framework + Tests)
->>>>>>> 4105bbb3
+- Fix an error in AR library and test ([#4511](https://github.com/wazuh/wazuh-qa/pull/4511)) \- (Framework + Tests)
 - Fix provisioned pytest failure fixed ([#4520](https://github.com/wazuh/wazuh-qa/pull/4520)) \- (Framework)
 - Fix FIM framework to validate path in event correctly ([#4390](https://github.com/wazuh/wazuh-qa/pull/4390)) \- (Framework)
 - Fix an error related to logs format in reliability test ([#4387](https://github.com/wazuh/wazuh-qa/pull/4387)) \- (Tests)
