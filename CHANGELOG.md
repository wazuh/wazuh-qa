# Changelog

All notable changes to this project will be documented in this file.

## [4.9.1] - TBD

### Added

- Added support for macOS 14.6 to the Allocation module (Vagrant) ([#5671](https://github.com/wazuh/wazuh-qa/pull/5671)) \- (Framework)

<<<<<<< HEAD
### Fixed

- Grafana package used for `upgrade_package_nonvulnerable_to_vulnerable` case is vulnerable ([#5719](https://github.com/wazuh/wazuh-qa/pull/5719)) \- (Tests)
=======
### Changed

- Update team labels and add 'agent' option ([#5725](https://github.com/wazuh/wazuh-qa/pull/5725)) \- (Framework)
- Change in VD E2E tests to use package feed instead of CTI feed ([#5739](https://github.com/wazuh/wazuh-qa/pull/5739)) \- (Tests)
- Improve VD plots title ([#5740](https://github.com/wazuh/wazuh-qa/pull/5740)) \- (Framework)

### Fixed

- Increase results windows in E2E Vulnerability detection ([#5712](https://github.com/wazuh/wazuh-qa/pull/5712/)) \- (Framework + Tests)

### Deleted

- Reverted an xfail behaviour change in the API performance test ([#5734](https://github.com/wazuh/wazuh-qa/pull/5734)) \- (Tests)
>>>>>>> 2d48d993

## [4.9.0] - TBD

### Added

- Adding jobflow templates ([#5680](https://github.com/wazuh/wazuh-qa/pull/5680/)) \- (Framework)
- Add RockyLinux 8.10 to Allocator module ([#5524](https://github.com/wazuh/wazuh-qa/pull/5524)) \- (Framework)
- Add Deployability testing tier 1 ([#5190](https://github.com/wazuh/wazuh-qa/pull/5190)) \- (Framework + Documentation + Tests)
- Add Workflow module to Wazuh-qa repository ([#4990](https://github.com/wazuh/wazuh-qa/pull/4990)) \- (Tests)
- Add an IT to check that the agent erases its wazuh-agent.state file ([#4716](https://github.com/wazuh/wazuh-qa/pull/4716)) \- (Tests)
- Add integration tests for Update field to CPE_Helper ([#4574](https://github.com/wazuh/wazuh-qa/pull/4574)) \- (Framework + Tests)

### Changed

- Updated Debian 12 AMIs and Box to 12.7 version ([#5735](https://github.com/wazuh/wazuh-qa/pull/5735)) \- (Framework)
- Increase Feed update timeout in waiters.py ([#5668](https://github.com/wazuh/wazuh-qa/pull/5668)) \- (Framework)
- Set `/active-response` as xfail ([#5660](https://github.com/wazuh/wazuh-qa/pull/5660)) \- (Tests)
- Modify the directory name for machines deployed in AWS ([#5635](https://github.com/wazuh/wazuh-qa/pull/5635)) \- (Framework)
- Add task information in the allocation logs when create or delete an instance ([#5623](https://github.com/wazuh/wazuh-qa/pull/5623)) \- (Framework)
- Changed _run_tests in testing.py ([#5621](https://github.com/wazuh/wazuh-qa/pull/5621)) \- (Framework)
- Deleted custom field from PUT /active-response performance test. ([#5612](https://github.com/wazuh/wazuh-qa/pull/5612)) \- (Tests)
- Update CentOS 7 Vagrant box ([#5546](https://github.com/wazuh/wazuh-qa/pull/5546)) \- (Framework)
- Update CentOS 7 AMIs ([#5545](https://github.com/wazuh/wazuh-qa/pull/5545)) \- (Framework)
- Update OpenSUSE 15 AMI ([#5536](https://github.com/wazuh/wazuh-qa/pull/5536)) \- (Framework)
- Update Debian 12 AMIs ([#5529](https://github.com/wazuh/wazuh-qa/pull/5529)) \- (Framework)
- Update AL2023 AMIs ([#5530](https://github.com/wazuh/wazuh-qa/pull/5530)) \- (Framework)
- Update Oracle Linux 9 AMI ([#5525](https://github.com/wazuh/wazuh-qa/pull/5525)) \- (Framework)
- Update the API script file name ([#5351](https://github.com/wazuh/wazuh-qa/pull/5351)) \- (Framework + Tests)
- Enhance the PR template ([#4881](https://github.com/wazuh/wazuh-qa/pull/4881)) \- (Framework)
- Update integration tests README ([#4742](https://github.com/wazuh/wazuh-qa/pull/4742)) \- (Documentation)

### Fixed

- Fix playbook cleanup.yaml ([#5672](https://github.com/wazuh/wazuh-qa/pull/5672)) \- (Tests)
- Fixed unnecesary reference to debian file in dashboard provisioning task ([#5643](https://github.com/wazuh/wazuh-qa/pull/5643)) \- (Framework)
- Changed 'Ensure that the manager version is' expected warning to an agnostic version of regex ([#5630](https://github.com/wazuh/wazuh-qa/pull/5630)) \- (Tests)
- Adding fixed and dynamic waits to port status checks ([#5627](https://github.com/wazuh/wazuh-qa/pull/5627)) (Framework)
- Fixed custom storage for AMIs ([#5625](https://github.com/wazuh/wazuh-qa/pull/5625)) \- (Framework)
- Vulnerability regex changed to match with 4.9.0 solved vulnerability alerts ([#5624](https://github.com/wazuh/wazuh-qa/pull/5624)) \- (Tests)
- Fix cluster reliability test internal error ([#5620](https://github.com/wazuh/wazuh-qa/pull/5620)) \- (Tests)
- Fix CentOS 9 AMI in Allocator module ([#5523](https://github.com/wazuh/wazuh-qa/pull/5523)) \- (Framework)
- Fix stability in cluster reliability tests ([#5477](https://github.com/wazuh/wazuh-qa/pull/5477)) \- (Tests)
- Fix agent_simulator response for active-response configuration commands ([#4895](https://github.com/wazuh/wazuh-qa/pull/4895)) \- (Framework + Tests)
- Fix manager_agent system tests environment ([#4808](https://github.com/wazuh/wazuh-qa/pull/4808)) \- (Framework)

### Deleted

- Remove configobj library from requirements.txt ([#4803](https://github.com/wazuh/wazuh-qa/pull/4803)) \- (Framework)

## [4.8.2] - 20/08/2024

## [4.8.1] - 18/07/2024

### Added

- Added the capability to plot indexed alerts and vulnerabilities. ([#5518](https://github.com/wazuh/wazuh-qa/pull/5518)) \- (Framework)
- Add functionality to unify data of the binary processes with their subprocesses to plot ([#5500](https://github.com/wazuh/wazuh-qa/pull/5500)) \- (Framework)
s
### Changed

- Remove hardcoded references in provision playbook for E2E tests ([#5517](https://github.com/wazuh/wazuh-qa/pull/5517)) \- (Framework)
- Fix test_consistency_initial_scans by adding a 30-minute wait before collecting vulnerabilities. ([#5507](https://github.com/wazuh/wazuh-qa/pull/5507)) \- (Tests)
- Update `wazuh_template_branch` in filebeat provision template ([#5499]https://github.com/wazuh/wazuh-qa/pull/5499) \- (Test)


### Fixed

- Fix indexer data visualizaiton class generation ([#5520](https://github.com/wazuh/wazuh-qa/pull/5520)) and ([#5526]https://github.com/wazuh/wazuh-qa/pull/5526) \- (Framework)


## [4.8.0] - 12/06/2024

### Added

- Add functionality to obtain metrics from the dashboard ([#5432](https://github.com/wazuh/wazuh-qa/pull/5432)) \- (Framework)
- Add `Timestamp` field to the indexer statistics ([#5357](https://github.com/wazuh/wazuh-qa/pull/5357)) \- (Framework)
- Add `GeneratorVulnerabilityEvents` in agent simulator ([#5265](https://github.com/wazuh/wazuh-qa/pull/5265)) \- (Framework)
- Add functionality to obtain statistics and metrics from the indexer ([#5090](https://github.com/wazuh/wazuh-qa/pull/5090)) \- (Framework)
- Add support for the installation/uninstallation of npm packages ([#5092](https://github.com/wazuh/wazuh-qa/pull/5092)) \- (Tests)
- Add alert.json file to Vulnerability Detector E2E test report ([#5147](https://github.com/wazuh/wazuh-qa/pull/5147)) \- (Framework)
- Add documentation about markers for system tests ([#5080](https://github.com/wazuh/wazuh-qa/pull/5080)) \- (Documentation)
- Add AWS Custom Buckets Integration tests ([#4675](https://github.com/wazuh/wazuh-qa/pull/4675)) \- (Framework + Tests)
- Add Vulnerability Detector end to end tests ([#4878](https://github.com/wazuh/wazuh-qa/pull/4878)) \- (Framework + Tests)
- Agent Simulator: Syscollector message generation refactoring ([#4868](https://github.com/wazuh/wazuh-qa/pull/4868)) \- (Framework)
- Migrate Wazuh Ansibles Roles. ([#4642](https://github.com/wazuh/wazuh-qa/pull/4642)) \- (Framework)
- Add scans environment setup documentation. ([#4444](https://github.com/wazuh/wazuh-qa/pull/4444)) \- (Tests)
- Add system test for global group hash ([#4015](https://github.com/wazuh/wazuh-qa/pull/4015)) \- (Tests)
- Add tests for new FIM audit buffer option. ([#4485](https://githubhttps://github.com/wazuh/wazuh-qa/pull/4497#pullrequestreview-1654748331.com/wazuh/wazuh-qa/pull/4485)) \- (Framework + tests)
- Add tests for merged.mg file generation. ([#4129](https://github.com/wazuh/wazuh-qa/pull/4129)) \- (Tests)
- Added tests for checking agent status upon ungraceful closure.([#4146](https://github.com/wazuh/wazuh-qa/pull/4146)) \- (Tests)
- Agent syncronization testing after group deleting ([#4143](https://github.com/wazuh/wazuh-qa/pull/4143)) \- (Tests)
- Add test for AWS Custom Logs. ([#4675](https://github.com/wazuh/wazuh-qa/pull/4675)) \- (Tests)
- Add new behaviour for endpoints marked as xfail in api_endpoints_performance test ([#4657](https://github.com/wazuh/wazuh-qa/pull/4657)) \ (Tests)

### Changed

- Fix workload benchmark plots ([#5364](https://github.com/wazuh/wazuh-qa/pull/5364)) \- (Framework)
- Increase feed update time in Vulnerability Detection E2E tests to 10h ([#5424](https://github.com/wazuh/wazuh-qa/pull/5424)) \- (Tests)
- Migrate E2E Vulnerability Detector test packages to S3 repository ([#5376](https://github.com/wazuh/wazuh-qa/pull/5376)) \- (Framework)
- Include "Agent key already in use" in the E2E Vulnerability Detection expected error list. ([#5409](https://github.com/wazuh/wazuh-qa/pull/5409)) \- (Tests)
- Update vulnerability state index name ([#5402](https://github.com/wazuh/wazuh-qa/pull/5402)) \- (Framework)
- Include new package information from wdb ([#5350](https://github.com/wazuh/wazuh-qa/pull/5350)) \- (Tests)
- Disable debug evidences for Vulnerability Detector E2E tests by default ([#5331](https://github.com/wazuh/wazuh-qa/pull/5331)) \- (Tests)
- Include CVE-2023-4822 vulnerability to grafana packages ([#5332](https://github.com/wazuh/wazuh-qa/pull/5332)) \- (Framework)
- Remove sslverify from host manager install package method ([#5339](https://github.com/wazuh/wazuh-qa/pull/5339)) \- (Framework)
- Include additional Vulnerability Detector E2E tests ([#5287](https://github.com/wazuh/wazuh-qa/pull/5287)) \- (Framework + Tests)
- Change Vulnerability Detection feed updated waiter ([#5227](https://github.com/wazuh/wazuh-qa/pull/5227)) \- (Tests)
- Replace timestamp filter with vulnerabilities detected_at field.([#5266](https://github.com/wazuh/wazuh-qa/pull/5266)) \- (Framework + Tests)
- Changes macOS packages with new ones that generate vulnerabilities ([#5174](https://github.com/wazuh/wazuh-qa/pull/5174)) \- (Tests)
- Refactor initial scan Vulnerability E2E tests ([#5081](https://github.com/wazuh/wazuh-qa/pull/5081)) \- (Framework + Tests)
- Update Packages in TestScanSyscollectorCases ([#4997](https://github.com/wazuh/wazuh-qa/pull/4997)) \- (Framework + Tests)
- Reduced test_shutdown_message runtime ([#4986](https://github.com/wazuh/wazuh-qa/pull/4986)) \- (Tests)
- Change e2e vd configuration keystore ([#4952](https://github.com/wazuh/wazuh-qa/pull/4952)) \- (Framework)
- Updating tests after removing references to the legacy vulnerability detector module ([#4872](https://github.com/wazuh/wazuh-qa/pull/4872)) \- (Tests)
- Fix wazuhdb API statistics parsing ([#5007](https://github.com/wazuh/wazuh-qa/pull/5007)) \- (Framework)
- Enhance StatisticMonitor with API support ([#4970](https://github.com/wazuh/wazuh-qa/pull/4970)) \- (Framework)
- Deactivate tests and update vulnerability-detector configuration ([#4784](https://github.com/wazuh/wazuh-qa/pull/4784)) \- (Framework + Tests)
- Fix body format for get_api_token ([#4797](https://github.com/wazuh/wazuh-qa/pull/4797)) \- (Framework)
- Fix one_manager_agent_env pytest marker for System Tests ([#4782](https://github.com/wazuh/wazuh-qa/pull/4782)) \- (Tests)
- Updated Filebeat module to 0.4 ([#4775](https://github.com/wazuh/wazuh-qa/pull/4775)) \- (Framework)
- Include APT repository update before the installation of Ubuntu E2E agent installation ([#4761](https://github.com/wazuh/wazuh-qa/pull/4761)) \- (Framework)
- Enhance macOS deployment ansible taks ([#4685](https://github.com/wazuh/wazuh-qa/pull/4685)) \- (Framework)
- Updated Filebeat module to 0.3 ([#4700](https://github.com/wazuh/wazuh-qa/pull/4700)) \- (Framework)
- Change database v13 to v12. ([#4677](https://github.com/wazuh/wazuh-qa/pull/4677)) \- (Tests)
- Enable Windows Vulnerability Detector E2E. ([#4251](https://github.com/wazuh/wazuh-qa/pull/4251)) \- (Tests)
- Update certifi library due to a vulnerability. ([#4486](https://github.com/wazuh/wazuh-qa/pull/4486)) \- (Tests)
- Enable Ubuntu Vulnerability Detector E2E. ([#4252](https://github.com/wazuh/wazuh-qa/pull/4252)) \- (Tests)
- Update _wazuh_db_ schema database version ([#4353](https://github.com/wazuh/wazuh-qa/pull/4353)) \- (Tests)
- Update the JSON schema with the required fields for the output content of the migration tool ([#4375](https://github.com/wazuh/wazuh-qa/pull/4375)) \- (Tests)
- Update framework known flaws file ([#4443](https://github.com/wazuh/wazuh-qa/pull/4443)) \- (Tests)
- Align migration tool system tests to the tool's new output directory structure ([#4561](https://github.com/wazuh/wazuh-qa/pull/4561)) \- (Tests)
- Update the migration tool's system tests to match the new log file naming convention ([#4618](https://github.com/wazuh/wazuh-qa/pull/4618)) \- (Tests)
- Update file descriptors threshold values used in cluster performance tests ([#5073](https://github.com/wazuh/wazuh-qa/pull/5073)) \- (Tests)

### Fixed

- Set a stable `requets` version ([#5476](https://github.com/wazuh/wazuh-qa/pull/5476)) \- (Framework)
- Include logic to retry package installation if the lock file is currently in use ([#5421](https://github.com/wazuh/wazuh-qa/pull/5421)) \- (Framework)
- Increase E2E Vulnerability detection change manager test timeout ([#5414](https://github.com/wazuh/wazuh-qa/pull/5414)) \- (Tests)
- Fix filter vulnerabilities function in case of multiple packages are used ([#5419](https://github.com/wazuh/wazuh-qa/pull/5419)) \- (Framework)
- Remove false positive from E2E Vulnerability Detection tests ([#5369](https://github.com/wazuh/wazuh-qa/pull/5369)) \- (Framework)
- Fix multigroups guess system test ([#5396](https://github.com/wazuh/wazuh-qa/pull/5396)) \- (Tests)
- Fix hotfixes syscollector agent simulator messages ([#5379](https://github.com/wazuh/wazuh-qa/pull/5379)) \- (Framework)
- Fix restart agent in change manager Vulnerability Detector E2E test case ([#5355](https://github.com/wazuh/wazuh-qa/pull/5355)) \- (Tests)
- Fix E2E Vulnerability Detection Windows package installation error ([#5363](https://github.com/wazuh/wazuh-qa/pull/5363)) \- (Framework)
- Fix shutdown messages system test ([#5298](https://github.com/wazuh/wazuh-qa/pull/5298)) \- (Framework + Tests)
- Fix upgrade macOS package cases for vulnerability scanner E2E ([#5334](https://github.com/wazuh/wazuh-qa/pull/5334)) \- (Tests)
- Fix test cases in Vulnerability Detection E2E test by adding new packages ([#5349](https://github.com/wazuh/wazuh-qa/pull/5349)) \- (Tests)
- Fix macOS alert collection for E2E Vulnerability Detection tests ([#5337](https://github.com/wazuh/wazuh-qa/pull/5337)) \- (Framework)
- Fix packages in Windows and macOS upgrade cases ([#5223](https://github.com/wazuh/wazuh-qa/pull/5223)) \- (Framework + Tests)
- Fix vulnerabilities and add new packages to Vulnerability Detector E2E tests ([#5234](https://github.com/wazuh/wazuh-qa/pull/5234)) \- (Tests)
- Fix provision macOS endpoints with npm ([#5128](https://github.com/wazuh/wazuh-qa/pull/5158)) \- (Tests)
- Fix timestamps alerts and logs filter ([#5157](https://github.com/wazuh/wazuh-qa/pull/5157)) \- (Framework + Tests)
- Fix macOS and Windows agents timezone ([#5178](https://github.com/wazuh/wazuh-qa/pull/5178)) \- (Framework)
- Fix Vulnerability Detector E2E tests by adding description to all tests ([#5151](https://github.com/wazuh/wazuh-qa/pull/5151)) \- (Tests)
- Fix parser for non package vulnerabilities ([#5146](https://github.com/wazuh/wazuh-qa/pull/5146)) \- (Framework)
- Fix remote_operations_handler functions to Vulnerability Detector E2E tests ([#5155](https://github.com/wazuh/wazuh-qa/pull/5155)) \- (Framework)
- Fix enrollment cluster system tests ([#5134](https://github.com/wazuh/wazuh-qa/pull/5134)) \- (Tests)
- Fix `test_synchronization` system test ([#5089](https://github.com/wazuh/wazuh-qa/pull/5089)) \- (Framework + Tests)
- Fix number of files and their size for `test_zip_size_limit` ([#5133](https://github.com/wazuh/wazuh-qa/pull/5133)) \- (Tests)
- Fix test_shutdown_message system test ([#5087](https://github.com/wazuh/wazuh-qa/pull/5087)) \- (Tests)
- Include timeout to test_authd system tests ([#5083](https://github.com/wazuh/wazuh-qa/pull/5083)) \- (Tests)
- Fix Vulnerability Detection mismatch in scans ([#5053](https://github.com/wazuh/wazuh-qa/pull/5053)) \- (Tests)
- Fix agent groups tests for enrollment_cluster environment ([#5086](https://github.com/wazuh/wazuh-qa/pull/5086)) \- (Framework + Tests)
- Fix initial scans tests ([5032](https://github.com/wazuh/wazuh-qa/pull/5032)) \- (Framework + Tests)
- Handle VDT data missing in wazuh-db API ([5014](https://github.com/wazuh/wazuh-qa/pull/5014)) \- (Framework + Tests)
- Fixed x-axis labels in data-visualizer script ([#4987 ](https://github.com/wazuh/wazuh-qa/pull/4987)) \- (Framework)
- Fix monitoring module for e2e tests ([#4959](https://github.com/wazuh/wazuh-qa/pull/4959)) \- (Framework)
- Fix get_host_variables for system tests ([#4958](https://github.com/wazuh/wazuh-qa/pull/4958)) \- (Framework)
- Fix install package HostManager method ([#4954](https://github.com/wazuh/wazuh-qa/pull/4954)) \- (Framework)
- Fix Modify file method in system module ([#4953](https://github.com/wazuh/wazuh-qa/pull/4953)) \- (Framework)
- Fix timeout and performance issues in E2E Vulnerability Detector tests ([#5003](https://github.com/wazuh/wazuh-qa/pull/5003)) \- (Framework)
- Fixed Filebeat provisioning role with pre-release and staging URLs ([#4950](https://github.com/wazuh/wazuh-qa/pull/4950)) \- (Framework)
- Fix macOS Vulnerability Detection handler provision in E2E tests ([#4948](https://github.com/wazuh/wazuh-qa/pull/4948)) \- (Framework)
- Migrate Vulnerability Detection timeouts variables to the waiters module ([#4949](https://github.com/wazuh/wazuh-qa/pull/4949)) \- (Framework)
- Migrate HostMonitor to system_monitoring to avoid Windows import of ansible module ([#4917](https://github.com/wazuh/wazuh-qa/pull/4917/)) \- (Framework)
- Fixed ansible_runner import conditional to avoid errors on Windows and python 3.6 ([#4916](https://github.com/wazuh/wazuh-qa/pull/4916)) \- (Framework)
- Fixed IT control_service Windows loop ([#4765](https://github.com/wazuh/wazuh-qa/pull/4765)) \- (Framework)
- Fix macOS agents provision to enable registration and connection with managers. ([#4770](https://github.com/wazuh/wazuh-qa/pull/4770/)) \- (Framework)
- Fix hardcoded python interpreter in qa_framework role. ([#4658](https://github.com/wazuh/wazuh-qa/pull/4658)) \- (Framework)
- Fix duplicated jq dependency ([#4678](https://github.com/wazuh/wazuh-qa/pull/4678)) \- (Framework)
- Fix test_file_checker in check_mtime case ([#4873](https://github.com/wazuh/wazuh-qa/pull/4873)) \- (Tests)
- Fix test cluster performance. ([#4780](https://github.com/wazuh/wazuh-qa/pull/4780)) \- (Framework)
- Fixed the graphic generation for the logcollectord statistics files. ([#5021](https://github.com/wazuh/wazuh-qa/pull/5021)) \- (Framework)

## [4.7.5] - 31/05/2024

- No changes

## [4.7.4] - 29/04/2024

- No changes

## [4.7.3] - 04/03/2024

### Changed

- Upgrade wazuh-db agent database version. ([#4992](https://github.com/wazuh/wazuh-qa/pull/4992)) \- (Tests)

## [4.7.2] - 10/01/2024

### Fixed

- Fix the generation of syscollector events in the agent simulator class. ([#4773](https://github.com/wazuh/wazuh-qa/pull/4773)) \- (Framework)

## [4.7.1] - 20/12/2023

### Changed

- Remove deprecated message from cluster System Tests. ([#4740](https://github.com/wazuh/wazuh-qa/pull/4740)) \- (Tests)
- Enhance control_service error handling on windows agents. ([#4741](https://github.com/wazuh/wazuh-qa/pull/4741)) \- (Framework)
- Add XFAIL mark to Cluster reliability logs test. ([#4706](https://github.com/wazuh/wazuh-qa/pull/4706)) \- (Tests)

## [4.7.0] - 27/11/2023

### Added

- Add callbacks and IT tests for Integratord options tag. ([#4166](https://github.com/wazuh/wazuh-qa/pull/4166)) \- (Framework + tests)
- Add vulnerability Detector integration tests for Amazon Linux 2023 ([#4482](https://github.com/wazuh/wazuh-qa/pull/4482)) \- (Core)

### Changed

- Revert a pattern log in analysisd test ([#4688](https://github.com/wazuh/wazuh-qa/pull/4688)) \- (Framework)
- Clean environment between basic_cluster tests ([#4656](https://github.com/wazuh/wazuh-qa/pull/4656)) \- (Tests)
- Upgrade gcc version in system tests image ([#4655](https://github.com/wazuh/wazuh-qa/pull/4655)) \- (Framework)
- Add option to run some logcollector tests isolated (without a manager) ([#4226](https://github.com/wazuh/wazuh-qa/pull/4226)) \- (Tests + Framework)
- Update code analysis and dependencies known flaws. ([#4083](https://github.com/wazuh/wazuh-qa/pull/4083)) \- (Tests)
- Update _wazuh_db_ schema database version([#4405](https://github.com/wazuh/wazuh-qa/pull/4405)) \- (Tests)
- Update framework known flaws file ([#4313](https://github.com/wazuh/wazuh-qa/pull/4313)) \- (Tests)

### Fixed

- Deprecate source installation in System Tests ([#4686](https://github.com/wazuh/wazuh-qa/pull/4686)) \- (Framework)
- Update default vacuum settings in IT ([#4671](https://github.com/wazuh/wazuh-qa/pull/4671)) \- (Tests)
- Fix registry wildcards path ([#4400](https://github.com/wazuh/wazuh-qa/pull/4400)) \- (Tests)
- Fix warnings in the rids tests([#4151](https://github.com/wazuh/wazuh-qa/pull/4151)) \- (Framework + Tests)

## [4.6.0] - 31/10/2023

### Added

- Add EC2 information for system tests. ([#4536](https://github.com/wazuh/wazuh-qa/pull/4536)) \- (Documentation)
- Add Debian Bookworm VDT IT support. ([#4463](https://github.com/wazuh/wazuh-qa/pull/4463)) \- (Tests)
- Add new test cases for the `discard_regex` functionality of `CloudWatchLogs` and `Inspector` services. ([#4278](https://github.com/wazuh/wazuh-qa/pull/4278)) \- (Tests)
- Add Windows location wildcards tests ([#4263](https://github.com/wazuh/wazuh-qa/pull/4263)) \- (Tests + Framework)
- New 'SCA' test suite and framework. ([#3566](https://github.com/wazuh/wazuh-qa/pull/3566)) \- (Framework + Tests)
- Add integration tests for AWS module. ([#3911](https://github.com/wazuh/wazuh-qa/pull/3911)) \- (Framework + Tests + Documentation)
- Add tests for msu patches with no associated CVE . ([#4009](https://github.com/wazuh/wazuh-qa/pull/4009)) \- (Framework + Tests)
- Add tests with new options to avoid FIM synchronization overlapping. ([#3318](https://github.com/wazuh/wazuh-qa/pull/3318)) \- (Framework + tests)
- Add Logcollector millisecond granularity support test case ([#3910](https://github.com/wazuh/wazuh-qa/pull/3910)) \- (Tests)
- Add Windows System folders FIM monitoring tests ([#3720](https://github.com/wazuh/wazuh-qa/pull/3720)) \- (Tests)
- Add 'test_whodata_policy_changes' tests ([#3627](https://github.com/wazuh/wazuh-qa/pull/3627)) \- (Framework + Tests)
- Add test to check if active-response netsh generates alerts when firewall is disabled. ([#3787](https://github.com/wazuh/wazuh-qa/pull/3787)) \- (Framework + Tests)
- Add new tests for logcollector 'ignore' and 'restrict' options ([#3582](https://github.com/wazuh/wazuh-qa/pull/3582)) \- (Tests)
- Add 'Force reconnect' feature to agent_simulator tool. ([#3111](https://github.com/wazuh/wazuh-qa/pull/3111)) \- (Tools)
- Add new module to support migration tool. ([#3837](https://github.com/wazuh/wazuh-qa/pull/3837))
- Add IT tests FIM registry monitoring using wildcards. ([#4270](https://github.com/wazuh/wazuh-qa/pull/4270)) \- (Framework + Tests)
- Update schema database version ([#4128](https://github.com/wazuh/wazuh-qa/pull/4128)) \- (Tests)
- Update framework known flaws files ([#4380](https://github.com/wazuh/wazuh-qa/pull/4380)) \- (Tests)
- Add tests for Vulnerability Detector: Red Hat 9 support ([#4497](https://github.com/wazuh/wazuh-qa/pull/4497)) \- (Tests)
- Add AlmaLinux VDT IT support ([#4376](https://github.com/wazuh/wazuh-qa/pull/4376)) \- (Tests)
- Add new FIM test to verify checks in configuration ([#4373](https://github.com/wazuh/wazuh-qa/pull/4373)) \- (Tests)

### Changed

- Change expected database version ([#5111](https://github.com/wazuh/wazuh-qa/pull/5111)) \- (Tests)
- `Agentless_cluster` system tests timeout changed in order to reduce EC2 requirements ([#4534](https://github.com/wazuh/wazuh-qa/pull/4534)) \- (Tests)
- Skip `test_authd_ssl_options` cases that use TLS 1.1 causing errors on several OpenSSL versions. ([#4229](https://github.com/wazuh/wazuh-qa/pull/4229)) \- (Tests)
- Update database version ([#4467](https://github.com/wazuh/wazuh-qa/pull/4467)) \- (Tests)
- Remove versionStartIncluding from NVD custom feed ([#4441](https://github.com/wazuh/wazuh-qa/pull/4441)) \- (Tests)
- Updated syscollector wmodules prefix ([#4384](https://github.com/wazuh/wazuh-qa/pull/4384)) \- (Framework)
- Replace embedded python invocations with generic `python3`. ([#4186](https://github.com/wazuh/wazuh-qa/pull/4186)) - (Tests)
- Fix FIM test_large_changes test suite ([#3948](https://github.com/wazuh/wazuh-qa/pull/3948)) \- (Tests)
- Update `get_test_cases_data` function so it handles fim_mode parameter ([#4185](https://github.com/wazuh/wazuh-qa/pull/4185)) \- (Framework)
- Change FIM `regular_file_cud` and `EventChecker` file modification steps ([#4183](https://github.com/wazuh/wazuh-qa/pull/4183)) \- (Framework + Tests)
- Refactor library to change the environment ([#4145](https://github.com/wazuh/wazuh-qa/pull/4145)) \- (Framework)
- Improve the way that environment data is managed ([#4059](https://github.com/wazuh/wazuh-qa/pull/4059)) \- (Framework)
- Update FIM test_ambiguous_confs IT to new framework ([#4121](https://github.com/wazuh/wazuh-qa/pull/4121)) \- (Tests + Framework)
- Update `test_logcollector` invalid configs log level ([#4094](https://github.com/wazuh/wazuh-qa/pull/4094)) \- (Tests)
- Update `test_office365` to support the new tag `API_TYPE` ([#4065](https://github.com/wazuh/wazuh-qa/pull/4065)) \- (Framework + Tests)
- Update `test_wazuh_db` & `test_enrollment` to support new column `status_code` and new value on the enrollment `payload`. ([#4021](https://github.com/wazuh/wazuh-qa/pull/4021)) \- (Tests)
- Update FIM `test_audit` tests to new framework ([#3939](https://github.com/wazuh/wazuh-qa/pull/3939)) \- (Framework + Tests)
- Update FIM test to new FIM DBSync process  ([#2728](https://github.com/wazuh/wazuh-qa/pull/2728)) \- (Framework + Tests)
- Update file_limit and registry_limit tests ([#3280](https://github.com/wazuh/wazuh-qa/pull/3280)) \- (Tests)
- Change expected timestamp for proftpd analysisd test predecoder test case ([#3900](https://github.com/wazuh/wazuh-qa/pull/3900)) \- (Tests)
- Skip test_large_changes test module ([#3783](https://github.com/wazuh/wazuh-qa/pull/3783)) \- (Tests)
- Update report_changes tests ([#3405](https://github.com/wazuh/wazuh-qa/pull/3405)) \- (Tests)
- Update Authd force_insert tests ([#3379](https://github.com/wazuh/wazuh-qa/pull/3379)) \- (Tests)
- Update cluster logs in reliability tests ([#2772](https://github.com/wazuh/wazuh-qa/pull/2772)) \- (Tests)
- Use correct version format in agent_simulator tool ([#3198](https://github.com/wazuh/wazuh-qa/pull/3198)) \- (Tools)
- Upgrade PyYAML to 6.0.1. ([#4326](https://github.com/wazuh/wazuh-qa/pull/4326)) \- (Framework)
- Update schema database version ([#4128](https://github.com/wazuh/wazuh-qa/pull/4128)) \- (Tests)
- Update framework known flaws files ([#4380](https://github.com/wazuh/wazuh-qa/pull/4380)) \- (Tests)

### Fixed

- Fix Integration Test FIM tests skip marks changed ([#4569] (https://github.com/wazuh/wazuh-qa/pull/4569)) \- (Tests)
- Fix invalid AR conf in integration tests ([#4521](https://github.com/wazuh/wazuh-qa/pull/4521)) \- (Tests)
- Fix an error in AR library and test ([#4511](https://github.com/wazuh/wazuh-qa/pull/4511)) \- (Framework + Tests)
- Fix provisioned pytest failure fixed ([#4520](https://github.com/wazuh/wazuh-qa/pull/4520)) \- (Framework)
- Fix FIM framework to validate path in event correctly ([#4390](https://github.com/wazuh/wazuh-qa/pull/4390)) \- (Framework)
- Fix an error related to logs format in reliability test ([#4387](https://github.com/wazuh/wazuh-qa/pull/4387)) \- (Tests)
- Fix boto3 version requirement for legacy OS ([#4150](https://github.com/wazuh/wazuh-qa/pull/4150)) \- (Framework)
- Fix cases yaml of the analysisd windows registry IT ([#4149](https://github.com/wazuh/wazuh-qa/pull/4149)) \- (Tests)
- Fix a bug in on Migration tool's library ([#4106](https://github.com/wazuh/wazuh-qa/pull/4106)) \- (Framework)
- Fix imports and add windows support for test_report_changes_and_diff IT ([#3548](https://github.com/wazuh/wazuh-qa/issues/3548)) \- (Framework + Tests)
- Fix a regex error in the FIM integration tests ([#3061](https://github.com/wazuh/wazuh-qa/issues/3061)) \- (Framework + Tests)
- Fix an error in the cluster performance tests related to CSV parser ([#2999](https://github.com/wazuh/wazuh-qa/pull/2999)) \- (Framework + Tests)
- Fix bug in the framework on migration tool ([#4027](https://github.com/wazuh/wazuh-qa/pull/4027)) \- (Framework)
- Fix test cluster / integrity sync system test and configuration to avoid flaky behavior ([#4406](https://github.com/wazuh/wazuh-qa/pull/4406)) \- (Tests)
- Fix misspelling regex and error in test_cluster_connection ([#4392](https://github.com/wazuh/wazuh-qa/pull/4392)) \- (Tests)
- Fix test validate feed content - Canonical ([#4381](https://github.com/wazuh/wazuh-qa/pull/4381)) \- (Tests)
- Fix flaky test in AR suite (excecd) ([#4360](https://github.com/wazuh/wazuh-qa/pull/4360)) \- (Tests)
- Fix registry wildcards path ([#4357](https://github.com/wazuh/wazuh-qa/pull/4357)) \- (Tests)

## [4.5.4] - 24/10/2023

Wazuh commit: https://github.com/wazuh/wazuh/commit/48870c11207b1f0ba20ae29688d75564bfc04489 \
Release report: https://github.com/wazuh/wazuh/issues/19764

## [4.5.3] - 10/10/2023

Wazuh commit: https://github.com/wazuh/wazuh/commit/388ce54b704d7b6aa2dda1b30258ad1642b26a2d \
Release report: https://github.com/wazuh/wazuh/issues/19446

### Changed

- Update the cluster master logs reliability test to run with python 3.7 [#4445](https://github.com/wazuh/wazuh-qa/pull/4478) \- (Tests)
- Update ITs URL for SUSE OVAL ([#4496](https://github.com/wazuh/wazuh-qa/pull/4496/))

### Fixed

- Fix enrollment system tests ([#4562](https://github.com/wazuh/wazuh-qa/pull/4562/)) \- (Tests)
- Update the request method used to call the login API endpoint. ([#4492](https://github.com/wazuh/wazuh-qa/pull/4492)) \- (Tests)
- Enhancing the handling of authd and remoted simulators in case of restart failures ([#Wazuh-jenkins#3487](https://github.com/wazuh/wazuh-qa/pull/4205)) \- (Tests)
- Fix py dependency version to install for Windows after the change to Python 3.11([#4523](https://github.com/wazuh/wazuh-qa/pull/4523)) \- (Framework)

## [4.5.2] - 06-08-2023

Wazuh commit: https://github.com/wazuh/wazuh/commit/2efea7428ad34bce8ea0bd32d56b5faccad114a6 \
Release report: https://github.com/wazuh/wazuh/issues/18794

### Changed

- Update ITs URL for Debian OVAL ([#4491](https://github.com/wazuh/wazuh-qa/pull/4491)) \- (Tests)
- Syscollector package inventory deltas fix ([#4483](https://github.com/wazuh/wazuh-qa/pull/4483)) \- (Tests)
- Update schema sys_programs table ([#4451](https://github.com/wazuh/wazuh-qa/pull/4451)) \- (Tests)
- Update enrollment logs in system test ([#4442](https://github.com/wazuh/wazuh-qa/pull/4442)) \- (Tests)
- Fix one_manager_agent environment provisioning by packages for system tests ([#4438](https://github.com/wazuh/wazuh-qa/pull/4438)) \- (Framework)
- Update framework known flaws files ([#4379](https://github.com/wazuh/wazuh-qa/pull/4379)) \- (Tests)

### Fixed

- Minor fixes in the `tests_python_flaws.py` scan ([#4439](https://github.com/wazuh/wazuh-qa/pull/4439)) \- (Tests)

## [4.5.1] - 24-08-2023

Wazuh commit: https://github.com/wazuh/wazuh/commit/731cdf39a430d2fb6fa02f3721624e07f887b02f
Release report: https://github.com/wazuh/wazuh/issues/18475

### Added

- Add an integration test to check the wazuh-analysisd's decoder parser ([#4286](https://github.com/wazuh/wazuh-qa/pull/4286)) \- (Tests)

### Changed

- Update python integration test dependencies in the README ([#4427](https://github.com/wazuh/wazuh-qa/pull/4427)) \- (Documentation)
- Update vulnerability detector IT outdated URLs ([#4428](https://github.com/wazuh/wazuh-qa/pull/4428)) \- (Tests)

## [4.5.0] - 11-08-2023

Wazuh commit: https://github.com/wazuh/wazuh/commit/f6aba151d08ef065dfc1bdc9b8885c3d4f618fca
Release report: https://github.com/wazuh/wazuh/issues/18235

### Changed

- Delete `update_from_year` from system and E2E tests configuration ([#4372](https://github.com/wazuh/wazuh-qa/pull/4372)) \- (Tests)
- Upgrade PyYAML to 6.0.1. ([#4326](https://github.com/wazuh/wazuh-qa/pull/4326)) \- (Framework)
- Change Vulnerability Detector ITs to support the development of the NVD 2.0 refactor. ([#4327](https://github.com/wazuh/wazuh-qa/pull/4327)) \- (Tests)

## [4.4.5] - 10-07-2023

Wazuh commit: https://github.com/wazuh/wazuh/commit/8d17d2c9c11bc10be9a31c83bc7c17dfbac0d2a0 \
Release report: https://github.com/wazuh/wazuh/issues/17844

## [4.4.4] - 13-06-2023

Wazuh commit: https://github.com/wazuh/wazuh/commit/32b9b4684efb7c21ce71f80d845096549a5b4ed5  \
Release report: https://github.com/wazuh/wazuh/issues/17520

### Added

- Change test_python_flaws.py to accept branch or commit in the same argument. ([#4209](https://github.com/wazuh/wazuh-qa/pull/4209)) \- (Tests)
- Fix test_dependencies.py for the changes in the feature. ([#4210](https://github.com/wazuh/wazuh-qa/pull/4210)) \- (Tests)

### Fixed

- Fix syscollector tests failure (get_configuration fixture has different scope) ([#4154](https://github.com/wazuh/wazuh-qa/pull/4154)) \- (Framework + Tests)

## [4.4.3] - 25-06-2023

Wazuh commit: https://github.com/wazuh/wazuh/commit/f7080df56081adaeaad94529522233e2f0bbd577 \
Release report: https://github.com/wazuh/wazuh/issues/17198

### Fixed

- Fix missing comma in setup.py. ([#4180](https://github.com/wazuh/wazuh-qa/pull/4180)) (Framework)
- Changed the last uses of 4.4.2 in setup.py and schema.yaml. ([#4172](https://github.com/wazuh/wazuh-qa/pull/4172)) \- (Framework)

## [4.4.2] - 18-05-2023

Wazuh commit: https://github.com/wazuh/wazuh/commit/b2901d5086e7a073d89f4f72827e070ce3abd8e8 \
Release report: https://github.com/wazuh/wazuh/issues/17004

### Added

- Add package support for system tests ([#3965](https://github.com/wazuh/wazuh-qa/pull/3966)) \- (Framework)
- Add test to check the Syscollector configuration. ([#3584](https://github.com/wazuh/wazuh-qa/pull/3584)) \- (Framework + Tests)
- Add system tests for groups deletion ([#4057](https://github.com/wazuh/wazuh-qa/pull/4057)) \- (Tests)

### Changed

- Change integratord test to use slack instead of virustotal ([#3540](https://github.com/wazuh/wazuh-qa/pull/3540)) \- (Framework + Tests)

### Fixed

- Stabilize multiple wday tests (GCloud integration) ([#4176](https://github.com/wazuh/wazuh-qa/pull/4176)) \- (Tests)
- Remove old XFail marker (API suite) ([#4177](https://github.com/wazuh/wazuh-qa/pull/4177)) \- (Tests)
- Mark VD download feeds test as xfail ([#4197](https://github.com/wazuh/wazuh-qa/pull/4197)) \- (Tests)
- Skip test_age_datetime_changed ([#4182](https://github.com/wazuh/wazuh-qa/pull/4182)) \- (Tests)
- Limit urllib3 major required version ([#4162](https://github.com/wazuh/wazuh-qa/pull/4162)) \- (Framework)
- Fix daemons_handler fixture (fix GCP IT) ([#4134](https://github.com/wazuh/wazuh-qa/pull/4134)) \- (Tests)
- Fix wazuhdb IT. ([#3584](https://github.com/wazuh/wazuh-qa/pull/3584)) \- (Framework + Tests)
- Fix agentd IT for python3.10 AMI ([#3973](https://github.com/wazuh/wazuh-qa/pull/3973)) \- (Tests)
- Fix unstable system tests ([#4080](https://github.com/wazuh/wazuh-qa/pull/4080)) \- (Tests)

### Changed

- Modify authd ITs test_authd_valid_name_ip to avoid flackyness. ([#4164](https://github.com/wazuh/wazuh-qa/pull/4164)) \- (Tests)

## [4.4.1] - 12-04-2023

Wazuh commit: https://github.com/wazuh/wazuh/commit/63a0580562007c4ba9c117f4a232ce90160481ff \
Release report: https://github.com/wazuh/wazuh/issues/16620

## [4.4.0] - 28-03-2023

Wazuh commit: https://github.com/wazuh/wazuh/commit/2477e9fa50bc1424e834ac8401ce2450a5978e75 \
Release report: https://github.com/wazuh/wazuh/issues/15504

### Added

- Add new integration test for `authd` to validate error when `authd.pass` is empty ([#3721](https://github.com/wazuh/wazuh-qa/pull/3721)) \- (Framework + Tests)
- Add new test to check missing fields in `cpe_helper.json` file ([#3766](https://github.com/wazuh/wazuh-qa/pull/3766)) \- (Framework + Tests)
- Add multigroups tests cases for `test_assign_groups_guess` ([#3979](https://github.com/wazuh/wazuh-qa/pull/3979)) \- (Tests)
- Add new group_hash case and update the `without condition` case output in `wazuh_db/sync_agent_groups_get` ([#3959](https://github.com/wazuh/wazuh-qa/pull/3959)) \- (Tests)
- Add markers for each system test environment ([#3961](https://github.com/wazuh/wazuh-qa/pull/3961)) \- (Framework + Tests)
- Adapt binary performance module to wazuh-cluster script renaming ([#3944](https://github.com/wazuh/wazuh-qa/pull/3944)) \- (Framework)
- Add an option to store logs in system tests ([#2445](https://github.com/wazuh/wazuh-qa/pull/2445)) \- (Framework + Tests)
- Add new test to check cpe_helper.json file ([#3731](https://github.com/wazuh/wazuh-qa/pull/3731))
- Add integration test to check statistics format ([#3813](https://github.com/wazuh/wazuh-qa/pull/3813)) \- (Framework + Tests)
- Add new test to check vulnerable packages with triaged null([#3587](https://github.com/wazuh/wazuh-qa/pull/3587)) \- (Framework + Tests)
- Add new tests analysid handling of invalid/empty rule signature IDs ([#3649](https://github.com/wazuh/wazuh-qa/pull/3649)) \- (Framework + Tests)
- Add integration test to check agent database version ([#3768](https://github.com/wazuh/wazuh-qa/pull/3768)) \- (Tests)
- Add new test to check if syslog message are parsed correctrly in the `archives.json` file ([#3609](https://github.com/wazuh/wazuh-qa/pull/3609)) \- (Framework + Tests)
- Add new logging tests for analysisd EPS limitation ([#3509](https://github.com/wazuh/wazuh-qa/pull/3509)) \- (Framework + Tests)
- New testing suite for checking analysisd EPS limitation ([#2947](https://github.com/wazuh/wazuh-qa/pull/3181)) \- (Framework + Tests)
- Add stress results comparator tool ([#3478](https://github.com/wazuh/wazuh-qa/pull/3478)) \- (Tools)
- Add E2E tests for demo cases ([#3293](https://github.com/wazuh/wazuh-qa/pull/3293)) \- (Framework + Tests)
- Add configuration files for Jenkins automation of system/E2E tests ([#3221](https://github.com/wazuh/wazuh-qa/pull/3221)) \- (Framework)
- New vulnerability Detector integration tests for Ubuntu 22.04 ([#2957](https://github.com/wazuh/wazuh-qa/pull/2957)) \- (Framework + Tests)
- New vulnerability Detector integration tests for Amazon Linux 2022 ([#2955](https://github.com/wazuh/wazuh-qa/pull/2955)) \- (Framework + Tests)
- New vulnerability detector tests for SUSE Linux Enterpise Support ([#2945](https://github.com/wazuh/wazuh-qa/pull/2945)) \- (Framework + Tests)
- New tests for checking API log formats ([#2635](https://github.com/wazuh/wazuh-qa/pull/2635)) \- (Framework + Tests)
- New tests for the migration of agent-group files ([#2815](https://github.com/wazuh/wazuh-qa/pull/2815)) \- (Framework + Tests)
- Add `qa-docs` `v0.1` ([#2649](https://github.com/wazuh/wazuh-qa/pull/2649)) \- (Framework + Tools + Documentation)
- Add test fim with file currently open ([#2300](https://github.com/wazuh/wazuh-qa/pull/2300)) \- (Framework + Tests)
- Test manager sends AR log format as expected ([#2347](https://github.com/wazuh/wazuh-qa/pull/2347)) \- (Framework + Tests)
- Syscollector deltas IT ([#2146](https://github.com/wazuh/wazuh-qa/pull/2146)) \- (Framework + Tests)
- CVEs alerts inventory for Vulnerability Detector - VDT and WDB Integration Tests implementation ([#1243](https://github.com/wazuh/wazuh-qa/pull/1243)) \- (Framework + Tests)
- Analysisd - add new test to check the pre-decoding stage of analysisd ([#2406](https://github.com/wazuh/wazuh-qa/pull/2406)) \- (Tests)
- Add test to check if files can be accessed while FIM has them opened ([#705](https://github.com/wazuh/wazuh-qa/pull/705)) \- (Framework + Tests)
- Analysisd - add a new test to check analysisd socket properties ([#2405](https://github.com/wazuh/wazuh-qa/pull/2405)) \- (Framework + Tests)
- Add system test to check synchronization between agent and manager when one of this was stopped. ([#2536](https://github.com/wazuh/wazuh-qa/pull/2536)) \- (Tests)
- API - Test the format of the logs (JSON logs support) ([#2635](https://github.com/wazuh/wazuh-qa/pull/2635/)) \- (Tests)
- Add a test to check the multigroups shared file content. ([#2746](https://github.com/wazuh/wazuh-qa/pull/2746)) \- (Framework + Tests)
- Add wpk test documentation ([#2409](https://github.com/wazuh/wazuh-qa/pull/2409)) \- (Documentation)

### Changed

- Improve `test_agent_groups_new_cluster_node` ([#3971](https://github.com/wazuh/wazuh-qa/pull/3971)) \- (Tests)
- Improve `test_assign_groups_guess` ([#3901](https://github.com/wazuh/wazuh-qa/pull/3901)) \- (Tests)
- Update `test_cluster_worker_logs_order` test ([#3896](https://github.com/wazuh/wazuh-qa/pull/3896)) \- (Tests)
- Increase NVE download feed test timeout([#3769](https://github.com/wazuh/wazuh-qa/pull/3769)) \- (Tests)
- Adapt wazuhdb integration tests for auto-vacuum ([#3613](https://github.com/wazuh/wazuh-qa/issues/3613)) \- (Tests)
- Update logcollector format test due to audit changes ([#3641](https://github.com/wazuh/wazuh-qa/pull/3641)) \- (Framework)
- Refactor `test_basic_usage_realtime_unsupported` FIM test to avoid using time travel ([#3623](https://github.com/wazuh/wazuh-qa/pull/3623)) \- (Tests)
- Add `monitord.rotate_log` to `local_internal_options` file for `test_macos_format_query` ([#3602](https://github.com/wazuh/wazuh-qa/pull/3602)) \- (Tests)
- Adapt analysisd integration tests for EPS ([#3559](https://github.com/wazuh/wazuh-qa/issues/3559)) \- (Tests)
- Improve `test_remove_audit` FIM test to retry install and remove command ([#3562](https://github.com/wazuh/wazuh-qa/pull/3562)) \- (Tests)
- Update pattern and expected condition for multi_groups tests ([#3565](https://github.com/wazuh/wazuh-qa/pull/3565)) \- (Tests)
- Skip unstable integration tests for gcloud ([#3531](https://github.com/wazuh/wazuh-qa/pull/3531)) \- (Tests)
- Skip unstable integration test for agentd ([#3538](https://github.com/wazuh/wazuh-qa/pull/3538))
- Update wazuhdb_getconfig and EPS limit integration tests ([#3146](https://github.com/wazuh/wazuh-qa/pull/3146)) \- (Tests)
- Refactor: logcollector `test_only_future_events` according to new standard. ([3484](https://github.com/wazuh/wazuh-qa/pull/3484)) \- (Framework + Tests)
- Update python packages scan test to use a file with known vulnerabilities to be skipped ([#3473](https://github.com/wazuh/wazuh-qa/pull/3473)) \- (Framework + Tests)
- Change required version of urllib3 and requests dependencies ([#3315](https://github.com/wazuh/wazuh-qa/pull/3315)) \- (Framework)
- Skip flaky Logcollector tests ([#3218](https://github.com/wazuh/wazuh-qa/pull/3217)) \- (Tests)
- Change how 'service_control' collects clusterd and apid pids ([#3140](https://github.com/wazuh/wazuh-qa/pull/3140)) \- (Framework)
- Change scan test module fixtures to allow use commit instead of branches ([#3134](https://github.com/wazuh/wazuh-qa/issues/3134)) \- (Tests)
- Update syscollector deltas integration tests ([#2921](https://github.com/wazuh/wazuh-qa/pull/2921)) \- (Tests)
- Update deprecated WDB commands ([#2966](https://github.com/wazuh/wazuh-qa/pull/2966)) \- (Tests)
- Move the 'get_datetime_diff' function to 'wazuh-testing' utils module ([#2782](https://github.com/wazuh/wazuh-qa/pull/2782)) \- (Framework + Tests)
- Change method from GET to POST in API login requests ([#2810](https://github.com/wazuh/wazuh-qa/pull/2810)) \- (Framework + Tests)
- Update failed test_basic_configuration_log_format ([#2924](https://github.com/wazuh/wazuh-qa/pull/2650)) \- (Framework + Tests)
- Refactor VDT integration tests: feeds and scan types ([#2650](https://github.com/wazuh/wazuh-qa/pull/2650)) \- (Framework + Tests)
- Refactor: FIM `test_synchronization` according to new standard. Phase 1. ([#2358](https://github.com/wazuh/wazuh-qa/pull/2358)) \- (Framework + Tests)
- Refactor: FIM `test_registry_file_limit` and `test_registry_report_changes`. ([#2478](https://github.com/wazuh/wazuh-qa/pull/2478)) \- (Framework + Tests)
- Refactor: FIM `test_files/test_file_limit` and updated imports to new standard. ([#2501](https://github.com/wazuh/wazuh-qa/pull/2501)) \- (Framework + Tests)
- Adapt ITs related to syscollector deltas ([#2146](https://github.com/wazuh/wazuh-qa/pull/2146)) \- (Framework + Tests)
- Migrate test_age, test_command_monitoring, and test_keep_running of test_logcollector documentation to qa-docs ([#2162](https://github.com/wazuh/wazuh-qa/pull/2162)) \- (Documentation)
- Migrate test_configuration (1/2) of test_logcollector documentation to qa-docs ([#2163](https://github.com/wazuh/wazuh-qa/pull/2163)) \- (Documentation)
- Migrate test_configuration (2/2) of test_logcollector documentation to qa-docs ([#2165](https://github.com/wazuh/wazuh-qa/pull/2165)) \- (Documentation)
- Migrate test_macos of test_logcollector documentation to qa-docs ([#2175](https://github.com/wazuh/wazuh-qa/pull/2175)) \- (Documentation)
- Migrate several test groups of test_logcollector documentation to qa-docs ([#2180](https://github.com/wazuh/wazuh-qa/pull/2180)) \- (Documentation)
- Migrate test_remoted documentation to schema 2.0 ([#2426](https://github.com/wazuh/wazuh-qa/pull/2426)) \- (Documentation)
- Replace callback_generator function to generate_monitoring_callback ([#2535](https://github.com/wazuh/wazuh-qa/pull/2535)) \- (Framework + Tests)
- Analysisd: Reduce execution time of tests with tier 0 ([#2546](https://github.com/wazuh/wazuh-qa/pull/2546)) \- (Tests)
- Adapt logtest ITs given the rules skipping ([#2200](https://github.com/wazuh/wazuh-qa/pull/2200)) \- (Tests)
- Updated the Authd response when a multigroup is too long ([#3746](https://github.com/wazuh/wazuh-qa/pull/3746)) \- (Tests)
- Refactor ITs related to syscollector deltas alerts ([#3579](https://github.com/wazuh/wazuh-qa/pull/3579)) \- (Tests)

### Fixed

- Fix `test_assign_agent_group_with_enrollment` ([#3956](https://github.com/wazuh/wazuh-qa/pull/3956)) \- (Tests)
- Fix `test_file_limit_delete_full` module ([#3990](https://github.com/wazuh/wazuh-qa/pull/3990)) \- (Tests)
- Fix test_agent_groups system test ([#3955](https://github.com/wazuh/wazuh-qa/pull/3964)) \- (Tests)
- Fix Solaris agent provision schema ([#3750](https://github.com/wazuh/wazuh-qa/issues/3744)) \- (Framework)
- Fix wazuh-db integration tests for agent-groups ([#3926](https://github.com/wazuh/wazuh-qa/pull/3926)) \- (Tests + Framework)
- Fix `test_set_agent_groups` ([#3920](https://github.com/wazuh/wazuh-qa/pull/3920)) \- (Tests)
- Fix test_sync_agent_groups_get, replace hardcoded hash to a dinamically calculated one ([#3895](https://github.com/wazuh/wazuh-qa/pull/3895)) \- (Framework + Tests)
- Fix `test_agent_groups` ([#3889](https://github.com/wazuh/wazuh-qa/pull/3889)) \- (Tests + Framework)
- Fix test_db_backup for Ubuntu OS ([#3802](https://github.com/wazuh/wazuh-qa/pull/3802)) \- (Tests)
- Fix Yara and VirusTotal E2E basic usage tests ([#3660](https://github.com/wazuh/wazuh-qa/pull/3660)) \- (Tests)
- Fix commit option of the scan module for master case ([#3157](https://github.com/wazuh/wazuh-qa/pull/3157)) \- (Tests)
- Fix Vulnerability Detector IT: test_validate_feed_content yaml cases had wrong extension. ([#3299](https://github.com/wazuh/wazuh-qa/pull/3299)) \- (Tests)
- Fix Analysisd IT: test_syscollector_events failure on wait_for_analysisd_startup. ([#3110](https://github.com/wazuh/wazuh-qa/pull/3110)) \- (Tests)
- Fix GCloud IT: test_max_messages error not received expected messages - ([#3083](https://github.com/wazuh/wazuh-qa/pull/3083)) \- (Tests)
- Fix Solaris and Macos FIM integration tests failures ([#2976](https://github.com/wazuh/wazuh-qa/pull/2976)) \- (Framework + Tests)
- Fix the unstable FIM tests that need refactoring ([#2458](https://github.com/wazuh/wazuh-qa/pull/2458)) \- (Framework + Tests)
- Fix version validation in qa-ctl config generator ([#2454](https://github.com/wazuh/wazuh-qa/pull/2454)) \- (Framework)
- Fix invalid reference for test_api_endpoints_performance.py xfail items ([#3378](https://github.com/wazuh/wazuh-qa/pull/3378)) \- (Tests)
- Fix undeclared API token variable in multigroups system tests ([#3674](https://github.com/wazuh/wazuh-qa/pull/3674)) \- (Framework + Tests)
- Fix error in requirements.txt ([#3689](https://github.com/wazuh/wazuh-qa/pull/3689)) \- (Framework)
- Fix sleep time in `test_agent_default_group_added`. ([#3692](https://github.com/wazuh/wazuh-qa/pull/3692)) \- (Tests)
- Fix syscollector deltas integration tests. ([#3695](https://github.com/wazuh/wazuh-qa/pull/3695)) \- (Tests)
- Fix test_response_postprocessing: duplicated slash in API endpoints ([#4048](https://github.com/wazuh/wazuh-qa/pull/4048)) \- (Tests)

### Removed

- Remove all FIM Integration skipped tests ([#2927](https://github.com/wazuh/wazuh-qa/issues/2927)) \- (Framework + Tests)
- VDT ITs: Remove Debian Stretch test support. ([#3172](https://github.com/wazuh/wazuh-qa/pull/3172)) \- (Tests)

## [4.3.11] - 20-04-2023

Wazuh commit: https://github.com/wazuh/wazuh/commit/776fda906581a1e4ee170c3e7e73a58d69e41f95 \
Release report: https://github.com/wazuh/wazuh/issues/16758

## [4.3.10] - 16-11-2022

Wazuh commit: https://github.com/wazuh/wazuh/commit/89530f11c9e592cd2e551432209b0080f08ff8e5 \
Release report: https://github.com/wazuh/wazuh/issues/15372

## [4.3.9] - 13-10-2022

Wazuh commit: https://github.com/wazuh/wazuh-qa/commit/8af0a5083bd69765f4d7878df9d3b785bb239723 \
Release report: https://github.com/wazuh/wazuh/issues/15090

### Added

- Add a test to check the analysisd socket properties ([#3365](https://github.com/wazuh/wazuh-qa/pull/3365))

## [4.3.8] - 19-09-2022

Wazuh commit: https://github.com/wazuh/wazuh/commit/88bf15d2cbb2040e197e34a94dda0f71f607afad \
Release report: https://github.com/wazuh/wazuh/issues/14827

### Changed

- Update wazuh-logtest messages for integration tests \- (Tests)

## [4.3.7] - 24-08-2022

Wazuh commit: https://github.com/wazuh/wazuh/commit/e2b514bef3d148acd4bcae1a1c7fa8783b82ca3a \
Release report: https://github.com/wazuh/wazuh/issues/14562

### Added
- Added IT test to verify Active Response works with overwritten rules. ([#2984](https://github.com/wazuh/wazuh-qa/pull/2984)) \- (Framework + Tests)
- Add Integratord IT - new test_integratord suite ([#3125](https://github.com/wazuh/wazuh-qa/pull/3125)) \- (Framework + Tests)
- Add system test to check synchronization status in the cluster ([#3180](https://github.com/wazuh/wazuh-qa/pull/3180)) \- (Framework + Tests)
- Add system test to check big files synchronization in the cluster ([#3202](https://github.com/wazuh/wazuh-qa/pull/3202)) \- (Framework + Tests)

### Changed

- Increase framework version of jq and pytest in the requirements file to support python3.10 ([#3107](https://github.com/wazuh/wazuh-qa/pull/3108)) \- (Framework)

## [4.3.6] - 20-07-2022

Wazuh commit: https://github.com/wazuh/wazuh/commit/be15851b8ead7512d9cd4ef1ee18b3b953173211 \
Release report: https://github.com/wazuh/wazuh/issues/14188

### Added

- Add Remoted IT - test_multi_groups ([#3060](https://github.com/wazuh/wazuh-qa/pull/3060)) \- (Framework + Tests)

### Fixed

- Fix GCloud IT - test_max_messages error ([#3006](https://github.com/wazuh/wazuh-qa/pull/3006)) \- (Framework + Tests)
- Fix Remoted IT - test_agent_communication ([#3088](https://github.com/wazuh/wazuh-qa/pull/3088)) \- (Framework)


## [4.3.5] - 29-06-2022

Wazuh commit: https://github.com/wazuh/wazuh/commit/2a2b88bfb2ea30903728372471b33540a3b3d976 \
Release report: https://github.com/wazuh/wazuh/issues/13966

### Fixed

- Fix Solaris and Macos FIM integration failures ([#2977](https://github.com/wazuh/wazuh-qa/pull/2977)) \- (Framework + Tests)


## [4.3.4] - 09-06-2022

Wazuh commit: https://github.com/wazuh/wazuh/commit/ccbc9490bc38718717233c50e3d6daeff102e388 \
Release report: https://github.com/wazuh/wazuh/issues/13669


## [4.3.3] - 01-06-2022

Wazuh commit: https://github.com/wazuh/wazuh/commit/ccbc9490bc38718717233c50e3d6daeff102e388 \
Release report: -


## [4.3.2] - 30-05-2022

Wazuh commit: https://github.com/wazuh/wazuh/commit/5b3d501f5a10c5134b53771f13c48dc94c54beb2 \
Release report: https://github.com/wazuh/wazuh/issues/13629


## [4.3.1] - 18-05-2022

Wazuh commit: https://github.com/wazuh/wazuh/commit/8ee2a5646a12d22bf662b2f59a19c12b4b8d0a4e \
Release report: https://github.com/wazuh/wazuh/issues/13448


## [4.3.0] - 05-05-2022

Wazuh commit: https://github.com/wazuh/wazuh/commit/5bae1c1830dbf11acc8a06e01f7a5a134b767760 \
Release report: https://github.com/wazuh/wazuh/issues/13321

### Added

- Add specific version of libcst to install in python lower than 3.7. ([#2459](https://github.com/wazuh/wazuh-qa/pull/2459))
- Add system test to check synchronization between agent and manager. ([#2443](https://github.com/wazuh/wazuh-qa/pull/2443))
- Make `simulate-api-load` CLI run tasks simultaneously. ([#2392](https://github.com/wazuh/wazuh-qa/pull/2392))
- Add `qa-ctl` `v0.3`. ([#2307](https://github.com/wazuh/wazuh-qa/pull/2307))
- Add `qa-ctl` `v0.2`. ([#2299](https://github.com/wazuh/wazuh-qa/pull/2299))
- Improve the `agent_files_deletion` test . ([#2296](https://github.com/wazuh/wazuh-qa/pull/2296))
- Add scripts to add agents to client.keys, create agent-groups and unsynchronize agents. ([#2295](https://github.com/wazuh/wazuh-qa/pull/2295))
- Add cluster performance test. ([#2130](https://github.com/wazuh/wazuh-qa/pull/2130))
- IT Wazuh-logtest: Ruleset reloading at runtime. ([#2077](https://github.com/wazuh/wazuh-qa/pull/2077))
- Add script to parse and obtain stats from cluster CSVs. ([#2032](https://github.com/wazuh/wazuh-qa/pull/2032))
- Add `qa-ctl` tool v0.1. ([#1895](https://github.com/wazuh/wazuh-qa/pull/1895))
- Enable WPK tests for macOS agents. ([#1853](https://github.com/wazuh/wazuh-qa/pull/1853))
- Create local_internal_options configuration handler fixture. ([#1835](https://github.com/wazuh/wazuh-qa/pull/1835))
- Create file monitoring fixture handler. ([#1833](https://github.com/wazuh/wazuh-qa/pull/1833))
- Create daemon handler fixture for integration test. ([#1826](https://github.com/wazuh/wazuh-qa/pull/1826))
- Add test to check new possible flaws in wodles, framework and API code. ([#1659](https://github.com/wazuh/wazuh-qa/pull/1659))
- Add test to scan all python packages. ([#1652](https://github.com/wazuh/wazuh-qa/pull/1652))
- ITs for logtest verbose mode added. ([#1587](https://github.com/wazuh/wazuh-qa/pull/1587))
- Integration and system tests to ensure removed agent files are deleted. ([#1527](https://github.com/wazuh/wazuh-qa/pull/1527))
- Add wdb checksum range test case. ([#1502](https://github.com/wazuh/wazuh-qa/pull/1502))
- Add integration tests for max_upload_size API option. ([#1494](https://github.com/wazuh/wazuh-qa/pull/1494))
- Add support for Amazon Linux in vulnerability detector. ([#1473](https://github.com/wazuh/wazuh-qa/pull/1473))
- Add tests for invalid config of github and office365 modules. ([#1460](https://github.com/wazuh/wazuh-qa/pull/1460))
- Add test to check the behavior of test_max_fd_win_rt option.. ([#1387](https://github.com/wazuh/wazuh-qa/pull/1387))
- Add FIM Windows 4659 events tests. ([#648](https://github.com/wazuh/wazuh-qa/pull/648))

### Changed

- Migrate `test_rids` documentation to `qa-docs`. ([#2422](https://github.com/wazuh/wazuh-qa/pull/2422))
- Google Cloud. IT Tests: Fixing and rework for 4.3.0-RC2. ([#2420](https://github.com/wazuh/wazuh-qa/pull/2420))
- Refactor: FIM `test_report_changes` according to new standard.  Phase 1. ([#2417](https://github.com/wazuh/wazuh-qa/pull/2417))
- Fix `wazuh-metrics` CLI bug when child processes restart. ([#2416](https://github.com/wazuh/wazuh-qa/pull/2416))
- IT Solaris Jenkins: Fix requirements. ([#2415](https://github.com/wazuh/wazuh-qa/pull/2415))
- Fix the `agent_info_sync` test according to new changes. ([#2411](https://github.com/wazuh/wazuh-qa/pull/2411))
- Migrate test_cpe_indexing documentation to qa-docs. ([#2407](https://github.com/wazuh/wazuh-qa/pull/2407))
- WazuhDB IT: Fix for 4.3. ([#2400](https://github.com/wazuh/wazuh-qa/pull/2400))
- Migrate test_scan_results documentation to qa-docs. ([#2398](https://github.com/wazuh/wazuh-qa/pull/2398))
- Migrate test_general_setting documentation to qa-docs. ([#2387](https://github.com/wazuh/wazuh-qa/pull/2387))
- Migrate test_providers documentation to qa-docs. ([#2377](https://github.com/wazuh/wazuh-qa/pull/2377))
- Update API configuration integration tests. ([#2370](https://github.com/wazuh/wazuh-qa/pull/2370))
- Refactor FIM `test_synchronization` according to new standard (1). ([#2358](https://github.com/wazuh/wazuh-qa/pull/2358))
- Migrate test_feeds documentation to qa-docs. ([#2357](https://github.com/wazuh/wazuh-qa/pull/2357))
- Fix autoconfigure `test_add_old_resource`. ([#2356](https://github.com/wazuh/wazuh-qa/pull/2356))
- Migrate test_wazuh_db documentation to qa-docs. ([#2346](https://github.com/wazuh/wazuh-qa/pull/2346))
- Adapt `wazuh-metrics` and `data-visualizer` CLIs to handle multiprocessing. ([#2278](https://github.com/wazuh/wazuh-qa/pull/2278))
- Change `time_to_sync`  variable. ([#2275](https://github.com/wazuh/wazuh-qa/pull/2275))
- Bump pytest-html dependency. ([#2205](https://github.com/wazuh/wazuh-qa/pull/2205))
- Update remoted CSV headers in visualization tool. ([#2202](https://github.com/wazuh/wazuh-qa/pull/2202))
- Migrate `test_rootcheck` documentation to qa-docs. ([#2194](https://github.com/wazuh/wazuh-qa/pull/2194))
- Migrate `test_logtest` documentation to `qa-docs`. ([#2191](https://github.com/wazuh/wazuh-qa/pull/2191))
- Migrate test_office365 documentation to `qa-docs`. ([#2181](https://github.com/wazuh/wazuh-qa/pull/2181))
- fix: Change logtest custom rules ids. ([#2177](https://github.com/wazuh/wazuh-qa/pull/2177))
- Authd replacement configurations QA. ([#2171](https://github.com/wazuh/wazuh-qa/pull/2171))
- Migrate `test_github` documentation to `qa-docs`. ([#2144](https://github.com/wazuh/wazuh-qa/pull/2144))
- Migrate `test_glcoud` documentation to `qa-docs`. ([#2141](https://github.com/wazuh/wazuh-qa/pull/2141))
- Merge 4.2 into master branch . ([#2132](https://github.com/wazuh/wazuh-qa/pull/2132))
- Migrate `test_auth` documentation to `qa-docs`. ([#2129](https://github.com/wazuh/wazuh-qa/pull/2129))
- Migrate `test_registry_restrict` and `test_registry_tags` of `test_fim/test_registry`, and `test_fim/test_synchronization` documentation to `qa-docs`. ([#2128](https://github.com/wazuh/wazuh-qa/pull/2128))
- Migrate `test_registry_report_changes` of `test_fim/test_registry` documentation to `qa-docs`. ([#2127](https://github.com/wazuh/wazuh-qa/pull/2127))
- Migrate `test_registry_file_limit`, `test_registry_multiple_registries`, and `test_registry_recursion_level` of `test_fim/test_registry` documentation to `qa-docs`. ([#2126](https://github.com/wazuh/wazuh-qa/pull/2126))
- Migrate `test_registry_checks`, `test_registry_ignore`, and `test_registry_nodiff` of `test_fim/test_registry` documentation to `qa-docs`. ([#2125](https://github.com/wazuh/wazuh-qa/pull/2125))
- Migrate `test_registry_basic_usage` of `test_fim/test_registry` documentation to `qa-docs`. ([#2124](https://github.com/wazuh/wazuh-qa/pull/2124))
- Migrate `test_registry_ambiguous_confs` of `test_fim/test_registry` documentation to `qa-docs`. ([#2123](https://github.com/wazuh/wazuh-qa/pull/2123))
- Migrate `test_tags`, `test_timezone_changes`, `test_wildcards_complex`, and `test_windows_audit_interval` of `test_fim/test_files` documentation to `qa-docs`. ([#2122](https://github.com/wazuh/wazuh-qa/pull/2122))
- Migrate `test_scan`, `test_skip`, and `test_stats_integrity_sync` of `test_fim/test_files` documentation to `qa-docs`. ([#2121](https://github.com/wazuh/wazuh-qa/pull/2121))
- Migrate `test_fim/test_files/test_report_changes` documentation to `qa-docs`. ([#2120](https://github.com/wazuh/wazuh-qa/pull/2120))
- Migrate `test_process_priority`, `test_recursion_level`, and `test_restrict` of `test_fim/test_files` documentation to `qa-docs`. ([#2118](https://github.com/wazuh/wazuh-qa/pull/2118))
- Migrate `test_multiple_dirs`, `test_nodiff`, and `test_prefilter_cmd` of `test_fim/test_files` documentation to `qa-docs`. ([#2117](https://github.com/wazuh/wazuh-qa/pull/2117))
- Migrate `test_max_eps`, `test_max_files_per_second`, and `test_moving_files` of `test_fim/test_files` documentation to `qa-docs`. ([#2115](https://github.com/wazuh/wazuh-qa/pull/2115))
- Migrate `test_ignore`, `test_inotify`, and `test_invalid` of `test_fim/test_files` documentation to `qa-docs`. ([#2114](https://github.com/wazuh/wazuh-qa/pull/2114))
- Migrate `test_fim/test_files/test_follow_symbolic_link` documentation to `qa-docs`. ([#2112](https://github.com/wazuh/wazuh-qa/pull/2112))
- Migrate `test_env_variables` and `test_file_limit` of `test_fim/test_files` documentation to `qa-docs`. ([#2111](https://github.com/wazuh/wazuh-qa/pull/2111))
- Migrate `test_benchmark` and `test_checks` of `test_fim/test_files` documentation to `qa-docs`. ([#2110](https://github.com/wazuh/wazuh-qa/pull/2110))
- Migrate `test_basic_usage` of `test_fim/test_files` documentation to `qa-docs`. ([#2109](https://github.com/wazuh/wazuh-qa/pull/2109))
- Migrate `test_ambiguous_confs` and `test_audit` of `test_fim/test_files` documentation to qa-docs. ([#2108](https://github.com/wazuh/wazuh-qa/pull/2108))
- Migrate `test_api` documentation to `qa-docs`. ([#2107](https://github.com/wazuh/wazuh-qa/pull/2107))
- Migrate `test_analysisd` documentation to `qa-docs`. ([#2047](https://github.com/wazuh/wazuh-qa/pull/2047))
- Migrate `test_agentd` documentation to `qa-docs`. ([#2006](https://github.com/wazuh/wazuh-qa/pull/2006))
- Migrate `test_active_response` documentation to `qa-docs`. ([#1960](https://github.com/wazuh/wazuh-qa/pull/1960))
- Fix requirements in master. ([#2063](https://github.com/wazuh/wazuh-qa/pull/2063))
- Update system tests for agent key polling. ([#2119](https://github.com/wazuh/wazuh-qa/pull/2119))
- macOS logcollector - Fixes and new tests. ([#2043](https://github.com/wazuh/wazuh-qa/pull/2043))
- Update API performance tests. ([#1881](https://github.com/wazuh/wazuh-qa/pull/1881))
- Integrate qa-docs into wazuh-qa framework. ([#1854](https://github.com/wazuh/wazuh-qa/pull/1854))
- Update user used by `Kibana` in the cluster performance tests. ([#1822](https://github.com/wazuh/wazuh-qa/pull/1822))
- Fix cached dependencies, typos and debian repos. ([#1732](https://github.com/wazuh/wazuh-qa/pull/1732))
- Adapt the JSON event schema to parse WIN perms in JSON. ([#1541](https://github.com/wazuh/wazuh-qa/pull/1541))
- Update API performance tests. ([#1519](https://github.com/wazuh/wazuh-qa/pull/1519))
- Rework of simulate agents script. Add new balance mode to distribute EPS between agents. ([#1491](https://github.com/wazuh/wazuh-qa/pull/1491))
- Fix missing argument in test_macos_format_basic IT. ([#1478](https://github.com/wazuh/wazuh-qa/pull/1478))
- Check if scheduled mode is set when realtime is not available. ([#1474](https://github.com/wazuh/wazuh-qa/pull/1474))

### Removed
- Remove unnecessary `CLIENT_KEYS_PATH`. ([#2419](https://github.com/wazuh/wazuh-qa/pull/2419))
- Remove deprecated configurations. ([#2380](https://github.com/wazuh/wazuh-qa/pull/2380))
- Remove deprecated test_use_only_authd. ([#2294](https://github.com/wazuh/wazuh-qa/pull/2294))
- Remove expected `force` option from the received request in the `agent_enrollment` system tests. ([#2289](https://github.com/wazuh/wazuh-qa/pull/2289))
- Remove old check. ([#2281](https://github.com/wazuh/wazuh-qa/pull/2281))
- Remove the disk i/o % usage calculation from the performance tools. ([#1897](https://github.com/wazuh/wazuh-qa/pull/1897))
- Remove FIM hard link tests. ([#1485](https://github.com/wazuh/wazuh-qa/pull/1485))


## [v4.2.0]
### Added
- Add agent labels to agent simulator tool [#1153](https://github.com/wazuh/wazuh-qa/pull/1153)
- Add the capability to know which CVE’s affect an agent [#7479](https://github.com/wazuh/wazuh/issues/7479)
- Add new tests for Wazuh-DB insert commands in agents' CVEs table [#1092](https://github.com/wazuh/wazuh-qa/pull/1092)
- Add integration tests for syslog [#1086](https://github.com/wazuh/wazuh-qa/pull/1086)
- Add remoted integration tests: basic configuration tests [#1073](https://github.com/wazuh/wazuh-qa/pull/1073)
- Add the tier 0 integration tests for wazuh-remoted [#1024](https://github.com/wazuh/wazuh-qa/issues/1024)
- Add new features to the Agent simulator [#1106](https://github.com/wazuh/wazuh-qa/pull/1106)
- Add new integration tests to cover the stats of wazuh-agentd [#1039](https://github.com/wazuh/wazuh-qa/pull/1039)
- Add the documentation of Wazuh-QA repository [#1066](https://github.com/wazuh/wazuh-qa/pull/1066)
- Add new functionality for mocking agents [#1054](https://github.com/wazuh/wazuh-qa/pull/1054)
- Add support to `wodle` sections for ossec.conf generator tool [#1048](https://github.com/wazuh/wazuh-qa/pull/1048)
- Add new tests for Active Response [#1029](https://github.com/wazuh/wazuh-qa/pull/1029)
- Add focal feed and improve vulnerability scan tests [#1025](https://github.com/wazuh/wazuh-qa/pull/1025)
- Add new cases to test_env_variables to check some possible errors [#1014](https://github.com/wazuh/wazuh-qa/pull/1014)
- Add a test to verify no duplicate entries for vulnerability detector [#1010](https://github.com/wazuh/wazuh-qa/pull/1010)
- Add new case to test_basic_usage_changes to check wildcards [#1009](https://github.com/wazuh/wazuh-qa/pull/1009)
- Add some cases in test_ignore_valid, to check entire disk ignore [#1000](https://github.com/wazuh/wazuh-qa/pull/1000)
- Add new test case for duplicate registry entries [#998](https://github.com/wazuh/wazuh-qa/pull/998)
### Changed
- Rename sockets directory according to the product [#1090](https://github.com/wazuh/wazuh-qa/pull/1090)
- Improve the stop/start behavior of DB's related functions [#1068](https://github.com/wazuh/wazuh-qa/pull/1068)
- Update mock_vulnerability_scan fixture from vulnerability scan tests [#1058](https://github.com/wazuh/wazuh-qa/pull/1058)
- Update insert_vulnerability to meet new constrains [#1059](https://github.com/wazuh/wazuh-qa/pull/1059)
- Refactor the code to be PEP8 compliance [#1043](https://github.com/wazuh/wazuh-qa/pull/1043)
- Deprecate the ossec-init.conf [#1013](https://github.com/wazuh/wazuh-qa/pull/1013)
- Rename ossec-control in framework tests [#983](https://github.com/wazuh/wazuh-qa/pull/983)
- Change names of daemons in integration tests [#973](https://github.com/wazuh/wazuh-qa/pull/973)
- Rename all ossec-control references [#965](https://github.com/wazuh/wazuh-qa/pull/965)
### Fixed
- Fix an error in the Active Response tests related to the configuration file [#1080](https://github.com/wazuh/wazuh-qa/pull/1080)
- Fix an error in the Agent simulator while parsing the messages received from the manager [#1084](https://github.com/wazuh/wazuh-qa/pull/1084).
- Fix msu tests for Windows 10 [#1075](https://github.com/wazuh/wazuh-qa/pull/1075)
- Fix sqlite3.OperationalError: no such table: VULNERABILITIES error [#1067](https://github.com/wazuh/wazuh-qa/pull/1067)
- Fix test_general_settings_ignore_time test [#1056](https://github.com/wazuh/wazuh-qa/pull/1056)
- Avoid problematic race-condition on VD integration tests for Windows [#1047](https://github.com/wazuh/wazuh-qa/pull/1047)
- QA Integration tests stabilization [#1002](https://github.com/wazuh/wazuh-qa/pull/1002)
### Deleted
- Deleted `behind_proxy_server` API config test. ([#1065](https://github.com/wazuh/wazuh-qa/pull/1065))<|MERGE_RESOLUTION|>--- conflicted
+++ resolved
@@ -8,11 +8,6 @@
 
 - Added support for macOS 14.6 to the Allocation module (Vagrant) ([#5671](https://github.com/wazuh/wazuh-qa/pull/5671)) \- (Framework)
 
-<<<<<<< HEAD
-### Fixed
-
-- Grafana package used for `upgrade_package_nonvulnerable_to_vulnerable` case is vulnerable ([#5719](https://github.com/wazuh/wazuh-qa/pull/5719)) \- (Tests)
-=======
 ### Changed
 
 - Update team labels and add 'agent' option ([#5725](https://github.com/wazuh/wazuh-qa/pull/5725)) \- (Framework)
@@ -21,12 +16,12 @@
 
 ### Fixed
 
+- Grafana package used for `upgrade_package_nonvulnerable_to_vulnerable` case is vulnerable ([#5719](https://github.com/wazuh/wazuh-qa/pull/5719)) \- (Tests)
 - Increase results windows in E2E Vulnerability detection ([#5712](https://github.com/wazuh/wazuh-qa/pull/5712/)) \- (Framework + Tests)
 
 ### Deleted
 
 - Reverted an xfail behaviour change in the API performance test ([#5734](https://github.com/wazuh/wazuh-qa/pull/5734)) \- (Tests)
->>>>>>> 2d48d993
 
 ## [4.9.0] - TBD
 
