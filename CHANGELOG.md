# Changelog

All notable changes to this project will be documented in this file.

<<<<<<< HEAD
## [4.5.1] - TBD

Wazuh commit: TBD
Release report: TBD

## [4.4.4] - TBD
=======
## [4.5.0] - TBD
>>>>>>> 1f24a46f

Wazuh commit: TBD \
Release report: TBD

## [4.4.5] - 10-07-2023

Wazuh commit: https://github.com/wazuh/wazuh/commit/8d17d2c9c11bc10be9a31c83bc7c17dfbac0d2a0 \
Release report: https://github.com/wazuh/wazuh/issues/17844

## [4.4.4] - 13-06-2023

Wazuh commit: https://github.com/wazuh/wazuh/commit/32b9b4684efb7c21ce71f80d845096549a5b4ed5  \
Release report: https://github.com/wazuh/wazuh/issues/17520

### Added

- Change test_python_flaws.py to accept branch or commit in the same argument. ([#4209](https://github.com/wazuh/wazuh-qa/pull/4209)) (Tests)
- Fix test_dependencies.py for the changes in the feature. ([#4210](https://github.com/wazuh/wazuh-qa/pull/4210)) (Tests)

### Fixed

- Fix syscollector tests failure (get_configuration fixture has different scope) ([#4154](https://github.com/wazuh/wazuh-qa/pull/4154)) \- (Framework + Tests)

## [4.4.3] - 25-06-2023

Wazuh commit: https://github.com/wazuh/wazuh/commit/f7080df56081adaeaad94529522233e2f0bbd577  \
Release report: https://github.com/wazuh/wazuh/issues/17198

### Fixed

- Fix missing comma in setup.py. ([#4180](https://github.com/wazuh/wazuh-qa/pull/4180)) (Framework)
- Changed the last uses of 4.4.2 in setup.py and schema.yaml. ([#4172](https://github.com/wazuh/wazuh-qa/pull/4172)) \- (Framework)

## [4.4.2] - 18-05-2023

Wazuh commit: https://github.com/wazuh/wazuh/commit/b2901d5086e7a073d89f4f72827e070ce3abd8e8 \
Release report: https://github.com/wazuh/wazuh/issues/17004

### Added

- Add package support for system tests ([#3965](https://github.com/wazuh/wazuh-qa/pull/3966)) \- (Framework)
- Add test to check the Syscollector configuration. ([#3584](https://github.com/wazuh/wazuh-qa/pull/3584)) \- (Framework + Tests)
- Add system tests for groups deletion ([#4057](https://github.com/wazuh/wazuh-qa/pull/4057)) \- (Tests)

### Changed

- Change integratord test to use slack instead of virustotal ([#3540](https://github.com/wazuh/wazuh-qa/pull/3540)) \- (Framework + Tests)

### Fixed

- Stabilize multiple wday tests (GCloud integration) ([#4176](https://github.com/wazuh/wazuh-qa/pull/4176)) \- (Tests)
- Remove old XFail marker (API suite) ([#4177](https://github.com/wazuh/wazuh-qa/pull/4177)) \- (Tests)
- Mark VD download feeds test as xfail ([#4197](https://github.com/wazuh/wazuh-qa/pull/4197)) \- (Tests)
- Skip test_age_datetime_changed ([#4182](https://github.com/wazuh/wazuh-qa/pull/4182)) \- (Tests)
- Limit urllib3 major required version ([#4162](https://github.com/wazuh/wazuh-qa/pull/4162)) \- (Framework)
- Fix daemons_handler fixture (fix GCP IT) ([#4134](https://github.com/wazuh/wazuh-qa/pull/4134)) \- (Tests)
- Fix wazuhdb IT. ([#3584](https://github.com/wazuh/wazuh-qa/pull/3584)) \- (Framework + Tests)
- Fix agentd IT for python3.10 AMI ([#3973](https://github.com/wazuh/wazuh-qa/pull/3973)) \- (Tests)
- Fix unstable system tests ([#4080](https://github.com/wazuh/wazuh-qa/pull/4080)) \- (Tests)

### Changed

- Modify authd ITs test_authd_valid_name_ip to avoid flackyness. ([#4164](https://github.com/wazuh/wazuh-qa/pull/4164)) \- (Tests)

## [4.4.1] - 12-04-2023

Wazuh commit: https://github.com/wazuh/wazuh/commit/63a0580562007c4ba9c117f4a232ce90160481ff \
Release report: https://github.com/wazuh/wazuh/issues/16620

## [4.4.0] - 28-03-2023

Wazuh commit: https://github.com/wazuh/wazuh/commit/2477e9fa50bc1424e834ac8401ce2450a5978e75 \
Release report: https://github.com/wazuh/wazuh/issues/15504

### Added

- Add multigroups tests cases for `test_assign_groups_guess` ([#3979](https://github.com/wazuh/wazuh-qa/pull/3979)) \- (Tests)
- Add new group_hash case and update the `without condition` case output in `wazuh_db/sync_agent_groups_get` ([#3959](https://github.com/wazuh/wazuh-qa/pull/3959)) \- (Tests)
- Add markers for each system test environment ([#3961](https://github.com/wazuh/wazuh-qa/pull/3961)) \- (Framework + Tests)
- Adapt binary performance module to wazuh-cluster script renaming ([#3944](https://github.com/wazuh/wazuh-qa/pull/3944)) \- (Framework)
- Add an option to store logs in system tests ([#2445](https://github.com/wazuh/wazuh-qa/pull/2445)) \- (Framework + Tests)
- Add new test to check cpe_helper.json file ([#3731](https://github.com/wazuh/wazuh-qa/pull/3731))
- Add new tests analysid handling of invalid/empty rule signature IDs ([#3649]
(https://github.com/wazuh/wazuh-qa/pull/3649)) \- (Framework + Tests)
- Add integration test to check statistics format ([#3813](https://github.com/wazuh/wazuh-qa/pull/3813)) \- (Framework + Tests)
- Add new test to check vulnerable packages with triaged null([#3587](https://github.com/wazuh/wazuh-qa/pull/3587)) \- (Framework + Tests)
- Add new tests analysid handling of invalid/empty rule signature IDs ([#3649](https://github.com/wazuh/wazuh-qa/pull/3649)) \- (Framework + Tests)
- Add integration test to check agent database version ([#3768](https://github.com/wazuh/wazuh-qa/pull/3768)) \- (Tests)
- Add new test to check if syslog message are parsed correctrly in the `archives.json` file ([#3609](https://github.com/wazuh/wazuh-qa/pull/3609)) \- (Framework + Tests)
- Add new logging tests for analysisd EPS limitation ([#3509](https://github.com/wazuh/wazuh-qa/pull/3509)) \- (Framework + Tests)
- New testing suite for checking analysisd EPS limitation ([#2947](https://github.com/wazuh/wazuh-qa/pull/3181)) \- (Framework + Tests)
- Add stress results comparator tool ([#3478](https://github.com/wazuh/wazuh-qa/pull/3478)) \- (Tools)
- Add E2E tests for demo cases ([#3293](https://github.com/wazuh/wazuh-qa/pull/3293)) \- (Framework + Tests)
- Add configuration files for Jenkins automation of system/E2E tests ([#3221](https://github.com/wazuh/wazuh-qa/pull/3221)) \- (Framework)
- New vulnerability Detector integration tests for Ubuntu 22.04 ([#2957](https://github.com/wazuh/wazuh-qa/pull/2957)) \- (Framework + Tests)
- New vulnerability Detector integration tests for Amazon Linux 2022 ([#2955](https://github.com/wazuh/wazuh-qa/pull/2955)) \- (Framework + Tests)
- New vulnerability detector tests for SUSE Linux Enterpise Support ([#2945](https://github.com/wazuh/wazuh-qa/pull/2945)) \- (Framework + Tests)
- New tests for checking API log formats ([#2635](https://github.com/wazuh/wazuh-qa/pull/2635)) \- (Framework + Tests)
- New tests for the migration of agent-group files ([#2815](https://github.com/wazuh/wazuh-qa/pull/2815)) \- (Framework + Tests)
- Add `qa-docs` `v0.1` ([#2649](https://github.com/wazuh/wazuh-qa/pull/2649)) \- (Framework + Tools + Documentation)
- Add test fim with file currently open ([#2300](https://github.com/wazuh/wazuh-qa/pull/2300)) \- (Framework + Tests)
- Test manager sends AR log format as expected ([#2347](https://github.com/wazuh/wazuh-qa/pull/2347)) \- (Framework + Tests)
- Syscollector deltas IT ([#2146](https://github.com/wazuh/wazuh-qa/pull/2146)) \- (Framework + Tests)
- CVEs alerts inventory for Vulnerability Detector - VDT and WDB Integration Tests implementation ([#1243](https://github.com/wazuh/wazuh-qa/pull/1243)) \- (Framework + Tests)
- Analysisd - add new test to check the pre-decoding stage of analysisd ([#2406](https://github.com/wazuh/wazuh-qa/pull/2406)) \- (Tests)
- Add test to check if files can be accessed while FIM has them opened ([#705](https://github.com/wazuh/wazuh-qa/pull/705)) \- (Framework + Tests)
- Analysisd - add a new test to check analysisd socket properties ([#2405](https://github.com/wazuh/wazuh-qa/pull/2405)) \- (Framework + Tests)
- Add system test to check synchronization between agent and manager when one of this was stopped. ([#2536](https://github.com/wazuh/wazuh-qa/pull/2536)) \- (Tests)
- API - Test the format of the logs (JSON logs support) ([#2635](https://github.com/wazuh/wazuh-qa/pull/2635/)) \- (Tests)
- Add a test to check the multigroups shared file content. ([#2746](https://github.com/wazuh/wazuh-qa/pull/2746)) \- (Framework + Tests)
- Add wpk test documentation ([#2409](https://github.com/wazuh/wazuh-qa/pull/2409)) \- (Documentation)

### Changed

- Improve `test_agent_groups_new_cluster_node` ([#3971](https://github.com/wazuh/wazuh-qa/pull/3971)) \- (Tests)
- Improve `test_assign_groups_guess` ([#3901](https://github.com/wazuh/wazuh-qa/pull/3901)) \- (Tests)
- Update `test_cluster_worker_logs_order` test ([#3896](https://github.com/wazuh/wazuh-qa/pull/3896)) \- (Tests)
- Increase NVE download feed test timeout([#3769](https://github.com/wazuh/wazuh-qa/pull/3769)) \- (Tests)
- Adapt wazuhdb integration tests for auto-vacuum ([#3613](https://github.com/wazuh/wazuh-qa/issues/3613)) \- (Tests)
- Update logcollector format test due to audit changes ([#3641](https://github.com/wazuh/wazuh-qa/pull/3641)) \- (Framework)
- Refactor `test_basic_usage_realtime_unsupported` FIM test to avoid using time travel ([#3623](https://github.com/wazuh/wazuh-qa/pull/3623)) \- (Tests)
- Add `monitord.rotate_log` to `local_internal_options` file for `test_macos_format_query` ([#3602](https://github.com/wazuh/wazuh-qa/pull/3602)) \- (Tests)
- Adapt analysisd integration tests for EPS ([#3559](https://github.com/wazuh/wazuh-qa/issues/3559)) \- (Tests)
- Improve `test_remove_audit` FIM test to retry install and remove command ([#3562](https://github.com/wazuh/wazuh-qa/pull/3562)) \- (Tests)
- Skip unstable integration tests for gcloud ([#3531](https://github.com/wazuh/wazuh-qa/pull/3531)) \- (Tests)
- Skip unstable integration test for agentd ([#3538](https://github.com/wazuh/wazuh-qa/pull/3538))
- Update wazuhdb_getconfig and EPS limit integration tests ([#3146](https://github.com/wazuh/wazuh-qa/pull/3146)) \- (Tests)
- Refactor: logcollector `test_only_future_events` according to new standard. ([3484](https://github.com/wazuh/wazuh-qa/pull/3484)) \- (Framework + Tests)
- Update python packages scan test to use a file with known vulnerabilities to be skipped ([#3473](https://github.com/wazuh/wazuh-qa/pull/3473)) \- (Framework + Tests)
- Change required version of urllib3 and requests dependencies ([#3315](https://github.com/wazuh/wazuh-qa/pull/3315)) \- (Framework)
- Skip flaky Logcollector tests ([#3218](https://github.com/wazuh/wazuh-qa/pull/3217)) \- (Tests)
- Change how 'service_control' collects clusterd and apid pids ([#3140](https://github.com/wazuh/wazuh-qa/pull/3140)) \- (Framework)
- Change scan test module fixtures to allow use commit instead of branches ([#3134](https://github.com/wazuh/wazuh-qa/issues/3134)) \- (Tests)
- Update syscollector deltas integration tests ([#2921](https://github.com/wazuh/wazuh-qa/pull/2921)) \- (Tests)
- Update deprecated WDB commands ([#2966](https://github.com/wazuh/wazuh-qa/pull/2966)) \- (Tests)
- Move the 'get_datetime_diff' function to 'wazuh-testing' utils module ([#2782](https://github.com/wazuh/wazuh-qa/pull/2782)) \- (Framework + Tests)
- Change method from GET to POST in API login requests ([#2810](https://github.com/wazuh/wazuh-qa/pull/2810)) \- (Framework + Tests)
- Update failed test_basic_configuration_log_format ([#2924](https://github.com/wazuh/wazuh-qa/pull/2650)) \- (Framework + Tests)
- Refactor VDT integration tests: feeds and scan types ([#2650](https://github.com/wazuh/wazuh-qa/pull/2650)) \- (Framework + Tests)
- Refactor: FIM `test_synchronization` according to new standard. Phase 1. ([#2358](https://github.com/wazuh/wazuh-qa/pull/2358)) \- (Framework + Tests)
- Refactor: FIM `test_registry_file_limit` and `test_registry_report_changes`. ([#2478](https://github.com/wazuh/wazuh-qa/pull/2478)) \- (Framework + Tests)
- Refactor: FIM `test_files/test_file_limit` and updated imports to new standard. ([#2501](https://github.com/wazuh/wazuh-qa/pull/2501)) \- (Framework + Tests)
- Adapt ITs related to syscollector deltas ([#2146](https://github.com/wazuh/wazuh-qa/pull/2146)) \- (Framework + Tests)
- Migrate test_age, test_command_monitoring, and test_keep_running of test_logcollector documentation to qa-docs ([#2162](https://github.com/wazuh/wazuh-qa/pull/2162)) \- (Documentation)
- Migrate test_configuration (1/2) of test_logcollector documentation to qa-docs ([#2163](https://github.com/wazuh/wazuh-qa/pull/2163)) \- (Documentation)
- Migrate test_configuration (2/2) of test_logcollector documentation to qa-docs ([#2165](https://github.com/wazuh/wazuh-qa/pull/2165)) \- (Documentation)
- Migrate test_macos of test_logcollector documentation to qa-docs ([#2175](https://github.com/wazuh/wazuh-qa/pull/2175)) \- (Documentation)
- Migrate several test groups of test_logcollector documentation to qa-docs ([#2180](https://github.com/wazuh/wazuh-qa/pull/2180)) \- (Documentation)
- Migrate test_remoted documentation to schema 2.0 ([#2426](https://github.com/wazuh/wazuh-qa/pull/2426)) \- (Documentation)
- Replace callback_generator function to generate_monitoring_callback ([#2535](https://github.com/wazuh/wazuh-qa/pull/2535)) \- (Framework + Tests)
- Analysisd: Reduce execution time of tests with tier 0 ([#2546](https://github.com/wazuh/wazuh-qa/pull/2546)) \- (Tests)
- Adapt logtest ITs given the rules skipping ([#2200](https://github.com/wazuh/wazuh-qa/pull/2200)) \- (Tests)
- Updated the Authd response when a multigroup is too long ([#3746](https://github.com/wazuh/wazuh-qa/pull/3746)) \- (Tests)

### Fixed

- Fix `test_assign_agent_group_with_enrollment` ([#3956](https://github.com/wazuh/wazuh-qa/pull/3956)) \- (Tests)
- Fix `test_file_limit_delete_full` module ([#3990](https://github.com/wazuh/wazuh-qa/pull/3990)) \- (Tests)
- Fix test_agent_groups system test ([#3955](https://github.com/wazuh/wazuh-qa/pull/3964)) \- (Tests)
- Fix Solaris agent provision schema ([#3750](https://github.com/wazuh/wazuh-qa/issues/3744)) \- (Framework)
- Fix wazuh-db integration tests for agent-groups ([#3926](https://github.com/wazuh/wazuh-qa/pull/3926)) \- (Tests + Framework)
- Fix `test_set_agent_groups` ([#3920](https://github.com/wazuh/wazuh-qa/pull/3920)) \- (Tests)
- Fix test_sync_agent_groups_get, replace hardcoded hash to a dinamically calculated one ([#3895](https://github.com/wazuh/wazuh-qa/pull/3895)) \- (Framework + Tests)
- Fix `test_agent_groups` ([#3889](https://github.com/wazuh/wazuh-qa/pull/3889)) \- (Tests + Framework)
- Fix test_db_backup for Ubuntu OS ([#3802](https://github.com/wazuh/wazuh-qa/pull/3802)) \- (Tests)
- Fix Yara and VirusTotal E2E basic usage tests ([#3660](https://github.com/wazuh/wazuh-qa/pull/3660)) \- (Tests)
- Fix commit option of the scan module for master case ([#3157](https://github.com/wazuh/wazuh-qa/pull/3157)) \- (Tests)
- Fix Vulnerability Detector IT: test_validate_feed_content yaml cases had wrong extension. ([#3299](https://github.com/wazuh/wazuh-qa/pull/3299)) \- (Tests)
- Fix Analysisd IT: test_syscollector_events failure on wait_for_analysisd_startup. ([#3110](https://github.com/wazuh/wazuh-qa/pull/3110)) \- (Tests)
- Fix GCloud IT: test_max_messages error not received expected messages - ([#3083](https://github.com/wazuh/wazuh-qa/pull/3083)) \- (Tests)
- Fix Solaris and Macos FIM integration tests failures ([#2976](https://github.com/wazuh/wazuh-qa/pull/2976)) \- (Framework + Tests)
- Fix the unstable FIM tests that need refactoring ([#2458](https://github.com/wazuh/wazuh-qa/pull/2458)) \- (Framework + Tests)
- Fix version validation in qa-ctl config generator ([#2454](https://github.com/wazuh/wazuh-qa/pull/2454)) \- (Framework)
- Fix invalid reference for test_api_endpoints_performance.py xfail items ([#3378](https://github.com/wazuh/wazuh-qa/pull/3378)) \- (Tests)
- Fix undeclared API token variable in multigroups system tests ([#3674](https://github.com/wazuh/wazuh-qa/pull/3674)) \- (Framework + Tests)
- Fix error in requirements.txt ([#3689](https://github.com/wazuh/wazuh-qa/pull/3689)) \- (Framework)
- Fix sleep time in `test_agent_default_group_added`. ([#3692](https://github.com/wazuh/wazuh-qa/pull/3692)) \- (Tests)
- Fix syscollector deltas integration tests. ([#3695](https://github.com/wazuh/wazuh-qa/pull/3695)) \- (Tests)
- Fix test_response_postprocessing: duplicated slash in API endpoints ([#4048](https://github.com/wazuh/wazuh-qa/pull/4048)) \- (Tests)

### Removed

- Remove all FIM Integration skipped tests ([#2927](https://github.com/wazuh/wazuh-qa/issues/2927)) \- (Framework + Tests)
- VDT ITs: Remove Debian Stretch test support. ([#3172](https://github.com/wazuh/wazuh-qa/pull/3172)) \- (Tests)

## [4.3.11] - 20-04-2023

Wazuh commit: https://github.com/wazuh/wazuh/commit/776fda906581a1e4ee170c3e7e73a58d69e41f95 \
Release report: https://github.com/wazuh/wazuh/issues/16758

## [4.3.10] - 16-11-2022

Wazuh commit: https://github.com/wazuh/wazuh/commit/89530f11c9e592cd2e551432209b0080f08ff8e5 \
Release report: https://github.com/wazuh/wazuh/issues/15372

## [4.3.9] - 13-10-2022

Wazuh commit: https://github.com/wazuh/wazuh-qa/commit/8af0a5083bd69765f4d7878df9d3b785bb239723 \
Release report: https://github.com/wazuh/wazuh/issues/15090

### Added

- Add a test to check the analysisd socket properties ([#3365](https://github.com/wazuh/wazuh-qa/pull/3365))

## [4.3.8] - 19-09-2022

Wazuh commit: https://github.com/wazuh/wazuh/commit/88bf15d2cbb2040e197e34a94dda0f71f607afad \
Release report: https://github.com/wazuh/wazuh/issues/14827

### Changed

- Update wazuh-logtest messages for integration tests \- (Tests)

## [4.3.7] - 24-08-2022

Wazuh commit: https://github.com/wazuh/wazuh/commit/e2b514bef3d148acd4bcae1a1c7fa8783b82ca3a \
Release report: https://github.com/wazuh/wazuh/issues/14562

### Added
- Added IT test to verify Active Response works with overwritten rules. ([#2984](https://github.com/wazuh/wazuh-qa/pull/2984)) \- (Framework + Tests)
- Add Integratord IT - new test_integratord suite ([#3125](https://github.com/wazuh/wazuh-qa/pull/3125)) \- (Framework + Tests)
- Add system test to check synchronization status in the cluster ([#3180](https://github.com/wazuh/wazuh-qa/pull/3180)) \- (Framework + Tests)
- Add system test to check big files synchronization in the cluster ([#3202](https://github.com/wazuh/wazuh-qa/pull/3202)) \- (Framework + Tests)

### Changed

- Increase framework version of jq and pytest in the requirements file to support python3.10 ([#3107](https://github.com/wazuh/wazuh-qa/pull/3108)) \- (Framework)

## [4.3.6] - 20-07-2022

Wazuh commit: https://github.com/wazuh/wazuh/commit/be15851b8ead7512d9cd4ef1ee18b3b953173211 \
Release report: https://github.com/wazuh/wazuh/issues/14188

### Added

- Add Remoted IT - test_multi_groups ([#3060](https://github.com/wazuh/wazuh-qa/pull/3060)) \- (Framework + Tests)

### Fixed

- Fix GCloud IT - test_max_messages error ([#3006](https://github.com/wazuh/wazuh-qa/pull/3006)) \- (Framework + Tests)
- Fix Remoted IT - test_agent_communication ([#3088](https://github.com/wazuh/wazuh-qa/pull/3088)) \- (Framework)


## [4.3.5] - 29-06-2022

Wazuh commit: https://github.com/wazuh/wazuh/commit/2a2b88bfb2ea30903728372471b33540a3b3d976 \
Release report: https://github.com/wazuh/wazuh/issues/13966

### Fixed

- Fix Solaris and Macos FIM integration failures ([#2977](https://github.com/wazuh/wazuh-qa/pull/2977)) \- (Framework + Tests)


## [4.3.4] - 09-06-2022

Wazuh commit: https://github.com/wazuh/wazuh/commit/ccbc9490bc38718717233c50e3d6daeff102e388 \
Release report: https://github.com/wazuh/wazuh/issues/13669


## [4.3.3] - 01-06-2022

Wazuh commit: https://github.com/wazuh/wazuh/commit/ccbc9490bc38718717233c50e3d6daeff102e388 \
Release report: -


## [4.3.2] - 30-05-2022

Wazuh commit: https://github.com/wazuh/wazuh/commit/5b3d501f5a10c5134b53771f13c48dc94c54beb2 \
Release report: https://github.com/wazuh/wazuh/issues/13629


## [4.3.1] - 18-05-2022

Wazuh commit: https://github.com/wazuh/wazuh/commit/8ee2a5646a12d22bf662b2f59a19c12b4b8d0a4e \
Release report: https://github.com/wazuh/wazuh/issues/13448


## [4.3.0] - 05-05-2022

Wazuh commit: https://github.com/wazuh/wazuh/commit/5bae1c1830dbf11acc8a06e01f7a5a134b767760 \
Release report: https://github.com/wazuh/wazuh/issues/13321

### Added

- Add specific version of libcst to install in python lower than 3.7. ([#2459](https://github.com/wazuh/wazuh-qa/pull/2459))
- Add system test to check synchronization between agent and manager. ([#2443](https://github.com/wazuh/wazuh-qa/pull/2443))
- Make `simulate-api-load` CLI run tasks simultaneously. ([#2392](https://github.com/wazuh/wazuh-qa/pull/2392))
- Add `qa-ctl` `v0.3`. ([#2307](https://github.com/wazuh/wazuh-qa/pull/2307))
- Add `qa-ctl` `v0.2`. ([#2299](https://github.com/wazuh/wazuh-qa/pull/2299))
- Improve the `agent_files_deletion` test . ([#2296](https://github.com/wazuh/wazuh-qa/pull/2296))
- Add scripts to add agents to client.keys, create agent-groups and unsynchronize agents. ([#2295](https://github.com/wazuh/wazuh-qa/pull/2295))
- Add cluster performance test. ([#2130](https://github.com/wazuh/wazuh-qa/pull/2130))
- IT Wazuh-logtest: Ruleset reloading at runtime. ([#2077](https://github.com/wazuh/wazuh-qa/pull/2077))
- Add script to parse and obtain stats from cluster CSVs. ([#2032](https://github.com/wazuh/wazuh-qa/pull/2032))
- Add `qa-ctl` tool v0.1. ([#1895](https://github.com/wazuh/wazuh-qa/pull/1895))
- Enable WPK tests for macOS agents. ([#1853](https://github.com/wazuh/wazuh-qa/pull/1853))
- Create local_internal_options configuration handler fixture. ([#1835](https://github.com/wazuh/wazuh-qa/pull/1835))
- Create file monitoring fixture handler. ([#1833](https://github.com/wazuh/wazuh-qa/pull/1833))
- Create daemon handler fixture for integration test. ([#1826](https://github.com/wazuh/wazuh-qa/pull/1826))
- Add test to check new possible flaws in wodles, framework and API code. ([#1659](https://github.com/wazuh/wazuh-qa/pull/1659))
- Add test to scan all python packages. ([#1652](https://github.com/wazuh/wazuh-qa/pull/1652))
- ITs for logtest verbose mode added. ([#1587](https://github.com/wazuh/wazuh-qa/pull/1587))
- Integration and system tests to ensure removed agent files are deleted. ([#1527](https://github.com/wazuh/wazuh-qa/pull/1527))
- Add wdb checksum range test case. ([#1502](https://github.com/wazuh/wazuh-qa/pull/1502))
- Add integration tests for max_upload_size API option. ([#1494](https://github.com/wazuh/wazuh-qa/pull/1494))
- Add support for Amazon Linux in vulnerability detector. ([#1473](https://github.com/wazuh/wazuh-qa/pull/1473))
- Add tests for invalid config of github and office365 modules. ([#1460](https://github.com/wazuh/wazuh-qa/pull/1460))
- Add test to check the behavior of test_max_fd_win_rt option.. ([#1387](https://github.com/wazuh/wazuh-qa/pull/1387))
- Add FIM Windows 4659 events tests. ([#648](https://github.com/wazuh/wazuh-qa/pull/648))

### Changed

- Migrate `test_rids` documentation to `qa-docs`. ([#2422](https://github.com/wazuh/wazuh-qa/pull/2422))
- Google Cloud. IT Tests: Fixing and rework for 4.3.0-RC2. ([#2420](https://github.com/wazuh/wazuh-qa/pull/2420))
- Refactor: FIM `test_report_changes` according to new standard.  Phase 1. ([#2417](https://github.com/wazuh/wazuh-qa/pull/2417))
- Fix `wazuh-metrics` CLI bug when child processes restart. ([#2416](https://github.com/wazuh/wazuh-qa/pull/2416))
- IT Solaris Jenkins: Fix requirements. ([#2415](https://github.com/wazuh/wazuh-qa/pull/2415))
- Fix the `agent_info_sync` test according to new changes. ([#2411](https://github.com/wazuh/wazuh-qa/pull/2411))
- Migrate test_cpe_indexing documentation to qa-docs. ([#2407](https://github.com/wazuh/wazuh-qa/pull/2407))
- WazuhDB IT: Fix for 4.3. ([#2400](https://github.com/wazuh/wazuh-qa/pull/2400))
- Migrate test_scan_results documentation to qa-docs. ([#2398](https://github.com/wazuh/wazuh-qa/pull/2398))
- Migrate test_general_setting documentation to qa-docs. ([#2387](https://github.com/wazuh/wazuh-qa/pull/2387))
- Migrate test_providers documentation to qa-docs. ([#2377](https://github.com/wazuh/wazuh-qa/pull/2377))
- Update API configuration integration tests. ([#2370](https://github.com/wazuh/wazuh-qa/pull/2370))
- Refactor FIM `test_synchronization` according to new standard (1). ([#2358](https://github.com/wazuh/wazuh-qa/pull/2358))
- Migrate test_feeds documentation to qa-docs. ([#2357](https://github.com/wazuh/wazuh-qa/pull/2357))
- Fix autoconfigure `test_add_old_resource`. ([#2356](https://github.com/wazuh/wazuh-qa/pull/2356))
- Migrate test_wazuh_db documentation to qa-docs. ([#2346](https://github.com/wazuh/wazuh-qa/pull/2346))
- Adapt `wazuh-metrics` and `data-visualizer` CLIs to handle multiprocessing. ([#2278](https://github.com/wazuh/wazuh-qa/pull/2278))
- Change `time_to_sync`  variable. ([#2275](https://github.com/wazuh/wazuh-qa/pull/2275))
- Bump pytest-html dependency. ([#2205](https://github.com/wazuh/wazuh-qa/pull/2205))
- Update remoted CSV headers in visualization tool. ([#2202](https://github.com/wazuh/wazuh-qa/pull/2202))
- Migrate `test_rootcheck` documentation to qa-docs. ([#2194](https://github.com/wazuh/wazuh-qa/pull/2194))
- Migrate `test_logtest` documentation to `qa-docs`. ([#2191](https://github.com/wazuh/wazuh-qa/pull/2191))
- Migrate test_office365 documentation to `qa-docs`. ([#2181](https://github.com/wazuh/wazuh-qa/pull/2181))
- fix: Change logtest custom rules ids. ([#2177](https://github.com/wazuh/wazuh-qa/pull/2177))
- Authd replacement configurations QA. ([#2171](https://github.com/wazuh/wazuh-qa/pull/2171))
- Migrate `test_github` documentation to `qa-docs`. ([#2144](https://github.com/wazuh/wazuh-qa/pull/2144))
- Migrate `test_glcoud` documentation to `qa-docs`. ([#2141](https://github.com/wazuh/wazuh-qa/pull/2141))
- Merge 4.2 into master branch . ([#2132](https://github.com/wazuh/wazuh-qa/pull/2132))
- Migrate `test_auth` documentation to `qa-docs`. ([#2129](https://github.com/wazuh/wazuh-qa/pull/2129))
- Migrate `test_registry_restrict` and `test_registry_tags` of `test_fim/test_registry`, and `test_fim/test_synchronization` documentation to `qa-docs`. ([#2128](https://github.com/wazuh/wazuh-qa/pull/2128))
- Migrate `test_registry_report_changes` of `test_fim/test_registry` documentation to `qa-docs`. ([#2127](https://github.com/wazuh/wazuh-qa/pull/2127))
- Migrate `test_registry_file_limit`, `test_registry_multiple_registries`, and `test_registry_recursion_level` of `test_fim/test_registry` documentation to `qa-docs`. ([#2126](https://github.com/wazuh/wazuh-qa/pull/2126))
- Migrate `test_registry_checks`, `test_registry_ignore`, and `test_registry_nodiff` of `test_fim/test_registry` documentation to `qa-docs`. ([#2125](https://github.com/wazuh/wazuh-qa/pull/2125))
- Migrate `test_registry_basic_usage` of `test_fim/test_registry` documentation to `qa-docs`. ([#2124](https://github.com/wazuh/wazuh-qa/pull/2124))
- Migrate `test_registry_ambiguous_confs` of `test_fim/test_registry` documentation to `qa-docs`. ([#2123](https://github.com/wazuh/wazuh-qa/pull/2123))
- Migrate `test_tags`, `test_timezone_changes`, `test_wildcards_complex`, and `test_windows_audit_interval` of `test_fim/test_files` documentation to `qa-docs`. ([#2122](https://github.com/wazuh/wazuh-qa/pull/2122))
- Migrate `test_scan`, `test_skip`, and `test_stats_integrity_sync` of `test_fim/test_files` documentation to `qa-docs`. ([#2121](https://github.com/wazuh/wazuh-qa/pull/2121))
- Migrate `test_fim/test_files/test_report_changes` documentation to `qa-docs`. ([#2120](https://github.com/wazuh/wazuh-qa/pull/2120))
- Migrate `test_process_priority`, `test_recursion_level`, and `test_restrict` of `test_fim/test_files` documentation to `qa-docs`. ([#2118](https://github.com/wazuh/wazuh-qa/pull/2118))
- Migrate `test_multiple_dirs`, `test_nodiff`, and `test_prefilter_cmd` of `test_fim/test_files` documentation to `qa-docs`. ([#2117](https://github.com/wazuh/wazuh-qa/pull/2117))
- Migrate `test_max_eps`, `test_max_files_per_second`, and `test_moving_files` of `test_fim/test_files` documentation to `qa-docs`. ([#2115](https://github.com/wazuh/wazuh-qa/pull/2115))
- Migrate `test_ignore`, `test_inotify`, and `test_invalid` of `test_fim/test_files` documentation to `qa-docs`. ([#2114](https://github.com/wazuh/wazuh-qa/pull/2114))
- Migrate `test_fim/test_files/test_follow_symbolic_link` documentation to `qa-docs`. ([#2112](https://github.com/wazuh/wazuh-qa/pull/2112))
- Migrate `test_env_variables` and `test_file_limit` of `test_fim/test_files` documentation to `qa-docs`. ([#2111](https://github.com/wazuh/wazuh-qa/pull/2111))
- Migrate `test_benchmark` and `test_checks` of `test_fim/test_files` documentation to `qa-docs`. ([#2110](https://github.com/wazuh/wazuh-qa/pull/2110))
- Migrate `test_basic_usage` of `test_fim/test_files` documentation to `qa-docs`. ([#2109](https://github.com/wazuh/wazuh-qa/pull/2109))
- Migrate `test_ambiguous_confs` and `test_audit` of `test_fim/test_files` documentation to qa-docs. ([#2108](https://github.com/wazuh/wazuh-qa/pull/2108))
- Migrate `test_api` documentation to `qa-docs`. ([#2107](https://github.com/wazuh/wazuh-qa/pull/2107))
- Migrate `test_analysisd` documentation to `qa-docs`. ([#2047](https://github.com/wazuh/wazuh-qa/pull/2047))
- Migrate `test_agentd` documentation to `qa-docs`. ([#2006](https://github.com/wazuh/wazuh-qa/pull/2006))
- Migrate `test_active_response` documentation to `qa-docs`. ([#1960](https://github.com/wazuh/wazuh-qa/pull/1960))
- Fix requirements in master. ([#2063](https://github.com/wazuh/wazuh-qa/pull/2063))
- Update system tests for agent key polling. ([#2119](https://github.com/wazuh/wazuh-qa/pull/2119))
- macOS logcollector - Fixes and new tests. ([#2043](https://github.com/wazuh/wazuh-qa/pull/2043))
- Update API performance tests. ([#1881](https://github.com/wazuh/wazuh-qa/pull/1881))
- Integrate qa-docs into wazuh-qa framework. ([#1854](https://github.com/wazuh/wazuh-qa/pull/1854))
- Update user used by `Kibana` in the cluster performance tests. ([#1822](https://github.com/wazuh/wazuh-qa/pull/1822))
- Fix cached dependencies, typos and debian repos. ([#1732](https://github.com/wazuh/wazuh-qa/pull/1732))
- Adapt the JSON event schema to parse WIN perms in JSON. ([#1541](https://github.com/wazuh/wazuh-qa/pull/1541))
- Update API performance tests. ([#1519](https://github.com/wazuh/wazuh-qa/pull/1519))
- Rework of simulate agents script. Add new balance mode to distribute EPS between agents. ([#1491](https://github.com/wazuh/wazuh-qa/pull/1491))
- Fix missing argument in test_macos_format_basic IT. ([#1478](https://github.com/wazuh/wazuh-qa/pull/1478))
- Check if scheduled mode is set when realtime is not available. ([#1474](https://github.com/wazuh/wazuh-qa/pull/1474))

### Removed
- Remove unnecessary `CLIENT_KEYS_PATH`. ([#2419](https://github.com/wazuh/wazuh-qa/pull/2419))
- Remove deprecated configurations. ([#2380](https://github.com/wazuh/wazuh-qa/pull/2380))
- Remove deprecated test_use_only_authd. ([#2294](https://github.com/wazuh/wazuh-qa/pull/2294))
- Remove expected `force` option from the received request in the `agent_enrollment` system tests. ([#2289](https://github.com/wazuh/wazuh-qa/pull/2289))
- Remove old check. ([#2281](https://github.com/wazuh/wazuh-qa/pull/2281))
- Remove the disk i/o % usage calculation from the performance tools. ([#1897](https://github.com/wazuh/wazuh-qa/pull/1897))
- Remove FIM hard link tests. ([#1485](https://github.com/wazuh/wazuh-qa/pull/1485))


## [v4.2.0]
### Added
- Add agent labels to agent simulator tool [#1153](https://github.com/wazuh/wazuh-qa/pull/1153)
- Add the capability to know which CVE’s affect an agent [#7479](https://github.com/wazuh/wazuh/issues/7479)
- Add new tests for Wazuh-DB insert commands in agents' CVEs table [#1092](https://github.com/wazuh/wazuh-qa/pull/1092)
- Add integration tests for syslog [#1086](https://github.com/wazuh/wazuh-qa/pull/1086)
- Add remoted integration tests: basic configuration tests [#1073](https://github.com/wazuh/wazuh-qa/pull/1073)
- Add the tier 0 integration tests for wazuh-remoted [#1024](https://github.com/wazuh/wazuh-qa/issues/1024)
- Add new features to the Agent simulator [#1106](https://github.com/wazuh/wazuh-qa/pull/1106)
- Add new integration tests to cover the stats of wazuh-agentd [#1039](https://github.com/wazuh/wazuh-qa/pull/1039)
- Add the documentation of Wazuh-QA repository [#1066](https://github.com/wazuh/wazuh-qa/pull/1066)
- Add new functionality for mocking agents [#1054](https://github.com/wazuh/wazuh-qa/pull/1054)
- Add support to `wodle` sections for ossec.conf generator tool [#1048](https://github.com/wazuh/wazuh-qa/pull/1048)
- Add new tests for Active Response [#1029](https://github.com/wazuh/wazuh-qa/pull/1029)
- Add focal feed and improve vulnerability scan tests [#1025](https://github.com/wazuh/wazuh-qa/pull/1025)
- Add new cases to test_env_variables to check some possible errors [#1014](https://github.com/wazuh/wazuh-qa/pull/1014)
- Add a test to verify no duplicate entries for vulnerability detector [#1010](https://github.com/wazuh/wazuh-qa/pull/1010)
- Add new case to test_basic_usage_changes to check wildcards [#1009](https://github.com/wazuh/wazuh-qa/pull/1009)
- Add some cases in test_ignore_valid, to check entire disk ignore [#1000](https://github.com/wazuh/wazuh-qa/pull/1000)
- Add new test case for duplicate registry entries [#998](https://github.com/wazuh/wazuh-qa/pull/998)
### Changed
- Rename sockets directory according to the product [#1090](https://github.com/wazuh/wazuh-qa/pull/1090)
- Improve the stop/start behavior of DB's related functions [#1068](https://github.com/wazuh/wazuh-qa/pull/1068)
- Update mock_vulnerability_scan fixture from vulnerability scan tests [#1058](https://github.com/wazuh/wazuh-qa/pull/1058)
- Update insert_vulnerability to meet new constrains [#1059](https://github.com/wazuh/wazuh-qa/pull/1059)
- Refactor the code to be PEP8 compliance [#1043](https://github.com/wazuh/wazuh-qa/pull/1043)
- Deprecate the ossec-init.conf [#1013](https://github.com/wazuh/wazuh-qa/pull/1013)
- Rename ossec-control in framework tests [#983](https://github.com/wazuh/wazuh-qa/pull/983)
- Change names of daemons in integration tests [#973](https://github.com/wazuh/wazuh-qa/pull/973)
- Rename all ossec-control references [#965](https://github.com/wazuh/wazuh-qa/pull/965)
### Fixed
- Fix an error in the Active Response tests related to the configuration file [#1080](https://github.com/wazuh/wazuh-qa/pull/1080)
- Fix an error in the Agent simulator while parsing the messages received from the manager [#1084](https://github.com/wazuh/wazuh-qa/pull/1084).
- Fix msu tests for Windows 10 [#1075](https://github.com/wazuh/wazuh-qa/pull/1075)
- Fix sqlite3.OperationalError: no such table: VULNERABILITIES error [#1067](https://github.com/wazuh/wazuh-qa/pull/1067)
- Fix test_general_settings_ignore_time test [#1056](https://github.com/wazuh/wazuh-qa/pull/1056)
- Avoid problematic race-condition on VD integration tests for Windows [#1047](https://github.com/wazuh/wazuh-qa/pull/1047)
- QA Integration tests stabilization [#1002](https://github.com/wazuh/wazuh-qa/pull/1002)
### Deleted
- Deleted `behind_proxy_server` API config test. ([#1065](https://github.com/wazuh/wazuh-qa/pull/1065))<|MERGE_RESOLUTION|>--- conflicted
+++ resolved
@@ -2,16 +2,12 @@
 
 All notable changes to this project will be documented in this file.
 
-<<<<<<< HEAD
 ## [4.5.1] - TBD
 
-Wazuh commit: TBD
+Wazuh commit: TBD \
 Release report: TBD
 
-## [4.4.4] - TBD
-=======
 ## [4.5.0] - TBD
->>>>>>> 1f24a46f
 
 Wazuh commit: TBD \
 Release report: TBD
