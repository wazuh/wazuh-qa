--- conflicted
+++ resolved
@@ -2,7 +2,6 @@
 
 All notable changes to this project will be documented in this file.
 
-<<<<<<< HEAD
 ## [4.9.0] - TBD
 
 ### Added
@@ -48,12 +47,9 @@
 
 - Remove configobj library from requirements.txt ([#4803](https://github.com/wazuh/wazuh-qa/pull/4803)) \- (Framework)
 
+## [4.8.2] - 20/07/2024
+
 ## [4.8.1] - 18/07/2024
-=======
-## [4.8.2] - TBD
-
-## [4.8.1] - TBD
->>>>>>> 8ef233c4
 
 ### Added
 
