# Changelog

All notable changes to this project will be documented in this file.

## [4.4.5] - TBD

Wazuh commit: TBD
Release report: TBD

## [4.4.4] - TBD

Wazuh commit: TBD
Release report: TBD

## Added

- Change test_python_flaws.py to accept branch or commit in the same argument. ([#4209](https://github.com/wazuh/wazuh-qa/pull/4209)) (Tests)
- Fix test_dependencies.py for the changes in the feature. ([#4210](https://github.com/wazuh/wazuh-qa/pull/4210)) (Tests)

### Fixed

- Fix syscollector tests failure (get_configuration fixture has different scope) ([#4154](https://github.com/wazuh/wazuh-qa/pull/4154)) \- (Framework + Tests)

## [4.4.3] - 25-06-2023

Wazuh commit: https://github.com/wazuh/wazuh/commit/f7080df56081adaeaad94529522233e2f0bbd577
Release report: https://github.com/wazuh/wazuh/issues/17198

### Fixed

- Fix missing comma in setup.py. ([#4180](https://github.com/wazuh/wazuh-qa/pull/4180)) (Framework)
- Changed the last uses of 4.4.2 in setup.py and schema.yaml. ([#4172](https://github.com/wazuh/wazuh-qa/pull/4172)) \- (Framework)

## [4.4.2] - 18-05-2023

Wazuh commit: https://github.com/wazuh/wazuh/commit/b2901d5086e7a073d89f4f72827e070ce3abd8e8
Release report: https://github.com/wazuh/wazuh/issues/17004

### Added

- Add package support for system tests ([#3965](https://github.com/wazuh/wazuh-qa/pull/3966)) \- (Framework)
- Add test to check the Syscollector configuration. ([#3584](https://github.com/wazuh/wazuh-qa/pull/3584)) \- (Framework + Tests)
- Add system tests for groups deletion ([#4057](https://github.com/wazuh/wazuh-qa/pull/4057)) \- (Tests)

### Changed

- Change integratord test to use slack instead of virustotal ([#3540](https://github.com/wazuh/wazuh-qa/pull/3540)) \- (Framework + Tests)

### Fixed

<<<<<<< HEAD
- Fix pytest test collection errors ([#3969](https://github.com/wazuh/wazuh-qa/pull/3972)) \- (Framework + Tests)
=======
- Stabilize multiple wday tests (GCloud integration) ([#4176](https://github.com/wazuh/wazuh-qa/pull/4176)) \- (Tests)
- Remove old XFail marker (API suite) ([#4177](https://github.com/wazuh/wazuh-qa/pull/4177)) \- (Tests)
- Mark VD download feeds test as xfail ([#4197](https://github.com/wazuh/wazuh-qa/pull/4197)) \- (Tests)
- Skip test_age_datetime_changed ([#4182](https://github.com/wazuh/wazuh-qa/pull/4182)) \- (Tests)
>>>>>>> 7e79dfdb
- Limit urllib3 major required version ([#4162](https://github.com/wazuh/wazuh-qa/pull/4162)) \- (Framework)
- Fix daemons_handler fixture (fix GCP IT) ([#4134](https://github.com/wazuh/wazuh-qa/pull/4134)) \- (Tests)
- Fix wazuhdb IT. ([#3584](https://github.com/wazuh/wazuh-qa/pull/3584)) \- (Framework + Tests)
- Fix agentd IT for python3.10 AMI ([#3973](https://github.com/wazuh/wazuh-qa/pull/3973)) \- (Tests)
- Fix unstable system tests ([#4080](https://github.com/wazuh/wazuh-qa/pull/4080)) \- (Tests)

### Changed

- Modify authd ITs test_authd_valid_name_ip to avoid flackyness. ([#4164](https://github.com/wazuh/wazuh-qa/pull/4164)) \- (Tests)

## [4.4.1] - 12-04-2023

Wazuh commit: https://github.com/wazuh/wazuh/commit/63a0580562007c4ba9c117f4a232ce90160481ff \
Release report: https://github.com/wazuh/wazuh/issues/16620

## [4.4.0] - 28-03-2023

Wazuh commit: https://github.com/wazuh/wazuh/commit/2477e9fa50bc1424e834ac8401ce2450a5978e75 \
Release report: https://github.com/wazuh/wazuh/issues/15504

### Added

- Add multigroups tests cases for `test_assign_groups_guess` ([#3979](https://github.com/wazuh/wazuh-qa/pull/3979)) \- (Tests)
- Add new group_hash case and update the `without condition` case output in `wazuh_db/sync_agent_groups_get` ([#3959](https://github.com/wazuh/wazuh-qa/pull/3959)) \- (Tests)
- Add markers for each system test environment ([#3961](https://github.com/wazuh/wazuh-qa/pull/3961)) \- (Framework + Tests)
- Adapt binary performance module to wazuh-cluster script renaming ([#3944](https://github.com/wazuh/wazuh-qa/pull/3944)) \- (Framework)
- Add an option to store logs in system tests ([#2445](https://github.com/wazuh/wazuh-qa/pull/2445)) \- (Framework + Tests)
- Add new test to check cpe_helper.json file ([#3731](https://github.com/wazuh/wazuh-qa/pull/3731))
- Add new tests analysid handling of invalid/empty rule signature IDs ([#3649]
(https://github.com/wazuh/wazuh-qa/pull/3649)) \- (Framework + Tests)
- Add integration test to check statistics format ([#3813](https://github.com/wazuh/wazuh-qa/pull/3813)) \- (Framework + Tests)
- Add new test to check vulnerable packages with triaged null([#3587](https://github.com/wazuh/wazuh-qa/pull/3587)) \- (Framework + Tests)
- Add new tests analysid handling of invalid/empty rule signature IDs ([#3649](https://github.com/wazuh/wazuh-qa/pull/3649)) \- (Framework + Tests)
- Add integration test to check agent database version ([#3768](https://github.com/wazuh/wazuh-qa/pull/3768)) \- (Tests)
- Add new test to check if syslog message are parsed correctrly in the `archives.json` file ([#3609](https://github.com/wazuh/wazuh-qa/pull/3609)) \- (Framework + Tests)
- Add new logging tests for analysisd EPS limitation ([#3509](https://github.com/wazuh/wazuh-qa/pull/3509)) \- (Framework + Tests)
- New testing suite for checking analysisd EPS limitation ([#2947](https://github.com/wazuh/wazuh-qa/pull/3181)) \- (Framework + Tests)
- Add stress results comparator tool ([#3478](https://github.com/wazuh/wazuh-qa/pull/3478)) \- (Tools)
- Add E2E tests for demo cases ([#3293](https://github.com/wazuh/wazuh-qa/pull/3293)) \- (Framework + Tests)
- Add configuration files for Jenkins automation of system/E2E tests ([#3221](https://github.com/wazuh/wazuh-qa/pull/3221)) \- (Framework)
- New vulnerability Detector integration tests for Ubuntu 22.04 ([#2957](https://github.com/wazuh/wazuh-qa/pull/2957)) \- (Framework + Tests)
- New vulnerability Detector integration tests for Amazon Linux 2022 ([#2955](https://github.com/wazuh/wazuh-qa/pull/2955)) \- (Framework + Tests)
- New vulnerability detector tests for SUSE Linux Enterpise Support ([#2945](https://github.com/wazuh/wazuh-qa/pull/2945)) \- (Framework + Tests)
- New tests for checking API log formats ([#2635](https://github.com/wazuh/wazuh-qa/pull/2635)) \- (Framework + Tests)
- New tests for the migration of agent-group files ([#2815](https://github.com/wazuh/wazuh-qa/pull/2815)) \- (Framework + Tests)
- Add `qa-docs` `v0.1` ([#2649](https://github.com/wazuh/wazuh-qa/pull/2649)) \- (Framework + Tools + Documentation)
- Add test fim with file currently open ([#2300](https://github.com/wazuh/wazuh-qa/pull/2300)) \- (Framework + Tests)
- Test manager sends AR log format as expected ([#2347](https://github.com/wazuh/wazuh-qa/pull/2347)) \- (Framework + Tests)
- Syscollector deltas IT ([#2146](https://github.com/wazuh/wazuh-qa/pull/2146)) \- (Framework + Tests)
- CVEs alerts inventory for Vulnerability Detector - VDT and WDB Integration Tests implementation ([#1243](https://github.com/wazuh/wazuh-qa/pull/1243)) \- (Framework + Tests)
- Analysisd - add new test to check the pre-decoding stage of analysisd ([#2406](https://github.com/wazuh/wazuh-qa/pull/2406)) \- (Tests)
- Add test to check if files can be accessed while FIM has them opened ([#705](https://github.com/wazuh/wazuh-qa/pull/705)) \- (Framework + Tests)
- Analysisd - add a new test to check analysisd socket properties ([#2405](https://github.com/wazuh/wazuh-qa/pull/2405)) \- (Framework + Tests)
- Add system test to check synchronization between agent and manager when one of this was stopped. ([#2536](https://github.com/wazuh/wazuh-qa/pull/2536)) \- (Tests)
- API - Test the format of the logs (JSON logs support) ([#2635](https://github.com/wazuh/wazuh-qa/pull/2635/)) \- (Tests)
- Add a test to check the multigroups shared file content. ([#2746](https://github.com/wazuh/wazuh-qa/pull/2746)) \- (Framework + Tests)
- Add wpk test documentation ([#2409](https://github.com/wazuh/wazuh-qa/pull/2409)) \- (Documentation)

### Changed

- Improve `test_agent_groups_new_cluster_node` ([#3971](https://github.com/wazuh/wazuh-qa/pull/3971)) \- (Tests)
- Improve `test_assign_groups_guess` ([#3901](https://github.com/wazuh/wazuh-qa/pull/3901)) \- (Tests)
- Update `test_cluster_worker_logs_order` test ([#3896](https://github.com/wazuh/wazuh-qa/pull/3896)) \- (Tests)
- Increase NVE download feed test timeout([#3769](https://github.com/wazuh/wazuh-qa/pull/3769)) \- (Tests)
- Adapt wazuhdb integration tests for auto-vacuum ([#3613](https://github.com/wazuh/wazuh-qa/issues/3613)) \- (Tests)
- Update logcollector format test due to audit changes ([#3641](https://github.com/wazuh/wazuh-qa/pull/3641)) \- (Framework)
- Refactor `test_basic_usage_realtime_unsupported` FIM test to avoid using time travel ([#3623](https://github.com/wazuh/wazuh-qa/pull/3623)) \- (Tests)
- Add `monitord.rotate_log` to `local_internal_options` file for `test_macos_format_query` ([#3602](https://github.com/wazuh/wazuh-qa/pull/3602)) \- (Tests)
- Adapt analysisd integration tests for EPS ([#3559](https://github.com/wazuh/wazuh-qa/issues/3559)) \- (Tests)
- Improve `test_remove_audit` FIM test to retry install and remove command ([#3562](https://github.com/wazuh/wazuh-qa/pull/3562)) \- (Tests)
- Skip unstable integration tests for gcloud ([#3531](https://github.com/wazuh/wazuh-qa/pull/3531)) \- (Tests)
- Skip unstable integration test for agentd ([#3538](https://github.com/wazuh/wazuh-qa/pull/3538))
- Update wazuhdb_getconfig and EPS limit integration tests ([#3146](https://github.com/wazuh/wazuh-qa/pull/3146)) \- (Tests)
- Refactor: logcollector `test_only_future_events` according to new standard. ([3484](https://github.com/wazuh/wazuh-qa/pull/3484)) \- (Framework + Tests)
- Update python packages scan test to use a file with known vulnerabilities to be skipped ([#3473](https://github.com/wazuh/wazuh-qa/pull/3473)) \- (Framework + Tests)
- Change required version of urllib3 and requests dependencies ([#3315](https://github.com/wazuh/wazuh-qa/pull/3315)) \- (Framework)
- Skip flaky Logcollector tests ([#3218](https://github.com/wazuh/wazuh-qa/pull/3217)) \- (Tests)
- Change how 'service_control' collects clusterd and apid pids ([#3140](https://github.com/wazuh/wazuh-qa/pull/3140)) \- (Framework)
- Change scan test module fixtures to allow use commit instead of branches ([#3134](https://github.com/wazuh/wazuh-qa/issues/3134)) \- (Tests)
- Update syscollector deltas integration tests ([#2921](https://github.com/wazuh/wazuh-qa/pull/2921)) \- (Tests)
- Update deprecated WDB commands ([#2966](https://github.com/wazuh/wazuh-qa/pull/2966)) \- (Tests)
- Move the 'get_datetime_diff' function to 'wazuh-testing' utils module ([#2782](https://github.com/wazuh/wazuh-qa/pull/2782)) \- (Framework + Tests)
- Change method from GET to POST in API login requests ([#2810](https://github.com/wazuh/wazuh-qa/pull/2810)) \- (Framework + Tests)
- Update failed test_basic_configuration_log_format ([#2924](https://github.com/wazuh/wazuh-qa/pull/2650)) \- (Framework + Tests)
- Refactor VDT integration tests: feeds and scan types ([#2650](https://github.com/wazuh/wazuh-qa/pull/2650)) \- (Framework + Tests)
- Refactor: FIM `test_synchronization` according to new standard. Phase 1. ([#2358](https://github.com/wazuh/wazuh-qa/pull/2358)) \- (Framework + Tests)
- Refactor: FIM `test_registry_file_limit` and `test_registry_report_changes`. ([#2478](https://github.com/wazuh/wazuh-qa/pull/2478)) \- (Framework + Tests)
- Refactor: FIM `test_files/test_file_limit` and updated imports to new standard. ([#2501](https://github.com/wazuh/wazuh-qa/pull/2501)) \- (Framework + Tests)
- Adapt ITs related to syscollector deltas ([#2146](https://github.com/wazuh/wazuh-qa/pull/2146)) \- (Framework + Tests)
- Migrate test_age, test_command_monitoring, and test_keep_running of test_logcollector documentation to qa-docs ([#2162](https://github.com/wazuh/wazuh-qa/pull/2162)) \- (Documentation)
- Migrate test_configuration (1/2) of test_logcollector documentation to qa-docs ([#2163](https://github.com/wazuh/wazuh-qa/pull/2163)) \- (Documentation)
- Migrate test_configuration (2/2) of test_logcollector documentation to qa-docs ([#2165](https://github.com/wazuh/wazuh-qa/pull/2165)) \- (Documentation)
- Migrate test_macos of test_logcollector documentation to qa-docs ([#2175](https://github.com/wazuh/wazuh-qa/pull/2175)) \- (Documentation)
- Migrate several test groups of test_logcollector documentation to qa-docs ([#2180](https://github.com/wazuh/wazuh-qa/pull/2180)) \- (Documentation)
- Migrate test_remoted documentation to schema 2.0 ([#2426](https://github.com/wazuh/wazuh-qa/pull/2426)) \- (Documentation)
- Replace callback_generator function to generate_monitoring_callback ([#2535](https://github.com/wazuh/wazuh-qa/pull/2535)) \- (Framework + Tests)
- Analysisd: Reduce execution time of tests with tier 0 ([#2546](https://github.com/wazuh/wazuh-qa/pull/2546)) \- (Tests)
- Adapt logtest ITs given the rules skipping ([#2200](https://github.com/wazuh/wazuh-qa/pull/2200)) \- (Tests)
- Updated the Authd response when a multigroup is too long ([#3746](https://github.com/wazuh/wazuh-qa/pull/3746)) \- (Tests)

### Fixed

- Fix `test_assign_agent_group_with_enrollment` ([#3956](https://github.com/wazuh/wazuh-qa/pull/3956)) \- (Tests)
- Fix `test_file_limit_delete_full` module ([#3990](https://github.com/wazuh/wazuh-qa/pull/3990)) \- (Tests)
- Fix test_agent_groups system test ([#3955](https://github.com/wazuh/wazuh-qa/pull/3964)) \- (Tests)
- Fix Solaris agent provision schema ([#3750](https://github.com/wazuh/wazuh-qa/issues/3744)) \- (Framework)
- Fix wazuh-db integration tests for agent-groups ([#3926](https://github.com/wazuh/wazuh-qa/pull/3926)) \- (Tests + Framework)
- Fix `test_set_agent_groups` ([#3920](https://github.com/wazuh/wazuh-qa/pull/3920)) \- (Tests)
- Fix test_sync_agent_groups_get, replace hardcoded hash to a dinamically calculated one ([#3895](https://github.com/wazuh/wazuh-qa/pull/3895)) \- (Framework + Tests)
- Fix `test_agent_groups` ([#3889](https://github.com/wazuh/wazuh-qa/pull/3889)) \- (Tests + Framework)
- Fix test_db_backup for Ubuntu OS ([#3802](https://github.com/wazuh/wazuh-qa/pull/3802)) \- (Tests)
- Fix Yara and VirusTotal E2E basic usage tests ([#3660](https://github.com/wazuh/wazuh-qa/pull/3660)) \- (Tests)
- Fix commit option of the scan module for master case ([#3157](https://github.com/wazuh/wazuh-qa/pull/3157)) \- (Tests)
- Fix Vulnerability Detector IT: test_validate_feed_content yaml cases had wrong extension. ([#3299](https://github.com/wazuh/wazuh-qa/pull/3299)) \- (Tests)
- Fix Analysisd IT: test_syscollector_events failure on wait_for_analysisd_startup. ([#3110](https://github.com/wazuh/wazuh-qa/pull/3110)) \- (Tests)
- Fix GCloud IT: test_max_messages error not received expected messages - ([#3083](https://github.com/wazuh/wazuh-qa/pull/3083)) \- (Tests)
- Fix Solaris and Macos FIM integration tests failures ([#2976](https://github.com/wazuh/wazuh-qa/pull/2976)) \- (Framework + Tests)
- Fix the unstable FIM tests that need refactoring ([#2458](https://github.com/wazuh/wazuh-qa/pull/2458)) \- (Framework + Tests)
- Fix version validation in qa-ctl config generator ([#2454](https://github.com/wazuh/wazuh-qa/pull/2454)) \- (Framework)
- Fix invalid reference for test_api_endpoints_performance.py xfail items ([#3378](https://github.com/wazuh/wazuh-qa/pull/3378)) \- (Tests)
- Fix undeclared API token variable in multigroups system tests ([#3674](https://github.com/wazuh/wazuh-qa/pull/3674)) \- (Framework + Tests)
- Fix error in requirements.txt ([#3689](https://github.com/wazuh/wazuh-qa/pull/3689)) \- (Framework)
- Fix sleep time in `test_agent_default_group_added`. ([#3692](https://github.com/wazuh/wazuh-qa/pull/3692)) \- (Tests)
- Fix syscollector deltas integration tests. ([#3695](https://github.com/wazuh/wazuh-qa/pull/3695)) \- (Tests)
- Fix test_response_postprocessing: duplicated slash in API endpoints ([#4048](https://github.com/wazuh/wazuh-qa/pull/4048)) \- (Tests)

### Removed

- Remove all FIM Integration skipped tests ([#2927](https://github.com/wazuh/wazuh-qa/issues/2927)) \- (Framework + Tests)
- VDT ITs: Remove Debian Stretch test support. ([#3172](https://github.com/wazuh/wazuh-qa/pull/3172)) \- (Tests)

## [4.3.11] - 20-04-2023

Wazuh commit: https://github.com/wazuh/wazuh/commit/776fda906581a1e4ee170c3e7e73a58d69e41f95 \
Release report: https://github.com/wazuh/wazuh/issues/16758

## [4.3.10] - 16-11-2022

Wazuh commit: https://github.com/wazuh/wazuh/commit/89530f11c9e592cd2e551432209b0080f08ff8e5 \
Release report: https://github.com/wazuh/wazuh/issues/15372

## [4.3.9] - 13-10-2022

Wazuh commit: https://github.com/wazuh/wazuh-qa/commit/8af0a5083bd69765f4d7878df9d3b785bb239723 \
Release report: https://github.com/wazuh/wazuh/issues/15090

### Added

- Add a test to check the analysisd socket properties ([#3365](https://github.com/wazuh/wazuh-qa/pull/3365))

## [4.3.8] - 19-09-2022

Wazuh commit: https://github.com/wazuh/wazuh/commit/88bf15d2cbb2040e197e34a94dda0f71f607afad \
Release report: https://github.com/wazuh/wazuh/issues/14827

### Changed

- Update wazuh-logtest messages for integration tests \- (Tests)

## [4.3.7] - 24-08-2022

Wazuh commit: https://github.com/wazuh/wazuh/commit/e2b514bef3d148acd4bcae1a1c7fa8783b82ca3a \
Release report: https://github.com/wazuh/wazuh/issues/14562

### Added
- Added IT test to verify Active Response works with overwritten rules. ([#2984](https://github.com/wazuh/wazuh-qa/pull/2984)) \- (Framework + Tests)
- Add Integratord IT - new test_integratord suite ([#3125](https://github.com/wazuh/wazuh-qa/pull/3125)) \- (Framework + Tests)
- Add system test to check synchronization status in the cluster ([#3180](https://github.com/wazuh/wazuh-qa/pull/3180)) \- (Framework + Tests)
- Add system test to check big files synchronization in the cluster ([#3202](https://github.com/wazuh/wazuh-qa/pull/3202)) \- (Framework + Tests)

### Changed

- Increase framework version of jq and pytest in the requirements file to support python3.10 ([#3107](https://github.com/wazuh/wazuh-qa/pull/3108)) \- (Framework)

## [4.3.6] - 20-07-2022

Wazuh commit: https://github.com/wazuh/wazuh/commit/be15851b8ead7512d9cd4ef1ee18b3b953173211 \
Release report: https://github.com/wazuh/wazuh/issues/14188

### Added

- Add Remoted IT - test_multi_groups ([#3060](https://github.com/wazuh/wazuh-qa/pull/3060)) \- (Framework + Tests)

### Fixed

- Fix GCloud IT - test_max_messages error ([#3006](https://github.com/wazuh/wazuh-qa/pull/3006)) \- (Framework + Tests)
- Fix Remoted IT - test_agent_communication ([#3088](https://github.com/wazuh/wazuh-qa/pull/3088)) \- (Framework)


## [4.3.5] - 29-06-2022

Wazuh commit: https://github.com/wazuh/wazuh/commit/2a2b88bfb2ea30903728372471b33540a3b3d976 \
Release report: https://github.com/wazuh/wazuh/issues/13966

### Fixed

- Fix Solaris and Macos FIM integration failures ([#2977](https://github.com/wazuh/wazuh-qa/pull/2977)) \- (Framework + Tests)


## [4.3.4] - 09-06-2022

Wazuh commit: https://github.com/wazuh/wazuh/commit/ccbc9490bc38718717233c50e3d6daeff102e388 \
Release report: https://github.com/wazuh/wazuh/issues/13669


## [4.3.3] - 01-06-2022

Wazuh commit: https://github.com/wazuh/wazuh/commit/ccbc9490bc38718717233c50e3d6daeff102e388 \
Release report: -


## [4.3.2] - 30-05-2022

Wazuh commit: https://github.com/wazuh/wazuh/commit/5b3d501f5a10c5134b53771f13c48dc94c54beb2 \
Release report: https://github.com/wazuh/wazuh/issues/13629


## [4.3.1] - 18-05-2022

Wazuh commit: https://github.com/wazuh/wazuh/commit/8ee2a5646a12d22bf662b2f59a19c12b4b8d0a4e \
Release report: https://github.com/wazuh/wazuh/issues/13448


## [4.3.0] - 05-05-2022

Wazuh commit: https://github.com/wazuh/wazuh/commit/5bae1c1830dbf11acc8a06e01f7a5a134b767760 \
Release report: https://github.com/wazuh/wazuh/issues/13321

### Added

- Add specific version of libcst to install in python lower than 3.7. ([#2459](https://github.com/wazuh/wazuh-qa/pull/2459))
- Add system test to check synchronization between agent and manager. ([#2443](https://github.com/wazuh/wazuh-qa/pull/2443))
- Make `simulate-api-load` CLI run tasks simultaneously. ([#2392](https://github.com/wazuh/wazuh-qa/pull/2392))
- Add `qa-ctl` `v0.3`. ([#2307](https://github.com/wazuh/wazuh-qa/pull/2307))
- Add `qa-ctl` `v0.2`. ([#2299](https://github.com/wazuh/wazuh-qa/pull/2299))
- Improve the `agent_files_deletion` test . ([#2296](https://github.com/wazuh/wazuh-qa/pull/2296))
- Add scripts to add agents to client.keys, create agent-groups and unsynchronize agents. ([#2295](https://github.com/wazuh/wazuh-qa/pull/2295))
- Add cluster performance test. ([#2130](https://github.com/wazuh/wazuh-qa/pull/2130))
- IT Wazuh-logtest: Ruleset reloading at runtime. ([#2077](https://github.com/wazuh/wazuh-qa/pull/2077))
- Add script to parse and obtain stats from cluster CSVs. ([#2032](https://github.com/wazuh/wazuh-qa/pull/2032))
- Add `qa-ctl` tool v0.1. ([#1895](https://github.com/wazuh/wazuh-qa/pull/1895))
- Enable WPK tests for macOS agents. ([#1853](https://github.com/wazuh/wazuh-qa/pull/1853))
- Create local_internal_options configuration handler fixture. ([#1835](https://github.com/wazuh/wazuh-qa/pull/1835))
- Create file monitoring fixture handler. ([#1833](https://github.com/wazuh/wazuh-qa/pull/1833))
- Create daemon handler fixture for integration test. ([#1826](https://github.com/wazuh/wazuh-qa/pull/1826))
- Add test to check new possible flaws in wodles, framework and API code. ([#1659](https://github.com/wazuh/wazuh-qa/pull/1659))
- Add test to scan all python packages. ([#1652](https://github.com/wazuh/wazuh-qa/pull/1652))
- ITs for logtest verbose mode added. ([#1587](https://github.com/wazuh/wazuh-qa/pull/1587))
- Integration and system tests to ensure removed agent files are deleted. ([#1527](https://github.com/wazuh/wazuh-qa/pull/1527))
- Add wdb checksum range test case. ([#1502](https://github.com/wazuh/wazuh-qa/pull/1502))
- Add integration tests for max_upload_size API option. ([#1494](https://github.com/wazuh/wazuh-qa/pull/1494))
- Add support for Amazon Linux in vulnerability detector. ([#1473](https://github.com/wazuh/wazuh-qa/pull/1473))
- Add tests for invalid config of github and office365 modules. ([#1460](https://github.com/wazuh/wazuh-qa/pull/1460))
- Add test to check the behavior of test_max_fd_win_rt option.. ([#1387](https://github.com/wazuh/wazuh-qa/pull/1387))
- Add FIM Windows 4659 events tests. ([#648](https://github.com/wazuh/wazuh-qa/pull/648))

### Changed

- Migrate `test_rids` documentation to `qa-docs`. ([#2422](https://github.com/wazuh/wazuh-qa/pull/2422))
- Google Cloud. IT Tests: Fixing and rework for 4.3.0-RC2. ([#2420](https://github.com/wazuh/wazuh-qa/pull/2420))
- Refactor: FIM `test_report_changes` according to new standard.  Phase 1. ([#2417](https://github.com/wazuh/wazuh-qa/pull/2417))
- Fix `wazuh-metrics` CLI bug when child processes restart. ([#2416](https://github.com/wazuh/wazuh-qa/pull/2416))
- IT Solaris Jenkins: Fix requirements. ([#2415](https://github.com/wazuh/wazuh-qa/pull/2415))
- Fix the `agent_info_sync` test according to new changes. ([#2411](https://github.com/wazuh/wazuh-qa/pull/2411))
- Migrate test_cpe_indexing documentation to qa-docs. ([#2407](https://github.com/wazuh/wazuh-qa/pull/2407))
- WazuhDB IT: Fix for 4.3. ([#2400](https://github.com/wazuh/wazuh-qa/pull/2400))
- Migrate test_scan_results documentation to qa-docs. ([#2398](https://github.com/wazuh/wazuh-qa/pull/2398))
- Migrate test_general_setting documentation to qa-docs. ([#2387](https://github.com/wazuh/wazuh-qa/pull/2387))
- Migrate test_providers documentation to qa-docs. ([#2377](https://github.com/wazuh/wazuh-qa/pull/2377))
- Update API configuration integration tests. ([#2370](https://github.com/wazuh/wazuh-qa/pull/2370))
- Refactor FIM `test_synchronization` according to new standard (1). ([#2358](https://github.com/wazuh/wazuh-qa/pull/2358))
- Migrate test_feeds documentation to qa-docs. ([#2357](https://github.com/wazuh/wazuh-qa/pull/2357))
- Fix autoconfigure `test_add_old_resource`. ([#2356](https://github.com/wazuh/wazuh-qa/pull/2356))
- Migrate test_wazuh_db documentation to qa-docs. ([#2346](https://github.com/wazuh/wazuh-qa/pull/2346))
- Adapt `wazuh-metrics` and `data-visualizer` CLIs to handle multiprocessing. ([#2278](https://github.com/wazuh/wazuh-qa/pull/2278))
- Change `time_to_sync`  variable. ([#2275](https://github.com/wazuh/wazuh-qa/pull/2275))
- Bump pytest-html dependency. ([#2205](https://github.com/wazuh/wazuh-qa/pull/2205))
- Update remoted CSV headers in visualization tool. ([#2202](https://github.com/wazuh/wazuh-qa/pull/2202))
- Migrate `test_rootcheck` documentation to qa-docs. ([#2194](https://github.com/wazuh/wazuh-qa/pull/2194))
- Migrate `test_logtest` documentation to `qa-docs`. ([#2191](https://github.com/wazuh/wazuh-qa/pull/2191))
- Migrate test_office365 documentation to `qa-docs`. ([#2181](https://github.com/wazuh/wazuh-qa/pull/2181))
- fix: Change logtest custom rules ids. ([#2177](https://github.com/wazuh/wazuh-qa/pull/2177))
- Authd replacement configurations QA. ([#2171](https://github.com/wazuh/wazuh-qa/pull/2171))
- Migrate `test_github` documentation to `qa-docs`. ([#2144](https://github.com/wazuh/wazuh-qa/pull/2144))
- Migrate `test_glcoud` documentation to `qa-docs`. ([#2141](https://github.com/wazuh/wazuh-qa/pull/2141))
- Merge 4.2 into master branch . ([#2132](https://github.com/wazuh/wazuh-qa/pull/2132))
- Migrate `test_auth` documentation to `qa-docs`. ([#2129](https://github.com/wazuh/wazuh-qa/pull/2129))
- Migrate `test_registry_restrict` and `test_registry_tags` of `test_fim/test_registry`, and `test_fim/test_synchronization` documentation to `qa-docs`. ([#2128](https://github.com/wazuh/wazuh-qa/pull/2128))
- Migrate `test_registry_report_changes` of `test_fim/test_registry` documentation to `qa-docs`. ([#2127](https://github.com/wazuh/wazuh-qa/pull/2127))
- Migrate `test_registry_file_limit`, `test_registry_multiple_registries`, and `test_registry_recursion_level` of `test_fim/test_registry` documentation to `qa-docs`. ([#2126](https://github.com/wazuh/wazuh-qa/pull/2126))
- Migrate `test_registry_checks`, `test_registry_ignore`, and `test_registry_nodiff` of `test_fim/test_registry` documentation to `qa-docs`. ([#2125](https://github.com/wazuh/wazuh-qa/pull/2125))
- Migrate `test_registry_basic_usage` of `test_fim/test_registry` documentation to `qa-docs`. ([#2124](https://github.com/wazuh/wazuh-qa/pull/2124))
- Migrate `test_registry_ambiguous_confs` of `test_fim/test_registry` documentation to `qa-docs`. ([#2123](https://github.com/wazuh/wazuh-qa/pull/2123))
- Migrate `test_tags`, `test_timezone_changes`, `test_wildcards_complex`, and `test_windows_audit_interval` of `test_fim/test_files` documentation to `qa-docs`. ([#2122](https://github.com/wazuh/wazuh-qa/pull/2122))
- Migrate `test_scan`, `test_skip`, and `test_stats_integrity_sync` of `test_fim/test_files` documentation to `qa-docs`. ([#2121](https://github.com/wazuh/wazuh-qa/pull/2121))
- Migrate `test_fim/test_files/test_report_changes` documentation to `qa-docs`. ([#2120](https://github.com/wazuh/wazuh-qa/pull/2120))
- Migrate `test_process_priority`, `test_recursion_level`, and `test_restrict` of `test_fim/test_files` documentation to `qa-docs`. ([#2118](https://github.com/wazuh/wazuh-qa/pull/2118))
- Migrate `test_multiple_dirs`, `test_nodiff`, and `test_prefilter_cmd` of `test_fim/test_files` documentation to `qa-docs`. ([#2117](https://github.com/wazuh/wazuh-qa/pull/2117))
- Migrate `test_max_eps`, `test_max_files_per_second`, and `test_moving_files` of `test_fim/test_files` documentation to `qa-docs`. ([#2115](https://github.com/wazuh/wazuh-qa/pull/2115))
- Migrate `test_ignore`, `test_inotify`, and `test_invalid` of `test_fim/test_files` documentation to `qa-docs`. ([#2114](https://github.com/wazuh/wazuh-qa/pull/2114))
- Migrate `test_fim/test_files/test_follow_symbolic_link` documentation to `qa-docs`. ([#2112](https://github.com/wazuh/wazuh-qa/pull/2112))
- Migrate `test_env_variables` and `test_file_limit` of `test_fim/test_files` documentation to `qa-docs`. ([#2111](https://github.com/wazuh/wazuh-qa/pull/2111))
- Migrate `test_benchmark` and `test_checks` of `test_fim/test_files` documentation to `qa-docs`. ([#2110](https://github.com/wazuh/wazuh-qa/pull/2110))
- Migrate `test_basic_usage` of `test_fim/test_files` documentation to `qa-docs`. ([#2109](https://github.com/wazuh/wazuh-qa/pull/2109))
- Migrate `test_ambiguous_confs` and `test_audit` of `test_fim/test_files` documentation to qa-docs. ([#2108](https://github.com/wazuh/wazuh-qa/pull/2108))
- Migrate `test_api` documentation to `qa-docs`. ([#2107](https://github.com/wazuh/wazuh-qa/pull/2107))
- Migrate `test_analysisd` documentation to `qa-docs`. ([#2047](https://github.com/wazuh/wazuh-qa/pull/2047))
- Migrate `test_agentd` documentation to `qa-docs`. ([#2006](https://github.com/wazuh/wazuh-qa/pull/2006))
- Migrate `test_active_response` documentation to `qa-docs`. ([#1960](https://github.com/wazuh/wazuh-qa/pull/1960))
- Fix requirements in master. ([#2063](https://github.com/wazuh/wazuh-qa/pull/2063))
- Update system tests for agent key polling. ([#2119](https://github.com/wazuh/wazuh-qa/pull/2119))
- macOS logcollector - Fixes and new tests. ([#2043](https://github.com/wazuh/wazuh-qa/pull/2043))
- Update API performance tests. ([#1881](https://github.com/wazuh/wazuh-qa/pull/1881))
- Integrate qa-docs into wazuh-qa framework. ([#1854](https://github.com/wazuh/wazuh-qa/pull/1854))
- Update user used by `Kibana` in the cluster performance tests. ([#1822](https://github.com/wazuh/wazuh-qa/pull/1822))
- Fix cached dependencies, typos and debian repos. ([#1732](https://github.com/wazuh/wazuh-qa/pull/1732))
- Adapt the JSON event schema to parse WIN perms in JSON. ([#1541](https://github.com/wazuh/wazuh-qa/pull/1541))
- Update API performance tests. ([#1519](https://github.com/wazuh/wazuh-qa/pull/1519))
- Rework of simulate agents script. Add new balance mode to distribute EPS between agents. ([#1491](https://github.com/wazuh/wazuh-qa/pull/1491))
- Fix missing argument in test_macos_format_basic IT. ([#1478](https://github.com/wazuh/wazuh-qa/pull/1478))
- Check if scheduled mode is set when realtime is not available. ([#1474](https://github.com/wazuh/wazuh-qa/pull/1474))

### Removed
- Remove unnecessary `CLIENT_KEYS_PATH`. ([#2419](https://github.com/wazuh/wazuh-qa/pull/2419))
- Remove deprecated configurations. ([#2380](https://github.com/wazuh/wazuh-qa/pull/2380))
- Remove deprecated test_use_only_authd. ([#2294](https://github.com/wazuh/wazuh-qa/pull/2294))
- Remove expected `force` option from the received request in the `agent_enrollment` system tests. ([#2289](https://github.com/wazuh/wazuh-qa/pull/2289))
- Remove old check. ([#2281](https://github.com/wazuh/wazuh-qa/pull/2281))
- Remove the disk i/o % usage calculation from the performance tools. ([#1897](https://github.com/wazuh/wazuh-qa/pull/1897))
- Remove FIM hard link tests. ([#1485](https://github.com/wazuh/wazuh-qa/pull/1485))


## [v4.2.0]
### Added
- Add agent labels to agent simulator tool [#1153](https://github.com/wazuh/wazuh-qa/pull/1153)
- Add the capability to know which CVE’s affect an agent [#7479](https://github.com/wazuh/wazuh/issues/7479)
- Add new tests for Wazuh-DB insert commands in agents' CVEs table [#1092](https://github.com/wazuh/wazuh-qa/pull/1092)
- Add integration tests for syslog [#1086](https://github.com/wazuh/wazuh-qa/pull/1086)
- Add remoted integration tests: basic configuration tests [#1073](https://github.com/wazuh/wazuh-qa/pull/1073)
- Add the tier 0 integration tests for wazuh-remoted [#1024](https://github.com/wazuh/wazuh-qa/issues/1024)
- Add new features to the Agent simulator [#1106](https://github.com/wazuh/wazuh-qa/pull/1106)
- Add new integration tests to cover the stats of wazuh-agentd [#1039](https://github.com/wazuh/wazuh-qa/pull/1039)
- Add the documentation of Wazuh-QA repository [#1066](https://github.com/wazuh/wazuh-qa/pull/1066)
- Add new functionality for mocking agents [#1054](https://github.com/wazuh/wazuh-qa/pull/1054)
- Add support to `wodle` sections for ossec.conf generator tool [#1048](https://github.com/wazuh/wazuh-qa/pull/1048)
- Add new tests for Active Response [#1029](https://github.com/wazuh/wazuh-qa/pull/1029)
- Add focal feed and improve vulnerability scan tests [#1025](https://github.com/wazuh/wazuh-qa/pull/1025)
- Add new cases to test_env_variables to check some possible errors [#1014](https://github.com/wazuh/wazuh-qa/pull/1014)
- Add a test to verify no duplicate entries for vulnerability detector [#1010](https://github.com/wazuh/wazuh-qa/pull/1010)
- Add new case to test_basic_usage_changes to check wildcards [#1009](https://github.com/wazuh/wazuh-qa/pull/1009)
- Add some cases in test_ignore_valid, to check entire disk ignore [#1000](https://github.com/wazuh/wazuh-qa/pull/1000)
- Add new test case for duplicate registry entries [#998](https://github.com/wazuh/wazuh-qa/pull/998)
### Changed
- Rename sockets directory according to the product [#1090](https://github.com/wazuh/wazuh-qa/pull/1090)
- Improve the stop/start behavior of DB's related functions [#1068](https://github.com/wazuh/wazuh-qa/pull/1068)
- Update mock_vulnerability_scan fixture from vulnerability scan tests [#1058](https://github.com/wazuh/wazuh-qa/pull/1058)
- Update insert_vulnerability to meet new constrains [#1059](https://github.com/wazuh/wazuh-qa/pull/1059)
- Refactor the code to be PEP8 compliance [#1043](https://github.com/wazuh/wazuh-qa/pull/1043)
- Deprecate the ossec-init.conf [#1013](https://github.com/wazuh/wazuh-qa/pull/1013)
- Rename ossec-control in framework tests [#983](https://github.com/wazuh/wazuh-qa/pull/983)
- Change names of daemons in integration tests [#973](https://github.com/wazuh/wazuh-qa/pull/973)
- Rename all ossec-control references [#965](https://github.com/wazuh/wazuh-qa/pull/965)
### Fixed
- Fix an error in the Active Response tests related to the configuration file [#1080](https://github.com/wazuh/wazuh-qa/pull/1080)
- Fix an error in the Agent simulator while parsing the messages received from the manager [#1084](https://github.com/wazuh/wazuh-qa/pull/1084).
- Fix msu tests for Windows 10 [#1075](https://github.com/wazuh/wazuh-qa/pull/1075)
- Fix sqlite3.OperationalError: no such table: VULNERABILITIES error [#1067](https://github.com/wazuh/wazuh-qa/pull/1067)
- Fix test_general_settings_ignore_time test [#1056](https://github.com/wazuh/wazuh-qa/pull/1056)
- Avoid problematic race-condition on VD integration tests for Windows [#1047](https://github.com/wazuh/wazuh-qa/pull/1047)
- QA Integration tests stabilization [#1002](https://github.com/wazuh/wazuh-qa/pull/1002)
### Deleted
- Deleted `behind_proxy_server` API config test. ([#1065](https://github.com/wazuh/wazuh-qa/pull/1065))<|MERGE_RESOLUTION|>--- conflicted
+++ resolved
@@ -6,6 +6,10 @@
 
 Wazuh commit: TBD
 Release report: TBD
+
+### Fixed
+
+- Fix pytest test collection errors ([#3969](https://github.com/wazuh/wazuh-qa/pull/3972)) \- (Framework + Tests)
 
 ## [4.4.4] - TBD
 
@@ -48,14 +52,10 @@
 
 ### Fixed
 
-<<<<<<< HEAD
-- Fix pytest test collection errors ([#3969](https://github.com/wazuh/wazuh-qa/pull/3972)) \- (Framework + Tests)
-=======
 - Stabilize multiple wday tests (GCloud integration) ([#4176](https://github.com/wazuh/wazuh-qa/pull/4176)) \- (Tests)
 - Remove old XFail marker (API suite) ([#4177](https://github.com/wazuh/wazuh-qa/pull/4177)) \- (Tests)
 - Mark VD download feeds test as xfail ([#4197](https://github.com/wazuh/wazuh-qa/pull/4197)) \- (Tests)
 - Skip test_age_datetime_changed ([#4182](https://github.com/wazuh/wazuh-qa/pull/4182)) \- (Tests)
->>>>>>> 7e79dfdb
 - Limit urllib3 major required version ([#4162](https://github.com/wazuh/wazuh-qa/pull/4162)) \- (Framework)
 - Fix daemons_handler fixture (fix GCP IT) ([#4134](https://github.com/wazuh/wazuh-qa/pull/4134)) \- (Tests)
 - Fix wazuhdb IT. ([#3584](https://github.com/wazuh/wazuh-qa/pull/3584)) \- (Framework + Tests)
