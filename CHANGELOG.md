--- conflicted
+++ resolved
@@ -8,12 +8,10 @@
 Release report: TBD
 
 ### Added
-<<<<<<< HEAD
 
 - Added tests for checking agent status upon ungraceful closure.([#4146](https://github.com/wazuh/wazuh-qa/pull/4146)) \- (Tests)
-=======
 - Agent syncronization testing after group deleting ([#3953](https://github.com/wazuh/wazuh-qa/pull/4143)) \- (Tests)
->>>>>>> f4a5d798
+
 
 ### Changed
 
