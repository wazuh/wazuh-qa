# Changelog

All notable changes to this project will be documented in this file.

## [4.5.0] - Development (unreleased)

Wazuh commit: TBD \
Release report: TBD

### Added

- Add Windows System folders FIM monitoring tests ([#3720](https://github.com/wazuh/wazuh-qa/pull/3720)) \- (Tests)
- Add 'test_whodata_policy_changes' tests ([#3627](https://github.com/wazuh/wazuh-qa/pull/3627)) \- (Framework + Tests) 
- Add test to check if active-response netsh generates alerts when firewall is disabled. ([#3787](https://github.com/wazuh/wazuh-qa/pull/3787)) \- (Framework + Tests)
- Add new tests for logcollector 'ignore' and 'restrict' options ([#3582](https://github.com/wazuh/wazuh-qa/pull/3582)) \- (Tests)
- Add 'Force reconnect' feature to agent_simulator tool. ([#3111](https://github.com/wazuh/wazuh-qa/pull/3111)) \- (Tools)

### Changed

- Update report_changes tests ([#3405](https://github.com/wazuh/wazuh-qa/pull/3405)) \- (Tests)
- Update Authd force_insert tests ([#3379](https://github.com/wazuh/wazuh-qa/pull/3379)) \- (Tests)
- Update cluster logs in reliability tests ([#2772](https://github.com/wazuh/wazuh-qa/pull/2772)) \- (Tests)
- Use correct version format in agent_simulator tool ([#3198](https://github.com/wazuh/wazuh-qa/pull/3198)) \- (Tools)

### Fixed

<<<<<<< HEAD
=======
- Fix imports and add windows support for test_report_changes_and_diff IT ([#3548](https://github.com/wazuh/wazuh-qa/issues/3548)) \- (Framework + Tests)
>>>>>>> acffdf78
- Fix a regex error in the FIM integration tests ([#3061](https://github.com/wazuh/wazuh-qa/issues/3061)) \- (Framework + Tests)
- Fix an error in the cluster performance tests related to CSV parser ([#2999](https://github.com/wazuh/wazuh-qa/pull/2999)) \- (Framework + Tests)


## [4.4.0] - Development (unreleased)

Wazuh commit: TBD \
Release report: TBD

### Added

<<<<<<< HEAD
- Add new test to check missing fields in `cpe_helper.json` file ([#3766](https://github.com/wazuh/wazuh-qa/pull/3766)) \- (Framework + Tests)
=======
- Add new test to check cpe_helper.json file ([#3731](https://github.com/wazuh/wazuh-qa/pull/3731))
- Add new tests analysid handling of invalid/empty rule signature IDs ([#3649]
(https://github.com/wazuh/wazuh-qa/pull/3649)) \- (Framework + Tests)
- Add integration test to check statistics format ([#3813](https://github.com/wazuh/wazuh-qa/pull/3813)) \- (Framework + Tests)
- Add new test to check vulnerable packages with triaged null([#3587](https://github.com/wazuh/wazuh-qa/pull/3587)) \- (Framework + Tests)
- Add new tests analysid handling of invalid/empty rule signature IDs ([#3649](https://github.com/wazuh/wazuh-qa/pull/3649)) \- (Framework + Tests)
- Add integration test to check agent database version ([#3768](https://github.com/wazuh/wazuh-qa/pull/3768)) \- (Tests)
- Fix Yara and VirusTotal E2E basic usage tests ([#3660](https://github.com/wazuh/wazuh-qa/pull/3660))
>>>>>>> acffdf78
- Add new test to check if syslog message are parsed correctrly in the `archives.json` file ([#3609](https://github.com/wazuh/wazuh-qa/pull/3609)) \- (Framework + Tests)
- Add new logging tests for analysisd EPS limitation ([#3509](https://github.com/wazuh/wazuh-qa/pull/3509)) \- (Framework + Tests)
- New testing suite for checking analysisd EPS limitation ([#2947](https://github.com/wazuh/wazuh-qa/pull/3181)) \- (Framework + Tests)
- Add stress results comparator tool ([#3478](https://github.com/wazuh/wazuh-qa/pull/3478)) \- (Tools)
- Add E2E tests for demo cases ([#3293](https://github.com/wazuh/wazuh-qa/pull/3293)) \- (Framework + Tests)
- Add configuration files for Jenkins automation of system/E2E tests ([#3221](https://github.com/wazuh/wazuh-qa/pull/3221)) \- (Framework)
- New vulnerability Detector integration tests for Ubuntu 22.04 ([#2957](https://github.com/wazuh/wazuh-qa/pull/2957)) \- (Framework + Tests)
- New vulnerability Detector integration tests for Amazon Linux 2022 ([#2955](https://github.com/wazuh/wazuh-qa/pull/2955)) \- (Framework + Tests)
- New vulnerability detector tests for SUSE Linux Enterpise Support ([#2945](https://github.com/wazuh/wazuh-qa/pull/2945)) \- (Framework + Tests)
- New tests for checking API log formats ([#2635](https://github.com/wazuh/wazuh-qa/pull/2635)) \- (Framework + Tests)
- New tests for the migration of agent-group files ([#2815](https://github.com/wazuh/wazuh-qa/pull/2815)) \- (Framework + Tests)
- Add `qa-docs` `v0.1` ([#2649](https://github.com/wazuh/wazuh-qa/pull/2649)) \- (Framework + Tools + Documentation)
- Add test fim with file currently open ([#2300](https://github.com/wazuh/wazuh-qa/pull/2300)) \- (Framework + Tests)
- Test manager sends AR log format as expected ([#2347](https://github.com/wazuh/wazuh-qa/pull/2347)) \- (Framework + Tests)
- Syscollector deltas IT ([#2146](https://github.com/wazuh/wazuh-qa/pull/2146)) \- (Framework + Tests)
- CVEs alerts inventory for Vulnerability Detector - VDT and WDB Integration Tests implementation ([#1243](https://github.com/wazuh/wazuh-qa/pull/1243)) \- (Framework + Tests)
- Analysisd - add new test to check the pre-decoding stage of analysisd ([#2406](https://github.com/wazuh/wazuh-qa/pull/2406)) \- (Tests)
- Add test to check if files can be accessed while FIM has them opened ([#705](https://github.com/wazuh/wazuh-qa/pull/705)) \- (Framework + Tests)
- Analysisd - add a new test to check analysisd socket properties ([#2405](https://github.com/wazuh/wazuh-qa/pull/2405)) \- (Framework + Tests)
- Add system test to check synchronization between agent and manager when one of this was stopped. ([#2536](https://github.com/wazuh/wazuh-qa/pull/2536)) \- (Tests)
- API - Test the format of the logs (JSON logs support) ([#2635](https://github.com/wazuh/wazuh-qa/pull/2635/)) \- (Tests)
- Add a test to check the multigroups shared file content. ([#2746](https://github.com/wazuh/wazuh-qa/pull/2746)) \- (Framework + Tests)
- Add wpk test documentation ([#2409](https://github.com/wazuh/wazuh-qa/pull/2409)) \- (Documentation)

### Changed

- Increase NVE download feed test timeout([#3769](https://github.com/wazuh/wazuh-qa/pull/3769)) \- (Tests)
- Adapt wazuhdb integration tests for auto-vacuum ([#3613](https://github.com/wazuh/wazuh-qa/issues/3613)) \- (Tests)
- Update logcollector format test due to audit changes ([#3641](https://github.com/wazuh/wazuh-qa/pull/3641)) \- (Framework)
- Refactor `test_basic_usage_realtime_unsupported` FIM test to avoid using time travel ([#3623](https://github.com/wazuh/wazuh-qa/pull/3623)) \- (Tests)
- Add `monitord.rotate_log` to `local_internal_options` file for `test_macos_format_query` ([#3602](https://github.com/wazuh/wazuh-qa/pull/3602)) \- (Tests)
- Adapt analysisd integration tests for EPS ([#3559](https://github.com/wazuh/wazuh-qa/issues/3559)) \- (Tests)
- Improve `test_remove_audit` FIM test to retry install and remove command ([#3562](https://github.com/wazuh/wazuh-qa/pull/3562)) \- (Tests)
- Update pattern and expected condition for multi_groups tests ([#3565](https://github.com/wazuh/wazuh-qa/pull/3565)) \- (Tests)
- Skip unstable integration tests for gcloud ([#3531](https://github.com/wazuh/wazuh-qa/pull/3531)) \- (Tests)
- Skip unstable integration test for agentd ([#3538](https://github.com/wazuh/wazuh-qa/pull/3538))
- Update wazuhdb_getconfig and EPS limit integration tests ([#3146](https://github.com/wazuh/wazuh-qa/pull/3146)) \- (Tests)
- Refactor: logcollector `test_only_future_events` according to new standard. ([3484](https://github.com/wazuh/wazuh-qa/pull/3484)) \- (Framework + Tests)
- Update python packages scan test to use a file with known vulnerabilities to be skipped ([#3473](https://github.com/wazuh/wazuh-qa/pull/3473)) \- (Framework + Tests)
- Change required version of urllib3 and requests dependencies ([#3315](https://github.com/wazuh/wazuh-qa/pull/3315)) \- (Framework)
- Skip flaky Logcollector tests ([#3218](https://github.com/wazuh/wazuh-qa/pull/3217)) \- (Tests)
- Change how 'service_control' collects clusterd and apid pids ([#3140](https://github.com/wazuh/wazuh-qa/pull/3140)) \- (Framework)
- Change scan test module fixtures to allow use commit instead of branches ([#3134](https://github.com/wazuh/wazuh-qa/issues/3134)) \- (Tests)
- Update syscollector deltas integration tests ([#2921](https://github.com/wazuh/wazuh-qa/pull/2921)) \- (Tests)
- Update deprecated WDB commands ([#2966](https://github.com/wazuh/wazuh-qa/pull/2966)) \- (Tests)
- Move the 'get_datetime_diff' function to 'wazuh-testing' utils module ([#2782](https://github.com/wazuh/wazuh-qa/pull/2782)) \- (Framework + Tests)
- Change method from GET to POST in API login requests ([#2810](https://github.com/wazuh/wazuh-qa/pull/2810)) \- (Framework + Tests)
- Update failed test_basic_configuration_log_format ([#2924](https://github.com/wazuh/wazuh-qa/pull/2650)) \- (Framework + Tests)
- Refactor VDT integration tests: feeds and scan types ([#2650](https://github.com/wazuh/wazuh-qa/pull/2650)) \- (Framework + Tests)
- Refactor: FIM `test_synchronization` according to new standard. Phase 1. ([#2358](https://github.com/wazuh/wazuh-qa/pull/2358)) \- (Framework + Tests)
- Refactor: FIM `test_registry_file_limit` and `test_registry_report_changes`. ([#2478](https://github.com/wazuh/wazuh-qa/pull/2478)) \- (Framework + Tests)
- Refactor: FIM `test_files/test_file_limit` and updated imports to new standard. ([#2501](https://github.com/wazuh/wazuh-qa/pull/2501)) \- (Framework + Tests)
- Adapt ITs related to syscollector deltas ([#2146](https://github.com/wazuh/wazuh-qa/pull/2146)) \- (Framework + Tests)
- Migrate test_age, test_command_monitoring, and test_keep_running of test_logcollector documentation to qa-docs ([#2162](https://github.com/wazuh/wazuh-qa/pull/2162)) \- (Documentation)
- Migrate test_configuration (1/2) of test_logcollector documentation to qa-docs ([#2163](https://github.com/wazuh/wazuh-qa/pull/2163)) \- (Documentation)
- Migrate test_configuration (2/2) of test_logcollector documentation to qa-docs ([#2165](https://github.com/wazuh/wazuh-qa/pull/2165)) \- (Documentation)
- Migrate test_macos of test_logcollector documentation to qa-docs ([#2175](https://github.com/wazuh/wazuh-qa/pull/2175)) \- (Documentation)
- Migrate several test groups of test_logcollector documentation to qa-docs ([#2180](https://github.com/wazuh/wazuh-qa/pull/2180)) \- (Documentation)
- Migrate test_remoted documentation to schema 2.0 ([#2426](https://github.com/wazuh/wazuh-qa/pull/2426)) \- (Documentation)
- Replace callback_generator function to generate_monitoring_callback ([#2535](https://github.com/wazuh/wazuh-qa/pull/2535)) \- (Framework + Tests)
- Analysisd: Reduce execution time of tests with tier 0 ([#2546](https://github.com/wazuh/wazuh-qa/pull/2546)) \- (Tests)
- Adapt logtest ITs given the rules skipping ([#2200](https://github.com/wazuh/wazuh-qa/pull/2200)) \- (Tests)
- Updated the Authd response when a multigroup is too long ([#3746](https://github.com/wazuh/wazuh-qa/pull/3746)) \- (Tests)

### Fixed

- Fix test_db_backup for Ubuntu OS ([#3802](https://github.com/wazuh/wazuh-qa/pull/3802)) \- (Tests)
- Fix commit option of the scan module for master case ([#3157](https://github.com/wazuh/wazuh-qa/pull/3157)) \- (Tests)
- Fix Vulnerability Detector IT: test_validate_feed_content yaml cases had wrong extension. ([#3299](https://github.com/wazuh/wazuh-qa/pull/3299)) \- (Tests)
- Fix Analysisd IT: test_syscollector_events failure on wait_for_analysisd_startup. ([#3110](https://github.com/wazuh/wazuh-qa/pull/3110)) \- (Tests)
- Fix GCloud IT: test_max_messages error not received expected messages - ([#3083](https://github.com/wazuh/wazuh-qa/pull/3083)) \- (Tests)
- Fix Solaris and Macos FIM integration tests failures ([#2976](https://github.com/wazuh/wazuh-qa/pull/2976)) \- (Framework + Tests)
- Fix the unstable FIM tests that need refactoring ([#2458](https://github.com/wazuh/wazuh-qa/pull/2458)) \- (Framework + Tests)
- Fix version validation in qa-ctl config generator ([#2454](https://github.com/wazuh/wazuh-qa/pull/2454)) \- (Framework)
- Fix invalid reference for test_api_endpoints_performance.py xfail items ([#3378](https://github.com/wazuh/wazuh-qa/pull/3378)) \- (Tests)
- Fix undeclared API token variable in multigroups system tests ([#3674](https://github.com/wazuh/wazuh-qa/pull/3674)) \- (Framework + Tests)
- Fix error in requirements.txt ([#3689](https://github.com/wazuh/wazuh-qa/pull/3689)) \- (Framework)
- Fix sleep time in `test_agent_default_group_added`. ([#3692](https://github.com/wazuh/wazuh-qa/pull/3692)) \- (Tests)
- Fix syscollector deltas integration tests. ([#3695](https://github.com/wazuh/wazuh-qa/pull/3695)) \- (Tests)

### Removed

- Remove all FIM Integration skipped tests ([#2927](https://github.com/wazuh/wazuh-qa/issues/2927)) \- (Framework + Tests)
- VDT ITs: Remove Debian Stretch test support. ([#3172](https://github.com/wazuh/wazuh-qa/pull/3172)) \- (Tests)

## [4.3.9] - 13-10-2022

Wazuh commit: https://github.com/wazuh/wazuh-qa/commit/8af0a5083bd69765f4d7878df9d3b785bb239723 \
Release report: https://github.com/wazuh/wazuh/issues/15090

### Added

- Add a test to check the analysisd socket properties ([#3365](https://github.com/wazuh/wazuh-qa/pull/3365))

## [4.3.8] - 19-09-2022

Wazuh commit: https://github.com/wazuh/wazuh/commit/88bf15d2cbb2040e197e34a94dda0f71f607afad \
Release report: https://github.com/wazuh/wazuh/issues/14827

### Changed

- Update wazuh-logtest messages for integration tests \- (Tests)

## [4.3.7] - 24-08-2022

Wazuh commit: https://github.com/wazuh/wazuh/commit/e2b514bef3d148acd4bcae1a1c7fa8783b82ca3a \
Release report: https://github.com/wazuh/wazuh/issues/14562

## Added
- Added IT test to verify Active Response works with overwritten rules. ([#2984](https://github.com/wazuh/wazuh-qa/pull/2984)) \- (Framework + Tests)
- Add Integratord IT - new test_integratord suite ([#3125](https://github.com/wazuh/wazuh-qa/pull/3125)) \- (Framework + Tests)
- Add system test to check synchronization status in the cluster ([#3180](https://github.com/wazuh/wazuh-qa/pull/3180)) \- (Framework + Tests)
- Add system test to check big files synchronization in the cluster ([#3202](https://github.com/wazuh/wazuh-qa/pull/3202)) \- (Framework + Tests)

### Changed

- Increase framework version of jq and pytest in the requirements file to support python3.10 ([#3107](https://github.com/wazuh/wazuh-qa/pull/3108)) \- (Framework)

## [4.3.6] - 20-07-2022

Wazuh commit: https://github.com/wazuh/wazuh/commit/be15851b8ead7512d9cd4ef1ee18b3b953173211 \
Release report: https://github.com/wazuh/wazuh/issues/14188

### Added

- Add Remoted IT - test_multi_groups ([#3060](https://github.com/wazuh/wazuh-qa/pull/3060)) \- (Framework + Tests)

### Fixed

- Fix GCloud IT - test_max_messages error ([#3006](https://github.com/wazuh/wazuh-qa/pull/3006)) \- (Framework + Tests)
- Fix Remoted IT - test_agent_communication ([#3088](https://github.com/wazuh/wazuh-qa/pull/3088)) \- (Framework)


## [4.3.5] - 29-06-2022

Wazuh commit: https://github.com/wazuh/wazuh/commit/2a2b88bfb2ea30903728372471b33540a3b3d976 \
Release report: https://github.com/wazuh/wazuh/issues/13966

### Fixed

- Fix Solaris and Macos FIM integration failures ([#2977](https://github.com/wazuh/wazuh-qa/pull/2977)) \- (Framework + Tests)


## [4.3.4] - 09-06-2022

Wazuh commit: https://github.com/wazuh/wazuh/commit/ccbc9490bc38718717233c50e3d6daeff102e388 \
Release report: https://github.com/wazuh/wazuh/issues/13669


## [4.3.3] - 01-06-2022

Wazuh commit: https://github.com/wazuh/wazuh/commit/ccbc9490bc38718717233c50e3d6daeff102e388 \
Release report: -


## [4.3.2] - 30-05-2022

Wazuh commit: https://github.com/wazuh/wazuh/commit/5b3d501f5a10c5134b53771f13c48dc94c54beb2 \
Release report: https://github.com/wazuh/wazuh/issues/13629


## [4.3.1] - 18-05-2022

Wazuh commit: https://github.com/wazuh/wazuh/commit/8ee2a5646a12d22bf662b2f59a19c12b4b8d0a4e \
Release report: https://github.com/wazuh/wazuh/issues/13448


## [4.3.0] - 05-05-2022

Wazuh commit: https://github.com/wazuh/wazuh/commit/5bae1c1830dbf11acc8a06e01f7a5a134b767760 \
Release report: https://github.com/wazuh/wazuh/issues/13321

### Added

- Add specific version of libcst to install in python lower than 3.7. ([#2459](https://github.com/wazuh/wazuh-qa/pull/2459))
- Add system test to check synchronization between agent and manager. ([#2443](https://github.com/wazuh/wazuh-qa/pull/2443))
- Make `simulate-api-load` CLI run tasks simultaneously. ([#2392](https://github.com/wazuh/wazuh-qa/pull/2392))
- Add `qa-ctl` `v0.3`. ([#2307](https://github.com/wazuh/wazuh-qa/pull/2307))
- Add `qa-ctl` `v0.2`. ([#2299](https://github.com/wazuh/wazuh-qa/pull/2299))
- Improve the `agent_files_deletion` test . ([#2296](https://github.com/wazuh/wazuh-qa/pull/2296))
- Add scripts to add agents to client.keys, create agent-groups and unsynchronize agents. ([#2295](https://github.com/wazuh/wazuh-qa/pull/2295))
- Add cluster performance test. ([#2130](https://github.com/wazuh/wazuh-qa/pull/2130))
- IT Wazuh-logtest: Ruleset reloading at runtime. ([#2077](https://github.com/wazuh/wazuh-qa/pull/2077))
- Add script to parse and obtain stats from cluster CSVs. ([#2032](https://github.com/wazuh/wazuh-qa/pull/2032))
- Add `qa-ctl` tool v0.1. ([#1895](https://github.com/wazuh/wazuh-qa/pull/1895))
- Enable WPK tests for macOS agents. ([#1853](https://github.com/wazuh/wazuh-qa/pull/1853))
- Create local_internal_options configuration handler fixture. ([#1835](https://github.com/wazuh/wazuh-qa/pull/1835))
- Create file monitoring fixture handler. ([#1833](https://github.com/wazuh/wazuh-qa/pull/1833))
- Create daemon handler fixture for integration test. ([#1826](https://github.com/wazuh/wazuh-qa/pull/1826))
- Add test to check new possible flaws in wodles, framework and API code. ([#1659](https://github.com/wazuh/wazuh-qa/pull/1659))
- Add test to scan all python packages. ([#1652](https://github.com/wazuh/wazuh-qa/pull/1652))
- ITs for logtest verbose mode added. ([#1587](https://github.com/wazuh/wazuh-qa/pull/1587))
- Integration and system tests to ensure removed agent files are deleted. ([#1527](https://github.com/wazuh/wazuh-qa/pull/1527))
- Add wdb checksum range test case. ([#1502](https://github.com/wazuh/wazuh-qa/pull/1502))
- Add integration tests for max_upload_size API option. ([#1494](https://github.com/wazuh/wazuh-qa/pull/1494))
- Add support for Amazon Linux in vulnerability detector. ([#1473](https://github.com/wazuh/wazuh-qa/pull/1473))
- Add tests for invalid config of github and office365 modules. ([#1460](https://github.com/wazuh/wazuh-qa/pull/1460))
- Add test to check the behavior of test_max_fd_win_rt option.. ([#1387](https://github.com/wazuh/wazuh-qa/pull/1387))
- Add FIM Windows 4659 events tests. ([#648](https://github.com/wazuh/wazuh-qa/pull/648))

### Changed

- Migrate `test_rids` documentation to `qa-docs`. ([#2422](https://github.com/wazuh/wazuh-qa/pull/2422))
- Google Cloud. IT Tests: Fixing and rework for 4.3.0-RC2. ([#2420](https://github.com/wazuh/wazuh-qa/pull/2420))
- Refactor: FIM `test_report_changes` according to new standard.  Phase 1. ([#2417](https://github.com/wazuh/wazuh-qa/pull/2417))
- Fix `wazuh-metrics` CLI bug when child processes restart. ([#2416](https://github.com/wazuh/wazuh-qa/pull/2416))
- IT Solaris Jenkins: Fix requirements. ([#2415](https://github.com/wazuh/wazuh-qa/pull/2415))
- Fix the `agent_info_sync` test according to new changes. ([#2411](https://github.com/wazuh/wazuh-qa/pull/2411))
- Migrate test_cpe_indexing documentation to qa-docs. ([#2407](https://github.com/wazuh/wazuh-qa/pull/2407))
- WazuhDB IT: Fix for 4.3. ([#2400](https://github.com/wazuh/wazuh-qa/pull/2400))
- Migrate test_scan_results documentation to qa-docs. ([#2398](https://github.com/wazuh/wazuh-qa/pull/2398))
- Migrate test_general_setting documentation to qa-docs. ([#2387](https://github.com/wazuh/wazuh-qa/pull/2387))
- Migrate test_providers documentation to qa-docs. ([#2377](https://github.com/wazuh/wazuh-qa/pull/2377))
- Update API configuration integration tests. ([#2370](https://github.com/wazuh/wazuh-qa/pull/2370))
- Refactor FIM `test_synchronization` according to new standard (1). ([#2358](https://github.com/wazuh/wazuh-qa/pull/2358))
- Migrate test_feeds documentation to qa-docs. ([#2357](https://github.com/wazuh/wazuh-qa/pull/2357))
- Fix autoconfigure `test_add_old_resource`. ([#2356](https://github.com/wazuh/wazuh-qa/pull/2356))
- Migrate test_wazuh_db documentation to qa-docs. ([#2346](https://github.com/wazuh/wazuh-qa/pull/2346))
- Adapt `wazuh-metrics` and `data-visualizer` CLIs to handle multiprocessing. ([#2278](https://github.com/wazuh/wazuh-qa/pull/2278))
- Change `time_to_sync`  variable. ([#2275](https://github.com/wazuh/wazuh-qa/pull/2275))
- Bump pytest-html dependency. ([#2205](https://github.com/wazuh/wazuh-qa/pull/2205))
- Update remoted CSV headers in visualization tool. ([#2202](https://github.com/wazuh/wazuh-qa/pull/2202))
- Migrate `test_rootcheck` documentation to qa-docs. ([#2194](https://github.com/wazuh/wazuh-qa/pull/2194))
- Migrate `test_logtest` documentation to `qa-docs`. ([#2191](https://github.com/wazuh/wazuh-qa/pull/2191))
- Migrate test_office365 documentation to `qa-docs`. ([#2181](https://github.com/wazuh/wazuh-qa/pull/2181))
- fix: Change logtest custom rules ids. ([#2177](https://github.com/wazuh/wazuh-qa/pull/2177))
- Authd replacement configurations QA. ([#2171](https://github.com/wazuh/wazuh-qa/pull/2171))
- Migrate `test_github` documentation to `qa-docs`. ([#2144](https://github.com/wazuh/wazuh-qa/pull/2144))
- Migrate `test_glcoud` documentation to `qa-docs`. ([#2141](https://github.com/wazuh/wazuh-qa/pull/2141))
- Merge 4.2 into master branch . ([#2132](https://github.com/wazuh/wazuh-qa/pull/2132))
- Migrate `test_auth` documentation to `qa-docs`. ([#2129](https://github.com/wazuh/wazuh-qa/pull/2129))
- Migrate `test_registry_restrict` and `test_registry_tags` of `test_fim/test_registry`, and `test_fim/test_synchronization` documentation to `qa-docs`. ([#2128](https://github.com/wazuh/wazuh-qa/pull/2128))
- Migrate `test_registry_report_changes` of `test_fim/test_registry` documentation to `qa-docs`. ([#2127](https://github.com/wazuh/wazuh-qa/pull/2127))
- Migrate `test_registry_file_limit`, `test_registry_multiple_registries`, and `test_registry_recursion_level` of `test_fim/test_registry` documentation to `qa-docs`. ([#2126](https://github.com/wazuh/wazuh-qa/pull/2126))
- Migrate `test_registry_checks`, `test_registry_ignore`, and `test_registry_nodiff` of `test_fim/test_registry` documentation to `qa-docs`. ([#2125](https://github.com/wazuh/wazuh-qa/pull/2125))
- Migrate `test_registry_basic_usage` of `test_fim/test_registry` documentation to `qa-docs`. ([#2124](https://github.com/wazuh/wazuh-qa/pull/2124))
- Migrate `test_registry_ambiguous_confs` of `test_fim/test_registry` documentation to `qa-docs`. ([#2123](https://github.com/wazuh/wazuh-qa/pull/2123))
- Migrate `test_tags`, `test_timezone_changes`, `test_wildcards_complex`, and `test_windows_audit_interval` of `test_fim/test_files` documentation to `qa-docs`. ([#2122](https://github.com/wazuh/wazuh-qa/pull/2122))
- Migrate `test_scan`, `test_skip`, and `test_stats_integrity_sync` of `test_fim/test_files` documentation to `qa-docs`. ([#2121](https://github.com/wazuh/wazuh-qa/pull/2121))
- Migrate `test_fim/test_files/test_report_changes` documentation to `qa-docs`. ([#2120](https://github.com/wazuh/wazuh-qa/pull/2120))
- Migrate `test_process_priority`, `test_recursion_level`, and `test_restrict` of `test_fim/test_files` documentation to `qa-docs`. ([#2118](https://github.com/wazuh/wazuh-qa/pull/2118))
- Migrate `test_multiple_dirs`, `test_nodiff`, and `test_prefilter_cmd` of `test_fim/test_files` documentation to `qa-docs`. ([#2117](https://github.com/wazuh/wazuh-qa/pull/2117))
- Migrate `test_max_eps`, `test_max_files_per_second`, and `test_moving_files` of `test_fim/test_files` documentation to `qa-docs`. ([#2115](https://github.com/wazuh/wazuh-qa/pull/2115))
- Migrate `test_ignore`, `test_inotify`, and `test_invalid` of `test_fim/test_files` documentation to `qa-docs`. ([#2114](https://github.com/wazuh/wazuh-qa/pull/2114))
- Migrate `test_fim/test_files/test_follow_symbolic_link` documentation to `qa-docs`. ([#2112](https://github.com/wazuh/wazuh-qa/pull/2112))
- Migrate `test_env_variables` and `test_file_limit` of `test_fim/test_files` documentation to `qa-docs`. ([#2111](https://github.com/wazuh/wazuh-qa/pull/2111))
- Migrate `test_benchmark` and `test_checks` of `test_fim/test_files` documentation to `qa-docs`. ([#2110](https://github.com/wazuh/wazuh-qa/pull/2110))
- Migrate `test_basic_usage` of `test_fim/test_files` documentation to `qa-docs`. ([#2109](https://github.com/wazuh/wazuh-qa/pull/2109))
- Migrate `test_ambiguous_confs` and `test_audit` of `test_fim/test_files` documentation to qa-docs. ([#2108](https://github.com/wazuh/wazuh-qa/pull/2108))
- Migrate `test_api` documentation to `qa-docs`. ([#2107](https://github.com/wazuh/wazuh-qa/pull/2107))
- Migrate `test_analysisd` documentation to `qa-docs`. ([#2047](https://github.com/wazuh/wazuh-qa/pull/2047))
- Migrate `test_agentd` documentation to `qa-docs`. ([#2006](https://github.com/wazuh/wazuh-qa/pull/2006))
- Migrate `test_active_response` documentation to `qa-docs`. ([#1960](https://github.com/wazuh/wazuh-qa/pull/1960))
- Fix requirements in master. ([#2063](https://github.com/wazuh/wazuh-qa/pull/2063))
- Update system tests for agent key polling. ([#2119](https://github.com/wazuh/wazuh-qa/pull/2119))
- macOS logcollector - Fixes and new tests. ([#2043](https://github.com/wazuh/wazuh-qa/pull/2043))
- Update API performance tests. ([#1881](https://github.com/wazuh/wazuh-qa/pull/1881))
- Integrate qa-docs into wazuh-qa framework. ([#1854](https://github.com/wazuh/wazuh-qa/pull/1854))
- Update user used by `Kibana` in the cluster performance tests. ([#1822](https://github.com/wazuh/wazuh-qa/pull/1822))
- Fix cached dependencies, typos and debian repos. ([#1732](https://github.com/wazuh/wazuh-qa/pull/1732))
- Adapt the JSON event schema to parse WIN perms in JSON. ([#1541](https://github.com/wazuh/wazuh-qa/pull/1541))
- Update API performance tests. ([#1519](https://github.com/wazuh/wazuh-qa/pull/1519))
- Rework of simulate agents script. Add new balance mode to distribute EPS between agents. ([#1491](https://github.com/wazuh/wazuh-qa/pull/1491))
- Fix missing argument in test_macos_format_basic IT. ([#1478](https://github.com/wazuh/wazuh-qa/pull/1478))
- Check if scheduled mode is set when realtime is not available. ([#1474](https://github.com/wazuh/wazuh-qa/pull/1474))

### Removed
- Remove unnecessary `CLIENT_KEYS_PATH`. ([#2419](https://github.com/wazuh/wazuh-qa/pull/2419))
- Remove deprecated configurations. ([#2380](https://github.com/wazuh/wazuh-qa/pull/2380))
- Remove deprecated test_use_only_authd. ([#2294](https://github.com/wazuh/wazuh-qa/pull/2294))
- Remove expected `force` option from the received request in the `agent_enrollment` system tests. ([#2289](https://github.com/wazuh/wazuh-qa/pull/2289))
- Remove old check. ([#2281](https://github.com/wazuh/wazuh-qa/pull/2281))
- Remove the disk i/o % usage calculation from the performance tools. ([#1897](https://github.com/wazuh/wazuh-qa/pull/1897))
- Remove FIM hard link tests. ([#1485](https://github.com/wazuh/wazuh-qa/pull/1485))


## [v4.2.0]
### Added
- Add agent labels to agent simulator tool [#1153](https://github.com/wazuh/wazuh-qa/pull/1153)
- Add the capability to know which CVE’s affect an agent [#7479](https://github.com/wazuh/wazuh/issues/7479)
- Add new tests for Wazuh-DB insert commands in agents' CVEs table [#1092](https://github.com/wazuh/wazuh-qa/pull/1092)
- Add integration tests for syslog [#1086](https://github.com/wazuh/wazuh-qa/pull/1086)
- Add remoted integration tests: basic configuration tests [#1073](https://github.com/wazuh/wazuh-qa/pull/1073)
- Add the tier 0 integration tests for wazuh-remoted [#1024](https://github.com/wazuh/wazuh-qa/issues/1024)
- Add new features to the Agent simulator [#1106](https://github.com/wazuh/wazuh-qa/pull/1106)
- Add new integration tests to cover the stats of wazuh-agentd [#1039](https://github.com/wazuh/wazuh-qa/pull/1039)
- Add the documentation of Wazuh-QA repository [#1066](https://github.com/wazuh/wazuh-qa/pull/1066)
- Add new functionality for mocking agents [#1054](https://github.com/wazuh/wazuh-qa/pull/1054)
- Add support to `wodle` sections for ossec.conf generator tool [#1048](https://github.com/wazuh/wazuh-qa/pull/1048)
- Add new tests for Active Response [#1029](https://github.com/wazuh/wazuh-qa/pull/1029)
- Add focal feed and improve vulnerability scan tests [#1025](https://github.com/wazuh/wazuh-qa/pull/1025)
- Add new cases to test_env_variables to check some possible errors [#1014](https://github.com/wazuh/wazuh-qa/pull/1014)
- Add a test to verify no duplicate entries for vulnerability detector [#1010](https://github.com/wazuh/wazuh-qa/pull/1010)
- Add new case to test_basic_usage_changes to check wildcards [#1009](https://github.com/wazuh/wazuh-qa/pull/1009)
- Add some cases in test_ignore_valid, to check entire disk ignore [#1000](https://github.com/wazuh/wazuh-qa/pull/1000)
- Add new test case for duplicate registry entries [#998](https://github.com/wazuh/wazuh-qa/pull/998)
### Changed
- Rename sockets directory according to the product [#1090](https://github.com/wazuh/wazuh-qa/pull/1090)
- Improve the stop/start behavior of DB's related functions [#1068](https://github.com/wazuh/wazuh-qa/pull/1068)
- Update mock_vulnerability_scan fixture from vulnerability scan tests [#1058](https://github.com/wazuh/wazuh-qa/pull/1058)
- Update insert_vulnerability to meet new constrains [#1059](https://github.com/wazuh/wazuh-qa/pull/1059)
- Refactor the code to be PEP8 compliance [#1043](https://github.com/wazuh/wazuh-qa/pull/1043)
- Deprecate the ossec-init.conf [#1013](https://github.com/wazuh/wazuh-qa/pull/1013)
- Rename ossec-control in framework tests [#983](https://github.com/wazuh/wazuh-qa/pull/983)
- Change names of daemons in integration tests [#973](https://github.com/wazuh/wazuh-qa/pull/973)
- Rename all ossec-control references [#965](https://github.com/wazuh/wazuh-qa/pull/965)
### Fixed
- Fix an error in the Active Response tests related to the configuration file [#1080](https://github.com/wazuh/wazuh-qa/pull/1080)
- Fix an error in the Agent simulator while parsing the messages received from the manager [#1084](https://github.com/wazuh/wazuh-qa/pull/1084).
- Fix msu tests for Windows 10 [#1075](https://github.com/wazuh/wazuh-qa/pull/1075)
- Fix sqlite3.OperationalError: no such table: VULNERABILITIES error [#1067](https://github.com/wazuh/wazuh-qa/pull/1067)
- Fix test_general_settings_ignore_time test [#1056](https://github.com/wazuh/wazuh-qa/pull/1056)
- Avoid problematic race-condition on VD integration tests for Windows [#1047](https://github.com/wazuh/wazuh-qa/pull/1047)
- QA Integration tests stabilization [#1002](https://github.com/wazuh/wazuh-qa/pull/1002)
### Deleted
- Deleted `behind_proxy_server` API config test. ([#1065](https://github.com/wazuh/wazuh-qa/pull/1065))<|MERGE_RESOLUTION|>--- conflicted
+++ resolved
@@ -10,7 +10,7 @@
 ### Added
 
 - Add Windows System folders FIM monitoring tests ([#3720](https://github.com/wazuh/wazuh-qa/pull/3720)) \- (Tests)
-- Add 'test_whodata_policy_changes' tests ([#3627](https://github.com/wazuh/wazuh-qa/pull/3627)) \- (Framework + Tests) 
+- Add 'test_whodata_policy_changes' tests ([#3627](https://github.com/wazuh/wazuh-qa/pull/3627)) \- (Framework + Tests)
 - Add test to check if active-response netsh generates alerts when firewall is disabled. ([#3787](https://github.com/wazuh/wazuh-qa/pull/3787)) \- (Framework + Tests)
 - Add new tests for logcollector 'ignore' and 'restrict' options ([#3582](https://github.com/wazuh/wazuh-qa/pull/3582)) \- (Tests)
 - Add 'Force reconnect' feature to agent_simulator tool. ([#3111](https://github.com/wazuh/wazuh-qa/pull/3111)) \- (Tools)
@@ -24,10 +24,7 @@
 
 ### Fixed
 
-<<<<<<< HEAD
-=======
 - Fix imports and add windows support for test_report_changes_and_diff IT ([#3548](https://github.com/wazuh/wazuh-qa/issues/3548)) \- (Framework + Tests)
->>>>>>> acffdf78
 - Fix a regex error in the FIM integration tests ([#3061](https://github.com/wazuh/wazuh-qa/issues/3061)) \- (Framework + Tests)
 - Fix an error in the cluster performance tests related to CSV parser ([#2999](https://github.com/wazuh/wazuh-qa/pull/2999)) \- (Framework + Tests)
 
@@ -39,9 +36,7 @@
 
 ### Added
 
-<<<<<<< HEAD
 - Add new test to check missing fields in `cpe_helper.json` file ([#3766](https://github.com/wazuh/wazuh-qa/pull/3766)) \- (Framework + Tests)
-=======
 - Add new test to check cpe_helper.json file ([#3731](https://github.com/wazuh/wazuh-qa/pull/3731))
 - Add new tests analysid handling of invalid/empty rule signature IDs ([#3649]
 (https://github.com/wazuh/wazuh-qa/pull/3649)) \- (Framework + Tests)
@@ -50,7 +45,6 @@
 - Add new tests analysid handling of invalid/empty rule signature IDs ([#3649](https://github.com/wazuh/wazuh-qa/pull/3649)) \- (Framework + Tests)
 - Add integration test to check agent database version ([#3768](https://github.com/wazuh/wazuh-qa/pull/3768)) \- (Tests)
 - Fix Yara and VirusTotal E2E basic usage tests ([#3660](https://github.com/wazuh/wazuh-qa/pull/3660))
->>>>>>> acffdf78
 - Add new test to check if syslog message are parsed correctrly in the `archives.json` file ([#3609](https://github.com/wazuh/wazuh-qa/pull/3609)) \- (Framework + Tests)
 - Add new logging tests for analysisd EPS limitation ([#3509](https://github.com/wazuh/wazuh-qa/pull/3509)) \- (Framework + Tests)
 - New testing suite for checking analysisd EPS limitation ([#2947](https://github.com/wazuh/wazuh-qa/pull/3181)) \- (Framework + Tests)
