--- conflicted
+++ resolved
@@ -17,13 +17,9 @@
 
 ### Fixed
 
-<<<<<<< HEAD
-- Increase results windows in E2E Vulnerability detection ([#5712](https://github.com/wazuh/wazuh-qa/pull/5712)) \- (Framework + Tests)
 - Fix unexpected warnings in E2E vulnerability detection tests ([#5711](https://github.com/wazuh/wazuh-qa/pull/5711)) \- (Framework + Tests)
-=======
 - Grafana package used for `upgrade_package_nonvulnerable_to_vulnerable` case is vulnerable ([#5719](https://github.com/wazuh/wazuh-qa/pull/5719)) \- (Tests)
 - Increase results windows in E2E Vulnerability detection ([#5712](https://github.com/wazuh/wazuh-qa/pull/5712/)) \- (Framework + Tests)
->>>>>>> 1adf2409
 
 ### Deleted
 
