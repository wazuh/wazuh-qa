# Changelog

All notable changes to this project will be documented in this file.

## [4.6.0] - TBD

Wazuh commit: TBD \
Release report: TBD

### Changed

- Add option to run some logcollector tests isolated (without a manager) [#4226](https://github.com/wazuh/wazuh-qa/pull/4226) \- (Tests + Framework)
- Update code analysis and dependencies known flaws. [#3319](https://github.com/wazuh/wazuh-qa/pull/4083) \- (Tests)
- Update schema database version([#3879](https://github.com/wazuh/wazuh-qa/pull/3879)) \- (Tests)

### Fixed
- Update `get_test_cases_data` function so it handles fim_mode parameter ([#4185](https://github.com/wazuh/wazuh-qa/pull/4185)) \- (Framework)
- Fix warnings in the rids tests([#4151](https://github.com/wazuh/wazuh-qa/pull/4151)) \- (Framework + Tests)

## [4.5.0] - TBD

Wazuh commit: TBD \
Release report: TBD
<<<<<<< HEAD

### Added
=======
>>>>>>> 8b375362

- New 'SCA' test suite and framework. ([#3566](https://github.com/wazuh/wazuh-qa/pull/3566)) \- (Framework + Tests)
- Add integration tests for AWS module. ([#3911](https://github.com/wazuh/wazuh-qa/pull/3911)) \- (Framework + Tests + Documentation)
- Add tests for msu patches with no associated CVE . ([#4009](https://github.com/wazuh/wazuh-qa/pull/4009)) \- (Framework + Tests)
- Add tests with new options to avoid FIM synchronization overlapping. ([#3318](https://github.com/wazuh/wazuh-qa/pull/3318)) \- (Framework + tests)
- Add Logcollector millisecond granularity support test case ([#3910](https://github.com/wazuh/wazuh-qa/pull/3910)) \- (Tests)
- Add Windows System folders FIM monitoring tests ([#3720](https://github.com/wazuh/wazuh-qa/pull/3720)) \- (Tests)
- Add 'test_whodata_policy_changes' tests ([#3627](https://github.com/wazuh/wazuh-qa/pull/3627)) \- (Framework + Tests)
- Add test to check if active-response netsh generates alerts when firewall is disabled. ([#3787](https://github.com/wazuh/wazuh-qa/pull/3787)) \- (Framework + Tests)
- Add new tests for logcollector 'ignore' and 'restrict' options ([#3582](https://github.com/wazuh/wazuh-qa/pull/3582)) \- (Tests)
- Add 'Force reconnect' feature to agent_simulator tool. ([#3111](https://github.com/wazuh/wazuh-qa/pull/3111)) \- (Tools)
- Add new module to support migration tool. ([#3837](https://github.com/wazuh/wazuh-qa/pull/3837))

### Changed

- Fix FIM test_large_changes test suite ([#3948](https://github.com/wazuh/wazuh-qa/pull/3948)) \- (Tests)
- Update `get_test_cases_data` function so it handles fim_mode parameter ([#4185](https://github.com/wazuh/wazuh-qa/pull/4185)) \- (Framework)
- Change FIM `regular_file_cud` and `EventChecker` file modification steps ([#4183](https://github.com/wazuh/wazuh-qa/pull/4183)) \- (Framework + Tests)
- Refactor library to change the environment ([#4145](https://github.com/wazuh/wazuh-qa/pull/4145)) \- (Framework)
- Improve the way that environment data is managed ([#4059](https://github.com/wazuh/wazuh-qa/pull/4059)) \- (Framework)
- Update FIM test_ambiguous_confs IT to new framework ([#4121](https://github.com/wazuh/wazuh-qa/pull/4121)) \- (Tests + Framework)
- Update `test_logcollector` invalid configs log level ([#4094](https://github.com/wazuh/wazuh-qa/pull/4094)) \- (Tests)
- Update `test_office365` to support the new tag `API_TYPE` ([#4065](https://github.com/wazuh/wazuh-qa/pull/4065)) \- (Framework + Tests)
- Update `test_wazuh_db` & `test_enrollment` to support new column `status_code` and new value on the enrollment `payload`. ([#4021](https://github.com/wazuh/wazuh-qa/pull/4021)) \- (Tests)
- Update FIM `test_audit` tests to new framework ([#3939](https://github.com/wazuh/wazuh-qa/pull/3939)) \- (Framework + Tests)
- Update FIM test to new FIM DBSync process  ([#2728](https://github.com/wazuh/wazuh-qa/pull/2728)) \- (Framework + Tests)
- Update file_limit and registry_limit tests ([#3280](https://github.com/wazuh/wazuh-qa/pull/3280)) \- (Tests)
- Change expected timestamp for proftpd analysisd test predecoder test case ([#3900](https://github.com/wazuh/wazuh-qa/pull/3900)) \- (Tests)
- Skip test_large_changes test module ([#3783](https://github.com/wazuh/wazuh-qa/pull/3783)) \- (Tests)
- Update report_changes tests ([#3405](https://github.com/wazuh/wazuh-qa/pull/3405)) \- (Tests)
- Update Authd force_insert tests ([#3379](https://github.com/wazuh/wazuh-qa/pull/3379)) \- (Tests)
- Update cluster logs in reliability tests ([#2772](https://github.com/wazuh/wazuh-qa/pull/2772)) \- (Tests)
- Use correct version format in agent_simulator tool ([#3198](https://github.com/wazuh/wazuh-qa/pull/3198)) \- (Tools)

### Fixed

- Fix boto3 version requirement for legacy OS ([#4150](https://github.com/wazuh/wazuh-qa/pull/4150)) \- (Framework)
- Fix cases yaml of the analysisd windows registry IT ([#4149](https://github.com/wazuh/wazuh-qa/pull/4149)) \- (Tests)
- Fix a bug in on Migration tool's library ([#4106](https://github.com/wazuh/wazuh-qa/pull/4106)) \- (Framework)
- Fix imports and add windows support for test_report_changes_and_diff IT ([#3548](https://github.com/wazuh/wazuh-qa/issues/3548)) \- (Framework + Tests)
- Fix a regex error in the FIM integration tests ([#3061](https://github.com/wazuh/wazuh-qa/issues/3061)) \- (Framework + Tests)
- Fix an error in the cluster performance tests related to CSV parser ([#2999](https://github.com/wazuh/wazuh-qa/pull/2999)) \- (Framework + Tests)
- Fix bug in the framework on migration tool ([#4027](https://github.com/wazuh/wazuh-qa/pull/4027)) \- (Framework)

## [4.4.5] - TBD

Wazuh commit: TBD \
Release report: TBD

## [4.4.4] - TBD

Wazuh commit: TBD \
Release report: TBD

## Added

- Change test_python_flaws.py to accept branch or commit in the same argument. ([#4209](https://github.com/wazuh/wazuh-qa/pull/4209)) (Tests)
- Fix test_dependencies.py for the changes in the feature. ([#4210](https://github.com/wazuh/wazuh-qa/pull/4210)) (Tests)

### Fixed

- Fix syscollector tests failure (get_configuration fixture has different scope) ([#4154](https://github.com/wazuh/wazuh-qa/pull/4154)) \- (Framework + Tests)

## [4.4.3] - 25-06-2023

Wazuh commit: https://github.com/wazuh/wazuh/commit/f7080df56081adaeaad94529522233e2f0bbd577 \
Release report: https://github.com/wazuh/wazuh/issues/17198

### Fixed

- Fix missing comma in setup.py. ([#4180](https://github.com/wazuh/wazuh-qa/pull/4180)) (Framework)
- Changed the last uses of 4.4.2 in setup.py and schema.yaml. ([#4172](https://github.com/wazuh/wazuh-qa/pull/4172)) \- (Framework)

## [4.4.2] - 18-05-2023

Wazuh commit: https://github.com/wazuh/wazuh/commit/b2901d5086e7a073d89f4f72827e070ce3abd8e8 \
Release report: https://github.com/wazuh/wazuh/issues/17004

### Added

- Add package support for system tests ([#3965](https://github.com/wazuh/wazuh-qa/pull/3966)) \- (Framework)
- Add test to check the Syscollector configuration. ([#3584](https://github.com/wazuh/wazuh-qa/pull/3584)) \- (Framework + Tests)
- Add system tests for groups deletion ([#4057](https://github.com/wazuh/wazuh-qa/pull/4057)) \- (Tests)

### Changed

- Change integratord test to use slack instead of virustotal ([#3540](https://github.com/wazuh/wazuh-qa/pull/3540)) \- (Framework + Tests)

### Fixed

- Stabilize multiple wday tests (GCloud integration) ([#4176](https://github.com/wazuh/wazuh-qa/pull/4176)) \- (Tests)
- Remove old XFail marker (API suite) ([#4177](https://github.com/wazuh/wazuh-qa/pull/4177)) \- (Tests)
- Mark VD download feeds test as xfail ([#4197](https://github.com/wazuh/wazuh-qa/pull/4197)) \- (Tests)
- Skip test_age_datetime_changed ([#4182](https://github.com/wazuh/wazuh-qa/pull/4182)) \- (Tests)
- Limit urllib3 major required version ([#4162](https://github.com/wazuh/wazuh-qa/pull/4162)) \- (Framework)
- Fix daemons_handler fixture (fix GCP IT) ([#4134](https://github.com/wazuh/wazuh-qa/pull/4134)) \- (Tests)
- Fix wazuhdb IT. ([#3584](https://github.com/wazuh/wazuh-qa/pull/3584)) \- (Framework + Tests)
- Fix agentd IT for python3.10 AMI ([#3973](https://github.com/wazuh/wazuh-qa/pull/3973)) \- (Tests)
- Fix unstable system tests ([#4080](https://github.com/wazuh/wazuh-qa/pull/4080)) \- (Tests)

### Changed

- Modify authd ITs test_authd_valid_name_ip to avoid flackyness. ([#4164](https://github.com/wazuh/wazuh-qa/pull/4164)) \- (Tests)

## [4.4.1] - 12-04-2023

Wazuh commit: https://github.com/wazuh/wazuh/commit/63a0580562007c4ba9c117f4a232ce90160481ff \
Release report: https://github.com/wazuh/wazuh/issues/16620

## [4.4.0] - 28-03-2023

Wazuh commit: https://github.com/wazuh/wazuh/commit/2477e9fa50bc1424e834ac8401ce2450a5978e75 \
Release report: https://github.com/wazuh/wazuh/issues/15504

### Added

- Add new integration test for `authd` to validate error when `authd.pass` is empty ([#3721](https://github.com/wazuh/wazuh-qa/pull/3721)) \- (Framework + Tests)
- Add new test to check missing fields in `cpe_helper.json` file ([#3766](https://github.com/wazuh/wazuh-qa/pull/3766)) \- (Framework + Tests)
- Add multigroups tests cases for `test_assign_groups_guess` ([#3979](https://github.com/wazuh/wazuh-qa/pull/3979)) \- (Tests)
- Add new group_hash case and update the `without condition` case output in `wazuh_db/sync_agent_groups_get` ([#3959](https://github.com/wazuh/wazuh-qa/pull/3959)) \- (Tests)
- Add markers for each system test environment ([#3961](https://github.com/wazuh/wazuh-qa/pull/3961)) \- (Framework + Tests)
- Adapt binary performance module to wazuh-cluster script renaming ([#3944](https://github.com/wazuh/wazuh-qa/pull/3944)) \- (Framework)
- Add an option to store logs in system tests ([#2445](https://github.com/wazuh/wazuh-qa/pull/2445)) \- (Framework + Tests)
- Add new test to check cpe_helper.json file ([#3731](https://github.com/wazuh/wazuh-qa/pull/3731))
- Add new tests analysid handling of invalid/empty rule signature IDs ([#3649]
(https://github.com/wazuh/wazuh-qa/pull/3649)) \- (Framework + Tests)
- Add integration test to check statistics format ([#3813](https://github.com/wazuh/wazuh-qa/pull/3813)) \- (Framework + Tests)
- Add new test to check vulnerable packages with triaged null([#3587](https://github.com/wazuh/wazuh-qa/pull/3587)) \- (Framework + Tests)
- Add new tests analysid handling of invalid/empty rule signature IDs ([#3649](https://github.com/wazuh/wazuh-qa/pull/3649)) \- (Framework + Tests)
- Add integration test to check agent database version ([#3768](https://github.com/wazuh/wazuh-qa/pull/3768)) \- (Tests)
- Add new test to check if syslog message are parsed correctrly in the `archives.json` file ([#3609](https://github.com/wazuh/wazuh-qa/pull/3609)) \- (Framework + Tests)
- Add new logging tests for analysisd EPS limitation ([#3509](https://github.com/wazuh/wazuh-qa/pull/3509)) \- (Framework + Tests)
- New testing suite for checking analysisd EPS limitation ([#2947](https://github.com/wazuh/wazuh-qa/pull/3181)) \- (Framework + Tests)
- Add stress results comparator tool ([#3478](https://github.com/wazuh/wazuh-qa/pull/3478)) \- (Tools)
- Add E2E tests for demo cases ([#3293](https://github.com/wazuh/wazuh-qa/pull/3293)) \- (Framework + Tests)
- Add configuration files for Jenkins automation of system/E2E tests ([#3221](https://github.com/wazuh/wazuh-qa/pull/3221)) \- (Framework)
- New vulnerability Detector integration tests for Ubuntu 22.04 ([#2957](https://github.com/wazuh/wazuh-qa/pull/2957)) \- (Framework + Tests)
- New vulnerability Detector integration tests for Amazon Linux 2022 ([#2955](https://github.com/wazuh/wazuh-qa/pull/2955)) \- (Framework + Tests)
- New vulnerability detector tests for SUSE Linux Enterpise Support ([#2945](https://github.com/wazuh/wazuh-qa/pull/2945)) \- (Framework + Tests)
- New tests for checking API log formats ([#2635](https://github.com/wazuh/wazuh-qa/pull/2635)) \- (Framework + Tests)
- New tests for the migration of agent-group files ([#2815](https://github.com/wazuh/wazuh-qa/pull/2815)) \- (Framework + Tests)
- Add `qa-docs` `v0.1` ([#2649](https://github.com/wazuh/wazuh-qa/pull/2649)) \- (Framework + Tools + Documentation)
- Add test fim with file currently open ([#2300](https://github.com/wazuh/wazuh-qa/pull/2300)) \- (Framework + Tests)
- Test manager sends AR log format as expected ([#2347](https://github.com/wazuh/wazuh-qa/pull/2347)) \- (Framework + Tests)
- Syscollector deltas IT ([#2146](https://github.com/wazuh/wazuh-qa/pull/2146)) \- (Framework + Tests)
- CVEs alerts inventory for Vulnerability Detector - VDT and WDB Integration Tests implementation ([#1243](https://github.com/wazuh/wazuh-qa/pull/1243)) \- (Framework + Tests)
- Analysisd - add new test to check the pre-decoding stage of analysisd ([#2406](https://github.com/wazuh/wazuh-qa/pull/2406)) \- (Tests)
- Add test to check if files can be accessed while FIM has them opened ([#705](https://github.com/wazuh/wazuh-qa/pull/705)) \- (Framework + Tests)
- Analysisd - add a new test to check analysisd socket properties ([#2405](https://github.com/wazuh/wazuh-qa/pull/2405)) \- (Framework + Tests)
- Add system test to check synchronization between agent and manager when one of this was stopped. ([#2536](https://github.com/wazuh/wazuh-qa/pull/2536)) \- (Tests)
- API - Test the format of the logs (JSON logs support) ([#2635](https://github.com/wazuh/wazuh-qa/pull/2635/)) \- (Tests)
- Add a test to check the multigroups shared file content. ([#2746](https://github.com/wazuh/wazuh-qa/pull/2746)) \- (Framework + Tests)
- Add wpk test documentation ([#2409](https://github.com/wazuh/wazuh-qa/pull/2409)) \- (Documentation)

### Changed

- Improve `test_agent_groups_new_cluster_node` ([#3971](https://github.com/wazuh/wazuh-qa/pull/3971)) \- (Tests)
- Improve `test_assign_groups_guess` ([#3901](https://github.com/wazuh/wazuh-qa/pull/3901)) \- (Tests)
- Update `test_cluster_worker_logs_order` test ([#3896](https://github.com/wazuh/wazuh-qa/pull/3896)) \- (Tests)
- Increase NVE download feed test timeout([#3769](https://github.com/wazuh/wazuh-qa/pull/3769)) \- (Tests)
- Adapt wazuhdb integration tests for auto-vacuum ([#3613](https://github.com/wazuh/wazuh-qa/issues/3613)) \- (Tests)
- Update logcollector format test due to audit changes ([#3641](https://github.com/wazuh/wazuh-qa/pull/3641)) \- (Framework)
- Refactor `test_basic_usage_realtime_unsupported` FIM test to avoid using time travel ([#3623](https://github.com/wazuh/wazuh-qa/pull/3623)) \- (Tests)
- Add `monitord.rotate_log` to `local_internal_options` file for `test_macos_format_query` ([#3602](https://github.com/wazuh/wazuh-qa/pull/3602)) \- (Tests)
- Adapt analysisd integration tests for EPS ([#3559](https://github.com/wazuh/wazuh-qa/issues/3559)) \- (Tests)
- Improve `test_remove_audit` FIM test to retry install and remove command ([#3562](https://github.com/wazuh/wazuh-qa/pull/3562)) \- (Tests)
- Update pattern and expected condition for multi_groups tests ([#3565](https://github.com/wazuh/wazuh-qa/pull/3565)) \- (Tests)
- Skip unstable integration tests for gcloud ([#3531](https://github.com/wazuh/wazuh-qa/pull/3531)) \- (Tests)
- Skip unstable integration test for agentd ([#3538](https://github.com/wazuh/wazuh-qa/pull/3538))
- Update wazuhdb_getconfig and EPS limit integration tests ([#3146](https://github.com/wazuh/wazuh-qa/pull/3146)) \- (Tests)
- Refactor: logcollector `test_only_future_events` according to new standard. ([3484](https://github.com/wazuh/wazuh-qa/pull/3484)) \- (Framework + Tests)
- Update python packages scan test to use a file with known vulnerabilities to be skipped ([#3473](https://github.com/wazuh/wazuh-qa/pull/3473)) \- (Framework + Tests)
- Change required version of urllib3 and requests dependencies ([#3315](https://github.com/wazuh/wazuh-qa/pull/3315)) \- (Framework)
- Skip flaky Logcollector tests ([#3218](https://github.com/wazuh/wazuh-qa/pull/3217)) \- (Tests)
- Change how 'service_control' collects clusterd and apid pids ([#3140](https://github.com/wazuh/wazuh-qa/pull/3140)) \- (Framework)
- Change scan test module fixtures to allow use commit instead of branches ([#3134](https://github.com/wazuh/wazuh-qa/issues/3134)) \- (Tests)
- Update syscollector deltas integration tests ([#2921](https://github.com/wazuh/wazuh-qa/pull/2921)) \- (Tests)
- Update deprecated WDB commands ([#2966](https://github.com/wazuh/wazuh-qa/pull/2966)) \- (Tests)
- Move the 'get_datetime_diff' function to 'wazuh-testing' utils module ([#2782](https://github.com/wazuh/wazuh-qa/pull/2782)) \- (Framework + Tests)
- Change method from GET to POST in API login requests ([#2810](https://github.com/wazuh/wazuh-qa/pull/2810)) \- (Framework + Tests)
- Update failed test_basic_configuration_log_format ([#2924](https://github.com/wazuh/wazuh-qa/pull/2650)) \- (Framework + Tests)
- Refactor VDT integration tests: feeds and scan types ([#2650](https://github.com/wazuh/wazuh-qa/pull/2650)) \- (Framework + Tests)
- Refactor: FIM `test_synchronization` according to new standard. Phase 1. ([#2358](https://github.com/wazuh/wazuh-qa/pull/2358)) \- (Framework + Tests)
- Refactor: FIM `test_registry_file_limit` and `test_registry_report_changes`. ([#2478](https://github.com/wazuh/wazuh-qa/pull/2478)) \- (Framework + Tests)
- Refactor: FIM `test_files/test_file_limit` and updated imports to new standard. ([#2501](https://github.com/wazuh/wazuh-qa/pull/2501)) \- (Framework + Tests)
- Adapt ITs related to syscollector deltas ([#2146](https://github.com/wazuh/wazuh-qa/pull/2146)) \- (Framework + Tests)
- Migrate test_age, test_command_monitoring, and test_keep_running of test_logcollector documentation to qa-docs ([#2162](https://github.com/wazuh/wazuh-qa/pull/2162)) \- (Documentation)
- Migrate test_configuration (1/2) of test_logcollector documentation to qa-docs ([#2163](https://github.com/wazuh/wazuh-qa/pull/2163)) \- (Documentation)
- Migrate test_configuration (2/2) of test_logcollector documentation to qa-docs ([#2165](https://github.com/wazuh/wazuh-qa/pull/2165)) \- (Documentation)
- Migrate test_macos of test_logcollector documentation to qa-docs ([#2175](https://github.com/wazuh/wazuh-qa/pull/2175)) \- (Documentation)
- Migrate several test groups of test_logcollector documentation to qa-docs ([#2180](https://github.com/wazuh/wazuh-qa/pull/2180)) \- (Documentation)
- Migrate test_remoted documentation to schema 2.0 ([#2426](https://github.com/wazuh/wazuh-qa/pull/2426)) \- (Documentation)
- Replace callback_generator function to generate_monitoring_callback ([#2535](https://github.com/wazuh/wazuh-qa/pull/2535)) \- (Framework + Tests)
- Analysisd: Reduce execution time of tests with tier 0 ([#2546](https://github.com/wazuh/wazuh-qa/pull/2546)) \- (Tests)
- Adapt logtest ITs given the rules skipping ([#2200](https://github.com/wazuh/wazuh-qa/pull/2200)) \- (Tests)
- Updated the Authd response when a multigroup is too long ([#3746](https://github.com/wazuh/wazuh-qa/pull/3746)) \- (Tests)
- Refactor ITs related to syscollector deltas alerts ([#3579](https://github.com/wazuh/wazuh-qa/pull/3579)) \- (Tests)

### Fixed

- Fix `test_assign_agent_group_with_enrollment` ([#3956](https://github.com/wazuh/wazuh-qa/pull/3956)) \- (Tests)
- Fix `test_file_limit_delete_full` module ([#3990](https://github.com/wazuh/wazuh-qa/pull/3990)) \- (Tests)
- Fix test_agent_groups system test ([#3955](https://github.com/wazuh/wazuh-qa/pull/3964)) \- (Tests)
- Fix Solaris agent provision schema ([#3750](https://github.com/wazuh/wazuh-qa/issues/3744)) \- (Framework)
- Fix wazuh-db integration tests for agent-groups ([#3926](https://github.com/wazuh/wazuh-qa/pull/3926)) \- (Tests + Framework)
- Fix `test_set_agent_groups` ([#3920](https://github.com/wazuh/wazuh-qa/pull/3920)) \- (Tests)
- Fix test_sync_agent_groups_get, replace hardcoded hash to a dinamically calculated one ([#3895](https://github.com/wazuh/wazuh-qa/pull/3895)) \- (Framework + Tests)
- Fix `test_agent_groups` ([#3889](https://github.com/wazuh/wazuh-qa/pull/3889)) \- (Tests + Framework)
- Fix test_db_backup for Ubuntu OS ([#3802](https://github.com/wazuh/wazuh-qa/pull/3802)) \- (Tests)
- Fix Yara and VirusTotal E2E basic usage tests ([#3660](https://github.com/wazuh/wazuh-qa/pull/3660)) \- (Tests)
- Fix commit option of the scan module for master case ([#3157](https://github.com/wazuh/wazuh-qa/pull/3157)) \- (Tests)
- Fix Vulnerability Detector IT: test_validate_feed_content yaml cases had wrong extension. ([#3299](https://github.com/wazuh/wazuh-qa/pull/3299)) \- (Tests)
- Fix Analysisd IT: test_syscollector_events failure on wait_for_analysisd_startup. ([#3110](https://github.com/wazuh/wazuh-qa/pull/3110)) \- (Tests)
- Fix GCloud IT: test_max_messages error not received expected messages - ([#3083](https://github.com/wazuh/wazuh-qa/pull/3083)) \- (Tests)
- Fix Solaris and Macos FIM integration tests failures ([#2976](https://github.com/wazuh/wazuh-qa/pull/2976)) \- (Framework + Tests)
- Fix the unstable FIM tests that need refactoring ([#2458](https://github.com/wazuh/wazuh-qa/pull/2458)) \- (Framework + Tests)
- Fix version validation in qa-ctl config generator ([#2454](https://github.com/wazuh/wazuh-qa/pull/2454)) \- (Framework)
- Fix invalid reference for test_api_endpoints_performance.py xfail items ([#3378](https://github.com/wazuh/wazuh-qa/pull/3378)) \- (Tests)
- Fix undeclared API token variable in multigroups system tests ([#3674](https://github.com/wazuh/wazuh-qa/pull/3674)) \- (Framework + Tests)
- Fix error in requirements.txt ([#3689](https://github.com/wazuh/wazuh-qa/pull/3689)) \- (Framework)
- Fix sleep time in `test_agent_default_group_added`. ([#3692](https://github.com/wazuh/wazuh-qa/pull/3692)) \- (Tests)
- Fix syscollector deltas integration tests. ([#3695](https://github.com/wazuh/wazuh-qa/pull/3695)) \- (Tests)
- Fix test_response_postprocessing: duplicated slash in API endpoints ([#4048](https://github.com/wazuh/wazuh-qa/pull/4048)) \- (Tests)

### Removed

- Remove all FIM Integration skipped tests ([#2927](https://github.com/wazuh/wazuh-qa/issues/2927)) \- (Framework + Tests)
- VDT ITs: Remove Debian Stretch test support. ([#3172](https://github.com/wazuh/wazuh-qa/pull/3172)) \- (Tests)

## [4.3.11] - 20-04-2023

Wazuh commit: https://github.com/wazuh/wazuh/commit/776fda906581a1e4ee170c3e7e73a58d69e41f95 \
Release report: https://github.com/wazuh/wazuh/issues/16758

## [4.3.10] - 16-11-2022

Wazuh commit: https://github.com/wazuh/wazuh/commit/89530f11c9e592cd2e551432209b0080f08ff8e5 \
Release report: https://github.com/wazuh/wazuh/issues/15372

## [4.3.9] - 13-10-2022

Wazuh commit: https://github.com/wazuh/wazuh-qa/commit/8af0a5083bd69765f4d7878df9d3b785bb239723 \
Release report: https://github.com/wazuh/wazuh/issues/15090

### Added

- Add a test to check the analysisd socket properties ([#3365](https://github.com/wazuh/wazuh-qa/pull/3365))

## [4.3.8] - 19-09-2022

Wazuh commit: https://github.com/wazuh/wazuh/commit/88bf15d2cbb2040e197e34a94dda0f71f607afad \
Release report: https://github.com/wazuh/wazuh/issues/14827

### Changed

- Update wazuh-logtest messages for integration tests \- (Tests)

## [4.3.7] - 24-08-2022

Wazuh commit: https://github.com/wazuh/wazuh/commit/e2b514bef3d148acd4bcae1a1c7fa8783b82ca3a \
Release report: https://github.com/wazuh/wazuh/issues/14562

### Added
- Added IT test to verify Active Response works with overwritten rules. ([#2984](https://github.com/wazuh/wazuh-qa/pull/2984)) \- (Framework + Tests)
- Add Integratord IT - new test_integratord suite ([#3125](https://github.com/wazuh/wazuh-qa/pull/3125)) \- (Framework + Tests)
- Add system test to check synchronization status in the cluster ([#3180](https://github.com/wazuh/wazuh-qa/pull/3180)) \- (Framework + Tests)
- Add system test to check big files synchronization in the cluster ([#3202](https://github.com/wazuh/wazuh-qa/pull/3202)) \- (Framework + Tests)

### Changed

- Increase framework version of jq and pytest in the requirements file to support python3.10 ([#3107](https://github.com/wazuh/wazuh-qa/pull/3108)) \- (Framework)

## [4.3.6] - 20-07-2022

Wazuh commit: https://github.com/wazuh/wazuh/commit/be15851b8ead7512d9cd4ef1ee18b3b953173211 \
Release report: https://github.com/wazuh/wazuh/issues/14188

### Added

- Add Remoted IT - test_multi_groups ([#3060](https://github.com/wazuh/wazuh-qa/pull/3060)) \- (Framework + Tests)

### Fixed

- Fix GCloud IT - test_max_messages error ([#3006](https://github.com/wazuh/wazuh-qa/pull/3006)) \- (Framework + Tests)
- Fix Remoted IT - test_agent_communication ([#3088](https://github.com/wazuh/wazuh-qa/pull/3088)) \- (Framework)


## [4.3.5] - 29-06-2022

Wazuh commit: https://github.com/wazuh/wazuh/commit/2a2b88bfb2ea30903728372471b33540a3b3d976 \
Release report: https://github.com/wazuh/wazuh/issues/13966

### Fixed

- Fix Solaris and Macos FIM integration failures ([#2977](https://github.com/wazuh/wazuh-qa/pull/2977)) \- (Framework + Tests)


## [4.3.4] - 09-06-2022

Wazuh commit: https://github.com/wazuh/wazuh/commit/ccbc9490bc38718717233c50e3d6daeff102e388 \
Release report: https://github.com/wazuh/wazuh/issues/13669


## [4.3.3] - 01-06-2022

Wazuh commit: https://github.com/wazuh/wazuh/commit/ccbc9490bc38718717233c50e3d6daeff102e388 \
Release report: -


## [4.3.2] - 30-05-2022

Wazuh commit: https://github.com/wazuh/wazuh/commit/5b3d501f5a10c5134b53771f13c48dc94c54beb2 \
Release report: https://github.com/wazuh/wazuh/issues/13629


## [4.3.1] - 18-05-2022

Wazuh commit: https://github.com/wazuh/wazuh/commit/8ee2a5646a12d22bf662b2f59a19c12b4b8d0a4e \
Release report: https://github.com/wazuh/wazuh/issues/13448


## [4.3.0] - 05-05-2022

Wazuh commit: https://github.com/wazuh/wazuh/commit/5bae1c1830dbf11acc8a06e01f7a5a134b767760 \
Release report: https://github.com/wazuh/wazuh/issues/13321

### Added

- Add specific version of libcst to install in python lower than 3.7. ([#2459](https://github.com/wazuh/wazuh-qa/pull/2459))
- Add system test to check synchronization between agent and manager. ([#2443](https://github.com/wazuh/wazuh-qa/pull/2443))
- Make `simulate-api-load` CLI run tasks simultaneously. ([#2392](https://github.com/wazuh/wazuh-qa/pull/2392))
- Add `qa-ctl` `v0.3`. ([#2307](https://github.com/wazuh/wazuh-qa/pull/2307))
- Add `qa-ctl` `v0.2`. ([#2299](https://github.com/wazuh/wazuh-qa/pull/2299))
- Improve the `agent_files_deletion` test . ([#2296](https://github.com/wazuh/wazuh-qa/pull/2296))
- Add scripts to add agents to client.keys, create agent-groups and unsynchronize agents. ([#2295](https://github.com/wazuh/wazuh-qa/pull/2295))
- Add cluster performance test. ([#2130](https://github.com/wazuh/wazuh-qa/pull/2130))
- IT Wazuh-logtest: Ruleset reloading at runtime. ([#2077](https://github.com/wazuh/wazuh-qa/pull/2077))
- Add script to parse and obtain stats from cluster CSVs. ([#2032](https://github.com/wazuh/wazuh-qa/pull/2032))
- Add `qa-ctl` tool v0.1. ([#1895](https://github.com/wazuh/wazuh-qa/pull/1895))
- Enable WPK tests for macOS agents. ([#1853](https://github.com/wazuh/wazuh-qa/pull/1853))
- Create local_internal_options configuration handler fixture. ([#1835](https://github.com/wazuh/wazuh-qa/pull/1835))
- Create file monitoring fixture handler. ([#1833](https://github.com/wazuh/wazuh-qa/pull/1833))
- Create daemon handler fixture for integration test. ([#1826](https://github.com/wazuh/wazuh-qa/pull/1826))
- Add test to check new possible flaws in wodles, framework and API code. ([#1659](https://github.com/wazuh/wazuh-qa/pull/1659))
- Add test to scan all python packages. ([#1652](https://github.com/wazuh/wazuh-qa/pull/1652))
- ITs for logtest verbose mode added. ([#1587](https://github.com/wazuh/wazuh-qa/pull/1587))
- Integration and system tests to ensure removed agent files are deleted. ([#1527](https://github.com/wazuh/wazuh-qa/pull/1527))
- Add wdb checksum range test case. ([#1502](https://github.com/wazuh/wazuh-qa/pull/1502))
- Add integration tests for max_upload_size API option. ([#1494](https://github.com/wazuh/wazuh-qa/pull/1494))
- Add support for Amazon Linux in vulnerability detector. ([#1473](https://github.com/wazuh/wazuh-qa/pull/1473))
- Add tests for invalid config of github and office365 modules. ([#1460](https://github.com/wazuh/wazuh-qa/pull/1460))
- Add test to check the behavior of test_max_fd_win_rt option.. ([#1387](https://github.com/wazuh/wazuh-qa/pull/1387))
- Add FIM Windows 4659 events tests. ([#648](https://github.com/wazuh/wazuh-qa/pull/648))

### Changed

- Migrate `test_rids` documentation to `qa-docs`. ([#2422](https://github.com/wazuh/wazuh-qa/pull/2422))
- Google Cloud. IT Tests: Fixing and rework for 4.3.0-RC2. ([#2420](https://github.com/wazuh/wazuh-qa/pull/2420))
- Refactor: FIM `test_report_changes` according to new standard.  Phase 1. ([#2417](https://github.com/wazuh/wazuh-qa/pull/2417))
- Fix `wazuh-metrics` CLI bug when child processes restart. ([#2416](https://github.com/wazuh/wazuh-qa/pull/2416))
- IT Solaris Jenkins: Fix requirements. ([#2415](https://github.com/wazuh/wazuh-qa/pull/2415))
- Fix the `agent_info_sync` test according to new changes. ([#2411](https://github.com/wazuh/wazuh-qa/pull/2411))
- Migrate test_cpe_indexing documentation to qa-docs. ([#2407](https://github.com/wazuh/wazuh-qa/pull/2407))
- WazuhDB IT: Fix for 4.3. ([#2400](https://github.com/wazuh/wazuh-qa/pull/2400))
- Migrate test_scan_results documentation to qa-docs. ([#2398](https://github.com/wazuh/wazuh-qa/pull/2398))
- Migrate test_general_setting documentation to qa-docs. ([#2387](https://github.com/wazuh/wazuh-qa/pull/2387))
- Migrate test_providers documentation to qa-docs. ([#2377](https://github.com/wazuh/wazuh-qa/pull/2377))
- Update API configuration integration tests. ([#2370](https://github.com/wazuh/wazuh-qa/pull/2370))
- Refactor FIM `test_synchronization` according to new standard (1). ([#2358](https://github.com/wazuh/wazuh-qa/pull/2358))
- Migrate test_feeds documentation to qa-docs. ([#2357](https://github.com/wazuh/wazuh-qa/pull/2357))
- Fix autoconfigure `test_add_old_resource`. ([#2356](https://github.com/wazuh/wazuh-qa/pull/2356))
- Migrate test_wazuh_db documentation to qa-docs. ([#2346](https://github.com/wazuh/wazuh-qa/pull/2346))
- Adapt `wazuh-metrics` and `data-visualizer` CLIs to handle multiprocessing. ([#2278](https://github.com/wazuh/wazuh-qa/pull/2278))
- Change `time_to_sync`  variable. ([#2275](https://github.com/wazuh/wazuh-qa/pull/2275))
- Bump pytest-html dependency. ([#2205](https://github.com/wazuh/wazuh-qa/pull/2205))
- Update remoted CSV headers in visualization tool. ([#2202](https://github.com/wazuh/wazuh-qa/pull/2202))
- Migrate `test_rootcheck` documentation to qa-docs. ([#2194](https://github.com/wazuh/wazuh-qa/pull/2194))
- Migrate `test_logtest` documentation to `qa-docs`. ([#2191](https://github.com/wazuh/wazuh-qa/pull/2191))
- Migrate test_office365 documentation to `qa-docs`. ([#2181](https://github.com/wazuh/wazuh-qa/pull/2181))
- fix: Change logtest custom rules ids. ([#2177](https://github.com/wazuh/wazuh-qa/pull/2177))
- Authd replacement configurations QA. ([#2171](https://github.com/wazuh/wazuh-qa/pull/2171))
- Migrate `test_github` documentation to `qa-docs`. ([#2144](https://github.com/wazuh/wazuh-qa/pull/2144))
- Migrate `test_glcoud` documentation to `qa-docs`. ([#2141](https://github.com/wazuh/wazuh-qa/pull/2141))
- Merge 4.2 into master branch . ([#2132](https://github.com/wazuh/wazuh-qa/pull/2132))
- Migrate `test_auth` documentation to `qa-docs`. ([#2129](https://github.com/wazuh/wazuh-qa/pull/2129))
- Migrate `test_registry_restrict` and `test_registry_tags` of `test_fim/test_registry`, and `test_fim/test_synchronization` documentation to `qa-docs`. ([#2128](https://github.com/wazuh/wazuh-qa/pull/2128))
- Migrate `test_registry_report_changes` of `test_fim/test_registry` documentation to `qa-docs`. ([#2127](https://github.com/wazuh/wazuh-qa/pull/2127))
- Migrate `test_registry_file_limit`, `test_registry_multiple_registries`, and `test_registry_recursion_level` of `test_fim/test_registry` documentation to `qa-docs`. ([#2126](https://github.com/wazuh/wazuh-qa/pull/2126))
- Migrate `test_registry_checks`, `test_registry_ignore`, and `test_registry_nodiff` of `test_fim/test_registry` documentation to `qa-docs`. ([#2125](https://github.com/wazuh/wazuh-qa/pull/2125))
- Migrate `test_registry_basic_usage` of `test_fim/test_registry` documentation to `qa-docs`. ([#2124](https://github.com/wazuh/wazuh-qa/pull/2124))
- Migrate `test_registry_ambiguous_confs` of `test_fim/test_registry` documentation to `qa-docs`. ([#2123](https://github.com/wazuh/wazuh-qa/pull/2123))
- Migrate `test_tags`, `test_timezone_changes`, `test_wildcards_complex`, and `test_windows_audit_interval` of `test_fim/test_files` documentation to `qa-docs`. ([#2122](https://github.com/wazuh/wazuh-qa/pull/2122))
- Migrate `test_scan`, `test_skip`, and `test_stats_integrity_sync` of `test_fim/test_files` documentation to `qa-docs`. ([#2121](https://github.com/wazuh/wazuh-qa/pull/2121))
- Migrate `test_fim/test_files/test_report_changes` documentation to `qa-docs`. ([#2120](https://github.com/wazuh/wazuh-qa/pull/2120))
- Migrate `test_process_priority`, `test_recursion_level`, and `test_restrict` of `test_fim/test_files` documentation to `qa-docs`. ([#2118](https://github.com/wazuh/wazuh-qa/pull/2118))
- Migrate `test_multiple_dirs`, `test_nodiff`, and `test_prefilter_cmd` of `test_fim/test_files` documentation to `qa-docs`. ([#2117](https://github.com/wazuh/wazuh-qa/pull/2117))
- Migrate `test_max_eps`, `test_max_files_per_second`, and `test_moving_files` of `test_fim/test_files` documentation to `qa-docs`. ([#2115](https://github.com/wazuh/wazuh-qa/pull/2115))
- Migrate `test_ignore`, `test_inotify`, and `test_invalid` of `test_fim/test_files` documentation to `qa-docs`. ([#2114](https://github.com/wazuh/wazuh-qa/pull/2114))
- Migrate `test_fim/test_files/test_follow_symbolic_link` documentation to `qa-docs`. ([#2112](https://github.com/wazuh/wazuh-qa/pull/2112))
- Migrate `test_env_variables` and `test_file_limit` of `test_fim/test_files` documentation to `qa-docs`. ([#2111](https://github.com/wazuh/wazuh-qa/pull/2111))
- Migrate `test_benchmark` and `test_checks` of `test_fim/test_files` documentation to `qa-docs`. ([#2110](https://github.com/wazuh/wazuh-qa/pull/2110))
- Migrate `test_basic_usage` of `test_fim/test_files` documentation to `qa-docs`. ([#2109](https://github.com/wazuh/wazuh-qa/pull/2109))
- Migrate `test_ambiguous_confs` and `test_audit` of `test_fim/test_files` documentation to qa-docs. ([#2108](https://github.com/wazuh/wazuh-qa/pull/2108))
- Migrate `test_api` documentation to `qa-docs`. ([#2107](https://github.com/wazuh/wazuh-qa/pull/2107))
- Migrate `test_analysisd` documentation to `qa-docs`. ([#2047](https://github.com/wazuh/wazuh-qa/pull/2047))
- Migrate `test_agentd` documentation to `qa-docs`. ([#2006](https://github.com/wazuh/wazuh-qa/pull/2006))
- Migrate `test_active_response` documentation to `qa-docs`. ([#1960](https://github.com/wazuh/wazuh-qa/pull/1960))
- Fix requirements in master. ([#2063](https://github.com/wazuh/wazuh-qa/pull/2063))
- Update system tests for agent key polling. ([#2119](https://github.com/wazuh/wazuh-qa/pull/2119))
- macOS logcollector - Fixes and new tests. ([#2043](https://github.com/wazuh/wazuh-qa/pull/2043))
- Update API performance tests. ([#1881](https://github.com/wazuh/wazuh-qa/pull/1881))
- Integrate qa-docs into wazuh-qa framework. ([#1854](https://github.com/wazuh/wazuh-qa/pull/1854))
- Update user used by `Kibana` in the cluster performance tests. ([#1822](https://github.com/wazuh/wazuh-qa/pull/1822))
- Fix cached dependencies, typos and debian repos. ([#1732](https://github.com/wazuh/wazuh-qa/pull/1732))
- Adapt the JSON event schema to parse WIN perms in JSON. ([#1541](https://github.com/wazuh/wazuh-qa/pull/1541))
- Update API performance tests. ([#1519](https://github.com/wazuh/wazuh-qa/pull/1519))
- Rework of simulate agents script. Add new balance mode to distribute EPS between agents. ([#1491](https://github.com/wazuh/wazuh-qa/pull/1491))
- Fix missing argument in test_macos_format_basic IT. ([#1478](https://github.com/wazuh/wazuh-qa/pull/1478))
- Check if scheduled mode is set when realtime is not available. ([#1474](https://github.com/wazuh/wazuh-qa/pull/1474))

### Removed
- Remove unnecessary `CLIENT_KEYS_PATH`. ([#2419](https://github.com/wazuh/wazuh-qa/pull/2419))
- Remove deprecated configurations. ([#2380](https://github.com/wazuh/wazuh-qa/pull/2380))
- Remove deprecated test_use_only_authd. ([#2294](https://github.com/wazuh/wazuh-qa/pull/2294))
- Remove expected `force` option from the received request in the `agent_enrollment` system tests. ([#2289](https://github.com/wazuh/wazuh-qa/pull/2289))
- Remove old check. ([#2281](https://github.com/wazuh/wazuh-qa/pull/2281))
- Remove the disk i/o % usage calculation from the performance tools. ([#1897](https://github.com/wazuh/wazuh-qa/pull/1897))
- Remove FIM hard link tests. ([#1485](https://github.com/wazuh/wazuh-qa/pull/1485))


## [v4.2.0]
### Added
- Add agent labels to agent simulator tool [#1153](https://github.com/wazuh/wazuh-qa/pull/1153)
- Add the capability to know which CVE’s affect an agent [#7479](https://github.com/wazuh/wazuh/issues/7479)
- Add new tests for Wazuh-DB insert commands in agents' CVEs table [#1092](https://github.com/wazuh/wazuh-qa/pull/1092)
- Add integration tests for syslog [#1086](https://github.com/wazuh/wazuh-qa/pull/1086)
- Add remoted integration tests: basic configuration tests [#1073](https://github.com/wazuh/wazuh-qa/pull/1073)
- Add the tier 0 integration tests for wazuh-remoted [#1024](https://github.com/wazuh/wazuh-qa/issues/1024)
- Add new features to the Agent simulator [#1106](https://github.com/wazuh/wazuh-qa/pull/1106)
- Add new integration tests to cover the stats of wazuh-agentd [#1039](https://github.com/wazuh/wazuh-qa/pull/1039)
- Add the documentation of Wazuh-QA repository [#1066](https://github.com/wazuh/wazuh-qa/pull/1066)
- Add new functionality for mocking agents [#1054](https://github.com/wazuh/wazuh-qa/pull/1054)
- Add support to `wodle` sections for ossec.conf generator tool [#1048](https://github.com/wazuh/wazuh-qa/pull/1048)
- Add new tests for Active Response [#1029](https://github.com/wazuh/wazuh-qa/pull/1029)
- Add focal feed and improve vulnerability scan tests [#1025](https://github.com/wazuh/wazuh-qa/pull/1025)
- Add new cases to test_env_variables to check some possible errors [#1014](https://github.com/wazuh/wazuh-qa/pull/1014)
- Add a test to verify no duplicate entries for vulnerability detector [#1010](https://github.com/wazuh/wazuh-qa/pull/1010)
- Add new case to test_basic_usage_changes to check wildcards [#1009](https://github.com/wazuh/wazuh-qa/pull/1009)
- Add some cases in test_ignore_valid, to check entire disk ignore [#1000](https://github.com/wazuh/wazuh-qa/pull/1000)
- Add new test case for duplicate registry entries [#998](https://github.com/wazuh/wazuh-qa/pull/998)
### Changed
- Rename sockets directory according to the product [#1090](https://github.com/wazuh/wazuh-qa/pull/1090)
- Improve the stop/start behavior of DB's related functions [#1068](https://github.com/wazuh/wazuh-qa/pull/1068)
- Update mock_vulnerability_scan fixture from vulnerability scan tests [#1058](https://github.com/wazuh/wazuh-qa/pull/1058)
- Update insert_vulnerability to meet new constrains [#1059](https://github.com/wazuh/wazuh-qa/pull/1059)
- Refactor the code to be PEP8 compliance [#1043](https://github.com/wazuh/wazuh-qa/pull/1043)
- Deprecate the ossec-init.conf [#1013](https://github.com/wazuh/wazuh-qa/pull/1013)
- Rename ossec-control in framework tests [#983](https://github.com/wazuh/wazuh-qa/pull/983)
- Change names of daemons in integration tests [#973](https://github.com/wazuh/wazuh-qa/pull/973)
- Rename all ossec-control references [#965](https://github.com/wazuh/wazuh-qa/pull/965)
### Fixed
- Fix an error in the Active Response tests related to the configuration file [#1080](https://github.com/wazuh/wazuh-qa/pull/1080)
- Fix an error in the Agent simulator while parsing the messages received from the manager [#1084](https://github.com/wazuh/wazuh-qa/pull/1084).
- Fix msu tests for Windows 10 [#1075](https://github.com/wazuh/wazuh-qa/pull/1075)
- Fix sqlite3.OperationalError: no such table: VULNERABILITIES error [#1067](https://github.com/wazuh/wazuh-qa/pull/1067)
- Fix test_general_settings_ignore_time test [#1056](https://github.com/wazuh/wazuh-qa/pull/1056)
- Avoid problematic race-condition on VD integration tests for Windows [#1047](https://github.com/wazuh/wazuh-qa/pull/1047)
- QA Integration tests stabilization [#1002](https://github.com/wazuh/wazuh-qa/pull/1002)
### Deleted
- Deleted `behind_proxy_server` API config test. ([#1065](https://github.com/wazuh/wazuh-qa/pull/1065))<|MERGE_RESOLUTION|>--- conflicted
+++ resolved
@@ -21,11 +21,8 @@
 
 Wazuh commit: TBD \
 Release report: TBD
-<<<<<<< HEAD
-
-### Added
-=======
->>>>>>> 8b375362
+
+### Added
 
 - New 'SCA' test suite and framework. ([#3566](https://github.com/wazuh/wazuh-qa/pull/3566)) \- (Framework + Tests)
 - Add integration tests for AWS module. ([#3911](https://github.com/wazuh/wazuh-qa/pull/3911)) \- (Framework + Tests + Documentation)
