--- conflicted
+++ resolved
@@ -2,18 +2,16 @@
 
 All notable changes to this project will be documented in this file.
 
-<<<<<<< HEAD
 ## [4.4.2] - TBD
 
 ### Fixed
 
 - Fix unstable system tests ([#4080](https://github.com/wazuh/wazuh-qa/pull/4080)) \- (Tests)
-=======
+
 ## [4.4.1] - 12-04-2023
 
 Wazuh commit: https://github.com/wazuh/wazuh/commit/63a0580562007c4ba9c117f4a232ce90160481ff \
 Release report: https://github.com/wazuh/wazuh/issues/16620
->>>>>>> 43f57f1f
 
 ## [4.4.0] - 28-03-2023
 
