all:
  hosts:
    Agent1:
<<<<<<< HEAD
      ansible_host: 192.168.56.13
=======
      ansible_host: 172.16.1.2
>>>>>>> f6c07a1c
      ansible_port: 22
      ansible_user: 'vagrant'
      ansible_ssh_private_key_file: '/var/lib/jenkins/.ssh/id_rsa'
      ansible_os_family: Debian
      manager_ip: 172.16.1.3
      install:
        - type: package
          component: wazuh-agent
        - component: curl
        - component: nano

    Manager:
<<<<<<< HEAD
      ansible_host: 192.168.56.11
=======
      ansible_host: 172.16.1.3
>>>>>>> f6c07a1c
      ansible_port: 22
      ansible_user: 'vagrant'
      ansible_ssh_private_key_file: '/var/lib/jenkins/.ssh/id_rsa'
      ansible_os_family: Debian
      install:
        - type: aio
          component: wazuh-server
          version: 4.6

  vars:
<<<<<<< HEAD
    ansible_user: 'vagrant'
    ansible_ssh_common_args: '-o StrictHostKeyChecking=no'
    ansible_ssh_private_key_file: '/wazuh-qa/poc-tests/utils/key'
=======
    ansible_ssh_common_args: '-o StrictHostKeyChecking=no'
>>>>>>> f6c07a1c
<|MERGE_RESOLUTION|>--- conflicted
+++ resolved
@@ -1,11 +1,7 @@
 all:
   hosts:
     Agent1:
-<<<<<<< HEAD
-      ansible_host: 192.168.56.13
-=======
       ansible_host: 172.16.1.2
->>>>>>> f6c07a1c
       ansible_port: 22
       ansible_user: 'vagrant'
       ansible_ssh_private_key_file: '/var/lib/jenkins/.ssh/id_rsa'
@@ -18,11 +14,7 @@
         - component: nano
 
     Manager:
-<<<<<<< HEAD
-      ansible_host: 192.168.56.11
-=======
       ansible_host: 172.16.1.3
->>>>>>> f6c07a1c
       ansible_port: 22
       ansible_user: 'vagrant'
       ansible_ssh_private_key_file: '/var/lib/jenkins/.ssh/id_rsa'
@@ -33,10 +25,4 @@
           version: 4.6
 
   vars:
-<<<<<<< HEAD
-    ansible_user: 'vagrant'
-    ansible_ssh_common_args: '-o StrictHostKeyChecking=no'
-    ansible_ssh_private_key_file: '/wazuh-qa/poc-tests/utils/key'
-=======
-    ansible_ssh_common_args: '-o StrictHostKeyChecking=no'
->>>>>>> f6c07a1c
+    ansible_ssh_common_args: '-o StrictHostKeyChecking=no'