# Copyright (C) 2015-2019, Wazuh Inc.
# Created by Wazuh, Inc. <info@wazuh.com>.
# This program is free software; you can redistribute it and/or modify it under the terms of GPLv2

import json
import os
import platform
import re
import shutil
import socket
import sys
import time
import subprocess
from collections import Counter
from copy import deepcopy
from datetime import timedelta
from stat import ST_ATIME, ST_MTIME

from jsonschema import validate

from wazuh_testing.tools import TimeMachine

if sys.platform == 'linux2' or sys.platform == 'linux':
    from jq import jq

_data_path = os.path.join(os.path.dirname(os.path.realpath(__file__)), 'data')

if sys.platform == 'win32':
    WAZUH_PATH = os.path.join("C:", os.sep, "Program Files (x86)", "ossec-agent")
    LOG_FILE_PATH = os.path.join(WAZUH_PATH, 'ossec.log')

elif sys.platform == 'linux2' or sys.platform == 'linux':
    WAZUH_PATH = os.path.join('/', 'var', 'ossec')
    LOG_FILE_PATH = os.path.join(WAZUH_PATH, 'logs', 'ossec.log')


FIFO = 'fifo'
SYSLINK = 'sys_link'
HARDLINK = 'hard_link'
SOCKET = 'socket'
REGULAR = 'regular'

CHECK_ALL = 'check_all'
CHECK_SUM = 'check_sum'
CHECK_SHA1SUM = 'check_sha1sum'
CHECK_MD5SUM = 'check_md5sum'
CHECK_SHA256SUM = 'check_sha256sum'
CHECK_SIZE = 'check_size'
CHECK_OWNER = 'check_owner'
CHECK_GROUP = 'check_group'
CHECK_PERM = 'check_perm'
CHECK_ATTRS = 'check_attrs'
CHECK_MTIME = 'check_mtime'
CHECK_INODE = 'check_inode'

REQUIRED_ATTRIBUTES = {
    CHECK_SHA1SUM: 'hash_sha1',
    CHECK_MD5SUM: 'hash_md5',
    CHECK_SHA256SUM: 'hash_sha256',
    CHECK_SIZE: 'size',
    CHECK_OWNER: ['uid', 'user_name'],
    CHECK_GROUP: ['gid', 'group_name'],
    CHECK_PERM: 'perm',
    CHECK_ATTRS: 'win_attributes',
    CHECK_MTIME: 'mtime',
    CHECK_INODE: 'inode',
    CHECK_ALL: {CHECK_SHA256SUM, CHECK_SHA1SUM, CHECK_MD5SUM, CHECK_SIZE, CHECK_OWNER,
                CHECK_GROUP, CHECK_PERM, CHECK_ATTRS, CHECK_MTIME, CHECK_INODE},
    CHECK_SUM: {CHECK_SHA1SUM, CHECK_SHA256SUM, CHECK_MD5SUM}
}

_REQUIRED_AUDIT = {
    'user_id',
    'user_name',
    'group_id',
    'group_name',
    'process_name',
    'path',
    'audit_uid',
    'audit_name',
    'effective_uid',
    'effective_name',
    'ppid',
    'process_id'  # Only in windows, TODO parametrization
}

_last_log_line = 0


def validate_event(event, checks=None):
    """Checks if event is properly formatted according to some checks.

    :param event: dict representing an event generated by syscheckd
    :param checks: set of xml CHECK_* options. Default {CHECK_ALL}.

    :return: None
    """

    def get_required_attributes(check_attributes, result=None):
        result = set() if result is None else result
        for check in check_attributes:
            mapped = REQUIRED_ATTRIBUTES[check]
            if isinstance(mapped, str):
                result |= {mapped}
            elif isinstance(mapped, list):
                result |= set(mapped)
            elif isinstance(mapped, set):
                result |= get_required_attributes(mapped, result=result)
        return result

    checks = {CHECK_ALL} if checks is None else checks

    if sys.platform == 'win32':
        with open(os.path.join(_data_path, 'syscheck_event_windows.json'), 'r') as f:
            schema = json.load(f)
    else:
        with open(os.path.join(_data_path, 'syscheck_event.json'), 'r') as f:
            schema = json.load(f)
    validate(schema=schema, instance=event)

    # Check attributes
    attributes = event['data']['attributes'].keys() - {'type', 'checksum'}

<<<<<<< HEAD
    required_attributes = get_required_attributes(checks)
=======
>>>>>>> aae6e209
    required_attributes -= get_required_attributes({CHECK_GROUP}) if sys.platform == "win32" else {'win_attributes'}

    intersection = attributes ^ required_attributes
    intersection_debug = "Event attributes are: " + str(attributes)
    intersection_debug += "\nRequired Attributes are: " + str(required_attributes)
    intersection_debug += "\nIntersection is: " + str(intersection)
    assert (intersection == set()), f'Attributes and required_attributes are not the same. ' + intersection_debug

    # Check audit
    if event['data']['mode'] == 'whodata':
        assert ('audit' in event['data']), f'audit no detected in event'
        assert (event['data']['audit'].keys() ^ _REQUIRED_AUDIT == set()), \
            f'audit keys and required_audit are no the same'


def is_fim_scan_ended():
    message = 'File integrity monitoring scan ended.'
    line_number = 0
    with open(LOG_FILE_PATH, 'r') as f:
        for line in f:
            line_number += 1
            if line_number > _last_log_line:  # Ignore if has not reached from_line
                if message in line:
                    globals()['_last_log_line'] = line_number
                    return line_number
    return -1


def create_file(type_, path, name, **kwargs):
    """ Creates a file in a given path. The path will be created in case it does not exists.

    :param type_: Defined constant that specifies the type. It can be: FIFO, SYSLINK, SOCKET or REGULAR
    :type type_: Constant string
    :param path: Path where the file will be created
    :type path: String
    :param name: File name
    :type name: String
    :return: None
    """
    os.makedirs(path, exist_ok=True, mode=0o777)
    getattr(sys.modules[__name__], f'_create_{type_}')(path, name, **kwargs)


def _create_fifo(path, name, content):
    """Creates a FIFO file.

    :param path: Path where the file will be created
    :type path: String
    :param name: File name
    :type name: String
    :param content: Content of the created file
    :type content: String or binary
    :return: None
    """
    fifo_path = os.path.join(path, name)
    try:
        os.mkfifo(fifo_path)
    except OSError:
        raise


def _create_sys_link(path, name, target):
    """Creates a SysLink file.

    :param path: Path where the file will be created
    :type path: String
    :param name: File name
    :type name: String
    :param content: Content of the created file
    :type content: String or binary
    :return: None
    """
    syslink_path = os.path.join(path, name)
    try:
        os.symlink(syslink_path, target)
    except OSError:
        raise


def _create_hard_link(path, name, target):
    """Creates a SysLink file.

    :param path: Path where the file will be created
    :type path: String
    :param name: File name
    :type name: String
    :param content: Content of the created file
    :type content: String or binary
    :return: None
    """
    link_path = os.path.join(path, name)
    try:
        os.link(link_path, target)
    except OSError:
        raise


def _create_socket(path, name, content):
    """Creates a Socket file.

    :param path: Path where the file will be created
    :type path: String
    :param name: File name
    :type name: String
    :param content: Content of the created file
    :type content: String or binary
    :return: None
    """
    socket_path = os.path.join(path, name)
    try:
        os.unlink(socket_path)
    except OSError:
        if os.path.exists(socket_path):
            raise
    sock = socket.socket(socket.AF_UNIX, socket.SOCK_STREAM)
    sock.bind(socket_path)


def _create_regular(path, name, content):
    """Creates a Regular file.

    :param path: Path where the file will be created
    :type path: String
    :param name: File name
    :type name: String
    :param content: Content of the created file
    :type content: String or bytes
    :return: None
    """
    regular_path = os.path.join(path, name)
    mode = 'wb' if isinstance(content, bytes) else 'w'

    with open(regular_path, mode) as f:
        f.write(content)


def _create_regular_windows(path, name, content):
    regular_path = os.path.join(path, name)
    os.popen("echo " + content + " > " + regular_path + f" runas /user:{os.getlogin()}")


def delete_file(path, name):
    """Deletes regular file.

    :param path String Path to the file to be deleted
    :param name String Name of the file to be deleted
    """
    regular_path = os.path.join(path, name)
    if os.path.exists(regular_path):
        os.remove(regular_path)


def modify_file_content(path, name, new_content=None, is_binary=False):
    """Modifies the content of a file.

    :param path String Path to the file to be modified
    :param name String Name of the file to be modified
    :param new_content String New content to append to the file. Previous content will remain
    :param is_binary boolean True if the file's content is in binary format, False otherwise
    """
    path_to_file = os.path.join(path, name)
    content = "1234567890qwertyu" if new_content is None else new_content
    with open(path_to_file, 'ab' if is_binary else 'a') as f:
        f.write(content.encode() if is_binary else content)


def modify_file_mtime(path, name):
    """Change the modification time of a file

    :param path String Path to the file to be modified
    :param name String Name of the file to be modified
    """
    path_to_file = os.path.join(path, name)
    stat = os.stat(path_to_file)
    access_time = stat[ST_ATIME]
    modification_time = stat[ST_MTIME]
    modification_time = modification_time + 1000
    os.utime(path_to_file, (access_time, modification_time))


def modify_file_owner(path, name):
    """Change the owner of a file. The new owner will be '1'.

    On Windows, uid will always be 0.

    :param path String Path to the file to be modified
    :param name String Name of the file to be modified
    """
    def modify_file_owner_windows():
        cmd = f"takeown /S 127.0.0.1 /U {os.getlogin()} /F " + path_to_file
        subprocess.call(cmd)

    def modify_file_owner_unix():
        os.chown(path_to_file, 1, -1)

    path_to_file = os.path.join(path, name)

    if sys.platform == 'win32':
        modify_file_owner_windows()
    else:
        modify_file_owner_unix()


def modify_file_group(path, name):
    """Change the group of a file. The new group will be '1'.

    Available for UNIX. On Windows, gid will always be 0 and the group name will be blank.

    :param path String Path to the file to be modified
    :param name String Name of the file to be modified
    """
    if sys.platform == 'win32':
        return

    path_to_file = os.path.join(path, name)
    os.chown(path_to_file, -1, 1)


def modify_file_permission(path, name):
    """Change the permision of a file.

    On UNIX the new permissions will be '666'.
    On Windows, a list of denied and allowed permissions will be given for each user or group since version 3.8.0.
    Only works on NTFS partitions on Windows systems.

    :param path String Path to the file to be modified
    :param name String Name of the file to be modified
    """
    def modify_file_permission_windows():
        import win32security
        import ntsecuritycon

        user, domain, account_type = win32security.LookupAccountName(None, f"{platform.node()}\\{os.getlogin()}")
        sd = win32security.GetFileSecurity(path_to_file, win32security.DACL_SECURITY_INFORMATION)
        dacl = sd.GetSecurityDescriptorDacl()
        dacl.AddAccessAllowedAce(win32security.ACL_REVISION, ntsecuritycon.FILE_ALL_ACCESS, user)
        sd.SetSecurityDescriptorDacl(1, dacl, 0)
        win32security.SetFileSecurity(path_to_file, win32security.DACL_SECURITY_INFORMATION, sd)

    def modify_file_permission_unix():
        os.chmod(path_to_file, 0o666)

    path_to_file = os.path.join(path, name)

    if sys.platform == 'win32':
        modify_file_permission_windows()
    else:
        modify_file_permission_unix()


def modify_file_inode(path, name):
    """Change the inode of a file.

    :param path String Path to the file to be modified
    :param name String Name of the file to be modified
    """
    if sys.platform == 'win32':
        return

    path_to_file = os.path.join(path, name)
    shutil.copy2(path_to_file, os.path.join(path, "inodetmp"))
    os.replace(os.path.join(path, "inodetmp"), path_to_file)


def modify_file_win_attributes(path, name):
    if sys.platform != 'win32':
        return

    import win32con
    import win32api

    path_to_file = os.path.join(path, name)
    win32api.SetFileAttributes(path_to_file, win32con.FILE_ATTRIBUTE_HIDDEN)


def modify_file(path, name, new_content=None, is_binary=False):
    """Modify a Regular file.

    :param path: Path where the file will be created
    :type path: String
    :param name: File name
    :type name: String
    :param is_binary: True if the file is binary. False otherwise.
    :type is_binary: boolean
    :return: None
    """
    modify_file_inode(path, name)
    modify_file_content(path, name, new_content, is_binary)
    modify_file_mtime(path, name)
    modify_file_owner(path, name)
    modify_file_group(path, name)
    modify_file_permission(path, name)
    modify_file_win_attributes(path, name)


def change_internal_options(opt_path, pattern, value):
    """Changes the value of a given parameter.

    :param opt_path: File path
    :type opt_path: String
    :type opt_path: String
    :param pattern: Parameter to change
    :type pattern: String
    :param value: New value
    :type value: String
    """
    add_pattern = True
    with open(opt_path, "r") as sources:
        lines = sources.readlines()

    with open(opt_path, "w") as sources:
        for line in lines:
            sources.write(
                re.sub(f'{pattern}=[0-9]*', f'{pattern}={value}', line))
            if pattern in line:
                add_pattern = False

    if add_pattern:
        with open(opt_path, "a") as sources:
            sources.write(f'\n\n{pattern}={value}')


def callback_detect_end_scan(line):
    if 'File integrity monitoring scan ended.' in line:
        return line
    return None


def callback_detect_event(line):
    msg = r'.*Sending message to server: (.+)' if sys.platform == 'win32' else r'.*Sending event: (.+)$'
    match = re.match(msg, line)
    if match:
        if '{"type":"event"' not in line:
            return None
        elif json.loads(match.group(1))['type'] == 'event':
            return json.loads(match.group(1))
    return None


def callback_detect_synchronization(line):
    if 'Performing synchronization check' in line:
        return line
    return None


def callback_ignore(line):
    match = re.match(r".*Ignoring '.*?' '(.*?)' due to sregex '.*?'", line)
    if match:
        return match.group(1)
    return None


def callback_restricted(line):
    match = re.match(r".*Ignoring file '(.*?)' due to restriction '.*?'", line)
    if match:
        return match.group(1)
    return None


def callback_audit_health_check(line):
    if 'Whodata health-check: Success.' in line:
        return True
    return None


def callback_audit_added_rule(line):
    match = re.match(r'.*Added audit rule for monitoring directory: \'(.+)\'', line)
    if match:
        return match.group(1)
    return None


def callback_audit_rules_manipulation(line):
    if 'Detected Audit rules manipulation' in line:
        return True
    return None


def callback_audit_connection(line):
    if '(6030): Audit: connected' in line:
        return True
    return None


def callback_audit_loaded_rule(line):
    match = re.match(r'.*Audit rule loaded: -w (.+) -p', line)
    if match:
        return match.group(1)
    return None


def callback_audit_event_too_long(line):
    if 'Caching Audit message: event too long' in line:
        return True
    return None


def callback_audit_reloaded_rule(line):
    match = re.match(r'.*Reloaded audit rule for monitoring directory: \'(.+)\'', line)
    if match:
        return match.group(1)
    return None


def callback_audit_key(line):
    if 'Match audit_key' in line and 'key="wazuh_hc"' not in line and 'key="wazuh_fim"' not in line:
        return line
    return None


def callback_realtime_added_directory(line):
    match = re.match(r'.*Directory added for real time monitoring: \'(.+)\'', line)
    if match:
        return match.group(1)
    return None


def callback_configuration_error(line):
    match = re.match(r'.*CRITICAL: \(\d+\): Configuration error at', line)
    if match:
        return True
    return None


def check_time_travel(time_travel):
    """Changes date and time of the system.

    :param time_travel boolean True if we need to update time, False otherwise
    """
    if time_travel:
        TimeMachine.travel_to_future(timedelta(hours=13))


def callback_configuration_warning(line):
    match = re.match(r'.*WARNING: \(\d+\): Invalid value for element', line)
    if match:
        return True
    return None


class EventChecker:
    """Utility to allow fetch events and validate them."""

    def __init__(self, log_monitor, folder, file_list=['testfile0'], options=None, custom_validator=None):
        self.log_monitor = log_monitor
        self.folder = folder
        self.file_list = file_list
        self.custom_validator = custom_validator
        self.options = options
        self.events = None

    def fetch_and_check(self, event_type, min_timeout=1, triggers_event=True):
        """Calls both 'fetch_events' and 'check_events'.

        :param event_type String Expected type of the raised event. It can be 'added', 'modified' or 'deleted'.
        :param min_timeout int Seconds to wait until an event is raised when trying to fetch.
        :param triggers_event boolean True if the event should be raised, False otherwise.
        """
        self.fetch_events(min_timeout, triggers_event)
        self.check_events(event_type)

    def fetch_events(self, min_timeout=1, triggers_event=True):
        """Try to fetch events on a given log monitor. Will return a list with the events detected.

        :param min_timeout int Seconds to wait until an event is raised when trying to fetch.
        :param triggers_event boolean True if the event should be raised, False otherwise.
        """
        try:
            result = self.log_monitor.start(timeout=max(len(self.file_list) * 0.01, min_timeout),
                                            callback=callback_detect_event,
                                            accum_results=len(self.file_list)
                                            ).result()
            return result if isinstance(result, list) else [result]
        except TimeoutError:
            if triggers_event:
                raise

    def check_events(self, event_type):
        """Check and validate all events in the 'events' list.

        :param event_type String Expected type of the raised event. It can be 'added', 'modified' or 'deleted'.
        """
        def validate_checkers_per_event(events, options):
            """Checks if each event is properly formatted according to some checks.

            :param events List The event list to be checked
            :param options Set A Set of xml CHECK_* options. Default {CHECK_ALL}.
            """
            if options is not None:
                for ev in events:
                    validate_event(ev, options)

        def check_events_type(events, ev_type, file_list=['testfile0']):
            event_types = Counter(jq(".[].data.type").transform(events, multiple_output=True))
            assert (event_types[ev_type] == len(file_list)), f'Non expected number of events'

        def check_files_in_event(events, folder, file_list=['testfile0']):
            file_paths = jq(".[].data.path").transform(events, multiple_output=True)
            for file_name in file_list:
                assert (os.path.join(folder, file_name) in file_paths), f'{file_name} does not exist in {file_paths}'

        if self.events is not None:
            validate_checkers_per_event(self.events, self.options)
            check_events_type(self.events, event_type, self.file_list)
            check_files_in_event(self.events, self.folder, self.file_list)

            if self.custom_validator is not None:
                self.custom_validator.validate_after_cud(self.events)
                if event_type == "added":
                    self.custom_validator.validate_after_create(self.events)
                elif event_type == "modified":
                    self.custom_validator.validate_after_update(self.events)
                elif event_type == "deleted":
                    self.custom_validator.validate_after_delete(self.events)


class CustomValidator:
    """Enables using user-defined validators over the events when validating them with EventChecker"""

    def __init__(self, validators_after_create=None, validators_after_update=None,
                 validators_after_delete=None, validators_after_cud=None):
        self.validators_after_create = validators_after_create
        self.validators_after_update = validators_after_update
        self.validators_after_delete = validators_after_delete
        self.validators_after_cud = validators_after_cud

    def validate_after_create(self, events):
        """Custom validators to be applied by default when the event_type is 'added'.

        :param events List List of event to be validated.
        """
        for event in events:
            self.validators_after_create(event)

    def validate_after_update(self, events):
        """Custom validators to be applied by default when the event_type is 'modified'.

        :param events List List of event to be validated.
        """
        for event in events:
            self.validators_after_update(event)

    def validate_after_delete(self, events):
        """Custom validators to be applied by default when the event_type is 'deleted'.

        :param events List List of event to be validated.
        """
        for event in events:
            self.validators_after_delete(event)

    def validate_after_cud(self, events):
        """Custom validators to be applied always by default.

        :param events List List of event to be validated.
        """
        for event in events:
            self.validators_after_cud(event)


def regular_file_cud(folder, log_monitor, file_list=['testfile0'], time_travel=False, min_timeout=1, options=None,
                     triggers_event=True, validators_after_create=None, validators_after_update=None,
                     validators_after_delete=None, validators_after_cud=None):
    """Checks if creation, update and delete events are detected by syscheck.

    :param folder: Path where the files will be created
    :type folder: String
    :param log_monitor: File event monitor
    :type log_monitor: FileMonitor
    :param file_list: List/Dict with the file names and content.
    List -> ['name0', 'name1'] -- Dict -> {'name0': 'content0', 'name1': 'content1'}
    If it is a list, it will be transformed to a dict with empty strings in each value.
    :type file_list: Either List or Dict
    :param time_travel: Boolean to determine if there will be time travels or not
    :type time_travel: Boolean
    :param min_timeout: Minimum timeout
    :type min_timeout: Float
    :param options: Dict with all the checkers
    :type options: Dict. Default value is None.
    :param triggers_event: Boolean to determine if the event should be raised or not.
    :type triggers_event: Boolean
    :param validators_after_create: list of functions that validate an event triggered when a new file is created. Each
    function must accept a param to receive the event to be validated.
    :type validators_after_create: list
    :param validators_after_update: list of functions that validate an event triggered when a new file is modified. Each
    function must accept a param to receive the event to be validated.
    :type validators_after_update: list
    :param validators_after_delete: list of functions that validate an event triggered when a new file is deleted. Each
    function must accept a param to receive the event to be validated.
    :type validators_after_delete: list
    :param validators_after_cud: list of functions that validate an event triggered when a new file is created, modified
    or deleted. Each function must accept a param to receive the event to be validated.
    :type validators_after_cud: list
    :return: None
    """
    # Transform file list
    if not isinstance(file_list, list) and not isinstance(file_list, dict):
        raise ValueError('Value error. It can only be list or dict')
    elif isinstance(file_list, list):
        file_list = {i: '' for i in file_list}

    custom_validator = CustomValidator(validators_after_create, validators_after_update,
                                       validators_after_delete, validators_after_cud)
    event_checker = EventChecker(log_monitor, folder, file_list, options, custom_validator)

    # Create text files
    for name, content in file_list.items():
        create_file(REGULAR, folder, name, content=content)

    check_time_travel(time_travel)
    event_checker.fetch_and_check('added', min_timeout, triggers_event)

    # Modify previous text files
    for name, content in file_list.items():
        modify_file(folder, name, is_binary=isinstance(content, bytes))

    check_time_travel(time_travel)
    event_checker.fetch_and_check('modified', min_timeout, triggers_event)

    # Delete previous text files
    for name in file_list:
        delete_file(folder, name)

    check_time_travel(time_travel)
    event_checker.fetch_and_check('deleted', min_timeout, triggers_event)


def detect_initial_scan(file_monitor):
    """Detect initial scan when restarting Wazuh

    :param file_monitor: Wazuh log monitor to detect syscheck events
    :type file_monitor: FileMonitor
    :return: None
    """
    file_monitor.start(timeout=60, callback=callback_detect_end_scan)
    # Add additional sleep to avoid changing system clock issues (TO BE REMOVED when syscheck has not sleeps anymore)
    time.sleep(11)


def generate_params(extra_params: dict = None, extra_metadata: dict = None, *, modes: list = None):
    """ Swings between FIM_MODE values to expand params and metadata with optional extra values.

        extra_params = {'WILDCARD': {'attribute': ['list', 'of', 'values']}} - Max. 3 elements in the list of values
                            or
                       {'WILDCARD': {'attribute': 'value'}} - It will have the same value for scheduled, realtime and whodata
                            or
                       {'WILDCARD': 'value'} - Valid when param is not an attribute. (ex: 'MODULE_NAME': __name__)

        extra_metadata = {'metadata': ['list', 'of', 'values']} - Same as params
                            or
                         {'metadata': 'value'} - Same as params

        The length of extra_params and extra_metadata must be the same

        Examples:
        p, m = set_configuration( extra_params={'REPORT_CHANGES': {'report_changes': 'value'},
                                               'MODULE_NAME': 'name''},
                                  extra_metadata={'report_changes': ['one', 'two'],
                                                 'module_name': 'name'},
                                  modes=['realtime', 'whodata'] )
        Returns:
        p = [{'FIM_MODE': {'realtime': 'yes'}, 'REPORT_CHANGES': {'report_changes': 'value'},
                'MODULE_NAME': 'name''},
             {'FIM_MODE': {'whodata': 'yes'}, 'REPORT_CHANGES': {'report_changes': 'value'},
                'MODULE_NAME': 'name''}
            ]

        m = [{'fim_mode': 'realtime', 'report_changes': 'one', 'module_name': 'name'},
             {'fim_mode': 'whodata', 'report_changes': 'two', 'module_name': 'name'}
            ]

    :param extra_params: params to add
    :param extra_metadata: metadata to add
    :param modes: monitoring modes to add. All by default
    :return: Tuple(params, metadata)
    """
    def transform_param(mutable_object: dict):
        for k, v in mutable_object.items():
            if isinstance(v, dict):
                for v_key, v_value in v.items():
                    mutable_object[k][v_key] = v_value if isinstance(v_value, list) else [v_value, v_value, v_value]

    def transform_metadata(mutable_object: dict):
        for k, v in mutable_object.items():
            mutable_object[k] = v if isinstance(v, list) else [v, v, v]

    add = False
    if extra_params is not None and extra_metadata is not None:
        assert len(extra_params) == len(extra_metadata), f'params and metadata length not equal'
        transform_param(extra_params)
        transform_metadata(extra_metadata)
        add = True

    fim_param = []
    fim_metadata = []

    modes = modes if modes is not None else ['scheduled', 'realtime', 'whodata']
    for mode in modes:
        if mode == 'scheduled':
            fim_param.append({'FIM_MODE': ''})
            fim_metadata.append({'fim_mode': 'scheduled'})
        elif mode == 'realtime' and sys.platform != 'darwin':
            fim_param.append({'FIM_MODE': {'realtime': 'yes'}})
            fim_metadata.append({'fim_mode': 'realtime'})
        elif mode == 'whodata' and sys.platform != 'darwin':
            fim_param.append({'FIM_MODE': {'whodata': 'yes'}})
            fim_metadata.append({'fim_mode': 'whodata'})

    params = []
    metadata = []

    for i, (fim_mode_param, fim_mode_meta) in enumerate(zip(fim_param, fim_metadata)):
        p_aux: dict = deepcopy(fim_mode_param)
        m_aux: dict = deepcopy(fim_mode_meta)
        if add:
            for key, value in extra_params.items():
                p_aux[key] = {k: v[i] for k, v in value.items()} if isinstance(value, dict) else value
            m_aux.update({key: value[i] for key, value in extra_metadata.items()})
        params.append(p_aux)
        metadata.append(m_aux)

    return params, metadata<|MERGE_RESOLUTION|>--- conflicted
+++ resolved
@@ -121,10 +121,7 @@
     # Check attributes
     attributes = event['data']['attributes'].keys() - {'type', 'checksum'}
 
-<<<<<<< HEAD
     required_attributes = get_required_attributes(checks)
-=======
->>>>>>> aae6e209
     required_attributes -= get_required_attributes({CHECK_GROUP}) if sys.platform == "win32" else {'win_attributes'}
 
     intersection = attributes ^ required_attributes
