--- conflicted
+++ resolved
@@ -35,9 +35,6 @@
 
 ## Testing
 
-<<<<<<< HEAD
-### Checks
-
 The test will send the following messages to `wazuh-remoted` syslog server:
 - Dummy value: `Syslog message sent by wazuh-qa to test remoted syslog`.
 - Failed login SSHD: 
@@ -57,6 +54,8 @@
 With all of this, the test will apply a custom configuration for `wazuh-remoted`, send the message and search the event 
 in the `archives.log`. 
 
+### Checks
+
 The configuration applied to the test is this one:
 
 - **UDP and port 514**.
@@ -67,16 +66,6 @@
 - **udp and port 51000**.
 - **tcp and port 514**.
 - **tcp and port 51000**.
-=======
-Checks executed in this test
-
-### Checks
-
-- **UDP and port 514**: `wazuh-remoted` must log a line similar to this: `2021 Feb 24 10:30:10 centos-8->127.0.0.1 Syslog message sent by wazuh-qa to test remoted syslog with UDP at 514`.
-- **UDP and port 51000**: `wazuh-remoted` must log a line similar to this: `2021 Feb 24 10:30:10 centos-8->127.0.0.1 Syslog message sent by wazuh-qa to test remoted syslog with UDP at 51000`. 
-- **TCP and port 514**: `wazuh-remoted` must log a line similar to this: `2021 Feb 24 10:30:10 centos-8->127.0.0.1 Syslog message sent by wazuh-qa to test remoted syslog with TCP at 514`.
-- **TCP and port 51000**: `wazuh-remoted` must log a line similar to this: `2021 Feb 24 10:30:10 centos-8->127.0.0.1 Syslog message sent by wazuh-qa to test remoted syslog with TCP at 51000`.
->>>>>>> 92da611e
 
 ## Code documentation
 
