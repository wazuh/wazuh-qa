# Test Logtest

## Overview

Wazuh-Logtest allows testing and verifying rules and decoders and it is based on
the use of unique sessions where each session loads its own rules and decoders.
These tests ensure that logtest works correctly under different scenarios and
that every option available work as expected.

## Tiers

### Tier 0

#### Test configuration

- **[Test configuration file](test_configuration/test_configuration_file.md)**:
Check if `wazuh-logtest` works as expected under different pre-defined
configurations that either produce the logtest to correctly start; to be
disabled or to log an error.

- **[Test get configuration sock](test_configuration/test_get_configuration_sock.md)**:
Check if `wazuh-analisysd` correctly retrieves the `rule_test` configuration.

#### Test invalid socket input

- **[Test invalid socket input](test_invalid_socket_input/test_invalid_socket_input.md)**:
Check if `wazuh-logtest` correctly detects and handles errors when sending a
message through the socket to `analysisd`.

#### Test invalid token

- **[Test invalid token](test_invalid_token/test_invalid_session_token.md)**:
Check if `wazuh-logtest` correctly detects and handles errors when using a token.

#### Test remove session

- **[Test remove session](test_remove_session/test_remove_session.md)**:
Check if `wazuh-logtest` correctly detects and removes the sessions under
pre-defined scenarios.

#### Test remove old sessions

- **[Test remove old sessions](test_remove_old_sessions/test_remove_old_sessions.md)**:
Check that `wazuh-logtest` correctly detects and handles the situation where trying
to use more sessions than allowed and then the oldest session is released.

- **[Test remove old session for inactivity](test_remove_old_sessions/test_remove_old_session_for_inactivity.md)**:
Check that `wazuh-logtest` correctly detects and handles the situation where trying
to use more sessions than allowed and then old sessions are released due to
inactivity.

#### Test rules decoders load

- **[Test load rules decoders](test_rules_decoders_load/test_load_rules_decoders.md)**:
Check if `wazuh-logtest` produce the correct rule/decoder matching.
<<<<<<< HEAD

#### Test ruleset refresh

- **[Test alert labels](test_ruleset_refresh/test_alert_labels.md)**:
Check that after modifying the alert level it takes effect when opening a new
logtest sessions, without having to reset the manager.
=======
#### Test ruleset refresh

- **[Test cdb labels](test_ruleset_refresh/test_cdb_labels.md)**:
Check that `wazuh-logtest` works as expected with the operation of
loading new cdb list files without the need to restart the manager.

#### Test ruleset refresh

- **[Test rule labels](test_ruleset_refresh/test_rule_labels.md)**:
Checks if modifying the configuration of the rules, by using its labels, takes
effect when opening new logtest sessions, without having to reset the manager.
- **[Test decoder labels](test_ruleset_refresh/test_decoder_labels.md)**:
Checks if modifying the configuration of the decoder, by using its labels, takes
effect when opening new logtest sessions without having to reset the manager.
#### Test invalid rule decoders syntax

- **[Test invalid rules syntax](test_invalid_rule_decoders_syntax/test_invalid_rules_syntax.md)**:
Check that `wazuh-logtest` correctly detects and handles errors when processing a
rules file.

- **[Test invalid decoder syntax](test_invalid_rule_decoders_syntax/test_invalid_decoder_syntax.md)**:
Check that `wazuh-logtest` correctly detects and handles errors when processing a
decoders file.
>>>>>>> 16e97530
<|MERGE_RESOLUTION|>--- conflicted
+++ resolved
@@ -53,14 +53,12 @@
 
 - **[Test load rules decoders](test_rules_decoders_load/test_load_rules_decoders.md)**:
 Check if `wazuh-logtest` produce the correct rule/decoder matching.
-<<<<<<< HEAD
 
 #### Test ruleset refresh
 
 - **[Test alert labels](test_ruleset_refresh/test_alert_labels.md)**:
 Check that after modifying the alert level it takes effect when opening a new
 logtest sessions, without having to reset the manager.
-=======
 #### Test ruleset refresh
 
 - **[Test cdb labels](test_ruleset_refresh/test_cdb_labels.md)**:
@@ -83,5 +81,4 @@
 
 - **[Test invalid decoder syntax](test_invalid_rule_decoders_syntax/test_invalid_decoder_syntax.md)**:
 Check that `wazuh-logtest` correctly detects and handles errors when processing a
-decoders file.
->>>>>>> 16e97530
+decoders file.