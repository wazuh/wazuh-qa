# Test Logtest

## Overview

Wazuh-Logtest allows testing and verifying rules and decoders and it is based on
the use of unique sessions where each session loads its own rules and decoders.
These tests ensure that logtest works correctly under different scenarios and
that every option available work as expected.

## Tiers

### Tier 0

#### Test configuration

- **[Test configuration file](test_configuration/test_configuration_file.md)**:
Check if `wazuh-logtest` works as expected under different pre-defined
configurations that either produce the logtest to correctly start; to be
disabled or to log an error.

- **[Test get configuration sock](test_configuration/test_get_configuration_sock.md)**:
Check if `wazuh-analisysd` correctly retrieves the `rule_test` configuration.

#### Test invalid socket input

- **[Test invalid socket input](test_invalid_socket_input/test_invalid_socket_input.md)**:
Check if `wazuh-logtest` correctly detects and handles errors when sending a
message through the socket to `analysisd`.

#### Test invalid token

- **[Test invalid token](test_invalid_token/test_invalid_session_token.md)**:
Check if `wazuh-logtest` correctly detects and handles errors when using a token.

#### Test remove session

- **[Test remove session](test_remove_session/test_remove_session.md)**:
Check if `wazuh-logtest` correctly detects and removes the sessions under
pre-defined scenarios.

#### Test remove old sessions

- **[Test remove old sessions](test_remove_old_sessions/test_remove_old_sessions.md)**:
Check that `wazuh-logtest` correctly detects and handles the situation where trying
to use more sessions than allowed and then the oldest session is released.

- **[Test remove old session for inactivity](test_remove_old_sessions/test_remove_old_session_for_inactivity.md)**:
Check that `wazuh-logtest` correctly detects and handles the situation where trying
to use more sessions than allowed and then old sessions are released due to
inactivity.

#### Test rules decoders load

- **[Test load rules decoders](test_rules_decoders_load/test_load_rules_decoders.md)**:
Check if `wazuh-logtest` produce the correct rule/decoder matching.
<<<<<<< HEAD
#### Test ruleset refresh

- **[Test cdb labels](test_ruleset_refresh/test_cdb_labels.md)**:
Check that `wazuh-logtest` works as expected with the operation of
loading new cdb list files without the need to restart the manager.
=======

#### Test ruleset refresh

- **[Test rule labels](test_ruleset_refresh/test_rule_labels.md)**:
Checks if modifying the configuration of the rules, by using its labels, takes
effect when opening new logtest sessions, without having to reset the manager.
- **[Test decoder labels](test_ruleset_refresh/test_decoder_labels.md)**:
Checks if modifying the configuration of the decoder, by using its labels, takes
effect when opening new logtest sessions without having to reset the manager.
#### Test invalid rule decoders syntax

- **[Test invalid rules syntax](test_invalid_rule_decoders_syntax/test_invalid_rules_syntax.md)**:
Check that `wazuh-logtest` correctly detects and handles errors when processing a
rules file.

- **[Test invalid decoder syntax](test_invalid_rule_decoders_syntax/test_invalid_decoder_syntax.md)**:
Check that `wazuh-logtest` correctly detects and handles errors when processing a
decoders file.
>>>>>>> ca9ea15f
<|MERGE_RESOLUTION|>--- conflicted
+++ resolved
@@ -53,13 +53,11 @@
 
 - **[Test load rules decoders](test_rules_decoders_load/test_load_rules_decoders.md)**:
 Check if `wazuh-logtest` produce the correct rule/decoder matching.
-<<<<<<< HEAD
 #### Test ruleset refresh
 
 - **[Test cdb labels](test_ruleset_refresh/test_cdb_labels.md)**:
 Check that `wazuh-logtest` works as expected with the operation of
 loading new cdb list files without the need to restart the manager.
-=======
 
 #### Test ruleset refresh
 
@@ -77,5 +75,4 @@
 
 - **[Test invalid decoder syntax](test_invalid_rule_decoders_syntax/test_invalid_decoder_syntax.md)**:
 Check that `wazuh-logtest` correctly detects and handles errors when processing a
-decoders file.
->>>>>>> ca9ea15f
+decoders file.