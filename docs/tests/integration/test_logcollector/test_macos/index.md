# Test macOS

## Overview 

Wazuh macOS agent allows gathering unified logging system events. These tests ensure logcollector works correctly with 
this kind of log format. Also, these tests check that every option available for this log format work as expected.

## Objective

Confirm that logcollector works correctly for unified logging system events in macOS agent.

## General info

|Tier | Total | Time spent |
| :--:| :--:  | :--:       |
| 0   |    4 |    3m40s   |


## List of tests

- **[Test macOS format basic](test_macos_format_basic.md)**: Check if `wazuh-logcollector` correctly gather generated 
unified logging system events.

- **[Test macos format query](test_macos_format_query.md)**: Check if `query` option for `wazuh-logcollector`
  works correctly for macos log format.

- **[Test macOS format only future events](test_macos_format_only_future_events.md)**: Check if `only-future-events`
  works correctly for macOS log format.
<<<<<<< HEAD
  
- **[Test macOS multiline values](test_macos_multiline_values.md)**: Check if `wazuh-logcollector` correctly collects multiline events from the unified logging system.
=======

- **[Test macOS log process](test_macos_log_process.md)**: Check `log stream` process has been killed when
Wazuh agent stops.
  
>>>>>>> 35cbb6a9
<|MERGE_RESOLUTION|>--- conflicted
+++ resolved
@@ -26,12 +26,8 @@
 
 - **[Test macOS format only future events](test_macos_format_only_future_events.md)**: Check if `only-future-events`
   works correctly for macOS log format.
-<<<<<<< HEAD
   
 - **[Test macOS multiline values](test_macos_multiline_values.md)**: Check if `wazuh-logcollector` correctly collects multiline events from the unified logging system.
-=======
 
 - **[Test macOS log process](test_macos_log_process.md)**: Check `log stream` process has been killed when
-Wazuh agent stops.
-  
->>>>>>> 35cbb6a9
+Wazuh agent stops.