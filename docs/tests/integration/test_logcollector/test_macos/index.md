# Test macOS

## Overview

Wazuh macOS agent allows gathering unified logging system events. These tests ensure logcollector works correctly with
this kind of log format. Also, these tests check that every option available for this log format work as expected.

## Objective

Confirm that logcollector works correctly for unified logging system events in macOS agent.

## General info

|Tier | Total | Time spent |
| :--:| :--:  | :--:       |
<<<<<<< HEAD
| 0   |    4 |    5m20s   |

## List of tests

- **[Test macOS file status basic](test_macos_file_status_basic.md)**: Checks if `wazuh-logcollector` correctly
generates the `file_status.json` file used by `only future events`.

- **[Test macOS file status predicate](test_macos_file_status_predicate.md)**: Checks that `wazuh-logcollector` does not
store "macos"-formatted localfile data in `file_status.json`, since its predicate is erroneous.

- **[Test macOS file status when no macos](test_macos_file_status_when_no_macos.md)**: Checks that `wazuh-logcollector`
does not store and removes, if exists, previous "macos"-formatted localfile data in the file_status.json

- **[Test macOS format basic](test_macos_format_basic.md)**: Check if `wazuh-logcollector` gather corrrectly generated
=======
| 0   |    4 |    3m40s   |


## List of tests

- **[Test macOS format basic](test_macos_format_basic.md)**: Check if `wazuh-logcollector` correctly gather generated 
>>>>>>> 580d59e2
unified logging system events.

- **[Test macos format query](test_macos_format_query.md)**: Check if `query` option for `wazuh-logcollector`
  works correctly for macos log format.

- **[Test macOS format only future events](test_macos_format_only_future_events.md)**: Check if `only-future-events`
  works correctly for macOS log format.
  
- **[Test macOS multiline values](test_macos_multiline_values.md)**: Check if `wazuh-logcollector` correctly collects multiline events from the unified logging system.

- **[Test macOS log process](test_macos_log_process.md)**: Check `log stream` process has been killed when
Wazuh agent stops.<|MERGE_RESOLUTION|>--- conflicted
+++ resolved
@@ -13,7 +13,6 @@
 
 |Tier | Total | Time spent |
 | :--:| :--:  | :--:       |
-<<<<<<< HEAD
 | 0   |    4 |    5m20s   |
 
 ## List of tests
@@ -27,15 +26,7 @@
 - **[Test macOS file status when no macos](test_macos_file_status_when_no_macos.md)**: Checks that `wazuh-logcollector`
 does not store and removes, if exists, previous "macos"-formatted localfile data in the file_status.json
 
-- **[Test macOS format basic](test_macos_format_basic.md)**: Check if `wazuh-logcollector` gather corrrectly generated
-=======
-| 0   |    4 |    3m40s   |
-
-
-## List of tests
-
 - **[Test macOS format basic](test_macos_format_basic.md)**: Check if `wazuh-logcollector` correctly gather generated 
->>>>>>> 580d59e2
 unified logging system events.
 
 - **[Test macos format query](test_macos_format_query.md)**: Check if `query` option for `wazuh-logcollector`
