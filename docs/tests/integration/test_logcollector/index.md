--- conflicted
+++ resolved
@@ -49,13 +49,11 @@
 if the statistics of the forwarded events, which are in the file `wazuh-logcollector.state` are correct, 
 verifying that the dropped events match with the reported ones.
 
-<<<<<<< HEAD
 #### Test options
 
 For each internal option of `logcollector` module, check if the options are set as expected and Wazuh and `logcollector` work correctly.
-=======
+
 #### Test macOS
 
 Wazuh macOS agent allows gathering unified logging system events. These tests ensure logcollector works correctly 
-with this kind of log format.
->>>>>>> b9ed6ef0
+with this kind of log format.