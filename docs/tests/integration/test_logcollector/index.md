--- conflicted
+++ resolved
@@ -10,20 +10,15 @@
 #### Test configuration
 
 For each configuration option, we check if `logcollector` and `agentd` correctly
-starts and that any API request to the Manager configuration returns the same options that the specified 
-<<<<<<< HEAD
-in `ossec.conf`
+starts and that any API request to the Manager configuration returns the same options that the specified configuration file.
 
 #### Test age
 
 Ensure age option work as expected, ignoring files that have not been  modified for a time greater than age 
 value using current date, even if datetime of the system changed while logcollector is running.
-=======
-in configuration file.
 
 #### Test command monitoring
 
 Command monitoring consists of periodically executing programs and logging their output to detect 
 possible changes in it. These tests will verify that the `logcollector` command monitoring system works 
-correctly by running different commands with special characteristics.
->>>>>>> a56d59bf
+correctly by running different commands with special characteristics.