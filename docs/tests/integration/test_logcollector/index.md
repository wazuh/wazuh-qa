--- conflicted
+++ resolved
@@ -20,15 +20,12 @@
 possible changes in it. These tests will verify that the `logcollector` command monitoring system works 
 correctly by running different commands with special characteristics.
 
-<<<<<<< HEAD
 #### Test only future events
 
 By default, when Wazuh starts it will only read the contents of the logs of a certain file since 
 the agent was started, with the `only-future-events` option Wazuh can read these logs that were 
 produced while the agent was stopped. 
-=======
 
 #### Test location
 
 For each location and exclude option specified in the configuration file, check if `logcollector` is analyzing or excluding the required files.
->>>>>>> 31cd31e4
