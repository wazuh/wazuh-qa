# Overview

`Logcollector` is the daemon that receives logs through text files or Windows event logs. It can also
directly receive logs via remote Syslog which is useful for 
firewalls and other such devices. In the case of the Windows agent, `wazuh-agent` is the one who collects these 
logs and send them to the manager.

## Tiers

### Tier 0
#### Test configuration

For each configuration option, we check if `logcollector` and `agentd` correctly
starts and that any API request to the Manager configuration returns the same options that the specified configuration file.

#### Test age

Ensure age option work as expected, ignoring files that have not been  modified for a time greater than age 
value using current date, even if datetime of the system changed while logcollector is running.
starts and that any API request to the Manager configuration returns the same options that the specified
in configuration file.

#### Test command monitoring

Command monitoring consists of periodically executing programs and logging their output to detect 
possible changes in it. These tests will verify that the `logcollector` command monitoring system works 
correctly by running different commands with special characteristics.

#### Test keep running

This test will check if `logcollector` keeps running once a log is rotated 
(move the data to another file and empty the file that is being monitored).

#### Test only future events

By default, when Wazuh starts it will only read the contents of the logs of a certain file since 
the agent was started, with the `only-future-events` option Wazuh can read these logs that were 
produced while the agent was stopped. 

#### Test location

For each location and exclude option specified in the configuration file, check if `logcollector` is analyzing or excluding the required files.

### Tier 1
#### Test location custom sockets

Wazuh allows forwarding the events that are written in a monitored log file to a UNIX `named socket` 
through the `target` option in the `localfile` section of the configuration. These tests will check 
if the statistics of the forwarded events, which are in the file `wazuh-logcollector.state` are correct, 
verifying that the dropped events match with the reported ones.

#### Test macOS

<<<<<<< HEAD
Wazuh macOS agent allows gather unnified logging system events. These tests ensure logcollector works correctly with this
kind of log format.
=======
Wazuh macOS agent allows gathering unified logging system events. These tests ensure logcollector works correctly 
with this kind of log format.
>>>>>>> 05389c49
<|MERGE_RESOLUTION|>--- conflicted
+++ resolved
@@ -51,10 +51,5 @@
 
 #### Test macOS
 
-<<<<<<< HEAD
-Wazuh macOS agent allows gather unnified logging system events. These tests ensure logcollector works correctly with this
-kind of log format.
-=======
 Wazuh macOS agent allows gathering unified logging system events. These tests ensure logcollector works correctly 
-with this kind of log format.
->>>>>>> 05389c49
+with this kind of log format.