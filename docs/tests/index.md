--- conflicted
+++ resolved
@@ -4,12 +4,5 @@
 
 - **[integration](integration#integration-tests)**: The purpose of this level of testing is to expose faults in the
 interaction between integrated units.
-
-<<<<<<< HEAD
-- **[system](system)**: Testing level that evaluates the behavior of a fully integrated software system based on
-predetermined specifications and requirements.
-=======
-- **[system](system)**: Testing level that evaluates the behavior of a fully integrated software system based on predetermined specifications and requirements.
->>>>>>> a4ce1ff4
-
-- **[scans](scans)**: Testing level that checks possible vulnerabilities in the Wazuh Python code and dependencies.+- **[system](tests/system)**: system tests.
+- **[scans](tests/scans)**: tests to validate the output of running static code and dependencies scanners looking for flaws and vulnerabilities