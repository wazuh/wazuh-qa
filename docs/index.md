--- conflicted
+++ resolved
@@ -18,13 +18,9 @@
 
 - **[deps](deps/)**:  contains a Python's framework used to automatize tasks and interact with Wazuh.
 - **[tests](tests/)**: directory containing the test suite. These are tests developed using Pytest.
-    - **[integration](tests/integration/)**: integration tests of the different daemons/components.
-    - **[system](tests/system)**: system tests of Wazuh.
-<<<<<<< HEAD
-    - **[scans](tests/scans)**: tests used to verify Wazuh Python code and dependencies.
-=======
-    - **[scans](tests/scans)**: tests used to scan and verify Wazuh Python code and dependencies.
->>>>>>> a4ce1ff4
+    - **[integration](tests/integration/)**: integration tests for the different daemons/components.
+    - **[system](tests/system)**: system tests.
+    - **[scans](tests/scans)**: tests to validate the output of running static code and dependencies scanners looking for flaws and vulnerabilities
 - **[docs](link/to/docs)**: contains the technical documentation about the code and documentation about the tests.
 
 ## Builds docs locally
