--- conflicted
+++ resolved
@@ -48,11 +48,6 @@
         instance_dir = base_dir / instance_id
         instance_dir.mkdir(parents=True, exist_ok=True)
         platform = str(params.composite_name.split("-")[0])
-<<<<<<< HEAD
-        # Used for macOS deployments
-        if platform == 'macos':
-            host_identifier = "/Users/jenkins/testing/" + instance_id
-=======
         host_instance_dir = None
         host_identifier = None
         macos_host_parameters = None
@@ -60,7 +55,6 @@
         # Used for macOS deployments
         if platform == 'macos':
             host_instance_dir = "/Users/jenkins/testing/" + instance_id
->>>>>>> 0e71c18e
             logger.debug(f"Creating instance directory on remote host")
             cmd = f"mkdir {host_instance_dir}"
             macos_host_parameters = cls.__macos_host(arch, 'create')
@@ -87,15 +81,8 @@
         logger.debug(f"Vagrantfile created. Creating instance.")
         if platform == 'macos':
             vagrant_file = str(instance_dir) + '/Vagrantfile'
-<<<<<<< HEAD
-            VagrantUtils.remote_copy(vagrant_file, host_identifier)
-            return VagrantInstance(instance_dir, instance_id, platform, credentials, host_identifier)
-        else:
-            return VagrantInstance(instance_dir, instance_id, platform, credentials)
-=======
             VagrantUtils.remote_copy(vagrant_file, host_instance_dir, macos_host_parameters)
         return VagrantInstance(instance_dir, instance_id, platform, credentials, host_identifier, host_instance_dir, macos_host_parameters, arch, ssh_port=None)
->>>>>>> 0e71c18e
 
     @staticmethod
     def _load_instance(instance_dir: Path, identifier: str) -> VagrantInstance:
@@ -133,12 +120,8 @@
             if os.path.dirname(key_path) != str(instance_dir):
                 logger.debug(f"The key {key_path} will not be deleted. It is the user's responsibility to delete it.")
         else:
-<<<<<<< HEAD
-            instance = VagrantInstance(instance_dir, identifier, platform, None, host_identifier, ssh_port)
-=======
             macos_host_parameters = cls.__macos_host(str(arch), 'delete')
             instance = VagrantInstance(instance_dir, identifier, platform, None, host_identifier, host_instance_dir, macos_host_parameters, arch, ssh_port)
->>>>>>> 0e71c18e
         logger.debug(f"Destroying instance {identifier}")
         instance.delete()
 
