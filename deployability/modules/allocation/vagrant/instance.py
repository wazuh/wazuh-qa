import re
import subprocess
import boto3

from pathlib import Path

from modules.allocation.generic import Instance
from modules.allocation.generic.models import ConnectionInfo
from modules.allocation.generic.utils import logger
from .credentials import VagrantCredentials
from .utils import VagrantUtils


class VagrantInstance(Instance):
    """
    The VagrantInstance class represents a Vagrant virtual machine instance.
    It inherits from the generic Instance class.

    Attributes:
        path (str or Path): Directory where instance data is stored.
        identifier (str): Identifier of the instance.
        credentials (VagrantCredentials): Vagrant credentials object.
        host_identifier (str, optional): The host for the instance. Defaults to None.
        host_instance_dir (str | Path, optional): The remote directory of the instance. Defaults to None.
        ssh_port (str): SSH port of the instance.
        macos_host_parameters (dict): Parameters of the remote host.
    """
<<<<<<< HEAD
    def __init__(self, path: str | Path, identifier: str, platform: str, credentials: VagrantCredentials = None, host_identifier: str | Path = None, ssh_port: str = None) -> None:
=======
    def __init__(self, path: str | Path, identifier: str, platform: str, credentials: VagrantCredentials = None, host_identifier: str = None, host_instance_dir: str | Path = None, macos_host_parameters: dict = None, arch: str = None, ssh_port: str = None, user: str = None) -> None:
>>>>>>> 0e71c18e
        """
        Initializes a VagrantInstance.

        Args:
            path (str | Path): The path of the instance.
            identifier (str): The identifier of the instance.
            platform (str): The platform of the instance.
            credentials (VagrantCredentials, optional): The credentials of the instance. Defaults to None.
            host_identifier (str, optional): The host for the instance. Defaults to None.
            host_instance_dir (str | Path, optional): The remote directory of the instance. Defaults to None.
            macos_host_parameters (dict, optional): The parameters of the remote host. Defaults to None.
            arch (str, optional): The architecture of the instance. Defaults to None.
            ssh_port (str, optional): The SSH port of the instance. Defaults to None.
            user (str): User associated with the instance.
        """
<<<<<<< HEAD
        super().__init__(path, identifier, platform, credentials, host_identifier, ssh_port)
=======
        super().__init__(path, identifier, platform, credentials, host_identifier, host_instance_dir, macos_host_parameters, arch, ssh_port, user)
>>>>>>> 0e71c18e
        self.vagrantfile_path: Path = self.path / 'Vagrantfile'

    def start(self) -> None:
        """
        Starts the Vagrant virtual machine.

        Returns:
            None
        """
        self.__run_vagrant_command('up')

    def reload(self) -> None:
        """
        Reloads the Vagrant virtual machine.

        Returns:
            None
        """
        self.__run_vagrant_command('reload')

    def stop(self) -> None:
        """
        Stops the Vagrant virtual machine.

        Returns:
            None
        """
        self.__run_vagrant_command('halt')

    def delete(self) -> None:
        """
        Deletes the Vagrant virtual machine.

        Returns:
            None
        """
        if "not created" in self.status():
            logger.warning(f"Instance {self.identifier} is not created.\
                            Skipping deletion.")
            return
        self.__run_vagrant_command(['destroy', '-f'])
<<<<<<< HEAD
        if self.platform == 'macos':
            logger.debug(f"Deleting remote directory {self.host_identifier}")
            VagrantUtils.remote_command(f"sudo rm -rf {self.host_identifier}")
=======
        if str(self.host_identifier) == "macstadium":
            logger.debug(f"Deleting remote directory {self.host_instance_dir}")
            VagrantUtils.remote_command(f"sudo rm -rf {self.host_instance_dir}", self.macos_host_parameters)
>>>>>>> 0e71c18e
            logger.debug(f"Killing remote process on port {self.ssh_port}")
            proccess = VagrantUtils.remote_command(f"sudo lsof -Pi :{self.ssh_port} -sTCP:LISTEN -t", self.macos_host_parameters)
            VagrantUtils.remote_command(f"sudo kill -9 {proccess}", self.macos_host_parameters)
        if str(self.host_identifier) == "black_mini":
            logger.debug(f"Deleting remote directory {self.host_instance_dir}")
            VagrantUtils.remote_command(f"sudo rm -rf {self.host_instance_dir}", self.macos_host_parameters)


    def status(self) -> str:
        """
        Checks the status of the Vagrant virtual machine.

        Returns:
            str: The status of the instance.
        """
        output = self.__run_vagrant_command('status')
        return self.__parse_vagrant_status(output)

    def ssh_connection_info(self) -> ConnectionInfo:
        """
        Returns the SSH configuration of the Vagrant virtual machine.

        Returns:
            ConnectionInfo: The SSH configuration of the VM.
        """
        if not 'running' in self.status():
            logger.debug(f"Instance {self.identifier} is not running.\
                            Starting it.")
            self.start()
        output = self.__run_vagrant_command('ssh-config')
        patterns = {'hostname': r'HostName (.*)',
                    'user': r'User (.*)',
                    'port': r'Port (.*)',
                    'private_key': r'IdentityFile (.*)'}
        # Parse the ssh-config.
        ssh_config = {}
        if self.platform == 'macos':
            for key, pattern in patterns.items():
                match = re.search(pattern, output)
                if match and key == 'hostname':
                    ip = match.group(1).strip()
            server_ip = self.macos_host_parameters['server_ip']
            tmp_port_file = str(self.path) + "/port.txt"
            if str(self.host_identifier) == "macstadium":
                if not Path(tmp_port_file).exists():
                    port = VagrantUtils.get_port(self.macos_host_parameters)
                    cmd = f"sudo /usr/bin/ssh -i /Users/jenkins/.ssh/localhost -L {server_ip}:{port}:{ip}:22 -N 127.0.0.1 -f"
                    VagrantUtils.remote_command(cmd, self.macos_host_parameters)
                    with open(tmp_port_file, 'w') as f:
                        f.write(port)
                else:
                    with open(tmp_port_file, 'r') as f:
                        port = f.read()
                ssh_config['port'] = port
            else:
                with open(tmp_port_file, 'r') as f:
                    port = f.read()
                ssh_config['port'] = port
            ssh_config['hostname'] = server_ip
            ssh_config['user'] = 'vagrant'
            ssh_config['password'] = 'vagrant'
        elif self.platform == 'windows':
            for key, pattern in patterns.items():
                match = re.search(pattern, output)
                if match and key == 'hostname':
                    ip = match.group(1).strip()
            ssh_config['hostname'] = ip
            ssh_config['port'] = 3389
            ssh_config['user'] = 'vagrant'
            ssh_config['password'] = 'vagrant'
        else:
            for key, pattern in patterns.items():
                match = re.search(pattern, output)
                if match:
                    ssh_config[key] = str(match.group(1)).strip("\r")
                else:
                    logger.error(f"Couldn't find {key} in ssh-config")
                    return None
            if self.credentials:
                ssh_config['private_key'] = str(self.credentials.key_path)
        return ConnectionInfo(**ssh_config)

    def __run_vagrant_command(self, command: str | list) -> str:
        """
        Runs a Vagrant command and returns its output.

        Args:
            command (str | list): The Vagrant command to run.

        Returns:
            str: The output of the command.
        """
        if isinstance(command, str):
            command = [command]
        if self.platform == 'macos':
            cmd = f"sudo VAGRANT_CWD={self.host_instance_dir} /usr/local/bin/vagrant " + ' '.join(command)
            output = VagrantUtils.remote_command(cmd, self.macos_host_parameters)
            return output
        else:
            try:
                output = subprocess.run(["vagrant", *command],
                                        cwd=self.path,
                                        check=True,
                                        stdout=subprocess.PIPE,
                                        stderr=subprocess.PIPE)

                if stderr := output.stderr.decode("utf-8"):
                    logger.error(f"Command failed: {stderr}")
                    return None
                return output.stdout.decode("utf-8")
            except subprocess.CalledProcessError as e:
                logger.error(f"Command failed: {e.stderr}")
                return None

    def __parse_vagrant_status(self, message: str) -> str:
        """
        Parses the status of the Vagrant virtual machine.

        Args:
            message (str): The message to parse.

        Returns:
            str: The parsed status.
        """
        lines = message.split('\n')
        for line in lines:
            if 'Current machine states:' in line:
                status_line = lines[lines.index(line) + 2]
                status = ' '.join(status_line.split()[1:])
                status = status.split('(')[0].strip()
                return status<|MERGE_RESOLUTION|>--- conflicted
+++ resolved
@@ -25,11 +25,7 @@
         ssh_port (str): SSH port of the instance.
         macos_host_parameters (dict): Parameters of the remote host.
     """
-<<<<<<< HEAD
-    def __init__(self, path: str | Path, identifier: str, platform: str, credentials: VagrantCredentials = None, host_identifier: str | Path = None, ssh_port: str = None) -> None:
-=======
     def __init__(self, path: str | Path, identifier: str, platform: str, credentials: VagrantCredentials = None, host_identifier: str = None, host_instance_dir: str | Path = None, macos_host_parameters: dict = None, arch: str = None, ssh_port: str = None, user: str = None) -> None:
->>>>>>> 0e71c18e
         """
         Initializes a VagrantInstance.
 
@@ -45,11 +41,7 @@
             ssh_port (str, optional): The SSH port of the instance. Defaults to None.
             user (str): User associated with the instance.
         """
-<<<<<<< HEAD
-        super().__init__(path, identifier, platform, credentials, host_identifier, ssh_port)
-=======
         super().__init__(path, identifier, platform, credentials, host_identifier, host_instance_dir, macos_host_parameters, arch, ssh_port, user)
->>>>>>> 0e71c18e
         self.vagrantfile_path: Path = self.path / 'Vagrantfile'
 
     def start(self) -> None:
@@ -91,15 +83,9 @@
                             Skipping deletion.")
             return
         self.__run_vagrant_command(['destroy', '-f'])
-<<<<<<< HEAD
-        if self.platform == 'macos':
-            logger.debug(f"Deleting remote directory {self.host_identifier}")
-            VagrantUtils.remote_command(f"sudo rm -rf {self.host_identifier}")
-=======
         if str(self.host_identifier) == "macstadium":
             logger.debug(f"Deleting remote directory {self.host_instance_dir}")
             VagrantUtils.remote_command(f"sudo rm -rf {self.host_instance_dir}", self.macos_host_parameters)
->>>>>>> 0e71c18e
             logger.debug(f"Killing remote process on port {self.ssh_port}")
             proccess = VagrantUtils.remote_command(f"sudo lsof -Pi :{self.ssh_port} -sTCP:LISTEN -t", self.macos_host_parameters)
             VagrantUtils.remote_command(f"sudo kill -9 {proccess}", self.macos_host_parameters)
