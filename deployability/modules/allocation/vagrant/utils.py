# Copyright (C) 2015, Wazuh Inc.
# Created by Wazuh, Inc. <info@wazuh.com>.
# This program is a free software; you can redistribute it and/or modify it under the terms of GPLv2

import time
import subprocess
from pathlib import Path
import logging
import random
import socket

import paramiko

from modules.allocation.generic.utils import logger


class VagrantUtils:
    @classmethod
    def remote_command(cls, command: str | list, remote_host_parameters: dict) -> str:
        """
        Runs a command on the remote host.
        Args:
            command (str | list): The command to run.
            remote_host_parameters (dict): The parameters of the remote host.
        Returns:
            str: The output of the command.
        """
<<<<<<< HEAD
        ssh_command = None
        server_ip = remote_host_parameters['hostname']
        ssh_user = remote_host_parameters['user']
        if remote_host_parameters.get('password'):
            ssh_password = remote_host_parameters['password']
            ssh_command = f"sshpass -p {ssh_password} ssh -o 'StrictHostKeyChecking no' {ssh_user}@{server_ip} {command}"
        if remote_host_parameters.get('ssh_key'):
            ssh_key = remote_host_parameters['ssh_key']
            ssh_command = f"ssh -o 'StrictHostKeyChecking no' -i {ssh_key} {ssh_user}@{server_ip} \"{command}\""

        try:
            output = subprocess.Popen(f"{ssh_command}",
                                        shell=True,
                                        stdout=subprocess.PIPE,
                                        stderr=subprocess.PIPE)
            stdout_data, stderr_data = output.communicate()  # Capture stdout and stderr data
            stdout_text = stdout_data.decode('utf-8') if stdout_data else ""  # Decode stdout bytes to string
            stderr_text = stderr_data.decode('utf-8') if stderr_data else ""  # Decode stderr bytes to string
=======
        ssh = paramiko.SSHClient()
        paramiko.util.get_logger("paramiko").setLevel(logging.WARNING)
        ssh.set_missing_host_key_policy(paramiko.AutoAddPolicy())
        ssh_parameters = {
            'hostname': remote_host_parameters['server_ip'],
            'port': 22,
            'username': remote_host_parameters['ssh_user']
        }
        if remote_host_parameters.get('ssh_key'):
            ssh_parameters['key_filename'] = remote_host_parameters['ssh_key']
        else:
            ssh_parameters['password'] = remote_host_parameters['ssh_password']
>>>>>>> 3430a10b

        max_retry = 3
        ssh_exceptions = (subprocess.CalledProcessError, paramiko.AuthenticationException, paramiko.SSHException, socket.timeout, ConnectionResetError)
        for attempt in range(max_retry):
            try:
                ssh.connect(**ssh_parameters)
                stdin_data, stdout_data, stderr_data = ssh.exec_command(command, timeout = 300)
                stdout_text = stdout_data.read().decode('utf-8')

                ssh.close()
                return stdout_text
            except ssh_exceptions as e:
                if attempt < max_retry - 1:
                    logger.warning(f"SSH connection error: {str(e)}. Retrying in 30 seconds...")
                    time.sleep(30)
                    continue
                else:
                    ssh.close()
                    raise ValueError(f"Remote command execution failed: {str(e)}")

    @classmethod
    def remote_copy(cls, instance_dir: Path, host_instance_dir: Path, remote_host_parameters: dict) -> str:
        """
        Copies the instance directory to the remote host.

        Args:
            instance_dir (Path): The instance directory.
            host_instance_dir (Path): The remote directory.
            remote_host_parameters (dict): The parameters of the remote host.

        Returns:
            str: The output of the command.
        """
        server_ip = remote_host_parameters['hostname']
        ssh_password = remote_host_parameters['password']
        ssh_user = remote_host_parameters['user']

        try:
            output = subprocess.Popen(f"sshpass -p {ssh_password} scp -r {instance_dir} {ssh_user}@{server_ip}:{host_instance_dir}",
                                        shell=True,
                                        stdout=subprocess.PIPE,
                                        stderr=subprocess.PIPE)
            _, stderr = output.communicate()
            if stderr:
                raise ValueError(f"Command failed: {stderr.decode('utf-8')}")
            return output.stdout
        except subprocess.CalledProcessError as e:
            raise ValueError(f"Command failed: {e.stderr.decode('utf-8')}")

    @classmethod
    def get_port(cls, remote_host_parameters: dict, arch: str = None) -> int:
        """
        Returns the port for the remote host.

        Args:
            remote_host_parameters (dict): The parameters of the remote host.
            arch (str): The architecture of the remote host.

        Returns:
            int: The port.
        """

        if arch == 'ppc64':
            cmd = "sudo lsof -i:8080"
            output = cls.remote_command(cmd, remote_host_parameters)
            if not output:
                return str(8080)
            cmd = "sudo lsof -i:2222"
            output = cls.remote_command(cmd, remote_host_parameters)
            if not output:
                return str(2222)

            raise ValueError(f"ppc64 server has no available SSH ports.")
        else:
<<<<<<< HEAD
            for i in range(20, 40):
                port = f"432{i}"
                cmd = f"sudo lsof -i:{port}"
                output = cls.remote_command(cmd, remote_host_parameters)
                if not output:
                    return port

    @classmethod
    def ssh_copy_id(cls, remote_host_parameters: dict, key: Path) -> str:
        """
        Copies the SSH key to the remote host.

        Args:
            remote_host_parameters (dict): The parameters of the remote host.
            key (Path): The SSH key.

        Returns:
            str: The output of the command.
        """

        server_ip = remote_host_parameters['hostname']
        ssh_user = remote_host_parameters['user']
        ssh_password = remote_host_parameters['password']
        port = remote_host_parameters['port']
        ssh_command = f"sshpass -p {ssh_password} ssh-copy-id -i {key} -p {port} -o 'StrictHostKeyChecking no' -f {ssh_user}@{server_ip}"
        logger.debug(f"Setting up SSH key on VM")

        try:
            output = subprocess.Popen(f"{ssh_command}",
                                        shell=True,
                                        stdout=subprocess.PIPE,
                                        stderr=subprocess.PIPE)
            stdout_data, stderr_data = output.communicate()  # Capture stdout and stderr data
            stdout_text = stdout_data.decode('utf-8') if stdout_data else ""  # Decode stdout bytes to string
            return stdout_text
        except subprocess.CalledProcessError as e:
            logger.error(f"Command failed: {e.stderr.decode('utf-8')}")
            return None
=======
            used_ports = []
            all_ports = [f"432{i}" for i in range(20, 40)]
            random.shuffle(all_ports)
            for port in all_ports:
                if port not in used_ports:
                    cmd = f"sudo lsof -i:{port}"
                    output = cls.remote_command(cmd, remote_host_parameters)
                    if not output:
                        return port
                    else:
                        used_ports.append(port)
            else:
                raise ValueError(f"The server has no available ports in the range 43220 to 43240.")
>>>>>>> 3430a10b
<|MERGE_RESOLUTION|>--- conflicted
+++ resolved
@@ -25,39 +25,22 @@
         Returns:
             str: The output of the command.
         """
-<<<<<<< HEAD
-        ssh_command = None
-        server_ip = remote_host_parameters['hostname']
-        ssh_user = remote_host_parameters['user']
-        if remote_host_parameters.get('password'):
-            ssh_password = remote_host_parameters['password']
-            ssh_command = f"sshpass -p {ssh_password} ssh -o 'StrictHostKeyChecking no' {ssh_user}@{server_ip} {command}"
-        if remote_host_parameters.get('ssh_key'):
-            ssh_key = remote_host_parameters['ssh_key']
-            ssh_command = f"ssh -o 'StrictHostKeyChecking no' -i {ssh_key} {ssh_user}@{server_ip} \"{command}\""
-
-        try:
-            output = subprocess.Popen(f"{ssh_command}",
-                                        shell=True,
-                                        stdout=subprocess.PIPE,
-                                        stderr=subprocess.PIPE)
-            stdout_data, stderr_data = output.communicate()  # Capture stdout and stderr data
-            stdout_text = stdout_data.decode('utf-8') if stdout_data else ""  # Decode stdout bytes to string
-            stderr_text = stderr_data.decode('utf-8') if stderr_data else ""  # Decode stderr bytes to string
-=======
         ssh = paramiko.SSHClient()
         paramiko.util.get_logger("paramiko").setLevel(logging.WARNING)
         ssh.set_missing_host_key_policy(paramiko.AutoAddPolicy())
+        if remote_host_parameters.get('port'):
+            port = remote_host_parameters['port']
+        else:
+            port = 22
         ssh_parameters = {
-            'hostname': remote_host_parameters['server_ip'],
-            'port': 22,
-            'username': remote_host_parameters['ssh_user']
+            'hostname': remote_host_parameters['hostname'],
+            'port': port,
+            'username': remote_host_parameters['user']
         }
         if remote_host_parameters.get('ssh_key'):
-            ssh_parameters['key_filename'] = remote_host_parameters['ssh_key']
+            ssh_parameters['key_filename'] = remote_host_parameters['private_key']
         else:
-            ssh_parameters['password'] = remote_host_parameters['ssh_password']
->>>>>>> 3430a10b
+            ssh_parameters['password'] = remote_host_parameters['password']
 
         max_retry = 3
         ssh_exceptions = (subprocess.CalledProcessError, paramiko.AuthenticationException, paramiko.SSHException, socket.timeout, ConnectionResetError)
@@ -132,13 +115,19 @@
 
             raise ValueError(f"ppc64 server has no available SSH ports.")
         else:
-<<<<<<< HEAD
-            for i in range(20, 40):
-                port = f"432{i}"
-                cmd = f"sudo lsof -i:{port}"
-                output = cls.remote_command(cmd, remote_host_parameters)
-                if not output:
-                    return port
+            used_ports = []
+            all_ports = [f"432{i}" for i in range(20, 40)]
+            random.shuffle(all_ports)
+            for port in all_ports:
+                if port not in used_ports:
+                    cmd = f"sudo lsof -i:{port}"
+                    output = cls.remote_command(cmd, remote_host_parameters)
+                    if not output:
+                        return port
+                    else:
+                        used_ports.append(port)
+            else:
+                raise ValueError(f"The server has no available ports in the range 43220 to 43240.")
 
     @classmethod
     def ssh_copy_id(cls, remote_host_parameters: dict, key: Path) -> str:
@@ -170,19 +159,4 @@
             return stdout_text
         except subprocess.CalledProcessError as e:
             logger.error(f"Command failed: {e.stderr.decode('utf-8')}")
-            return None
-=======
-            used_ports = []
-            all_ports = [f"432{i}" for i in range(20, 40)]
-            random.shuffle(all_ports)
-            for port in all_ports:
-                if port not in used_ports:
-                    cmd = f"sudo lsof -i:{port}"
-                    output = cls.remote_command(cmd, remote_host_parameters)
-                    if not output:
-                        return port
-                    else:
-                        used_ports.append(port)
-            else:
-                raise ValueError(f"The server has no available ports in the range 43220 to 43240.")
->>>>>>> 3430a10b
+            return None