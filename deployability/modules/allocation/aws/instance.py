import boto3

from pathlib import Path
from modules.allocation.generic import Instance
from modules.allocation.generic.models import ConnectionInfo
from modules.allocation.generic.utils import logger
from .credentials import AWSCredentials


class AWSInstance(Instance):
    """
    AWSInstance class for managing an individual AWS EC2 instance.
    It inherits from the generic Instance class.

    Attributes:
        path (str or Path): Directory where instance data is stored.
        identifier (str): Identifier of the instance.
        credentials (AWSCredentials): AWS credentials object.
        user (str): User associated with the instance.
    """

    def __init__(self, path: str | Path, identifier: str, platform: str, credentials: AWSCredentials = None, host_identifier: str = None, user: str = None) -> None:
        """
        Initialize an AWSInstance object.

        Args:
            path (str or Path): Directory where instance data is stored.
            identifier (str): Identifier of the instance.
            platform (str): The platform of the instance.
            credentials (AWSCredentials): AWS credentials object.
            user (str): User associated with the instance.
        """
        super().__init__(path, identifier, platform, credentials)
        self._user = user
        self._client = boto3.resource('ec2')
        self._instance = self._client.Instance(self.identifier)
        self.host_identifier = host_identifier
        if not self.credentials:
            logger.debug(f"No credentials found. Loading from instance directory.")
            self.credentials = self.__get_credentials()
        self.platform = platform

    def start(self) -> None:
        """Start the AWS EC2 instance."""
        self._instance.start()
        self._instance.wait_until_running()

    def reload(self) -> None:
        """Reboot the AWS EC2 instance."""
        self._instance.reboot()

    def stop(self) -> None:
        """Stop the AWS EC2 instance."""
        self._instance.stop()
        self._instance.wait_until_stopped()

    def delete(self) -> None:
        """Terminate and delete the AWS EC2 instance."""
        self._instance.terminate()
        self._instance.wait_until_terminated()

    def status(self) -> str:
        """Get the status of the AWS EC2 instance."""
        return self._instance.state

    def ssh_connection_info(self) -> ConnectionInfo:
        """
        Get connection information for SSH.

        Returns:
            ConnectionInfo: SSH connection information.
        """
        if self.platform == 'windows':
            return ConnectionInfo(hostname=self._instance.public_dns_name,
                                user=self._user,
<<<<<<< HEAD
                                port=3389,
                                password='-J3nk1ns-')
        else:
            return ConnectionInfo(hostname=self._instance.public_dns_name,
                                    user=self._user,
                                    port=22,
                                    private_key=str(self.credentials.key_path))
=======
                                port=2200,
                                private_key=str(self.credentials.key_path))
>>>>>>> bad7b3ce

    def __get_credentials(self) -> AWSCredentials:
        """
        Get AWS credentials associated with the instance.

        Returns:
            AWSCredentials: Loaded AWS credentials.
        """
        key_name = self._instance.key_name
        credentials = AWSCredentials()
        credentials.load(key_name)
        return credentials<|MERGE_RESOLUTION|>--- conflicted
+++ resolved
@@ -73,18 +73,13 @@
         if self.platform == 'windows':
             return ConnectionInfo(hostname=self._instance.public_dns_name,
                                 user=self._user,
-<<<<<<< HEAD
                                 port=3389,
-                                password='-J3nk1ns-')
+                                password=str(self.credentials.name))
         else:
             return ConnectionInfo(hostname=self._instance.public_dns_name,
                                     user=self._user,
-                                    port=22,
+                                    port=2200,
                                     private_key=str(self.credentials.key_path))
-=======
-                                port=2200,
-                                private_key=str(self.credentials.key_path))
->>>>>>> bad7b3ce
 
     def __get_credentials(self) -> AWSCredentials:
         """
