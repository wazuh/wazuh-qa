--- conflicted
+++ resolved
@@ -19,11 +19,7 @@
         user (str): User associated with the instance.
     """
 
-<<<<<<< HEAD
-    def __init__(self, path: str | Path, identifier: str, platform: str, credentials: AWSCredentials = None, host_identifier: str = None, user: str = None) -> None:
-=======
     def __init__(self, path: str | Path, identifier: str, platform: str, credentials: AWSCredentials = None, host_identifier: str = None, host_instance_dir: str | Path = None, macos_host_parameters: dict = None, arch: str = None, ssh_port: str = None, user: str = None) -> None:
->>>>>>> 0e71c18e
         """
         Initialize an AWSInstance object.
 
@@ -40,26 +36,18 @@
             user (str): User associated with the instance.
         """
         super().__init__(path, identifier, platform, credentials)
-<<<<<<< HEAD
-        self._user = user
-=======
->>>>>>> 0e71c18e
         self._client = boto3.resource('ec2')
         self._instance = self._client.Instance(self.identifier)
         self.platform = platform
         if not self.credentials:
             logger.debug(f"No credentials found. Loading from instance directory.")
             self.credentials = self.__get_credentials()
-<<<<<<< HEAD
-        self.platform = platform
-=======
         self.host_identifier = host_identifier
         self.host_instance_dir = host_instance_dir
         self.macos_host_parameters = macos_host_parameters
         self.arch = arch
         self.ssh_port = ssh_port
         self._user = user
->>>>>>> 0e71c18e
 
     def start(self) -> None:
         """Start the AWS EC2 instance."""
