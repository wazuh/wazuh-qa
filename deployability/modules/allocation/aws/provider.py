--- conflicted
+++ resolved
@@ -43,10 +43,7 @@
         credentials = AWSCredentials()
         teams = ['qa', 'core', 'framework', 'devops', 'frontend', 'operations', 'cloud', 'threat-intel', 'marketing', 'documentation']
         platform = str(params.composite_name.split("-")[0])
-<<<<<<< HEAD
-=======
         arch = str(params.composite_name.split("-")[3])
->>>>>>> 0e71c18e
         if not config:
             logger.debug(f"No config provided. Generating from payload")
             # Labels
@@ -98,14 +95,9 @@
             config = cls.__parse_config(params, credentials, issue, label_team, termination_date, name)
             #Generate dedicated host for macOS instances
             if platform == 'macos':
-<<<<<<< HEAD
-                host_id = cls._generate_dedicated_host(config, str(params.composite_name.split("-")[3]))
-                config = cls.__parse_config(params, credentials, issue, label_team, termination_date, name, host_id)
-=======
                 #host_identifier = cls._generate_dedicated_host(config, str(params.composite_name.split("-")[3]))
                 host_identifier = "h-063f33be1f52efbe9"
                 config = cls.__parse_config(params, credentials, issue, label_team, termination_date, name, host_identifier)
->>>>>>> 0e71c18e
         else:
             logger.debug(f"Using provided config")
             # Load the existing credentials.
@@ -126,14 +118,7 @@
         else:
             credentials.key_path = (os.path.splitext(ssh_key)[0])
 
-<<<<<<< HEAD
-        if config.host_id:
-            return AWSInstance(instance_dir, instance_id, platform, credentials, host_id, config.user)
-        else:
-            return AWSInstance(instance_dir, instance_id, platform, credentials, None, config.user)
-=======
         return AWSInstance(instance_dir, instance_id, platform, credentials, host_identifier, None, None, arch, None, config.user)
->>>>>>> 0e71c18e
 
     @staticmethod
     def _load_instance(instance_dir: Path, instance_id: str) -> AWSInstance:
@@ -275,13 +260,8 @@
         config['issue'] = issue
         config['team'] = team
         config['name'] = name
-<<<<<<< HEAD
-        if host_id:
-            config['host_id'] = host_id
-=======
         if host_identifier:
             config['host_identifier'] = host_identifier
->>>>>>> 0e71c18e
         config['platform'] = platform
 
         return AWSConfig(**config)
