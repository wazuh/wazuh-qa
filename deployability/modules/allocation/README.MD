## Allocation Module

### User documentation

<<<<<<< HEAD
The Allocation module allows you to create and destroy VMs both locally and in AWS, it also gives the possibility of creating macOS VMs on Wazuh infrastructure or PowerPC VMs, as long as you have the necessary permissions to do so. VMs can be AMD64, ARM64, Windows, macOS (Intel and ARM), and powerPC (CentOS and Debian).
=======
The Allocation module allows you to create and destroy VMs both locally and in AWS, it also gives the possibility of creating macOS VMs on Wazuh infrastructure or PowerPC VMs, as long as you have the necessary permissions to do so. VMs can be AMD64, ARM64, Windows, macOS (Intel and ARM), and PowerPC (Centos and Debian).
>>>>>>> c2b835b3

#### Set the environment

The execution of the allocation is carried out through the Workflow engine library, or by executing them manually through commands.
Execution can be done from any operating system.

Initially, You must install Python libraries. We recommend to use virtual environments. Follow the technical documentation at https://docs.python.org/3/library/venv.html.

1. Activate the environment:

  ```bash
  source {venv directory}/bin/activate
  ```

2. Clone the `wazuh-qa` repository:

  Navigate to the project directory and switch to the project branch:

  ```bash
  git clone https://github.com/wazuh/wazuh-qa.git
  cd wazuh-qa
  git checkout {project-branch}
  ```
> Note: temporary dev project-branch is [enhancement/4495-DTT1](https://github.com/wazuh/wazuh-qa/tree/enhancement/4495-DTT1)

3. Install requirements:

  ```bash
  pip3 install -r deployability/deps/requirements.txt
  ```

#### Use the Allocation module through the Workflow engine

Now, it is possible to use the worklow engine library to launch the provision module by doing the following steps:

1. Install the Workflow engine library and its launcher:

  While in wazuh-qa:

  ```bash
  cd modules
  pip3 uninstall -y workflow_engine && pip3 install .
  ```

2. Test Fixture to Execute:

      It will be necessary to create a fixture (yaml file) where the infrastructure, provisioning, and tests to be executed will be declared.

      >Note: It is possible to find some fixture examples in [deployability/modules/workflow_engine/examples/](../workflow_engine/examples)

      Example:

      ```bash
      version: 0.1
      description: This workflow is used to test agents' deployment for DDT1 PoC
      variables:
        agents-os:
          - linux-ubuntu-22.04-amd64
        manager-os: linux-ubuntu-22.04-amd64
        infra-provider: vagrant
        working-dir: /tmp/dtt1-poc

      tasks:
        # Generic agent test task
        - task: "run-agent-tests-{agent}"
          description: "Run tests uninstall for the {agent} agent."
          do:
            this: process
            with:
              path: python3
              args:
                - modules/testing/main.py
                - inventory: "{working-dir}/agent-{agent}/inventory.yaml"
                - dependencies:
                  - manager: "{working-dir}/manager-{manager-os}/inventory.yaml"
                  - agent: "{working-dir}/agent-{agent}/inventory.yaml"
                - tests: "install,register,stop"
                - component: "agent"
                - wazuh-version: "4.7.1"
                - wazuh-revision: "40709"
          depends-on:
            - "provision-install-{agent}"
            - "provision-manager"
          foreach:
            - variable: agents-os
              as: agent

        # Generic agent test task
        - task: "run-agent-tests-uninstall-{agent}"
          description: "Run tests uninstall for the {agent} agent."
          do:
            this: process
            with:
              path: python3
              args:
                - modules/testing/main.py
                - inventory: "{working-dir}/agent-{agent}/inventory.yaml"
                - dependencies:
                  - manager: "{working-dir}/manager-{manager-os}/inventory.yaml"
                - tests: "uninstall"
                - component: "agent"
                - wazuh-version: "4.7.1"
                - wazuh-revision: "40709"
          depends-on:
            - "run-agent-tests-{agent}"
            - "provision-uninstall-{agent}"
          foreach:
            - variable: agents-os
              as: agent

        # Unique manager provision task
        - task: "provision-manager"
          description: "Provision the manager."
          do:
            this: process
            with:
              path: python3
              args:
                - modules/provision/main.py
                - inventory-manager: "{working-dir}/manager-{manager-os}/inventory.yaml"
                - install:
                  - component: wazuh-manager
                    type: package
          depends-on:
            - "allocate-manager"

        # Unique manager allocate task
        - task: "allocate-manager"
          description: "Allocate resources for the manager."
          do:
            this: process
            with:
              path: python3
              args:
                - modules/allocation/main.py
                - action: create
                - provider: "{infra-provider}"
                - size: large
                - composite-name: "{manager-os}"
                - inventory-output: "{working-dir}/manager-{manager-os}/inventory.yaml"
                - track-output: "{working-dir}/manager-{manager-os}/track.yaml"
          cleanup:
            this: process
            with:
              path: python3
              args:
                - modules/allocation/main.py
                - action: delete
                - track-output: "{working-dir}/manager-{manager-os}/track.yaml"

        # Generic agent provision task
        - task: "provision-install-{agent}"
          description: "Provision resources for the {agent} agent."
          do:
            this: process
            with:
              path: python3
              args:
                - modules/provision/main.py
                - inventory-agent: "{working-dir}/agent-{agent}/inventory.yaml"
                - inventory-manager: "{working-dir}/manager-{manager-os}/inventory.yaml"
                - install:
                  - component: wazuh-agent
                    type: package
                  - component: curl
          depends-on:
            - "allocate-{agent}"
            - "provision-manager"
          foreach:
            - variable: agents-os
              as: agent

        # Generic agent provision task
        - task: "provision-uninstall-{agent}"
          description: "Provision resources for the {agent} agent."
          do:
            this: process
            with:
              path: python3
              args:
                - modules/provision/main.py
                - inventory-agent: "{working-dir}/agent-{agent}/inventory.yaml"
                - inventory-manager: "{working-dir}/manager-{manager-os}/inventory.yaml"
                - uninstall:
                  - component: wazuh-agent
                    type: package
          depends-on:
            - "provision-install-{agent}"
          foreach:
            - variable: agents-os
              as: agent

        # Generic agent allocate task
        - task: "allocate-{agent}"
          description: "Allocate resources for the {agent} agent."
          do:
            this: process
            with:
              path: python3
              args:
                - modules/allocation/main.py
                - action: create
                - provider: "{infra-provider}"
                - size: small
                - composite-name: "{agent}"
                - inventory-output: "{working-dir}/agent-{agent}/inventory.yaml"
                - track-output: "{working-dir}/agent-{agent}/track.yaml"
          cleanup:
            this: process
            with:
              path: python3
              args:
                - modules/allocation/main.py
                - action: delete
                - track-output: "{working-dir}/agent-{agent}/track.yaml"
          foreach:
            - variable: agents-os
              as: agent
      ```

      Following the schema of the example:

      Configure the following parameters depending on your test case:

      ```yaml
      variables/agent-os
      variables/manager-os
      infra-provider
      working-dir
      tasks
      ```

      Pay attention to the tasks:

      ```yaml
      args
      depends-on
      ```

      >Note: In args, configure the launcher's path correctly (main.py files in each module), and to fill `depends-on`, consider the steps of your test (allocation, provision, and test)

3. Execution of Command (local):

  Execute the command by referencing the parameters required by the library (launcher).

  ```bash
  python3 -m workflow_engine {.yaml fixture path}
  ```

  Example

  ```bash
  python3 -m workflow_engine modules/workflow_engine/examples/dtt1-agents-poc.yaml
  ```

  > Note The command execution can also be mediated through Jenkins.

#### Manual execution of the Allocation module

<<<<<<< HEAD
If one wishes to execute the allocaation module without installing the Workflow engine, they can proceed by using the launcher ([module/allocation/main.py](main.py)):
=======
If one wishes to execute the allocation module without installing the workflow engine, they can proceed by using the launcher ([module/allocation/main.py](main.py)):
>>>>>>> c2b835b3

1. Create

  While in wazuh-qa/deployability

- Local deployment (Vagrant)

  ```bash
  python3 modules/allocation/main.py --action create --provider '{{ vagrant }}' --size '{{ large }}' --composite-name '{{ composite-name }}' --inventory-output '{{ inventory }}' --track-output '{{ track }}'

  ```

  Example:
  ```bash
  python3 modules/allocation/main.py --action create --provider vagrant --size large --composite-name linux-ubuntu-22.04-amd64 --inventory-output "/tmp/dtt1-poc/agent-linux-ubuntu-22.04-amd64/inventory.yaml" --track-output "/tmp/dtt1-poc/agent-linux-ubuntu-22.04-amd64/track.yaml"
  ```

- AWS deployment

  ```bash
  python3 modules/allocation/main.py --action create --provider '{{ aws }}' --size '{{ large }}' --composite-name '{{ composite-name }}' --inventory-output '{{ inventory }}' --track-output '{{ track }}' --label-termination-date '{{ termination-date }}' --label-team  '{{ team }}'

  ```

  >Note: In the case of AWS it is mandatory to define two arguments that are not necessary for Vagrant, --label-termination-date and --label-team.
   --label-termination-date: This argument allows you to define the date on which the machine can be deleted. The allowed values are **1d** (where the **1** refers to the number of days the machine is needed) or with the following format **"2024-03-20 21:00:00"**
   --label-team: This argument allows you to set the team that owns the VM to be able to track it. The valid options are: **qa**, **core**, **framework**, **devops**, **frontend**, **operations**, **cloud**, **threat-intel**, **marketing**, **documentation**



  Example:
  ```bash
  python3 modules/allocation/main.py --action create --provider aws --size large --composite-name linux-ubuntu-22.04-amd64 --inventory-output "/tmp/dtt1-poc/agent-linux-ubuntu-22.04-amd64/inventory.yaml" --track-output "/tmp/dtt1-poc/agent-linux-ubuntu-22.04-amd64/track.yaml" --label-termination-date "2024-03-20 21:00:00"  --label-team devops
  ```

2. Delete

  While in wazuh-qa/deployability

  ```bash
  python3 modules/allocation/main.py --action delete --track-output '{{ track }}'

  ```

  Example:
  ```bash
  python3 modules/allocation/main.py --action delete --track-output "/tmp/dtt1-poc/agent-linux-ubuntu-22.04-amd64/track.yaml"
  ```

  >Note: The --track-output argument is mandatory for the delete action because this file contains all information of the VM that will be destroyed

3. Arguments

  - --provider
<<<<<<< HEAD
    This argument allows us to choose on with platform we will deploy our VM. The allowed values are **aws** or **vagrant**.
=======
    This argument allows us to choose on which platform we will deploy our VM. The allowed values are aws or vagrant.
>>>>>>> c2b835b3

  - --size
    This argument allows us to choose the resources of the VM. The allowed values are **micro**, **small**, **medium**, and **large**.

    - Vagrant equivalences
      micro: CPU 1 - Memory 1024
      small: CPU 1 - Memory 2048
      medium: CPU 2 - Memory 4096
      large: CPU 4 - Memory 8192

    - AWS equivalences
      micro: t2.small (AMD64) - a1.medium (ARM64)
      small: t3.small (AMD64) - a1.large (ARM64)
      medium: t3a.medium (AMD64) - a1.xlarge (ARM64)
      large: c5ad.xlarge (AMD64) - c6g.xlarge (ARM64)

  - --composite-name
<<<<<<< HEAD
    This argument allows us to choose the OS, version, and architecture of the VM, example: **linux-centos-7-amd64**
=======
    This argument allows us to choose the OS, version, and architecture of the VM, for example: linux-centos-7-amd64
>>>>>>> c2b835b3

  - --action
    This argument defines the action that the module will perform. Allowed values are **create** or **delete**. By default: **create**

  - --ssh-key
    This argument allows us to use a custom ssh key for the VM.
    Considerations:
    - must enter the path where the key is located, with the name of the complete key: **~/.ssh/allocation_test**
    - on the same path you have to have the pair of keys (private and public key with the same name): **~/.ssh/allocation_test** **~/.ssh/allocation_test.pub**
    - In the case of AWS, you must first create the key in the same region where you are going to deploy the instance. It is important that the key in AWS has the same name as your private key file.

  - --custom-provider-config
    This argument allows us to provide a configuration file with all the VM definitions.

  - --track-output
    This argument allows us to define which path we want the track file to write to. By default, it is saved in the instance directory, for example: **/tmp/wazuh-qa/VAGRANT-F0753C57-713E-4294-9EA9-89D93D384844/track.yml**

    >Note: this argument is mandatory for delete action.

  - --inventory-output
    This argument allows us to define which path we want the inventory file to write to. By default, it is saved in the instance directory, for example: **/tmp/wazuh-qa/VAGRANT-F0753C57-713E-4294-9EA9-89D93D384844/inventory.yml**

  - --working-dir
    This argument allows us to define in which directory the files referring to the VM will be generated. By default, **/tmp/wazuh-qa**

  - --label-issue
    This argument is only used in the case of AWS and is not mandatory, it allows us to create a label to reference the created instance to an issue on GitHub. It has to be a GitHub URL of the Wazuh repository, for example: **https://github.com/wazuh/internal-devel-requests/issues/1008**

  - --label-team
<<<<<<< HEAD
    This argument it is mandatory for AWS deploy, allows you to set the team that owns the VM to be able to track it. The valid options are: **qa**, **core**, **framework**, **devops**, **frontend**, **operations**, **cloud**, **threat-intel**, **marketing**, **documentation**

  - --label-termination-date
    This argument it is mandatory for AWS deploy, allows you to define the date on which the machine can be deleted. The allowed values are **1d** (where the **1** refers to the number of days the machine is needed) or with the following format **"2024-03-20 21:00:00"**
=======
    This argument is mandatory for AWS deployment, it allows you to set the team that owns the VM to be able to track it. The valid options are: 'qa', 'core', 'framework', 'devops', 'frontend', 'operations', 'cloud', 'threat-intel', 'marketing', 'documentation'

  - --label-termination-date
    This argument is mandatory for AWS deployment, it allows you to define the date on which the machine can be deleted. The allowed values are 1d (where the 1 refers to the number of days the machine is needed) or with the following format "2024-03-20 21:00:00"
>>>>>>> c2b835b3

  - --instance-name
    This argument allows us to define a custom name for the instance, if this argument is not used, the instance name is defined by other parameters entered, such as --label-issue or --composite-name.
---

### Technical documentation

The allocation module allows creating infrastructure on both AWS and locally (using Vagrant).

Instructions can be initiated from the fixture and executed through the Workflow engine or executed using Python commands.

In either case, the following information will be needed:

```yaml
  # Unique manager allocate task
  - task: "allocate-manager"
    description: "Allocate resources for the manager."
    do:
      this: process
      with:
        path: python3
        args:
          - modules/allocation/main.py
          - action: create
          - provider: "{infra-provider}"
          - size: large
          - composite-name: "{manager-os}"
          - inventory-output: "{working-dir}/manager-{manager-os}/inventory.yaml"
          - track-output: "{working-dir}/manager-{manager-os}/track.yaml"
```

In the provided fixture fragment, it is evident that to execute the Allocation module launcher ([allocation/main.py](main.py)), the action, provider, size, composite-name, inventory-output, and track-output must be specified.

For manual execution, an example command would be:

```bash
python3 modules/allocation/main.py --action create --provider vagrant --size large --composite-name linux-ubuntu-22.04-amd64 --inventory-output "/tmp/dtt1-poc/agent-linux-ubuntu-22.04-amd64/inventory.yaml" --track-output "/tmp/dtt1-poc/agent-linux-ubuntu-22.04-amd64/track.yaml"
```

#### General-specific functions

- **Launcher** ([/wazuh-qa/deployability/modules/allocation/main.py](main.py)): The entry point for the workflow or the user who wishes to execute a test.

- **Module functions** ([/wazuh-qa/deployability/modules/allocation/allocation.py](allocation.py)): Module-specific functions responsible for triggering the allocation.

- **Static functions** ([/wazuh-qa/deployability/modules/allocation/static](static)): Templates and static information for infrastructure creation.

#### Provider-specific functions

- **AWS functions** ([/wazuh-qa/deployability/modules/allocation/aws](aws)): Module-specific functions responsible for triggering the allocation.

- **Vagrant functions** ([/wazuh-qa/deployability/modules/allocation/vagrant](vagrant)): Module-specific functions responsible for triggering the allocation.

- **Generic functions** ([/wazuh-qa/deployability/modules/allocation/generic](generic)): Module-specific functions responsible for triggering the allocation.

#### Each provider will contain

- **Modeler** (`/wazuh-qa/deployability/modules/allocation/{provider}/models.py`)
- **Credentials** (`/wazuh-qa/deployability/modules/allocation/{provider}/credentials.py`)
- **Provider** (`/wazuh-qa/deployability/modules/allocation/{provider}/provider.py`)
- **Information regarding the instance** (`/wazuh-qa/deployability/modules/allocation/{provider}/instance.py`)

#### Diagram

![image](Allocation.jpg)


[Allocation.drawio.zip](Allocation.drawio.zip)


### License


WAZUH Copyright (C) 2015 Wazuh Inc. (License GPLv2)<|MERGE_RESOLUTION|>--- conflicted
+++ resolved
@@ -2,11 +2,7 @@
 
 ### User documentation
 
-<<<<<<< HEAD
 The Allocation module allows you to create and destroy VMs both locally and in AWS, it also gives the possibility of creating macOS VMs on Wazuh infrastructure or PowerPC VMs, as long as you have the necessary permissions to do so. VMs can be AMD64, ARM64, Windows, macOS (Intel and ARM), and powerPC (CentOS and Debian).
-=======
-The Allocation module allows you to create and destroy VMs both locally and in AWS, it also gives the possibility of creating macOS VMs on Wazuh infrastructure or PowerPC VMs, as long as you have the necessary permissions to do so. VMs can be AMD64, ARM64, Windows, macOS (Intel and ARM), and PowerPC (Centos and Debian).
->>>>>>> c2b835b3
 
 #### Set the environment
 
@@ -266,11 +262,7 @@
 
 #### Manual execution of the Allocation module
 
-<<<<<<< HEAD
 If one wishes to execute the allocaation module without installing the Workflow engine, they can proceed by using the launcher ([module/allocation/main.py](main.py)):
-=======
-If one wishes to execute the allocation module without installing the workflow engine, they can proceed by using the launcher ([module/allocation/main.py](main.py)):
->>>>>>> c2b835b3
 
 1. Create
 
@@ -325,11 +317,7 @@
 3. Arguments
 
   - --provider
-<<<<<<< HEAD
     This argument allows us to choose on with platform we will deploy our VM. The allowed values are **aws** or **vagrant**.
-=======
-    This argument allows us to choose on which platform we will deploy our VM. The allowed values are aws or vagrant.
->>>>>>> c2b835b3
 
   - --size
     This argument allows us to choose the resources of the VM. The allowed values are **micro**, **small**, **medium**, and **large**.
@@ -347,11 +335,7 @@
       large: c5ad.xlarge (AMD64) - c6g.xlarge (ARM64)
 
   - --composite-name
-<<<<<<< HEAD
     This argument allows us to choose the OS, version, and architecture of the VM, example: **linux-centos-7-amd64**
-=======
-    This argument allows us to choose the OS, version, and architecture of the VM, for example: linux-centos-7-amd64
->>>>>>> c2b835b3
 
   - --action
     This argument defines the action that the module will perform. Allowed values are **create** or **delete**. By default: **create**
@@ -381,17 +365,10 @@
     This argument is only used in the case of AWS and is not mandatory, it allows us to create a label to reference the created instance to an issue on GitHub. It has to be a GitHub URL of the Wazuh repository, for example: **https://github.com/wazuh/internal-devel-requests/issues/1008**
 
   - --label-team
-<<<<<<< HEAD
     This argument it is mandatory for AWS deploy, allows you to set the team that owns the VM to be able to track it. The valid options are: **qa**, **core**, **framework**, **devops**, **frontend**, **operations**, **cloud**, **threat-intel**, **marketing**, **documentation**
 
   - --label-termination-date
     This argument it is mandatory for AWS deploy, allows you to define the date on which the machine can be deleted. The allowed values are **1d** (where the **1** refers to the number of days the machine is needed) or with the following format **"2024-03-20 21:00:00"**
-=======
-    This argument is mandatory for AWS deployment, it allows you to set the team that owns the VM to be able to track it. The valid options are: 'qa', 'core', 'framework', 'devops', 'frontend', 'operations', 'cloud', 'threat-intel', 'marketing', 'documentation'
-
-  - --label-termination-date
-    This argument is mandatory for AWS deployment, it allows you to define the date on which the machine can be deleted. The allowed values are 1d (where the 1 refers to the number of days the machine is needed) or with the following format "2024-03-20 21:00:00"
->>>>>>> c2b835b3
 
   - --instance-name
     This argument allows us to define a custom name for the instance, if this argument is not used, the instance name is defined by other parameters entered, such as --label-issue or --composite-name.
