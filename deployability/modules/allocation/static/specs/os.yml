vagrant:
  # Ubuntu
  linux-ubuntu-16.04-amd64:
    box: generic/ubuntu1604
    box_version: 4.3.8
  linux-ubuntu-18.04-amd64:
    box: ubuntu/bionic64
    box_version: 20230607.0.0
  linux-ubuntu-20.04-amd64:
    box: ubuntu/focal64
    box_version: 20240130.0.0
  linux-ubuntu-22.04-amd64:
    box: ubuntu/jammy64
    box_version: 20240131.0.0
  # Debian
  linux-debian-9-amd64:
    box: generic/debian9
    box_version: 4.3.8
  linux-debian-10-amd64:
    box: generic/debian10
    box_version: 4.3.8
  linux-debian-11-amd64:
    box: debian/bullseye64
    box_version: 11.20231211.1
  linux-debian-12-amd64:
    box: debian/bookworm64
    box_version: 12.20231211.1
  # Oracle Linux
  linux-oracle-7-amd64:
    box: generic/oracle7
    box_version: 4.3.12
  linux-oracle-8-amd64:
    box: generic/oracle8
    box_version: 4.3.12
  linux-oracle-9-amd64:
    box: generic/oracle9
    box_version: 4.3.12
  # openSUSE Linux
  linux-opensuse-15-amd64:
    box: generic/opensuse15
    box_version: 4.3.8
  linux-opensuse-tumbleweed-amd64:
    box: opensuse/Tumbleweed.x86_64
    box_version: 1.0.20240207
  # Centos
  linux-centos-7-amd64:
    box: centos/7
    box_version: 2004.01
  linux-centos-8-amd64:
    box: generic/centos8
    box_version: 4.3.8
  linux-centos-9-amd64:
    box: generic/centos9s
    box_version: 4.3.12
  # Redhat
  linux-redhat-7-amd64:
    box: generic/rhel7
    box_version: 3.6.8
  linux-redhat-8-amd64:
    box: generic/rhel8
    box_version: 3.6.8
  linux-redhat-9-amd64:
    box: generic/rhel9
    box_version: 4.3.12
  # Amazon
  linux-amazon-2-amd64:
    box: bento/amazonlinux-2
    box_version: 202305.26.0
  # Fedora
  linux-fedora-28-amd64:
    box: generic/fedora28
    box_version: 4.3.8
  linux-fedora-29-amd64:
    box: generic/fedora29
    box_version: 4.3.8
  linux-fedora-31-amd64:
    box: generic/fedora31
    box_version: 4.3.8
  linux-fedora-32-amd64:
    box: generic/fedora32
    box_version: 4.3.8
  linux-fedora-37-amd64:
    box: generic/fedora37
    box_version: 4.3.8
  linux-fedora-38-amd64:
    box: alvistack/fedora-38
    box_version: 20240206.1.1
  # Rocky Linux
  linux-rocky-8-amd64:
    box: generic/rocky8
    box_version: 4.3.12
  linux-rocky-9-amd64:
    box: generic/rocky9
    box_version: 4.3.12
  # Macos
  macos-bigsur-11.0-amd64:
    box: development/macos-big-sur
    box_version: 0.0.0
  macos-catalina-10.15.1-amd64:
    box: development/macos-catalina
    box_version: 0.0.0
  macos-highsierra-10.13.6-amd64:
    box: development/macos-high-sierra
    box_version: 0.0.0
  macos-mojave-10.14.3-amd64:
    box: development/macos-mojave
    box_version: 0.0.0
  macos-sierra-10.12.6-amd64:
    box: development/macos-sierra
    box_version: 0.0.0
  macos-sierracmake-10.12.6-amd64:
    box: development/macos-sierra_cmake
    box_version: 0.0.0
  macos-sierragcc9-10.12.6-amd64:
    box: development/macos-sierra_gcc9
    box_version: 0.0.0
  macos-monterey-12.6-arm64:
    box: macos-12
    box_version: 0.0.0
  macos-monterey-12.0.1-amd64:
    box: development/macos-monterey
    box_version: 0.0.0
  macos-ventura-13.4.1-arm64:
    box: macos-13
    box_version: 0.0.0
  macos-sonoma-14.0-arm64:
    box: macos-14
    box_version: 0.0.0
  # Windows
  windows-desktop-10-amd64:
    box: gusztavvargadr/windows-10
    box_version: 2202.0.2312
  windows-desktop-11-amd64:
    box: gusztavvargadr/windows-11
    box_version: 2302.0.2312
  windows-server-2012-amd64:
    box: jborean93/WindowsServer2012
    box_version: 1.2.0
  windows-server-2012r2-amd64:
    box: addle/windows-server-2012-r2
    box_version: 1.20170205.1
  windows-server-2016-amd64:
    box: mwrock/Windows2016
    box_version: 0.3.0
  windows-server-2019-amd64:
    box: gusztavvargadr/windows-server-2019-standard
    box_version: 1809.0.2310
  windows-server-2022-amd64:
    box: gusztavvargadr/windows-server-2022-standard
    box_version: 2102.0.2312

aws:
  # Ubuntu
  linux-ubuntu-22.04-amd64:
    ami: ami-053b0d53c279acc90
    zone: us-east-1
    user: ubuntu
  linux-ubuntu-22.04-arm64:
    ami: ami-016485166ec7fa705
    zone: us-east-1
    user: ubuntu
  linux-ubuntu-18.04-amd64:
    ami: ami-0d23ec1228995e83b
    zone: us-east-1
    user: ubuntu
  linux-ubuntu-18.04-arm64:
    ami: ami-0c7625066eaff908f
    zone: us-east-1
    user: ubuntu
  linux-ubuntu-20.04-amd64:
    ami: ami-0261755bbcb8c4a84
    zone: us-east-1
    user: ubuntu
  linux-ubuntu-20.04-arm64:
    ami: ami-05f45f2e962205865
    zone: us-east-1
    user: ubuntu
  # Debian
  linux-debian-10-amd64:
    ami: ami-0aef3e5090bf17640
    zone: us-east-1
    user: admin
  linux-debian-10-arm64:
    ami: ami-0638210d31ea53567
    zone: us-east-1
    user: admin
  linux-debian-11-amd64:
    ami: ami-0f63aa666117f7cc1
    zone: us-east-1
    user: admin
  linux-debian-11-arm64:
    ami: ami-02a23764e4c26b541
    zone: us-east-1
    user: admin
  linux-debian-12-amd64:
    ami: ami-058bd2d568351da34
    zone: us-east-1
    user: admin
  linux-debian-12-arm64:
    ami: ami-0f58aa386a2280f35
    zone: us-east-1
    user: admin
  # Oracle Linux
  linux-oracle-7-amd64:
    ami: ami-0fb08d5eb039a9ebd
    zone: us-east-1
    user: ec2-user
  linux-oracle-8-amd64:
    ami: ami-04921b5223c6ab7f0
    zone: us-east-1
    user: ec2-user
  linux-oracle-9-amd64:
    ami: ami-01453ca80e53609e3
    zone: us-east-1
    user: ec2-user
  # openSUSE Linux
  linux-opensuse-15-amd64:
    ami: ami-06b6eb8f8fb7f2916
    zone: us-east-1
    user: ec2-user
  # SUSE Linux
  linux-suse-15-amd64:
    ami: ami-08f3662e2d5b3989a
    zone: us-east-1
    user: ec2-user
  linux-suse-15-arm64:
    ami: ami-0b9eb3aa813f0e4d7
    zone: us-east-1
    user: ec2-user
  # Centos
  linux-centos-7-amd64:
    ami: ami-0aedf6b1cb669b4c7
    zone: us-east-1
<<<<<<< HEAD
    user: ec2-user
  linux-centos-7-arm64:
    ami: ami-08dbbdbfc4fa2f393
    zone: us-east-1
    user: ec2-user
  linux-centos-8-amd64:
    ami: ami-0ee534f954d1b2c98
    zone: us-east-1
    user: ec2-user
  linux-centos-8-arm64:
    ami: ami-0c2b701a4792b179b
    zone: us-east-1
    user: ec2-user
=======
    user: centos
  linux-centos-8-amd64:
    ami: ami-0ee534f954d1b2c98
    zone: us-east-1
    user: centos
>>>>>>> 17ea51bd
  linux-centos-9-amd64:
    ami: ami-0259c451b16b72e24
    zone: us-east-1
    user: ec2-user
  # Redhat
  linux-redhat-7-amd64:
    ami: ami-0bd83a2aad0515b35
    zone: us-east-1
    user: ec2-user
  linux-redhat-7-arm64:
    ami: ami-0e97b0e0c6dce1d4e
    zone: us-east-1
    user: ec2-user
  linux-redhat-8-amd64:
    ami: ami-054333d53aa32850c
    zone: us-east-1
    user: ec2-user
  linux-redhat-8-arm64:
    ami: ami-05bcb9a3c5cfe07c9
    zone: us-east-1
    user: ec2-user
  linux-redhat-9-amd64:
    ami: ami-026ebd4cfe2c043b2
    zone: us-east-1
    user: ec2-user
  linux-redhat-9-arm64:
    ami: ami-03d6a5256a46c9feb
    zone: us-east-1
    user: ec2-user
  # Amazon
  linux-amazon-2-amd64:
    ami: ami-0bb4c991fa89d4b9b
    zone: us-east-1
    user: ec2-user
  linux-amazon-2-arm64:
    ami: ami-03c5a38d438cf3d3e
    zone: us-east-1
    user: ec2-user
  linux-amazon-2023-amd64:
    ami: ami-067d1e60475437da2
    zone: us-east-1
    user: ec2-user
<<<<<<< HEAD
  linux-amazon-2023-arm64:
    ami: ami-08b46fd32a1a5be7f
    zone: us-east-1
    user: ec2-user
  # Fedora
  linux-fedora-34-amd64:
    ami: ami-00c998fee16a6efd1
    zone: us-east-1
    user: fedora
  linux-fedora-35-amd64:
    ami: ami-0009c66e36c13502d
    zone: us-east-1
    user: fedora
  linux-fedora-36-amd64:
    ami: ami-07299ccc184de5105
    zone: us-east-1
    user: fedora
  linux-fedora-37-amd64:
    ami: ami-0aab397f94a2c8536
    zone: us-east-1
    user: fedora
  linux-fedora-38-amd64:
    ami: ami-00eda974dc333e48f
    zone: us-east-1
    user: fedora
  linux-fedora-39-amd64:
    ami: ami-05e56180581b70076
    zone: us-east-1
    user: fedora
=======
  # Fedora AMIs does not have official support on AWS TODO create a new AMI
  #linux-fedora-37-amd64:
  #  ami: ami-0a3279828fb6dad65
  #  zone: us-east-1
  #  user: ec2-user
  #linux-fedora-38-amd64:
  #  ami:
  #  zone: us-east-1
  #  user: ec2-user
>>>>>>> 17ea51bd
  # Rocky Linux
  linux-rocky-8-amd64:
    ami: ami-011ef2017d41cb239
    zone: us-east-1
    user: rocky
  linux-rocky-8-arm64:
    ami: ami-0ad512af1b9f6ef91
    zone: us-east-1
    user: rocky
  linux-rocky-9-amd64:
    ami: ami-09c77dc92e45bc3ea
    zone: us-east-1
    user: rocky
  linux-rocky-9-arm64:
    ami: ami-001f90eb122403b4c
    zone: us-east-1
    user: rocky
  # Macos
  macos-ventura-13.6.4-amd64:
    ami: ami-0e94a57427e4e0611
    zone: us-east-1
    user: ec2-user
  macos-ventura-13.6.4-arm64:
    ami: ami-0b288e8fb0e803b12
    zone: us-east-1
    user: ec2-user
  macos-sonoma-14.3-amd64:
    ami: ami-0873bd33f11079049
    zone: us-east-1
    user: ec2-user
  macos-sonoma-14.3-arm64:
    ami: ami-0dd07a50e5e3d3ccb
    zone: us-east-1
    user: ec2-user
  macos-monterey-12.7.3-arm64:
    ami: ami-0225fc57a58689798
    zone: us-east-1
    user: ec2-user
  macos-monterey-12.7.3-amd64:
    ami: ami-0a410356d12928dbc
    zone: us-east-1
    user: ec2-user
  # Windows
  windows-desktop-10-amd64:
    ami: ami-004ca0c10752e17ce
    zone: us-east-1
    user: Administrator
  windows-desktop-11-amd64:
    ami: ami-09d8cef159442d5b0
    zone: us-east-1
    user: Administrator
  windows-server-2012r2-amd64:
    ami: ami-0eb3cabd65ed56ee6
    zone: us-east-1
    user: Administrator
  windows-server-2016-amd64:
    ami: ami-0f8b5c22ce0a7cf3b
    zone: us-east-1
    user: Administrator
  windows-server-2019-amd64:
    ami: ami-0ffb936e0378c083f
    zone: us-east-1
    user: Administrator
  windows-server-2022-amd64:
    ami: ami-0ad422b1ff6909089
    zone: us-east-1
    user: Administrator<|MERGE_RESOLUTION|>--- conflicted
+++ resolved
@@ -231,7 +231,6 @@
   linux-centos-7-amd64:
     ami: ami-0aedf6b1cb669b4c7
     zone: us-east-1
-<<<<<<< HEAD
     user: ec2-user
   linux-centos-7-arm64:
     ami: ami-08dbbdbfc4fa2f393
@@ -245,13 +244,6 @@
     ami: ami-0c2b701a4792b179b
     zone: us-east-1
     user: ec2-user
-=======
-    user: centos
-  linux-centos-8-amd64:
-    ami: ami-0ee534f954d1b2c98
-    zone: us-east-1
-    user: centos
->>>>>>> 17ea51bd
   linux-centos-9-amd64:
     ami: ami-0259c451b16b72e24
     zone: us-east-1
@@ -294,7 +286,6 @@
     ami: ami-067d1e60475437da2
     zone: us-east-1
     user: ec2-user
-<<<<<<< HEAD
   linux-amazon-2023-arm64:
     ami: ami-08b46fd32a1a5be7f
     zone: us-east-1
@@ -324,17 +315,6 @@
     ami: ami-05e56180581b70076
     zone: us-east-1
     user: fedora
-=======
-  # Fedora AMIs does not have official support on AWS TODO create a new AMI
-  #linux-fedora-37-amd64:
-  #  ami: ami-0a3279828fb6dad65
-  #  zone: us-east-1
-  #  user: ec2-user
-  #linux-fedora-38-amd64:
-  #  ami:
-  #  zone: us-east-1
-  #  user: ec2-user
->>>>>>> 17ea51bd
   # Rocky Linux
   linux-rocky-8-amd64:
     ami: ami-011ef2017d41cb239
