import yaml
import ansible_runner
<<<<<<< HEAD

from pathlib import Path


class Ansible:
    def __init__(self, inventory: str | Path, path: Path = None):
        self._inventory = self._read_inventory(inventory)
        self._working_dir = Path(path) if path else None

    # Setters and Getters

    def set_inventory(self, inventory: str | Path) -> None:
        self._inventory = self._read_inventory(inventory)

    def get_inventory(self) -> dict:
        return self._inventory

    def set_working_dir(self, path) -> None:
        self._working_dir = path

    def get_working_dir(self) -> Path:
        return self._working_dir

    # Instance Methods

    # https://ansible.readthedocs.io/projects/runner/en/1.1.0/ansible_runner.html
    def run_playbook(self, playbook: str | Path = None, extravars: dict = None, verbosity: int = 1) -> dict:
        if self._working_dir:
            playbook = self._working_dir / playbook
        if not Path(playbook).exists():
            raise ValueError(f'Playbook "{playbook}" does not exist')
        # Execute the playbook.
        result = ansible_runner.run(inventory=self._inventory,
                                    playbook=str(playbook),
                                    verbosity=verbosity,
                                    extravars=extravars)
        return result

    # Internal Methods

    def _read_inventory(self, inventory: str | Path) -> dict:
        if not Path(inventory).exists():
            raise ValueError(f'Inventory file "{inventory}" does not exist')
        with open(inventory, 'r') as file:
            return yaml.safe_load(file)
=======
from pathlib import Path
import jinja2
from modules.generic.utils import Utils

class Ansible:

  def __init__(self, ansible_data, path=None, inventory=None):
    self.path = path
    self.get_inventory = inventory
    self.playbooks_path = Path(__file__).parents[2] / 'playbooks'
    self.ansible_data = ansible_data
    self.ansible_host = self.ansible_data.get('ansible_host')
    self.ansible_port = self.ansible_data.get('ansible_port')
    self.ansible_user = self.ansible_data.get('ansible_user')
    self.ansible_user = self.ansible_data.get('ansible_ssh_private_key_file')

  def set_inventory(self, inventory):
    """
    Set the inventory for ansible.

    Args:
        inventory: Path to the inventory file.
    """
    with open(inventory, 'r') as file:
        inv = yaml.safe_load(file)
    return inv

  def get_inventory(self):
    """
    Get the ansible inventory.
    """
    return self.inventory

  def get_playbooks_path(self):
    """
    Get the ansible playbooks_path.
    """
    return self.playbooks_path

  def render_playbooks(self, variables_rendering):
    """
    Render the playbooks with Jinja.

    Args:
        ansible_data: Data with the ansible host.
        variables_rendering: Extra variables to render the playbooks.
    """
    tasks = []
    path_to_render_playbooks = self.playbooks_path / variables_rendering['templates_path']
    template_loader = jinja2.FileSystemLoader(searchpath=path_to_render_playbooks)
    template_env = jinja2.Environment(loader=template_loader)

    list_template_tasks = Utils.get_template_list(path_to_render_playbooks)

    if list_template_tasks:
      for template in list_template_tasks:
        loaded_template = template_env.get_template(template)
        rendered = yaml.safe_load(loaded_template.render(host=self.ansible_data, **variables_rendering))

        if not rendered:
          continue

        tasks += rendered
    else:
      print("Error no templates found")

    return tasks

  def run_playbook(self, playbook=None, extravars=None, verbosity=1):
    """
    Run the playbook with ansible_runner.

    Args:
        playbook: Playbook to run.
        extravars: Extra variables to run the playbook.
        verbosity: Verbosity level.
    """
    if self.path:
      playbook = self.path + "/" + playbook

    result = ansible_runner.run(
        #inventory=self.inventory,
        playbook=playbook,
        verbosity=verbosity,
        extravars=extravars
    )

    return result
>>>>>>> f6987f99
<|MERGE_RESOLUTION|>--- conflicted
+++ resolved
@@ -1,138 +1,135 @@
 import yaml
 import ansible_runner
-<<<<<<< HEAD
+import jinja2
 
 from pathlib import Path
 
+from modules.generic.utils import Utils
+
 
 class Ansible:
-    def __init__(self, inventory: str | Path, path: Path = None):
-        self._inventory = self._read_inventory(inventory)
-        self._working_dir = Path(path) if path else None
+    # def __init__(self, inventory: str | Path, path: Path = None):
+    #     self._inventory = self._read_inventory(inventory)
+    #     self._working_dir = Path(path) if path else None
 
-    # Setters and Getters
+    # # Setters and Getters
 
-    def set_inventory(self, inventory: str | Path) -> None:
-        self._inventory = self._read_inventory(inventory)
+    # def set_inventory(self, inventory: str | Path) -> None:
+    #     self._inventory = self._read_inventory(inventory)
 
-    def get_inventory(self) -> dict:
-        return self._inventory
+    # def get_inventory(self) -> dict:
+    #     return self._inventory
 
-    def set_working_dir(self, path) -> None:
-        self._working_dir = path
+    # def set_working_dir(self, path) -> None:
+    #     self._working_dir = path
 
-    def get_working_dir(self) -> Path:
-        return self._working_dir
+    # def get_working_dir(self) -> Path:
+    #     return self._working_dir
 
-    # Instance Methods
+    # # Instance Methods
 
-    # https://ansible.readthedocs.io/projects/runner/en/1.1.0/ansible_runner.html
-    def run_playbook(self, playbook: str | Path = None, extravars: dict = None, verbosity: int = 1) -> dict:
-        if self._working_dir:
-            playbook = self._working_dir / playbook
-        if not Path(playbook).exists():
-            raise ValueError(f'Playbook "{playbook}" does not exist')
-        # Execute the playbook.
-        result = ansible_runner.run(inventory=self._inventory,
-                                    playbook=str(playbook),
-                                    verbosity=verbosity,
-                                    extravars=extravars)
-        return result
+    # # https://ansible.readthedocs.io/projects/runner/en/1.1.0/ansible_runner.html
+    # def run_playbook(self, playbook: str | Path = None, extravars: dict = None, verbosity: int = 1) -> dict:
+    #     if self._working_dir:
+    #         playbook = self._working_dir / playbook
+    #     if not Path(playbook).exists():
+    #         raise ValueError(f'Playbook "{playbook}" does not exist')
+    #     # Execute the playbook.
+    #     result = ansible_runner.run(inventory=self._inventory,
+    #                                 playbook=str(playbook),
+    #                                 verbosity=verbosity,
+    #                                 extravars=extravars)
+    #     return result
 
-    # Internal Methods
+    # # Internal Methods
 
-    def _read_inventory(self, inventory: str | Path) -> dict:
-        if not Path(inventory).exists():
-            raise ValueError(f'Inventory file "{inventory}" does not exist')
+    # def _read_inventory(self, inventory: str | Path) -> dict:
+    #     if not Path(inventory).exists():
+    #         raise ValueError(f'Inventory file "{inventory}" does not exist')
+    #     with open(inventory, 'r') as file:
+    #         return yaml.safe_load(file)
+    def __init__(self, ansible_data, path=None, inventory=None):
+        self.path = path
+        self.inventory = inventory
+        self.playbooks_path = Path(__file__).parents[2] / 'playbooks'
+        self.ansible_data = ansible_data
+        self.ansible_host = self.ansible_data.get('ansible_host')
+        self.ansible_port = self.ansible_data.get('ansible_port')
+        self.ansible_user = self.ansible_data.get('ansible_user')
+        self.ansible_user = self.ansible_data.get('ansible_ssh_private_key_file')
+
+    def set_inventory(self, inventory):
+        """
+        Set the inventory for ansible.
+
+        Args:
+            inventory: Path to the inventory file.
+        """
         with open(inventory, 'r') as file:
-            return yaml.safe_load(file)
-=======
-from pathlib import Path
-import jinja2
-from modules.generic.utils import Utils
+            inv = yaml.safe_load(file)
+        return inv
 
-class Ansible:
+    def get_inventory(self):
+        """
+        Get the ansible inventory.
+        """
+        return self.inventory
 
-  def __init__(self, ansible_data, path=None, inventory=None):
-    self.path = path
-    self.get_inventory = inventory
-    self.playbooks_path = Path(__file__).parents[2] / 'playbooks'
-    self.ansible_data = ansible_data
-    self.ansible_host = self.ansible_data.get('ansible_host')
-    self.ansible_port = self.ansible_data.get('ansible_port')
-    self.ansible_user = self.ansible_data.get('ansible_user')
-    self.ansible_user = self.ansible_data.get('ansible_ssh_private_key_file')
+    def get_playbooks_path(self):
+        """
+        Get the ansible playbooks_path.
+        """
+        return self.playbooks_path
 
-  def set_inventory(self, inventory):
-    """
-    Set the inventory for ansible.
+    def render_playbooks(self, variables_rendering):
+        """
+        Render the playbooks with Jinja.
 
-    Args:
-        inventory: Path to the inventory file.
-    """
-    with open(inventory, 'r') as file:
-        inv = yaml.safe_load(file)
-    return inv
+        Args:
+            ansible_data: Data with the ansible host.
+            variables_rendering: Extra variables to render the playbooks.
+        """
+        tasks = []
+        path_to_render_playbooks = self.playbooks_path / \
+            variables_rendering['templates_path']
+        template_loader = jinja2.FileSystemLoader(
+            searchpath=path_to_render_playbooks)
+        template_env = jinja2.Environment(loader=template_loader)
 
-  def get_inventory(self):
-    """
-    Get the ansible inventory.
-    """
-    return self.inventory
+        list_template_tasks = Utils.get_template_list(path_to_render_playbooks)
 
-  def get_playbooks_path(self):
-    """
-    Get the ansible playbooks_path.
-    """
-    return self.playbooks_path
+        if list_template_tasks:
+            for template in list_template_tasks:
+                loaded_template = template_env.get_template(template)
+                rendered = yaml.safe_load(loaded_template.render(
+                    host=self.ansible_data, **variables_rendering))
 
-  def render_playbooks(self, variables_rendering):
-    """
-    Render the playbooks with Jinja.
+                if not rendered:
+                    continue
 
-    Args:
-        ansible_data: Data with the ansible host.
-        variables_rendering: Extra variables to render the playbooks.
-    """
-    tasks = []
-    path_to_render_playbooks = self.playbooks_path / variables_rendering['templates_path']
-    template_loader = jinja2.FileSystemLoader(searchpath=path_to_render_playbooks)
-    template_env = jinja2.Environment(loader=template_loader)
+                tasks += rendered
+        else:
+            print("Error no templates found")
 
-    list_template_tasks = Utils.get_template_list(path_to_render_playbooks)
+        return tasks
 
-    if list_template_tasks:
-      for template in list_template_tasks:
-        loaded_template = template_env.get_template(template)
-        rendered = yaml.safe_load(loaded_template.render(host=self.ansible_data, **variables_rendering))
+    def run_playbook(self, playbook=None, extravars=None, verbosity=1):
+        """
+        Run the playbook with ansible_runner.
 
-        if not rendered:
-          continue
+        Args:
+            playbook: Playbook to run.
+            extravars: Extra variables to run the playbook.
+            verbosity: Verbosity level.
+        """
+        if self.path:
+            playbook = self.path + "/" + playbook
 
-        tasks += rendered
-    else:
-      print("Error no templates found")
+        result = ansible_runner.run(
+            # inventory=self.inventory,
+            playbook=playbook,
+            verbosity=verbosity,
+            extravars=extravars
+        )
 
-    return tasks
-
-  def run_playbook(self, playbook=None, extravars=None, verbosity=1):
-    """
-    Run the playbook with ansible_runner.
-
-    Args:
-        playbook: Playbook to run.
-        extravars: Extra variables to run the playbook.
-        verbosity: Verbosity level.
-    """
-    if self.path:
-      playbook = self.path + "/" + playbook
-
-    result = ansible_runner.run(
-        #inventory=self.inventory,
-        playbook=playbook,
-        verbosity=verbosity,
-        extravars=extravars
-    )
-
-    return result
->>>>>>> f6987f99
+        return result