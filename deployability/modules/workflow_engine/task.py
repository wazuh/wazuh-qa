--- conflicted
+++ resolved
@@ -58,24 +58,12 @@
         # Flatten the list if there are nested lists
         task_args = [item for sublist in task_args for item in sublist] if any(isinstance(arg, list) for arg in task_args) else task_args
 
-<<<<<<< HEAD
-        try:
-            self.logger.info("ejecutando task ")
-            self.logger.info(f"{[self.task_parameters['path']]+ task_args}")
-            result = subprocess.run(
-                [self.task_parameters['path']] + task_args,
-                check=True,
-                capture_output=True,
-                text=True,
-            )
-=======
         result = subprocess.run(
             [self.task_parameters['path']] + task_args,
             check=True,
             capture_output=True,
             text=True,
         )
->>>>>>> 6596c2cb
 
         if result.returncode != 0:
             raise subprocess.CalledProcessError(returncode=result.returncode, cmd=result.args, output=result.stdout)
