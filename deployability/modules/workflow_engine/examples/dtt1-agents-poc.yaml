--- conflicted
+++ resolved
@@ -66,13 +66,8 @@
       with:
         path: python3
         args:
-<<<<<<< HEAD
-          - provision.py
+          - modules/provision/main.py
           - inventory: "{working-dir}/manager-{manager-os}/inventory.yaml"
-=======
-          - modules/provision/main.py
-          - inventory-manager: "{working-dir}/manager-{manager-os}/inventory.yaml"
->>>>>>> ca42f7a4
           - install:
             - component: wazuh-manager
               type: package
@@ -111,17 +106,11 @@
       with:
         path: python3
         args:
-<<<<<<< HEAD
-          - provision.py
+          - modules/provision/main.py
           - inventory: "{working-dir}/agent-{agent}/inventory.yaml"
           - dependencies:
             - manager: "{working-dir}/manager-{manager-os}/inventory.yaml"
             - agent: "{working-dir}/agent-{agent}/inventory.yaml"
-=======
-          - modules/provision/main.py
-          - inventory-agent: "{working-dir}/agent-{agent}/inventory.yaml"
-          - inventory-manager: "{working-dir}/manager-{manager-os}/inventory.yaml"
->>>>>>> ca42f7a4
           - install:
             - component: wazuh-agent
               type: package
@@ -141,18 +130,11 @@
       with:
         path: python3
         args:
-<<<<<<< HEAD
-          - provision.py
+          - modules/provision/main.py
           - inventory: "{working-dir}/agent-{agent}/inventory.yaml"
-
           - dependencies:
             - manager: "{working-dir}/manager-{manager-os}/inventory.yaml"
             - agent: "{working-dir}/agent-{agent}/inventory.yaml"
-=======
-          - modules/provision/main.py
-          - inventory-agent: "{working-dir}/agent-{agent}/inventory.yaml"
-          - inventory-manager: "{working-dir}/manager-{manager-os}/inventory.yaml"
->>>>>>> ca42f7a4
           - uninstall:
             - component: wazuh-agent
               type: package
