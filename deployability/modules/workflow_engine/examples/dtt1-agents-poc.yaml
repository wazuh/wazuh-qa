# Copyright (C) 2015, Wazuh Inc.
# Created by Wazuh, Inc. <info@wazuh.com>.
# This program is a free software; you can redistribute it and/or modify it under the terms of GPLv2
version: 0.1
description: This workflow is used to test agents deployment por DDT1 PoC
variables:
<<<<<<< HEAD
  #agents-os:
  #  - linux-ubuntu-22.04-amd64
  manager-os: 
    - linux-ubuntu-22.04-amd64
    - linux-centos-7-amd64
=======
  agents-os:
    - linux-ubuntu-18.04-amd64
    - linux-ubuntu-20.04-amd64
    - linux-debian-10-amd64
    - linux-debian-11-amd64
    - linux-debian-12-amd64
    - linux-oracle-9-amd64
    - linux-opensuse-tumbleweed-amd64
    - linux-centos-7-amd64
    - linux-centos-8-amd64
    - linux-redhat-7-amd64
    - linux-redhat-8-amd64
    - linux-amazon-2-amd64
  manager-os: linux-centos-8-amd64
>>>>>>> e11c7393
  infra-provider: vagrant
  working-dir: /tmp/dtt1-poc

tasks:
  # Generic agent test task
<<<<<<< HEAD
  - task: "run-agent-tests"
    description: "Run tests install for the agent."
=======
  - task: "run-agent-tests-uninstall-{agent}"
    description: "Run tests uninstall for the {agent} agent."
>>>>>>> e11c7393
    do:
      this: process
      with:
        path: python3
        args:
          - modules/testing/main.py
<<<<<<< HEAD
          - targets:
            - wazuh-1: "{working-dir}/manager-linux-ubuntu-22.04-amd64/inventory.yaml"
            - agent-1: "{working-dir}/manager-linux-centos-7-amd64/inventory.yaml"
          - dependencies:
            - wazuh-1: "{working-dir}/manager-linux-ubuntu-22.04-amd64/inventory.yaml"
          - tests: "install"
          - component: "agent"
          - wazuh-version: "4.7.3"
          - wazuh-revision: "1"

=======
          - inventory: "{working-dir}/agent-{agent}/inventory.yaml"
          - dependencies:
            - manager: "{working-dir}/manager-{manager-os}/inventory.yaml"
          - tests: "uninstall"
          - component: "agent"
          - wazuh-version: "4.7.1"
          - wazuh-revision: "40709"
    depends-on:
      - "run-agent-tests-{agent}"
      - "provision-uninstall-{agent}"
    foreach:
      - variable: agents-os
        as: agent
>>>>>>> e11c7393

  # Unique manager provision task
  - task: "provision-manager"
    description: "Provision the manager."
    do:
      this: process
      with:
        path: python3
        args:
          - modules/provision/main.py
          - inventory: "{working-dir}/manager-{manager-os}/inventory.yaml"
          - install:
            - component: wazuh-manager
              type: assistant
              version: 4.7.3
              live: False
    depends-on:
      - "allocate-manager"

  # Unique manager allocate task
  - task: "allocate-manager"
    description: "Allocate resources for the manager."
    do:
      this: process
      with:
        path: python3
        args:
          - modules/allocation/main.py
          - action: create
          - provider: "{infra-provider}"
          - size: large
          - composite-name: "{manager-os}"
          - inventory-output: "{working-dir}/manager-{manager-os}"
          - track-output: "{working-dir}/manager-{manager-os}"
    cleanup:
      this: process
      with:
        path: python3
        args:
          - modules/allocation/main.py
          - action: delete
          - track-output: "{working-dir}/manager-{manager-os}/inventory.yaml"

  # Generic agent provision task
  - task: "provision-install-{agent}"
    description: "Provision resources for the {agent} agent."
    do:
      this: process
      with:
        path: python3
        args:
          - modules/provision/main.py
          - inventory: "{working-dir}/agent-{agent}/inventory.yaml"
          - dependencies:
            - manager: "{working-dir}/manager-{manager-os}/inventory.yaml"
            - agent: "{working-dir}/agent-{agent}/inventory.yaml"
          - install:
            - component: wazuh-agent
              type: assistant
              version: 4.7.3
              live: True
    depends-on:
      - "allocate-{agent}"
      - "provision-manager"
    foreach:
      - variable: agents-os
        as: agent

  # Generic agent allocate task
  - task: "allocate-{agent}"
    description: "Allocate resources for the {agent} agent."
    do:
      this: process
      with:
        path: python3
        args:
          - modules/allocation/main.py
          - action: create
          - provider: "{infra-provider}"
          - size: small
          - composite-name: "{agent}"
          - inventory-output: "{working-dir}/agent-{agent}"
          - track-output: "{working-dir}/agent-{agent}"
    cleanup:
      this: process
      with:
        path: python3
        args:
          - modules/allocation/main.py
          - action: delete
          - track-output: "{working-dir}/agent-{agent}/inventory.yaml"
    foreach:
      - variable: agents-os
        as: agent<|MERGE_RESOLUTION|>--- conflicted
+++ resolved
@@ -4,13 +4,6 @@
 version: 0.1
 description: This workflow is used to test agents deployment por DDT1 PoC
 variables:
-<<<<<<< HEAD
-  #agents-os:
-  #  - linux-ubuntu-22.04-amd64
-  manager-os: 
-    - linux-ubuntu-22.04-amd64
-    - linux-centos-7-amd64
-=======
   agents-os:
     - linux-ubuntu-18.04-amd64
     - linux-ubuntu-20.04-amd64
@@ -25,37 +18,19 @@
     - linux-redhat-8-amd64
     - linux-amazon-2-amd64
   manager-os: linux-centos-8-amd64
->>>>>>> e11c7393
   infra-provider: vagrant
   working-dir: /tmp/dtt1-poc
 
 tasks:
   # Generic agent test task
-<<<<<<< HEAD
-  - task: "run-agent-tests"
-    description: "Run tests install for the agent."
-=======
   - task: "run-agent-tests-uninstall-{agent}"
     description: "Run tests uninstall for the {agent} agent."
->>>>>>> e11c7393
     do:
       this: process
       with:
         path: python3
         args:
           - modules/testing/main.py
-<<<<<<< HEAD
-          - targets:
-            - wazuh-1: "{working-dir}/manager-linux-ubuntu-22.04-amd64/inventory.yaml"
-            - agent-1: "{working-dir}/manager-linux-centos-7-amd64/inventory.yaml"
-          - dependencies:
-            - wazuh-1: "{working-dir}/manager-linux-ubuntu-22.04-amd64/inventory.yaml"
-          - tests: "install"
-          - component: "agent"
-          - wazuh-version: "4.7.3"
-          - wazuh-revision: "1"
-
-=======
           - inventory: "{working-dir}/agent-{agent}/inventory.yaml"
           - dependencies:
             - manager: "{working-dir}/manager-{manager-os}/inventory.yaml"
@@ -69,7 +44,6 @@
     foreach:
       - variable: agents-os
         as: agent
->>>>>>> e11c7393
 
   # Unique manager provision task
   - task: "provision-manager"
