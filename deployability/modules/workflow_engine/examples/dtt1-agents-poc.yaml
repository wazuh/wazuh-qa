--- conflicted
+++ resolved
@@ -21,15 +21,10 @@
         args:
           - test.py
           - inventory: "{working-dir}/agent-{agent}/inventory.yaml"
-<<<<<<< HEAD
           - dependencies: 
             - manager: "{working-dir}/manager-{manager-os}/inventory.yaml"
             - agent: "{working-dir}/agent-{agent}/inventory.yaml"
           - tests: "install,register,stop"
-=======
-          - dependency: "{working-dir}/manager-{manager-os}/inventory.yaml"
-          - tests: "install"
->>>>>>> bf8b223f
           - component: "agent"
           - wazuh-version: "4.7.1"
           - wazuh-revision: "40709"
