# Copyright (C) 2015, Wazuh Inc.
# Created by Wazuh, Inc. <info@wazuh.com>.
# This program is a free software; you can redistribute it and/or modify it under the terms of GPLv2

import concurrent.futures
<<<<<<< HEAD
import graphlib
=======
from pathlib import Path
import time
>>>>>>> 8d65587c
import json
import time
import yaml

<<<<<<< HEAD
from itertools import product

=======
from modules.generic.schemaValidator import SchemaValidator
>>>>>>> 8d65587c
from .task import *
from .utils import logger

<<<<<<< HEAD
=======

logger = (lambda: logging.getLogger())()
>>>>>>> 8d65587c

class WorkflowFile:
    """Class for loading and processing a workflow file."""
    schema_path = Path(__file__).parent / 'schemas' / 'schema_v1.json'

    def __init__(self, workflow_file_path: Path | str, schema_path: Path | str = None) -> None:
        self.schema_path = schema_path or self.schema_path
        self.__validate_schema(workflow_file_path)
        self.workflow_raw_data = self.__load_workflow(workflow_file_path)
        self.task_collection = self.__process_workflow()
        self.__static_workflow_validation()

    def __validate_schema(self, workflow_file: Path | str) -> None:
        """
        Validate the workflow file against the schema.

        Args:
            workflow_file (Path | str): Path to the workflow file.
        """
        validator = SchemaValidator(self.schema_path, workflow_file)
        validator.preprocess_data()
        validator.validateSchema()

    def __load_workflow(self, file_path: str) -> dict:
        """
        Load the workflow data from a file.

        Args:
            file_path (str): Path to the workflow file.

        Returns:
            dict: Workflow data.
        """
        with open(file_path, 'r', encoding='utf-8') as file:
            return yaml.safe_load(file)

    def __process_workflow(self):
        """Process the workflow and return a list of tasks."""
        task_collection = []
        variables = self.workflow_raw_data.get('variables', {})
        for task in self.workflow_raw_data.get('tasks', []):
            task_collection.extend(self.__expand_task(task, variables))
        return task_collection

    def __replace_placeholders(self, element: str, values: dict, parent_key: str = None):
        """
        Recursively replace placeholders in a dictionary or list.

        Args:
            element (Any): The element to process.
            values (dict): The values to replace placeholders.
            parent_key (str): The parent key for nested replacements.

        Returns:
            Any: The processed element.
        """
        if isinstance(element, dict):
            return {key: self.__replace_placeholders(value, values, key) for key, value in element.items()}
        if isinstance(element, list):
            return [self.__replace_placeholders(sub_element, values, parent_key) for sub_element in element]
        if isinstance(element, str):
            return element.format_map(values)
        return element

    def __expand_task(self, task: dict, variables: dict):
        """
        Expand a task with variable values.

        Args:
            task (dict): The task to expand.
            variables (dict): Variable values.

        Returns:
            List[dict]: List of expanded tasks.
        """
        expanded_tasks = []

        if 'foreach' in task:
            loop_variables = task.get('foreach', [{}])

            variable_names = [loop_variable_data.get('variable') for loop_variable_data in loop_variables]
            as_identifiers = [loop_variable_data.get('as') for loop_variable_data in loop_variables]

            variable_values = [variables.get(name, []) for name in variable_names]

            for combination in product(*variable_values):
                variables_with_items = {**variables, **dict(zip(as_identifiers, combination))}
                expanded_tasks.append(self.__replace_placeholders(task, variables_with_items))
        else:
            expanded_tasks.append(self.__replace_placeholders(task, variables))

        return expanded_tasks

    def __static_workflow_validation(self):
        """Validate the workflow against static criteria."""
        def check_duplicated_tasks(self):
            """Validate task name duplication."""
            task_name_counts = {task['task']: 0 for task in self.task_collection}

            for task in self.task_collection:
                task_name_counts[task['task']] += 1

            duplicates = [name for name, count in task_name_counts.items() if count > 1]

            if duplicates:
                raise ValueError(f"Duplicated task names: {', '.join(duplicates)}")

        def check_not_existing_tasks(self):
            """Validate task existance."""
            task_names = {task['task'] for task in self.task_collection}

            for dependencies in [task.get('depends-on', []) for task in self.task_collection]:
                non_existing_dependencies = [dependency for dependency in dependencies if dependency not in task_names]
                if non_existing_dependencies:
                    raise ValueError(f"Tasks do not exist: {', '.join(non_existing_dependencies)}")

        validations = [check_duplicated_tasks, check_not_existing_tasks]
        for validation in validations:
            validation(self)


class DAG():
    """Class for creating a dependency graph."""
    def __init__(self, task_collection: list, reverse: bool = False):
        self.task_collection = task_collection
        self.reverse = reverse
        self.dag, self.dependency_tree = self.__build_dag()
        self.to_be_canceled = set()
        self.finished_tasks_status = {
            'failed': set(),
            'canceled': set(),
            'successful': set(),
        }
        self.execution_plan = self.__create_execution_plan(self.dependency_tree)
        self.dag.prepare()

    def is_active(self) -> bool:
        """Check if the DAG is active."""
        return self.dag.is_active()

    def get_available_tasks(self) -> list:
        """Get the available tasks."""
        return self.dag.get_ready()

    def get_execution_plan(self) -> dict:
        """Get the execution plan."""
        return self.execution_plan

    def set_status(self, task_name: str, status: str):
        """Set the status of a task."""
        self.finished_tasks_status[status].add(task_name)
        self.dag.done(task_name)

    def should_be_canceled(self, task_name: str) -> bool:
        """Check if a task should be canceled."""
        return task_name in self.to_be_canceled

    def __build_dag(self):
        """Build a dependency graph for the tasks."""
        dependency_dict = {}
        dag = graphlib.TopologicalSorter()

        for task in self.task_collection:
            task_name = task['task']
            dependencies = task.get('depends-on', [])

            if self.reverse:
                for dependency in dependencies:
                    dag.add(dependency, task_name)
            else:
                dag.add(task_name, *dependencies)

            dependency_dict[task_name] = dependencies

        return dag, dependency_dict

    def cancel_dependant_tasks(self, task_name, cancel_policy) -> None:
        """Cancel all tasks that depend on a failed task."""
        def get_all_task_set(tasks):
            task_set = set()

            for task, sub_tasks in tasks.items():
                task_set.add(task)
                task_set.update(get_all_task_set(sub_tasks))

            return task_set

        if cancel_policy == 'continue':
            return

        not_cancelled_tasks = self.finished_tasks_status['failed'].union(self.finished_tasks_status['successful'])
        for root_task, sub_tasks in self.execution_plan.items():
            task_set = get_all_task_set({root_task: sub_tasks})
            if cancel_policy == 'abort-all':
                self.to_be_canceled.update(task_set)
            elif cancel_policy == 'abort-related-flows':
                if task_name in task_set:
                    self.to_be_canceled.update(task_set - not_cancelled_tasks)
            else:
                raise ValueError(f"Unknown cancel policy '{cancel_policy}'.")

    def __create_execution_plan(self, dependency_dict: dict) -> dict:

        execution_plan = {}

        def get_root_tasks(dependency_dict: dict) -> set:
            """Get root tasks from the dependency dictionary."""
            all_tasks = set(dependency_dict.keys())
            dependent_tasks = set(dep for dependents in dependency_dict.values() for dep in dependents)
            return all_tasks - dependent_tasks

        def get_subtask_plan(task_name: str, dependency_dict: dict, level: int = 0) -> dict:
            """Create the execution plan recursively as a dictionary."""
            if task_name not in dependency_dict:
                return {task_name: {}}

            dependencies = dependency_dict[task_name]
            plan = {task_name: {}}

            for dependency in dependencies:
                sub_plan = get_subtask_plan(dependency, dependency_dict, level + 1)
                plan[task_name].update(sub_plan)

            return plan

        root_tasks = get_root_tasks(dependency_dict)
        for root_task in root_tasks:
            execution_plan.update(get_subtask_plan(root_task, dependency_dict))

        return execution_plan


class WorkflowProcessor:
    """Class for processing a workflow."""

    def __init__(self, workflow_file: str, dry_run: bool, threads: int, log_level: str = 'INFO', schema_file: Path | str = None):
        """
        Initialize WorkflowProcessor.

        Args:
            workflow_file (str): Path to the workflow file (YAML format).
            dry_run (bool): Display the plan without executing tasks.
            threads (int): Number of threads to use for parallel execution.
            log_level (str): Log level.
            schema_file (Path | str): Path to the schema file (YAML format).
        """
        logger.setLevel(log_level)
        # Initialize the instance variables.
        self.task_collection = WorkflowFile(workflow_file, schema_file).task_collection
        self.dry_run = dry_run
        self.threads = threads

    def execute_task(self, dag: DAG, task: dict, action) -> None:
        """Execute a task."""
        task_name = task['task']
        if dag.should_be_canceled(task_name):
            logger.warning("[%s] Skipping task due to dependency failure.", task_name)
            dag.set_status(task_name, 'canceled')
        else:
            try:
                task_object = self.create_task_object(task, action)

                logger.info("[%s] Starting task.", task_name)
                start_time = time.time()
                task_object.execute()
                logger.info("[%s] Finished task in %.2f seconds.", task_name, time.time() - start_time)
                dag.set_status(task_name, 'successful')
            except Exception as e:
                # Pass the tag to the tag_formatter function if it exists
                logger.error("[%s] Task failed with error: %s.", task_name, e)
                dag.set_status(task_name, 'failed')
                dag.cancel_dependant_tasks(task_name, task.get('on-error', 'abort-related-flows'))
                # Handle the exception or re-raise if necessary
                raise

    def create_task_object(self, task: dict, action) -> Task:
        """Create and return a Task object based on task type."""
        task_type = task[action]['this']

        task_handler = TASKS_HANDLERS.get(task_type)

        if task_handler is not None:
            return task_handler(task['task'], task[action]['with'])

        raise ValueError(f"Unknown task type '{task_type}'.")

    def execute_tasks_parallel(self) -> None:
        """Execute tasks in parallel."""
        if not self.dry_run:
            logger.info("Executing tasks in parallel.")
            dag = DAG(self.task_collection)
            # Execute tasks based on the DAG
            with concurrent.futures.ThreadPoolExecutor(max_workers=self.threads) as executor:
                futures = {}
                while True:
                    if not dag.is_active():
                        break
                    for task_name in dag.get_available_tasks():
                        task = next(t for t in self.task_collection if t['task'] == task_name)
                        future = executor.submit(self.execute_task, dag, task, 'do')
                        futures[task_name] = future
                concurrent.futures.wait(futures.values())

            # Now execute cleanup tasks based on the reverse DAG
            reverse_dag = DAG(self.task_collection, reverse=True)

            logger.info("Executing cleanup tasks.")
            with concurrent.futures.ThreadPoolExecutor(max_workers=self.threads) as executor:
                reverse_futures = {}

                while True:
                    if not reverse_dag.is_active():
                        break
                    for task_name in reverse_dag.get_available_tasks():
                        task = next(t for t in self.task_collection if t['task'] == task_name)
                        if 'cleanup' in task:
                            future = executor.submit(self.execute_task, reverse_dag, task, 'cleanup')
                            reverse_futures[task_name] = future
                        else:
                            reverse_dag.set_status(task_name, 'successful')
                concurrent.futures.wait(reverse_futures.values())

        else:
            dag = DAG(self.task_collection)
            logger.info("Execution plan: %s", json.dumps(dag.get_execution_plan(), indent=2))

    def run(self) -> None:
        """Main entry point."""
        self.execute_tasks_parallel()

    def abort_execution(self, executor: concurrent.futures.ThreadPoolExecutor, futures: dict) -> None:
        """Abort the execution of tasks."""
        for future in concurrent.futures.as_completed(futures.values()):
            try:
                _ = future.result()
            except Exception as e:
                logger.error("Error in aborted task: %s", e)

        executor.shutdown(wait=False)<|MERGE_RESOLUTION|>--- conflicted
+++ resolved
@@ -3,30 +3,19 @@
 # This program is a free software; you can redistribute it and/or modify it under the terms of GPLv2
 
 import concurrent.futures
-<<<<<<< HEAD
 import graphlib
-=======
-from pathlib import Path
-import time
->>>>>>> 8d65587c
 import json
 import time
 import yaml
 
-<<<<<<< HEAD
+from pathlib import Path 
 from itertools import product
 
-=======
-from modules.generic.schemaValidator import SchemaValidator
->>>>>>> 8d65587c
+from modules.generic import SchemaValidator
 from .task import *
 from .utils import logger
 
-<<<<<<< HEAD
-=======
-
-logger = (lambda: logging.getLogger())()
->>>>>>> 8d65587c
+
 
 class WorkflowFile:
     """Class for loading and processing a workflow file."""
