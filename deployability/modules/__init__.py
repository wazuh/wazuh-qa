--- conflicted
+++ resolved
@@ -1,12 +1,5 @@
-<<<<<<< HEAD
 from .provision import Provision
 from .generic import Ansible
 from .allocation.vagrant import VagrantProvider
 from .allocation.aws import AWSProvider
-from .generic import SchemaValidator
-=======
-#from .provision import Provision
-#from .generic import Ansible
-#from .allocation.providers import VagrantProvider, AWSProvider
-#from .generic import SchemaValidator
->>>>>>> f6987f99
+from .generic import SchemaValidator