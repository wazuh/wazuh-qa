--- conflicted
+++ resolved
@@ -1,5 +1,3 @@
-<<<<<<< HEAD
-=======
 
 - name: Install the required packages
   shell: |
@@ -13,6 +11,5 @@
     zypper -n install curl
     {% endif %}
 
->>>>>>> 49100ad4
 - name: Download the Wazuh installation assistant
   shell: "curl -sO https://{{ 'packages.wazuh.com' if live else 'packages-dev.wazuh.com' }}/{{ version.split('.')[0] }}.{{ version.split('.')[1] }}/wazuh-install.sh"