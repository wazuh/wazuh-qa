from pathlib import Path
from typing import List, Union
from pydantic import BaseModel, field_validator, validator, model_validator

from modules.generic.utils import Utils


class ComponentInfo(BaseModel):
    component: str
    type: str = ""
    version: str = ""
    dependency: str | None = None


class InputPayload(BaseModel):
<<<<<<< HEAD
  inventory_agent: Path | None
  inventory_manager: Path | None
  inventory: Path | None
  install: List[ComponentInfo] | None
  uninstall: List[ComponentInfo] | None
  dependencies: list[dict] | None = None

  @model_validator(mode="before")
  def validations(cls, values):
    """
    Validate the inventory.

    Args:
        values: InputPayload model.
    """

    values.update(cls.validate_action(values))

    return values

  @validator('dependencies', pre=True)
  def validate_inventory(cls, v) -> list[dict]:
    """
    Validate inventory recived.
    """
    if not v:
        return
    if all(isinstance(item, str) for item in v):
        return v

    v = {eval(item) for item in v if isinstance(item, str)}
    return v

  @classmethod
  def validate_action(cls, values):
    """
    Validate action.
    """
    if not values.get('install') and not values.get('uninstall'):
      raise ValueError('Invalid action: "install" or "uninstall" must be provided.')
    return values

  @validator('install','uninstall', pre=True)
  def validate_install_uninstall(cls, components) -> Union[None, List[str]]:
    component_info = []
    if components:

      for item in components:
        componentObj = ComponentInfo(**eval(item))
        if not componentObj.type:
          componentObj.type = "generic"
        if "wazuh-agent" in componentObj.component:
          componentObj.type = "package"
        component_info.append(componentObj)

    return component_info or None
=======
    inventory_agent: Path | None
    inventory_manager: Path | None
    inventory: Path | None
    install: List[ComponentInfo] | None
    uninstall: List[ComponentInfo] | None
    manager_ip: str | None = None

    @model_validator(mode="before")
    def validations(cls, values):
        """
        Validate the inventory.

        Args:
            values: InputPayload model.
        """

        values.update(cls.validate_action(values))

        values.update(cls.validate_inventory(values))

        return values

    @classmethod
    def validate_action(cls, values):
        """
        Validate action.
        """
        if not values.get('install') and not values.get('uninstall'):
            raise ValueError(
                'Invalid action: "install" or "uninstall" must be provided.')
        return values

    @classmethod
    def validate_inventory(cls, values):
        """
        Validate inventory recived.
        """
        if values.get('inventory_agent') is not None and values.get('inventory_manager') is not None:
            values['manager_ip'] = Utils.load_from_yaml(values.get('inventory_manager'), map_keys={
                                                        'ansible_host': 'ansible_host'}, specific_key="ansible_host")
            values['inventory'] = values.get('inventory_agent')
        elif values.get('inventory_manager') is not None:
            values['inventory'] = values.get('inventory_manager')
            values['manager_ip'] = None
        else:
            raise ValueError(
                "Inventory agent is required when inventory manager is provided")
        return values

    @validator('install', pre=True)
    def validate_install(cls, install) -> Union[None, List[str]]:
        """
        Generate the component info for install.
        """
        component_info = cls.validate_install_uninstall(install)
        return component_info

    @validator('uninstall', pre=True)
    def validate_uninstall(cls, uninstall) -> Union[None, List[str]]:
        """
        Generate the component info for uninstall.
        """
        component_info = cls.validate_install_uninstall(uninstall)
        return component_info

    @classmethod
    def validate_install_uninstall(cls, components) -> Union[None, List[str]]:
        component_info = []
        if not components:
            return

        for item in components:
            componentObj = ComponentInfo(**eval(item))
            if not componentObj.type:
                componentObj.type = "generic"
            if "wazuh-agent" in componentObj.component:
                componentObj.type = "package"
            component_info.append(componentObj)

        return component_info
>>>>>>> 61c5369f
<|MERGE_RESOLUTION|>--- conflicted
+++ resolved
@@ -1,8 +1,6 @@
 from pathlib import Path
 from typing import List, Union
-from pydantic import BaseModel, field_validator, validator, model_validator
-
-from modules.generic.utils import Utils
+from pydantic import BaseModel, validator, model_validator
 
 
 class ComponentInfo(BaseModel):
@@ -13,70 +11,12 @@
 
 
 class InputPayload(BaseModel):
-<<<<<<< HEAD
-  inventory_agent: Path | None
-  inventory_manager: Path | None
-  inventory: Path | None
-  install: List[ComponentInfo] | None
-  uninstall: List[ComponentInfo] | None
-  dependencies: list[dict] | None = None
-
-  @model_validator(mode="before")
-  def validations(cls, values):
-    """
-    Validate the inventory.
-
-    Args:
-        values: InputPayload model.
-    """
-
-    values.update(cls.validate_action(values))
-
-    return values
-
-  @validator('dependencies', pre=True)
-  def validate_inventory(cls, v) -> list[dict]:
-    """
-    Validate inventory recived.
-    """
-    if not v:
-        return
-    if all(isinstance(item, str) for item in v):
-        return v
-
-    v = {eval(item) for item in v if isinstance(item, str)}
-    return v
-
-  @classmethod
-  def validate_action(cls, values):
-    """
-    Validate action.
-    """
-    if not values.get('install') and not values.get('uninstall'):
-      raise ValueError('Invalid action: "install" or "uninstall" must be provided.')
-    return values
-
-  @validator('install','uninstall', pre=True)
-  def validate_install_uninstall(cls, components) -> Union[None, List[str]]:
-    component_info = []
-    if components:
-
-      for item in components:
-        componentObj = ComponentInfo(**eval(item))
-        if not componentObj.type:
-          componentObj.type = "generic"
-        if "wazuh-agent" in componentObj.component:
-          componentObj.type = "package"
-        component_info.append(componentObj)
-
-    return component_info or None
-=======
     inventory_agent: Path | None
     inventory_manager: Path | None
     inventory: Path | None
     install: List[ComponentInfo] | None
     uninstall: List[ComponentInfo] | None
-    manager_ip: str | None = None
+    dependencies: list[dict] | None = None
 
     @model_validator(mode="before")
     def validations(cls, values):
@@ -89,9 +29,20 @@
 
         values.update(cls.validate_action(values))
 
-        values.update(cls.validate_inventory(values))
+        return values
 
-        return values
+    @validator('dependencies', pre=True)
+    def validate_inventory(cls, v) -> list[dict]:
+        """
+        Validate inventory recived.
+        """
+        if not v:
+            return
+        if all(isinstance(item, str) for item in v):
+            return v
+
+        v = {eval(item) for item in v if isinstance(item, str)}
+        return v
 
     @classmethod
     def validate_action(cls, values):
@@ -103,45 +54,12 @@
                 'Invalid action: "install" or "uninstall" must be provided.')
         return values
 
-    @classmethod
-    def validate_inventory(cls, values):
-        """
-        Validate inventory recived.
-        """
-        if values.get('inventory_agent') is not None and values.get('inventory_manager') is not None:
-            values['manager_ip'] = Utils.load_from_yaml(values.get('inventory_manager'), map_keys={
-                                                        'ansible_host': 'ansible_host'}, specific_key="ansible_host")
-            values['inventory'] = values.get('inventory_agent')
-        elif values.get('inventory_manager') is not None:
-            values['inventory'] = values.get('inventory_manager')
-            values['manager_ip'] = None
-        else:
-            raise ValueError(
-                "Inventory agent is required when inventory manager is provided")
-        return values
-
-    @validator('install', pre=True)
-    def validate_install(cls, install) -> Union[None, List[str]]:
-        """
-        Generate the component info for install.
-        """
-        component_info = cls.validate_install_uninstall(install)
-        return component_info
-
-    @validator('uninstall', pre=True)
-    def validate_uninstall(cls, uninstall) -> Union[None, List[str]]:
-        """
-        Generate the component info for uninstall.
-        """
-        component_info = cls.validate_install_uninstall(uninstall)
-        return component_info
-
-    @classmethod
+    @validator('install', 'uninstall', pre=True)
     def validate_install_uninstall(cls, components) -> Union[None, List[str]]:
-        component_info = []
         if not components:
             return
 
+        component_info = []
         for item in components:
             componentObj = ComponentInfo(**eval(item))
             if not componentObj.type:
@@ -150,5 +68,4 @@
                 componentObj.type = "package"
             component_info.append(componentObj)
 
-        return component_info
->>>>>>> 61c5369f
+        return component_info