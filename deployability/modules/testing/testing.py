--- conflicted
+++ resolved
@@ -1,15 +1,9 @@
-<<<<<<< HEAD
-import json
-import os
-=======
 # Copyright (C) 2015, Wazuh Inc.
 # Created by Wazuh, Inc. <info@wazuh.com>.
 # This program is a free software; you can redistribute it and/or modify it under the terms of GPLv2
+
 import json
 import os
-
-from pathlib import Path
->>>>>>> 4d9cd409
 
 from modules.generic import Ansible, Inventory
 from modules.generic.utils import Utils
@@ -60,10 +54,6 @@
 
         logger.debug(f"Using extra vars: {extra_vars}")
 
-<<<<<<< HEAD
-=======
-
->>>>>>> 4d9cd409
         # Setup and run tests
         target_inventory = Inventory(**Utils.load_from_yaml(str(list(eval(payload.targets[0]).values())[0])))
         ansible = Ansible(ansible_data=target_inventory.model_dump())
@@ -77,10 +67,6 @@
                 target_inventory = Inventory(**Utils.load_from_yaml(str(list(target_value)[0])))
                 logger.info("Cleaning up")
                 cls._cleanup(ansible, extra_vars['working_dir'])
-<<<<<<< HEAD
-
-=======
->>>>>>> 4d9cd409
 
     @classmethod
     def _get_extra_vars(cls, payload: InputPayload) -> ExtraVars:
@@ -95,10 +81,6 @@
         """
 
         return ExtraVars(**payload.model_dump())
-<<<<<<< HEAD
-
-=======
->>>>>>> 4d9cd409
 
     @classmethod
     def _run_tests(cls, test_list: list[str], ansible: Ansible, extra_vars: ExtraVars) -> None:
