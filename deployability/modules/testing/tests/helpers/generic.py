--- conflicted
+++ resolved
@@ -150,13 +150,9 @@
         if 'manager' in inventory_path:
             os_name = re.search(r'/manager-[^-]+-([^-]+)-', inventory_path).group(1)
         elif 'agent' in inventory_path:
-<<<<<<< HEAD
             os_name = re.search(r'/agent-linux-([^-]+)-', inventory_path).group(1)
         elif 'central_components' in inventory_path:
             os_name = re.search(r'/central_components-linux-([^-]+)-', inventory_path).group(1)
-=======
-            os_name = re.search(r'/agent-[^-]+-([^-]+)-', inventory_path).group(1)
->>>>>>> 74455bbd
 
         return os_name
 
@@ -174,13 +170,10 @@
         if 'manager' in inventory_path:
             match = re.search(r'/manager-[^-]+-([^-]+)-([^-]+)-', inventory_path)
         elif 'agent' in inventory_path:
-<<<<<<< HEAD
             match = re.search(r'/agent-linux-([^-]+)-([^-]+)-', inventory_path)
         elif 'central_components' in inventory_path:
             match = re.search(r'/central_components-linux-([^-]+)-([^-]+)-', inventory_path)
-=======
-            match = re.search(r'/agent-[^-]+-([^-]+)-([^-]+)-', inventory_path)
->>>>>>> 74455bbd
+
         if match:
             os_name = match.group(1)
             version = match.group(2)
@@ -193,13 +186,10 @@
         if 'manager' in inventory_path:
             os_version = re.search(r".*?/manager-.*?-.*?-(.*?)-.*?/inventory.yaml", inventory_path).group(1)
         elif 'agent' in inventory_path:
-<<<<<<< HEAD
             os_version = re.search(r".*?/agent-linux-.*?-(.*?)-.*?/inventory.yaml", inventory_path).group(1)
         elif 'central_components' in inventory_path:
             os_version = re.search(r".*?/central_components-linux-.*?-(.*?)-.*?/inventory.yaml", inventory_path).group(1)
-=======
-            os_version = re.search(r".*?/agent-.*?-.*?-(.*?)-.*?/inventory.yaml", inventory_path).group(1)
->>>>>>> 74455bbd
+
             return os_version
         else:
             return None
@@ -627,18 +617,12 @@
         Returns:
             str: Role status
         """
-<<<<<<< HEAD
-        logger.info(f'Getting status of {host_role} in {HostInformation.get_os_name_and_version_from_inventory(inventory_path)}')
-
-        return Executor.execute_command(inventory_path, f'systemctl status {host_role}')
-=======
         logger.info(f'Getting status of {HostInformation.get_os_name_and_version_from_inventory(inventory_path)}')
         os_type = HostInformation.get_os_type(inventory_path)
         if os_type == 'linux':
             return Executor.execute_command(inventory_path, f'systemctl status {host_role}')
         elif os_type == 'macos':
             return Executor.execute_command(inventory_path, f'/Library/Ossec/bin/wazuh-control status | grep {host_role}')
->>>>>>> 74455bbd
 
 
     @staticmethod
