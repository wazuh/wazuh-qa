# Copyright (C) 2015, Wazuh Inc.
# Created by Wazuh, Inc. <info@wazuh.com>.
# This program is a free software; you can redistribute it and/or modify it under the terms of GPLv2

import json
import paramiko
import requests
import paramiko
import subprocess
import urllib3
import yaml
import winrm

from base64 import b64encode

class ConectionInventory():
    host: str
    port: int
    password: str | None = None
    username: str
    private_key_path: str | None = None

    @staticmethod
    def _get_inventory_data(inventory_path) -> dict:
        with open(inventory_path, 'r') as yaml_file:
            inventory_data = yaml.safe_load(yaml_file)

<<<<<<< HEAD
        return {
            'host': inventory_data.get('ansible_host'),
            'port': inventory_data.get('ansible_port'),
            'password': inventory_data.get('ansible_password', None),
            'username': inventory_data.get('ansible_user'),
            'private_key_path': inventory_data.get('ansible_ssh_private_key_file', None)
        }

class ConnectionManager:
    @staticmethod
    def _get_executor(inventory_path) -> type:
        from .generic import HostInformation

        os_type = HostInformation.get_os_type(inventory_path)
        if os_type == "windows":
            return WindowsExecutor
        elif os_type == "linux":
            return UnixExecutor
        elif os_type == "macos":
            return MacosExecutor

    @staticmethod
    def execute_commands(inventory_path, commands) -> dict:
        executor = ConnectionManager._get_executor(inventory_path)
        if isinstance(commands, str):
            try:
                result = executor._execute_command(ConectionInventory._get_inventory_data(inventory_path), commands)
            except Exception as e:
                raise Exception(f'Error executing command: {commands} with error: {e}')
            return result
        else:
            results = {}
            for command in commands:
                result = executor._execute_command(ConectionInventory._get_inventory_data(inventory_path), command)
                results[command] = result
            return results

class WindowsExecutor():
    @staticmethod
    def _execute_command(data: ConectionInventory, command) -> dict:
        if data.get('port') == 5986:
            protocol = 'https'
        else:
            protocol = 'http'

        endpoint_url = f"{protocol}://{data.get('host')}:{data.get('port')}"

        try:
            session = winrm.Session(endpoint_url, auth=(data.get('username'), data.get('password')),transport='ntlm', server_cert_validation='ignore')
            ret = session.run_ps(command)

            if ret.status_code == 0:
                return {'success': True, 'output': ret.std_out.decode('utf-8').strip()}
            else:
                return {'success': False, 'output': ret.std_err.decode('utf-8').strip()}
        except Exception as e:
            raise Exception(f'Error executing command: {command} with error: {e}')

class UnixExecutor():
    @staticmethod
    def _execute_command(data, command) -> dict:

        ssh_command = [
            "ssh",
            "-i", data.get('private_key_path'),
            "-o", "StrictHostKeyChecking=no",
            "-o", "UserKnownHostsFile=/dev/null",
            "-p", str(data.get('port')),
            f"{data.get('username')}@{data.get('host')}",
            "sudo",
            command
        ]

        try:
            ret = subprocess.run(ssh_command, stdout=subprocess.PIPE, text=True)
            if ret.stdout:
                return {'success': True, 'output': ret.stdout.replace('\n', '')}
            if ret.stderr:
                return {'success': False, 'output': ret.stderr.replace('\n', '')}
            return {'success': False, 'output': None}
=======
        if 'ansible_ssh_private_key_file' in inventory_data:
            host = inventory_data.get('ansible_host')
            port = inventory_data.get('ansible_port')
            private_key_path = inventory_data.get('ansible_ssh_private_key_file')
            username = inventory_data.get('ansible_user')

            ssh_command = [
                "ssh",
                "-i", private_key_path,
                "-o", "StrictHostKeyChecking=no",
                "-o", "UserKnownHostsFile=/dev/null",
                "-p", str(port),
                f"{username}@{host}",
                "sudo", 
                command
            ]
            result = subprocess.run(ssh_command, stdout=subprocess.PIPE, text=True)

            return result.stdout
        else:
            host = inventory_data.get('ansible_host', None)
            port = inventory_data.get('ansible_port', 22)
            user = inventory_data.get('ansible_user', None)
            password = inventory_data.get('ansible_password', None)

            ssh_client = paramiko.SSHClient()
            ssh_client.set_missing_host_key_policy(paramiko.AutoAddPolicy())
            ssh_client.connect(hostname=host, port=port, username=user, password=password)
            stdin, stdout, stderr = ssh_client.exec_command(f"sudo {command}")
            
            result = ''.join(stdout.readlines())

            ssh_client.close()
            
            return result
>>>>>>> 4c865f1c

        except Exception as e:
            #return {'success': False, 'output': ret.stderr}
            raise Exception(f'Error executing command: {command} with error: {e}')


class MacosExecutor():
    @staticmethod
    def _execute_command(data, command) -> dict:
        try:
            ssh_client = paramiko.SSHClient()
            ssh_client.set_missing_host_key_policy(paramiko.AutoAddPolicy())
            ssh_client.connect(hostname=data.get('host'), port=data.get('port'), username=data.get('username'), password=data.get('password'))
            stdin, stdout, stderr = ssh_client.exec_command(f"sudo {command}")

            stdout_str = ''.join(stdout.readlines())
            stderr_str = ''.join(stderr.readlines())

            ssh_client.close()

            if stdout_str:
                return {'success': True, 'output': stdout_str.replace('\n', '')}
            if stderr_str:
                return {'success': False, 'output': stderr_str.replace('\n', '')}
            return {'success': False, 'output': None}

        except Exception as e:
            raise Exception(f'Error executing command: {command} with error: {e}')

# ------------------------------------------------------


class WazuhAPI:
    def __init__(self, inventory_path):
        self.inventory_path = inventory_path
        self.api_url = None
        self.headers = None
        urllib3.disable_warnings(urllib3.exceptions.InsecureRequestWarning)
        self._authenticate()

    def _authenticate(self):
        with open(self.inventory_path, 'r') as yaml_file:
            inventory_data = yaml.safe_load(yaml_file)

        user = 'wazuh'

        #----Patch issue https://github.com/wazuh/wazuh-packages/issues/2883-------------
        result = ConnectionManager.execute_commands(self.inventory_path, 'pwd')
        file_path = result.get('output') + '/wazuh-install-files/wazuh-passwords.txt'
        result = ConnectionManager.execute_commands(self.inventory_path, f'test -f {file_path} && echo "true" || echo "false"')
        if 'true' not in result.get('output'):
            ConnectionManager.execute_commands(self.inventory_path, 'tar -xvf wazuh-install-files.tar')
        result = ConnectionManager.execute_commands(self.inventory_path, "grep api_password wazuh-install-files/wazuh-passwords.txt | head -n 1 | awk '{print $NF}'")
        password = result.get('output')[1:-1]
        #--------------------------------------------------------------------------------

        login_endpoint = 'security/user/authenticate'
        host = inventory_data.get('ansible_host')
        port = '55000'
        login_url = f"https://{host}:{port}/{login_endpoint}"
        basic_auth = f"{user}:{password}".encode()
        login_headers = {'Content-Type': 'application/json',
                        'Authorization': f'Basic {b64encode(basic_auth).decode()}'}

        token = json.loads(requests.post(login_url, headers=login_headers, verify=False).content.decode())['data']['token']

        self.api_url = f'https://{host}:{port}'
        self.headers = {
            'Content-Type': 'application/json',
            'Authorization': f'Bearer {token}'
        }<|MERGE_RESOLUTION|>--- conflicted
+++ resolved
@@ -24,8 +24,6 @@
     def _get_inventory_data(inventory_path) -> dict:
         with open(inventory_path, 'r') as yaml_file:
             inventory_data = yaml.safe_load(yaml_file)
-
-<<<<<<< HEAD
         return {
             'host': inventory_data.get('ansible_host'),
             'port': inventory_data.get('ansible_port'),
@@ -106,43 +104,6 @@
             if ret.stderr:
                 return {'success': False, 'output': ret.stderr.replace('\n', '')}
             return {'success': False, 'output': None}
-=======
-        if 'ansible_ssh_private_key_file' in inventory_data:
-            host = inventory_data.get('ansible_host')
-            port = inventory_data.get('ansible_port')
-            private_key_path = inventory_data.get('ansible_ssh_private_key_file')
-            username = inventory_data.get('ansible_user')
-
-            ssh_command = [
-                "ssh",
-                "-i", private_key_path,
-                "-o", "StrictHostKeyChecking=no",
-                "-o", "UserKnownHostsFile=/dev/null",
-                "-p", str(port),
-                f"{username}@{host}",
-                "sudo", 
-                command
-            ]
-            result = subprocess.run(ssh_command, stdout=subprocess.PIPE, text=True)
-
-            return result.stdout
-        else:
-            host = inventory_data.get('ansible_host', None)
-            port = inventory_data.get('ansible_port', 22)
-            user = inventory_data.get('ansible_user', None)
-            password = inventory_data.get('ansible_password', None)
-
-            ssh_client = paramiko.SSHClient()
-            ssh_client.set_missing_host_key_policy(paramiko.AutoAddPolicy())
-            ssh_client.connect(hostname=host, port=port, username=user, password=password)
-            stdin, stdout, stderr = ssh_client.exec_command(f"sudo {command}")
-            
-            result = ''.join(stdout.readlines())
-
-            ssh_client.close()
-            
-            return result
->>>>>>> 4c865f1c
 
         except Exception as e:
             #return {'success': False, 'output': ret.stderr}
