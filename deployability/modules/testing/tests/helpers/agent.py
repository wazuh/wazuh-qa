--- conflicted
+++ resolved
@@ -55,7 +55,6 @@
             commands.extend(system_commands)
         elif os_type == 'windows' :
             commands.extend([
-<<<<<<< HEAD
                 f"Invoke-WebRequest -Uri https://packages.wazuh.com/{release}/windows/wazuh-agent-{wazuh_version}-1.msi "
                 "-OutFile $env:TEMP\wazuh-agent.msi"
             ])
@@ -73,23 +72,6 @@
                     f'curl -so wazuh-agent.pkg https://{s3_url}.wazuh.com/{release}/macos/wazuh-agent-{wazuh_version}-1.intel64.pkg && echo "WAZUH_MANAGER=\'MANAGER_IP\' && WAZUH_AGENT_NAME=\'{agent_name}\'" > /tmp/wazuh_envs && sudo installer -pkg ./wazuh-agent.pkg -target /'
                 ])
             elif architecture == 'arm64':
-=======
-                f"Invoke-WebRequest -Uri https://packages.wazuh.com/{release}/windows/wazuh-agent-{wazuh_version}-1.msi"
-                "-OutFile ${env.tmp}\wazuh-agent;"
-                "msiexec.exe /i ${env.tmp}\wazuh-agent /q"
-                f"WAZUH_MANAGER='MANAGER_IP'"
-                f"WAZUH_AGENT_NAME='{agent_name}'"
-                f"WAZUH_REGISTRATION_SERVER='MANAGER_IP'",
-                "NET START WazuhSvc",
-                "NET STATUS WazuhSvc"
-                ])
-        elif 'macos' in os_type:
-            if 'amd64' in architecture:
-                commands.extend([
-                    f'curl -so wazuh-agent.pkg https://{s3_url}.wazuh.com/{release}/macos/wazuh-agent-{wazuh_version}-1.intel64.pkg && echo "WAZUH_MANAGER=\'MANAGER_IP\' && WAZUH_AGENT_NAME=\'{agent_name}\'" > /tmp/wazuh_envs && sudo installer -pkg ./wazuh-agent.pkg -target /'
-                ])
-            elif 'arm64' in architecture:
->>>>>>> 4c865f1c
                 commands.extend([
                     f'curl -so wazuh-agent.pkg https://{s3_url}.wazuh.com/{release}/macos/wazuh-agent-{wazuh_version}-1.arm64.pkg && echo "WAZUH_MANAGER=\'MANAGER_IP\' && WAZUH_AGENT_NAME=\'{agent_name}\'" > /tmp/wazuh_envs && sudo installer -pkg ./wazuh-agent.pkg -target /'
                 ])
@@ -119,31 +101,6 @@
         with open(inventory_path, 'r') as yaml_file:
             inventory_path_yaml = yaml.safe_load(yaml_file)
         agent_host = inventory_path_yaml.get('ansible_host')
-<<<<<<< HEAD
-=======
-
-        os_type = HostInformation.get_os_type(inventory_path)
-        if os_type == 'linux':
-            host_ip = HostInformation.get_internal_ip_from_aws_dns(manager_host) if 'amazonaws' in manager_host else manager_host
-            commands = [
-                f"sed -i 's/<address>MANAGER_IP<\/address>/<address>{host_ip}<\/address>/g' {WAZUH_CONF}",
-                "systemctl restart wazuh-agent"
-            ]
-            Executor.execute_commands(inventory_path, commands)
-            assert host_ip in Executor.execute_command(inventory_path, f'cat {WAZUH_CONF}'), logger.error(f'Error configuring the Manager IP ({host_ip}) in: {HostInformation.get_os_name_and_version_from_inventory(inventory_path)} agent')
-
-        elif os_type == 'macos':
-            if 'amazonaws' in manager_host and 'amazonaws' in agent_host:
-                host_ip = HostInformation.get_internal_ip_from_aws_dns(manager_host) 
-            else:
-                host_ip = HostInformation.get_public_ip_from_aws_dns(manager_host)
-            commands = [
-                f"sed -i '.bak' 's/<address>MANAGER_IP<\/address>/<address>{host_ip}<\/address>/g' /Library/Ossec/etc/ossec.conf",
-                "/Library/Ossec/bin/wazuh-control restart"
-            ]
-            Executor.execute_commands(inventory_path, commands)
-            assert host_ip in Executor.execute_command(inventory_path, f'cat /Library/Ossec/etc/ossec.conf'), logger.error(f'Error configuring the Manager IP ({host_ip}) in: {HostInformation.get_os_name_and_version_from_inventory(inventory_path)} agent')
->>>>>>> 4c865f1c
 
         os_type = HostInformation.get_os_type(inventory_path)
         logger.info(f'Registering agent in {HostInformation.get_os_name_and_version_from_inventory(inventory_path)}')
@@ -197,17 +154,11 @@
     @staticmethod
     def set_protocol_agent_connection(inventory_path, protocol):
         os_type = HostInformation.get_os_type(inventory_path)
-<<<<<<< HEAD
-
-        if os_type == 'linux':
-=======
-        if 'linux' in os_type:
->>>>>>> 4c865f1c
+        if os_type == 'linux':
             commands = [
                 f"sed -i 's/<protocol>[^<]*<\/protocol>/<protocol>{protocol}<\/protocol>/g' {WAZUH_CONF}",
                 "systemctl restart wazuh-agent"
             ]
-<<<<<<< HEAD
             ConnectionManager.execute_commands(inventory_path, commands)
             result = ConnectionManager.execute_commands(inventory_path, f'cat {WAZUH_CONF}')
             assert protocol in result.get('output'), logger.error(f'Error configuring the protocol ({protocol}) in: {HostInformation.get_os_name_and_version_from_inventory(inventory_path)} agent')
@@ -227,19 +178,6 @@
             ConnectionManager.execute_commands(inventory_path, commands)
             result = ConnectionManager.execute_commands(inventory_path, f'Get-Content -Path "{WAZUH_WINDOWS_CONF}"')
             assert protocol in result.get('output'), logger.error(f'Error configuring the protocol ({protocol}) in: {HostInformation.get_os_name_and_version_from_inventory(inventory_path)} agent')
-
-=======
-            Executor.execute_commands(inventory_path, commands)
-            assert protocol in Executor.execute_command(inventory_path, f'cat {WAZUH_CONF}'), logger.error(f'Error configuring the protocol ({protocol}) in: {HostInformation.get_os_name_and_version_from_inventory(inventory_path)} agent')
-        elif 'macos' in os_type:
-            commands = [
-                f"sed -i '' 's/<protocol>[^<]*<\/protocol>/<protocol>{protocol}<\/protocol>/g' /Library/Ossec/etc/ossec.conf",
-                "/Library/Ossec/bin/wazuh-control restart"
-            ]
-            Executor.execute_commands(inventory_path, commands)
-            assert protocol in Executor.execute_command(inventory_path, f'cat /Library/Ossec/etc/ossec.conf'), logger.error(f'Error configuring the protocol ({protocol}) in: {HostInformation.get_os_name_and_version_from_inventory(inventory_path)} agent')
-       
->>>>>>> 4c865f1c
 
     @staticmethod
     def uninstall_agent(inventory_path, wazuh_version=None, wazuh_revision=None) -> None:
@@ -364,7 +302,6 @@
                     '/usr/sbin': {'added': [], 'removed': [], 'modified': []}
                 }
 
-<<<<<<< HEAD
         elif os_type == 'macos':
             filter_data = {
                 '/usr/bin': {'added': [], 'removed': [], 'modified': []},
@@ -377,49 +314,7 @@
                 'C:\\Program Files (x86)': {'added': [], 'removed': [], 'modified': []},
                 'C:\\Users\\vagrant' : {'added': [], 'removed': [], 'modified': []}
             }
-=======
-        if os_type == 'linux':
-            if 'debian' in os_name:
-                filter_data = {
-                    '/boot': {'added': [], 'removed': [], 'modified': ['grubenv']},
-                    '/usr/bin': {
-                        'added': [
-                            'unattended-upgrade', 'gapplication', 'add-apt-repository', 'gpg-wks-server', 'pkexec', 'gpgsplit',
-                            'watchgnupg', 'pinentry-curses', 'gpg-zip', 'gsettings', 'gpg-agent', 'gresource', 'gdbus',
-                            'gpg-connect-agent', 'gpgconf', 'gpgparsemail', 'lspgpot', 'pkaction', 'pkttyagent', 'pkmon',
-                            'dirmngr', 'kbxutil', 'migrate-pubring-from-classic-gpg', 'gpgcompose', 'pkcheck', 'gpgsm', 'gio',
-                            'pkcon', 'gpgtar', 'dirmngr-client', 'gpg', 'filebeat', 'gawk', 'curl', 'update-mime-database',
-                            'dh_installxmlcatalogs', 'appstreamcli', 'lspgpot', 'symcryptrun'
-                        ],
-                        'removed': [],
-                        'modified': []
-                    },
-                    '/root': {'added': ['trustdb.gpg', 'lesshst'], 'removed': [], 'modified': []},
-                    '/usr/sbin': {
-                        'added': [
-                            'update-catalog', 'applygnupgdefaults', 'addgnupghome', 'install-sgmlcatalog', 'update-xmlcatalog'
-                        ],
-                        'removed': [],
-                        'modified': []
-                    }
-                }
-            else:
-                filter_data = {
-                    '/boot': {
-                        'added': ['grub2', 'loader', 'vmlinuz', 'System.map', 'config-', 'initramfs'],
-                        'removed': [],
-                        'modified': ['grubenv']
-                    },
-                    '/usr/bin': {'added': ['filebeat'], 'removed': [], 'modified': []},
-                    '/root': {'added': ['trustdb.gpg', 'lesshst'], 'removed': [], 'modified': []},
-                    '/usr/sbin': {'added': [], 'removed': [], 'modified': []}
-                }
-        elif os_type == 'macos':
-                filter_data = {
-                    '/usr/bin': {'added': [], 'removed': [], 'modified': []},
-                    '/usr/sbin': {'added': [], 'removed': [], 'modified': []}
-                }
->>>>>>> 4c865f1c
+
 
         # Use of filters
         for directory, changes in result.items():
@@ -463,11 +358,8 @@
 
 
     @staticmethod
-<<<<<<< HEAD
     def assert_results(result, params = None) -> None:
-=======
-    def assert_results(result, agent_params) -> None:
->>>>>>> 4c865f1c
+
         """
         Gets the status of an agent given its name.
 
@@ -475,7 +367,6 @@
             result (dict): result of comparison between pre and post action scan
 
         """
-<<<<<<< HEAD
         os_type = HostInformation.get_os_type(params)
 
         if os_type == 'linux':
@@ -487,13 +378,6 @@
         elif os_type == 'macos':
             categories = ['/usr/bin', '/usr/sbin']
 
-=======
-        os_type = HostInformation.get_os_type(agent_params)
-        if os_type == 'linux':
-            categories = ['/root', '/usr/bin', '/usr/sbin', '/boot']
-        elif os_type == 'macos':
-            categories = ['/usr/bin', '/usr/sbin']
->>>>>>> 4c865f1c
         actions = ['added', 'modified', 'removed']
 
         # Testing the results
@@ -546,8 +430,6 @@
         Returns:
             str: Os name.
         """
-<<<<<<< HEAD
-
         os_type = HostInformation.get_os_type(agent_params)
         if os_type == 'linux':
             result = ConnectionManager.execute_commands(agent_params, 'ss -t -a -n | grep ":1514" | grep ESTAB')
@@ -569,13 +451,6 @@
                 return 'ESTABLISHED' in result.get('output')
             else:
                 return False
-=======
-        os_type = HostInformation.get_os_type(inventory_path)
-        if os_type == 'linux':
-            return 'ESTAB' in Executor.execute_command(inventory_path, 'ss -t -a -n | grep ":1514" | grep ESTAB')
-        elif os_type == 'macos':
-            return 'ESTABLISHED' in Executor.execute_command(inventory_path, 'netstat -an | grep ".1514 " | grep ESTABLISHED')
->>>>>>> 4c865f1c
 
     def get_agents_information(wazuh_api: WazuhAPI) -> list:
         """
