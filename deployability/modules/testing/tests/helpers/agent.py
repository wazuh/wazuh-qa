--- conflicted
+++ resolved
@@ -7,12 +7,8 @@
 from typing import List, Optional
 from .constants import WAZUH_CONF, WAZUH_ROOT, WAZUH_WINDOWS_CONF
 from .executor import Executor, WazuhAPI
-<<<<<<< HEAD
-from .generic import HostInformation, CheckFiles, logger
-=======
 from .generic import HostInformation, CheckFiles
 from modules.testing.utils import logger
->>>>>>> a5866f5e
 
 class WazuhAgent:
 
@@ -102,7 +98,6 @@
 
         os_type = HostInformation.get_os_type(inventory_path)
 
-<<<<<<< HEAD
         if 'linux' in os_type:
             commands = [
                 f"sed -i 's/<address>MANAGER_IP<\/address>/<address>{internal_ip}<\/address>/g' {WAZUH_CONF}",
@@ -124,9 +119,6 @@
 
             assert internal_ip in Executor.execute_windows_command(inventory_path, f'Get-Content "{WAZUH_WINDOWS_CONF}"'), logger.error(f'Error configuring the Manager
             IP ({internal_ip})in: {HostInformation.get_os_name_and_version_from_inventory(inventory_path)} agent')
-=======
-        Executor.execute_commands(inventory_path, commands)
-        assert internal_ip in Executor.execute_command(inventory_path, f'cat {WAZUH_CONF}'), logger.error(f'Error configuring the Manager IP ({internal_ip}) in: {HostInformation.get_os_name_and_version_from_inventory(inventory_path)} agent')
 
 
     @staticmethod
@@ -138,7 +130,6 @@
 
         Executor.execute_commands(inventory_path, commands)
         assert protocol in Executor.execute_command(inventory_path, f'cat {WAZUH_CONF}'), logger.error(f'Error configuring the protocol ({protocol}) in: {HostInformation.get_os_name_and_version_from_inventory(inventory_path)} agent')
->>>>>>> a5866f5e
 
 
     @staticmethod
