<<<<<<< HEAD
=======
# Copyright (C) 2015, Wazuh Inc.
# Created by Wazuh, Inc. <info@wazuh.com>.
# This program is a free software; you can redistribute it and/or modify it under the terms of GPLv2
>>>>>>> 4d9cd409
import yaml

class Utils:
    
    @staticmethod
    def extract_ansible_host(file_path):
        with open(file_path, 'r') as yaml_file:
            inventory_data = yaml.safe_load(yaml_file)
<<<<<<< HEAD
=======

>>>>>>> 4d9cd409
        return inventory_data.get('ansible_host')<|MERGE_RESOLUTION|>--- conflicted
+++ resolved
@@ -1,9 +1,7 @@
-<<<<<<< HEAD
-=======
 # Copyright (C) 2015, Wazuh Inc.
 # Created by Wazuh, Inc. <info@wazuh.com>.
 # This program is a free software; you can redistribute it and/or modify it under the terms of GPLv2
->>>>>>> 4d9cd409
+
 import yaml
 
 class Utils:
@@ -12,8 +10,4 @@
     def extract_ansible_host(file_path):
         with open(file_path, 'r') as yaml_file:
             inventory_data = yaml.safe_load(yaml_file)
-<<<<<<< HEAD
-=======
-
->>>>>>> 4d9cd409
         return inventory_data.get('ansible_host')