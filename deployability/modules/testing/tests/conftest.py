<<<<<<< HEAD
=======
# Copyright (C) 2015, Wazuh Inc.
# Created by Wazuh, Inc. <info@wazuh.com>.
# This program is a free software; you can redistribute it and/or modify it under the terms of GPLv2
>>>>>>> 4d9cd409
import pytest

def pytest_addoption(parser):
    parser.addoption('--wazuh_version', required=False, help='Wazuh version to test files.')
    parser.addoption('--wazuh_revision', required=False, help='Wazuh revision to test.')
    parser.addoption('--system', required=False, help='OS version where wazuh was installed.')
    parser.addoption('--component', required=False, help='Component to be tested.')
    parser.addoption('--dependencies', required=False, help='Dependency to be tested.')
    parser.addoption('--targets', required=False, help='Targets to be tested.')
    parser.addoption('--live', required=True, help='Packages repository.')
<<<<<<< HEAD
=======

>>>>>>> 4d9cd409

@pytest.fixture(scope='session')
def wazuh_version(request):

    return request.config.getoption('wazuh_version')


@pytest.fixture(scope='session')
def wazuh_revision(request):

    return request.config.getoption('wazuh_revision')


@pytest.fixture(scope='session')
def system(request):

    return request.config.getoption('system')


@pytest.fixture(scope='session')
def component(request):

    return request.config.getoption('component')


@pytest.fixture(scope='session')
def dependencies(request) -> dict | None:

    return request.config.getoption('dependencies')

<<<<<<< HEAD
=======

>>>>>>> 4d9cd409
@pytest.fixture(scope='session')
def targets(request) -> dict | None:

    return request.config.getoption('targets')


@pytest.fixture(scope='session')
def live(request) -> bool | None:
    live_value = request.config.getoption('live')

    return live_value.lower() == 'true' if live_value else None<|MERGE_RESOLUTION|>--- conflicted
+++ resolved
@@ -1,9 +1,7 @@
-<<<<<<< HEAD
-=======
 # Copyright (C) 2015, Wazuh Inc.
 # Created by Wazuh, Inc. <info@wazuh.com>.
 # This program is a free software; you can redistribute it and/or modify it under the terms of GPLv2
->>>>>>> 4d9cd409
+
 import pytest
 
 def pytest_addoption(parser):
@@ -14,10 +12,6 @@
     parser.addoption('--dependencies', required=False, help='Dependency to be tested.')
     parser.addoption('--targets', required=False, help='Targets to be tested.')
     parser.addoption('--live', required=True, help='Packages repository.')
-<<<<<<< HEAD
-=======
-
->>>>>>> 4d9cd409
 
 @pytest.fixture(scope='session')
 def wazuh_version(request):
@@ -48,10 +42,6 @@
 
     return request.config.getoption('dependencies')
 
-<<<<<<< HEAD
-=======
-
->>>>>>> 4d9cd409
 @pytest.fixture(scope='session')
 def targets(request) -> dict | None:
 
