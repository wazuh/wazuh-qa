--- conflicted
+++ resolved
@@ -7,11 +7,7 @@
     parser.addoption('--component', required=False, help='Component to be tested.')
     parser.addoption('--dependencies', required=False, help='Dependency to be tested.')
     parser.addoption('--targets', required=False, help='Targets to be tested.')
-<<<<<<< HEAD
-
-=======
     parser.addoption('--live', required=True, help='Packages repository.')
->>>>>>> 978fe70b
 
 @pytest.fixture(scope='session')
 def wazuh_version(request):
@@ -42,13 +38,7 @@
 
     return request.config.getoption('dependencies')
 
-<<<<<<< HEAD
 
-@pytest.fixture(scope='session')
-def targets(request) -> dict | None:
-
-    return request.config.getoption('targets')
-=======
 @pytest.fixture(scope='session')
 def targets(request) -> dict | None:
 
@@ -59,5 +49,4 @@
 def live(request) -> bool | None:
     live_value = request.config.getoption('live')
 
-    return live_value.lower() == 'true' if live_value else None
->>>>>>> 978fe70b
+    return live_value.lower() == 'true' if live_value else None