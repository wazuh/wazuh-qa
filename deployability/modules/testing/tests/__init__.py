<<<<<<< HEAD
=======
# Copyright (C) 2015, Wazuh Inc.
# Created by Wazuh, Inc. <info@wazuh.com>.
# This program is a free software; you can redistribute it and/or modify it under the terms of GPLv2
>>>>>>> 4d9cd409
from ..testing import Tester
from ..models import InputPayload, ExtraVars<|MERGE_RESOLUTION|>--- conflicted
+++ resolved
@@ -1,8 +1,6 @@
-<<<<<<< HEAD
-=======
 # Copyright (C) 2015, Wazuh Inc.
 # Created by Wazuh, Inc. <info@wazuh.com>.
 # This program is a free software; you can redistribute it and/or modify it under the terms of GPLv2
->>>>>>> 4d9cd409
+
 from ..testing import Tester
 from ..models import InputPayload, ExtraVars