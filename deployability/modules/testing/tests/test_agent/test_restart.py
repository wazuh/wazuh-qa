--- conflicted
+++ resolved
@@ -69,14 +69,10 @@
 
 def test_status(wazuh_params):
     for agent_names, agent_params in wazuh_params['agents'].items():
-<<<<<<< HEAD
         status = GeneralComponentActions.get_component_status(agent_params, 'wazuh-agent')
         valid_statuses = ['active', 'Running', 'is running']
         assert any(valid_status in status for valid_status in valid_statuses), logger.error(f'{agent_names} is not active by command')
-=======
-        assert 'active' in GeneralComponentActions.get_component_status(agent_params, 'wazuh-agent') or 'is running' in GeneralComponentActions.get_component_status(agent_params, 'wazuh-agent'), logger.error(f'{agent_names} is not active by command')
 
->>>>>>> 4c865f1c
 
 def test_connection(wazuh_params):
     for agent_names, agent_params in wazuh_params['agents'].items():
