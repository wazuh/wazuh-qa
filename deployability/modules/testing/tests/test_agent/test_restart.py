--- conflicted
+++ resolved
@@ -6,11 +6,7 @@
 import re
 
 from ..helpers.generic import GeneralComponentActions, HostInformation
-<<<<<<< HEAD
-from modules.generic.logger import logger
-=======
 from modules.testing.utils import logger
->>>>>>> ea0a03f5
 from ..helpers.manager import WazuhManager
 from ..helpers.utils import Utils
 
