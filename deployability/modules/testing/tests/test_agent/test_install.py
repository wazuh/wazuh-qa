# Copyright (C) 2015, Wazuh Inc.
# Created by Wazuh, Inc. <info@wazuh.com>.
# This program is a free software; you can redistribute it and/or modify it under the terms of GPLv2

import pytest
import re

from ..helpers.agent import WazuhAgent
from ..helpers.constants import WAZUH_ROOT, WINDOWS_CONFIGURATIONS_DIR
from ..helpers.generic import HostConfiguration, HostInformation, GeneralComponentActions
from modules.testing.utils import logger
from ..helpers.manager import WazuhManager
from ..helpers.utils import Utils


@pytest.fixture(scope="module", autouse=True)
def wazuh_params(request):
    wazuh_version = request.config.getoption('--wazuh_version')
    wazuh_revision = request.config.getoption('--wazuh_revision')
    dependencies = request.config.getoption('--dependencies')
    targets = request.config.getoption('--targets')
    live = request.config.getoption('--live')

    return {
        'wazuh_version': wazuh_version,
        'wazuh_revision': wazuh_revision,
        'dependencies': dependencies,
        'targets': targets,
        'live': live
    }


@pytest.fixture(scope="module", autouse=True)
def setup_test_environment(wazuh_params):
    targets = wazuh_params['targets']
    # Clean the string and split it into key-value pairs
    targets = targets.replace(' ', '')
    targets = targets.replace('  ', '')
    pairs = [pair.strip() for pair in targets.strip('{}').split(',')]
    targets_dict = dict(pair.split(':') for pair in pairs)

    wazuh_params['master'] = targets_dict.get('wazuh-1')
    wazuh_params['workers'] = [value for key, value in targets_dict.items() if key.startswith('wazuh-') and key != 'wazuh-1']
    wazuh_params['agents'] = [value for key, value in targets_dict.items() if key.startswith('agent')]
    wazuh_params['indexers'] = [value for key, value in targets_dict.items() if key.startswith('node-')]
    wazuh_params['dashboard'] = targets_dict.get('dashboard', wazuh_params['master'])

    # If there are no indexers, we choose wazuh-1 by default
    if not wazuh_params['indexers']:
        wazuh_params['indexers'].append(wazuh_params['master'])
    wazuh_params['managers'] = {key: value for key, value in targets_dict.items() if key.startswith('wazuh-')}
    wazuh_params['agents'] = {key + '-' + re.findall(r'agent-(.*?)/', value)[0].replace('.',''): value for key, value in targets_dict.items() if key.startswith('agent')}

    updated_agents = {}
    for agent_name, agent_params in wazuh_params['agents'].items():
        Utils.check_inventory_connection(agent_params)
        if GeneralComponentActions.isComponentActive(agent_params, 'wazuh-agent') and GeneralComponentActions.hasAgentClientKeys(agent_params):
            if HostInformation.get_client_keys(agent_params) != []:
                client_name = HostInformation.get_client_keys(agent_params)[0]['name']
                updated_agents[client_name] = agent_params
            else:
                updated_agents[agent_name] = agent_params
        if updated_agents != {}:
            wazuh_params['agents'] = updated_agents

def test_installation(wazuh_params):
    # Checking connection
    for manager_name, manager_params in wazuh_params['managers'].items():
        Utils.check_inventory_connection(manager_params)

    # Certs creation, firewall management and Manager installation
    for agent_name, agent_params in wazuh_params['agents'].items():
        HostConfiguration.disable_firewall(agent_params)

    if HostInformation.dir_exists(wazuh_params['master'], WAZUH_ROOT):
        logger.info(f'Manager is already installed in {HostInformation.get_os_name_and_version_from_inventory(wazuh_params["master"])}')
    else:
        HostConfiguration.disable_firewall(manager_params)
        HostConfiguration.certs_create(wazuh_params['wazuh_version'], wazuh_params['master'], wazuh_params['dashboard'], wazuh_params['indexers'], wazuh_params['workers'])
        WazuhManager.install_manager(wazuh_params['master'], 'wazuh-1', wazuh_params['wazuh_version'])
    assert HostInformation.dir_exists(wazuh_params['master'], WAZUH_ROOT), logger.error(f'The {WAZUH_ROOT} is not present in {HostInformation.get_os_name_and_version_from_inventory(wazuh_params["master"])}')

    # Agent installation
    for agent_names, agent_params in wazuh_params['agents'].items():
        WazuhAgent.perform_install_and_scan_for_agent(agent_params, agent_names, wazuh_params)

    # Testing installation directory
    for agent in wazuh_params['agents'].values():
        os_type = HostInformation.get_os_type(agent)
        if os_type == 'linux':
            path_to_check = WAZUH_ROOT
        elif os_type == 'windows':
            path_to_check = WINDOWS_CONFIGURATIONS_DIR

        assert HostInformation.dir_exists(agent, path_to_check), logger.error(f'The {path_to_check} is not present in {HostInformation.get_os_name_and_version_from_inventory(agent)}')


def test_status(wazuh_params):
    for agent in wazuh_params['agents'].values():
        agent_status = GeneralComponentActions.get_component_status(agent, 'wazuh-agent')
<<<<<<< HEAD
        assert 'loaded' in agent_status or 'Stopped' in agent_status, logger.error(f'The {HostInformation.get_os_name_and_version_from_inventory(agent)} status is not loaded')


def test_version(wazuh_params):
    for agent_names, agent_params in wazuh_params['agents'].items():
        assert wazuh_params['wazuh_version'] in GeneralComponentActions.get_component_version(agent_params), logger.error(f"The version {HostInformation.get_os_name_and_version_from_inventory(agent_params)} is not {wazuh_params['wazuh_version']} by command")


def test_revision(wazuh_params):
    for agent_names, agent_params in wazuh_params['agents'].items():
        assert wazuh_params['wazuh_revision'] in GeneralComponentActions.get_component_revision(agent_params), logger.error(f"The revision {HostInformation.get_os_name_and_version_from_inventory(agent_params)} is not {wazuh_params['wazuh_revision']} by command")
=======
        assert 'loaded' in agent_status, logger.error(f'The {HostInformation.get_os_name_and_version_from_inventory(agent)} status is not loaded')
>>>>>>> a5866f5e
<|MERGE_RESOLUTION|>--- conflicted
+++ resolved
@@ -98,18 +98,4 @@
 def test_status(wazuh_params):
     for agent in wazuh_params['agents'].values():
         agent_status = GeneralComponentActions.get_component_status(agent, 'wazuh-agent')
-<<<<<<< HEAD
-        assert 'loaded' in agent_status or 'Stopped' in agent_status, logger.error(f'The {HostInformation.get_os_name_and_version_from_inventory(agent)} status is not loaded')
-
-
-def test_version(wazuh_params):
-    for agent_names, agent_params in wazuh_params['agents'].items():
-        assert wazuh_params['wazuh_version'] in GeneralComponentActions.get_component_version(agent_params), logger.error(f"The version {HostInformation.get_os_name_and_version_from_inventory(agent_params)} is not {wazuh_params['wazuh_version']} by command")
-
-
-def test_revision(wazuh_params):
-    for agent_names, agent_params in wazuh_params['agents'].items():
-        assert wazuh_params['wazuh_revision'] in GeneralComponentActions.get_component_revision(agent_params), logger.error(f"The revision {HostInformation.get_os_name_and_version_from_inventory(agent_params)} is not {wazuh_params['wazuh_revision']} by command")
-=======
-        assert 'loaded' in agent_status, logger.error(f'The {HostInformation.get_os_name_and_version_from_inventory(agent)} status is not loaded')
->>>>>>> a5866f5e
+        assert 'loaded' in agent_status or 'Stopped' in agent_status, logger.error(f'The {HostInformation.get_os_name_and_version_from_inventory(agent)} status is not loaded')