from .models import InputPayload, ExtraVars
<<<<<<< HEAD
from .testing import Tester
=======
from .testing import Tester
>>>>>>> 978fe70b
<|MERGE_RESOLUTION|>--- conflicted
+++ resolved
@@ -1,6 +1,2 @@
 from .models import InputPayload, ExtraVars
-<<<<<<< HEAD
-from .testing import Tester
-=======
-from .testing import Tester
->>>>>>> 978fe70b
+from .testing import Tester